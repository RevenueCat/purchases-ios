// swift-tools-version:5.1
// The swift-tools-version declares the minimum version of Swift required to build this package.

import PackageDescription
import class Foundation.ProcessInfo

func resolveTargets() -> [Target] {
    let objcSources = ["Purchases/Info.plist",
                       "Purchases/Attribution",
                       "Purchases/Caching",
                       "Purchases/FoundationExtensions",
                       "Purchases/Misc",
                       "Purchases/Networking",
                       "Purchases/Public",
                       "Purchases/Purchasing",
                       "Purchases/ProtectedExtensions",
                       "Purchases/SubscriberAttributes",
                       "Purchases/Identity"]
    let infoPlist = "Purchases/Info.plist"
<<<<<<< HEAD
    let swiftSources = "Purchases/SwiftSources"

=======
    
>>>>>>> 886e8e5d
    let baseTargets: [Target] = [
        .target(name: "Purchases",
                dependencies: ["PurchasesCoreSwift"],
                path: ".",
                exclude: [infoPlist],
                sources: ["Purchases"],
                publicHeadersPath: "Purchases/Public",
                cSettings: objcSources.map { CSetting.headerSearchPath($0) }
        ),
        .target(name: "PurchasesCoreSwift",
                dependencies: [],
                path: ".",
                sources: ["PurchasesCoreSwift"])]
    
    return baseTargets
}

let package = Package(
<<<<<<< HEAD
        name: "Purchases",
        platforms: [
            .macOS(.v10_12), .iOS(.v9), .watchOS("6.2"), .tvOS(.v9)
        ],
        products: [
            .library(name: "Purchases",
                    targets: ["Purchases"]),
        ],
        dependencies: resolveDependencies(),
        targets: resolveTargets()
=======
    name: "Purchases",
    platforms: [
        .macOS(.v10_12), .iOS(.v9), .watchOS("6.2"), .tvOS(.v9)
    ],
    products: [
        .library(name: "Purchases",
                 targets: ["Purchases"]),
    ],
    dependencies: [],
    targets: resolveTargets()
>>>>>>> 886e8e5d
)<|MERGE_RESOLUTION|>--- conflicted
+++ resolved
@@ -17,12 +17,7 @@
                        "Purchases/SubscriberAttributes",
                        "Purchases/Identity"]
     let infoPlist = "Purchases/Info.plist"
-<<<<<<< HEAD
-    let swiftSources = "Purchases/SwiftSources"
-
-=======
     
->>>>>>> 886e8e5d
     let baseTargets: [Target] = [
         .target(name: "Purchases",
                 dependencies: ["PurchasesCoreSwift"],
@@ -41,18 +36,6 @@
 }
 
 let package = Package(
-<<<<<<< HEAD
-        name: "Purchases",
-        platforms: [
-            .macOS(.v10_12), .iOS(.v9), .watchOS("6.2"), .tvOS(.v9)
-        ],
-        products: [
-            .library(name: "Purchases",
-                    targets: ["Purchases"]),
-        ],
-        dependencies: resolveDependencies(),
-        targets: resolveTargets()
-=======
     name: "Purchases",
     platforms: [
         .macOS(.v10_12), .iOS(.v9), .watchOS("6.2"), .tvOS(.v9)
@@ -63,5 +46,4 @@
     ],
     dependencies: [],
     targets: resolveTargets()
->>>>>>> 886e8e5d
 )