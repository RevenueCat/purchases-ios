//
//  Copyright RevenueCat Inc. All Rights Reserved.
//
//  Licensed under the MIT License (the "License");
//  you may not use this file except in compliance with the License.
//  You may obtain a copy of the License at
//
//      https://opensource.org/licenses/MIT
//
//  Purchases.swift
//
//  Created by Joshua Liebowitz on 8/18/21.
//

// swiftlint:disable file_length type_body_length

// Docs are inherited from `PurchasesType` and `PurchasesSwiftType`:
// swiftlint:disable missing_docs

import Foundation
import StoreKit

// MARK: Block definitions

/**
 Result for ``Purchases/purchase(product:)``.
 Counterpart of `PurchaseCompletedBlock` for `async` APIs.
 Note that `transaction` will be `nil` when ``Purchases/purchasesAreCompletedBy``
 is ``PurchasesAreCompletedBy/myApp``
 */
public typealias PurchaseResultData = (transaction: StoreTransaction?,
                                       customerInfo: CustomerInfo,
                                       userCancelled: Bool)

/**
 Completion block for ``Purchases/purchase(product:completion:)``
 */
public typealias PurchaseCompletedBlock = @MainActor @Sendable (StoreTransaction?,
                                                                CustomerInfo?,
                                                                PublicError?,
                                                                Bool) -> Void

/**
 Completion block for ``Purchases/getStorefront(completion:)``
 */
public typealias GetStorefrontBlock = @MainActor @Sendable (Storefront?) -> Void

/**
 Block for starting purchases in ``PurchasesDelegate/purchases(_:readyForPromotedProduct:purchase:)``
 */
public typealias StartPurchaseBlock = (@escaping PurchaseCompletedBlock) -> Void

/**
 * ``Purchases`` is the entry point for RevenueCat.framework. It should be instantiated as soon as your app has a unique
 * user id for your user. This can be when a user logs in if you have accounts or on launch if you can generate a random
 * user identifier.
 *  - Warning: Only one instance of Purchases should be instantiated at a time! Use a configure method to let the
 *  framework handle the singleton instance for you.
 */
@objc(RCPurchases) public final class Purchases: NSObject, PurchasesType, PurchasesSwiftType {

    /// Returns the already configured instance of ``Purchases``.
    /// - Warning: this method will crash with `fatalError` if ``Purchases`` has not been initialized through
    /// ``Purchases/configure(withAPIKey:)`` or one of its overloads.
    /// If there's a chance that may have not happened yet, you can use ``isConfigured`` to check if it's safe to call.
    ///
    /// ### Related symbols
    /// - ``isConfigured``
    @objc(sharedPurchases)
    public static var shared: Purchases {
        guard let purchases = Self.purchases.value else {
            fatalError(Strings.purchase.purchases_nil.description)
        }

        return purchases
    }

    private static let purchases: Atomic<Purchases?> = nil

    /// Returns `true` if RevenueCat has already been initialized through ``Purchases/configure(withAPIKey:)``
    /// or one of is overloads.
    @objc public static var isConfigured: Bool { Self.purchases.value != nil }

    /**
     * The delegate for ``Purchases`` responsible for handling updating your app's state in response to updated
     * customer info or promotional product purchases.
     *
     * - Warning: The delegate is not retained by ``Purchases``, so your app must retain a reference to the delegate
     * to prevent it from being unintentionally deallocated.
     */
    @objc public var delegate: PurchasesDelegate? {
        get { self.privateDelegate }
        set {
            guard newValue !== self.privateDelegate else {
                Logger.warn(Strings.purchase.purchases_delegate_set_multiple_times)
                return
            }

            if newValue == nil {
                Logger.info(Strings.purchase.purchases_delegate_set_to_nil)
            }

            self.privateDelegate = newValue

            if newValue != nil {
                Logger.debug(Strings.configure.delegate_set)
            }

            if !self.systemInfo.dangerousSettings.customEntitlementComputation {
                // Sends cached customer info (if exists) to delegate as latest
                // customer info may have already been observed and sent by the monitor
                self.sendCachedCustomerInfoToDelegateIfExists()
            }
        }
    }

    private weak var privateDelegate: PurchasesDelegate?
    private let operationDispatcher: OperationDispatcher

    /**
     * Used to set the log level. Useful for debugging issues with the lovely team @RevenueCat.
     *
     * #### Related Symbols
     * - ``logHandler``
     * - ``verboseLogHandler``
     */
    @objc public static var logLevel: LogLevel {
        get { Logger.logLevel }
        set { Logger.logLevel = newValue }
    }

    /**
     * Set this property to your proxy URL before configuring ``Purchases`` *only* if you've received a proxy key value
     * from your RevenueCat contact.
     */
    @objc public static var proxyURL: URL? {
        get { SystemInfo.proxyURL }
        set { SystemInfo.proxyURL = newValue }
    }

    /**
     * Set this property to true *only* if you're transitioning an existing Mac app from the Legacy
     * Mac App Store into the Universal Store, and you've configured your RevenueCat app accordingly.
     * Contact RevenueCat support before using this.
     */
    @objc public static var forceUniversalAppStore: Bool {
        get { SystemInfo.forceUniversalAppStore }
        set { SystemInfo.forceUniversalAppStore = newValue }
    }

    /**
     * Set this property to true *only* when testing the ask-to-buy / SCA purchases flow.
     * More information [available here](https://rev.cat/ask-to-buy).
     * #### Related Articles
     * -  [Approve what kids buy with Ask to Buy](https://rev.cat/approve-kids-purchases-apple)
     */
    @available(iOS 8.0, macOS 10.14, watchOS 6.2, macCatalyst 13.0, *)
    @objc public static var simulatesAskToBuyInSandbox: Bool {
        get { StoreKit1Wrapper.simulatesAskToBuyInSandbox }
        set { StoreKit1Wrapper.simulatesAskToBuyInSandbox = newValue }
    }

    /**
     * Indicates whether the user is allowed to make payments.
     * [More information on when this might be `false` here](https://rev.cat/can-make-payments-apple)
     */
    @objc public static func canMakePayments() -> Bool { StoreKit1Wrapper.canMakePayments() }

    /**
     * Set a custom log handler for redirecting logs to your own logging system.
     *
     * By default, this sends ``LogLevel/info``, ``LogLevel/warn``, and ``LogLevel/error`` messages.
     * If you wish to receive Debug level messages, set the log level to ``LogLevel/debug``.
     *
     * - Note:``verboseLogHandler`` provides additional information.
     *
     * #### Related Symbols
     * - ``verboseLogHandler``
     * - ``logLevel``
     */
    @objc public static var logHandler: LogHandler {
        get {
            return { level, message in
                self.verboseLogHandler(level, message, nil, nil, 0)
            }
        }

        set {
            self.verboseLogHandler = { level, message, _, _, _ in
                newValue(level, message)
            }
        }
    }

    /**
     * Set a custom log handler for redirecting logs to your own logging system.
     *
     * By default, this sends ``LogLevel/info``, ``LogLevel/warn``, and ``LogLevel/error`` messages.
     * If you wish to receive Debug level messages, set the log level to ``LogLevel/debug``.
     *
     * - Note: you can use ``logHandler`` if you don't need filename information.
     *
     * #### Related Symbols
     * - ``logHandler``
     * - ``logLevel``
     */
    @objc public static var verboseLogHandler: VerboseLogHandler {
        get {
            return { level, message, file, function, line in
                Logger.internalLogHandler(level, message, "", file, function, line)
            }
        }

        set {
            Logger.internalLogHandler = { level, message, _, file, function, line in
                newValue(level, message, file, function, line)
            }
        }
    }

    /// Useful for tests that override the log handler.
    internal static func restoreLogHandler() {
        Logger.internalLogHandler = Logger.defaultLogHandler
    }

    /**
     * Setting this to `true` adds additional information to the default log handler:
     *  Filename, line, and method data.
     * You can also access that information for your own logging system by using ``verboseLogHandler``.
     *
     * #### Related Symbols
     * - ``verboseLogHandler``
     * - ``logLevel``
     */
    @objc public static var verboseLogs: Bool {
        get { return Logger.verbose }
        set { Logger.verbose = newValue }
    }

    /// Current version of the ``Purchases`` framework.
    @objc public static var frameworkVersion: String { SystemInfo.frameworkVersion }

    @objc public let attribution: Attribution

    @objc public var purchasesAreCompletedBy: PurchasesAreCompletedBy {
        get { self.systemInfo.finishTransactions ? .revenueCat : .myApp }
        set { self.systemInfo.finishTransactions = newValue.finishTransactions }
    }

    @objc public var storeFrontCountryCode: String? {
        systemInfo.storefront?.countryCode
    }

    private let attributionFetcher: AttributionFetcher
    private let attributionPoster: AttributionPoster
    private let backend: Backend
    private let deviceCache: DeviceCache
    private let paywallCache: PaywallCacheWarmingType?
    private let identityManager: IdentityManager
    private let userDefaults: UserDefaults
    private let notificationCenter: NotificationCenter
    private let offeringsFactory: OfferingsFactory
    private let offeringsManager: OfferingsManager
    private let offlineEntitlementsManager: OfflineEntitlementsManager
    private let productsManager: ProductsManagerType
    private let customerInfoManager: CustomerInfoManager
    private let paywallEventsManager: PaywallEventsManagerType?
    private let trialOrIntroPriceEligibilityChecker: CachingTrialOrIntroPriceEligibilityChecker
    private let purchasedProductsFetcher: PurchasedProductsFetcherType?
    private let purchasesOrchestrator: PurchasesOrchestrator
    private let receiptFetcher: ReceiptFetcher
    private let requestFetcher: StoreKitRequestFetcher
    private let paymentQueueWrapper: EitherPaymentQueueWrapper
    fileprivate let systemInfo: SystemInfo
    private let storeMessagesHelper: StoreMessagesHelperType?
    private var customerInfoObservationDisposable: (() -> Void)?
    private let healthManager: SDKHealthManager

    private let syncAttributesAndOfferingsIfNeededRateLimiter = RateLimiter(maxCalls: 5, period: 60)
    private let diagnosticsTracker: DiagnosticsTrackerType?

    // swiftlint:disable:next function_body_length cyclomatic_complexity
    convenience init(apiKey: String,
                     appUserID: String?,
                     userDefaults: UserDefaults? = nil,
                     applicationSupportDirectory: URL? = nil,
                     observerMode: Bool = false,
                     platformInfo: PlatformInfo? = Purchases.platformInfo,
                     responseVerificationMode: Signing.ResponseVerificationMode,
                     storeKitVersion: StoreKitVersion = .default,
                     storeKitTimeout: TimeInterval = Configuration.storeKitRequestTimeoutDefault,
                     networkTimeout: TimeInterval = Configuration.networkTimeoutDefault,
                     dangerousSettings: DangerousSettings? = nil,
                     showStoreMessagesAutomatically: Bool,
<<<<<<< HEAD
                     validateConfigurationOnDebugAppLaunch: Bool,
                     diagnosticsEnabled: Bool = false
=======
                     diagnosticsEnabled: Bool = false,
                     preferredLocale: String?
>>>>>>> d4b9ba00
    ) {
        if userDefaults != nil {
            Logger.debug(Strings.configure.using_custom_user_defaults)
        }

        let operationDispatcher: OperationDispatcher = .default
        let receiptRefreshRequestFactory = ReceiptRefreshRequestFactory()
        let fetcher = StoreKitRequestFetcher(requestFactory: receiptRefreshRequestFactory,
                                             operationDispatcher: operationDispatcher)
        let systemInfo = SystemInfo(
            platformInfo: platformInfo,
            finishTransactions: !observerMode,
            operationDispatcher: operationDispatcher,
            storeKitVersion: storeKitVersion,
            responseVerificationMode: responseVerificationMode,
            dangerousSettings: dangerousSettings,
            preferredLocalesProvider: PreferredLocalesProvider(preferredLocaleOverride: preferredLocale)
        )

        let receiptFetcher = ReceiptFetcher(requestFetcher: fetcher, systemInfo: systemInfo)
        let eTagManager = ETagManager()
        let attributionTypeFactory = AttributionTypeFactory()
        let attributionFetcher = AttributionFetcher(attributionFactory: attributionTypeFactory, systemInfo: systemInfo)
        let userDefaults = userDefaults ?? UserDefaults.computeDefault()
        let deviceCache = DeviceCache(sandboxEnvironmentDetector: systemInfo, userDefaults: userDefaults)

        let diagnosticsFileHandler: DiagnosticsFileHandlerType? = {
            guard diagnosticsEnabled,
                  dangerousSettings?.uiPreviewMode != true,
                  #available(iOS 15.0, tvOS 15.0, macOS 12.0, watchOS 8.0, *) else { return nil }
            return DiagnosticsFileHandler()
        }()

        let diagnosticsTracker: DiagnosticsTrackerType? = {
            if let handler = diagnosticsFileHandler, #available(iOS 15.0, tvOS 15.0, macOS 12.0, watchOS 8.0, *) {
                return DiagnosticsTracker(diagnosticsFileHandler: handler)
            } else {
                if diagnosticsEnabled {
                    Logger.error(Strings.diagnostics.could_not_create_diagnostics_tracker)
                }
            }
            return nil
        }()

        let purchasedProductsFetcher = OfflineCustomerInfoCreator.createPurchasedProductsFetcherIfAvailable(
            diagnosticsTracker: diagnosticsTracker
        )
        let transactionFetcher = StoreKit2TransactionFetcher(diagnosticsTracker: diagnosticsTracker)

        let backend = Backend(
            apiKey: apiKey,
            systemInfo: systemInfo,
            httpClientTimeout: networkTimeout,
            eTagManager: eTagManager,
            operationDispatcher: operationDispatcher,
            attributionFetcher: attributionFetcher,
            offlineCustomerInfoCreator: .createIfAvailable(
                with: purchasedProductsFetcher,
                productEntitlementMappingFetcher: deviceCache,
                tracker: diagnosticsTracker,
                observerMode: observerMode
            ),
            diagnosticsTracker: diagnosticsTracker
        )

        let paymentQueueWrapper: EitherPaymentQueueWrapper = systemInfo.storeKitVersion.isStoreKit2EnabledAndAvailable
            ? .right(.init())
            : .left(.init(
                operationDispatcher: operationDispatcher,
                observerMode: observerMode,
                sandboxEnvironmentDetector: systemInfo,
                diagnosticsTracker: diagnosticsTracker
            ))

        let offeringsFactory = OfferingsFactory()
        let receiptParser = PurchasesReceiptParser.default
        let transactionsManager = TransactionsManager(receiptParser: receiptParser)

        let productsRequestFactory = ProductsRequestFactory()
        let productsManager = CachingProductsManager(
            manager: ProductsManager(productsRequestFactory: productsRequestFactory,
                                     diagnosticsTracker: diagnosticsTracker,
                                     systemInfo: systemInfo,
                                     requestTimeout: storeKitTimeout)
        )

        let transactionPoster = TransactionPoster(
            productsManager: productsManager,
            receiptFetcher: receiptFetcher,
            transactionFetcher: transactionFetcher,
            backend: backend,
            paymentQueueWrapper: paymentQueueWrapper,
            systemInfo: systemInfo,
            operationDispatcher: operationDispatcher
        )

        let offlineEntitlementsManager = OfflineEntitlementsManager(deviceCache: deviceCache,
                                                                    operationDispatcher: operationDispatcher,
                                                                    api: backend.offlineEntitlements,
                                                                    systemInfo: systemInfo)

        let customerInfoManager: CustomerInfoManager
        if #available(iOS 15.0, tvOS 15.0, macOS 12.0, watchOS 8.0, *) {
            customerInfoManager = CustomerInfoManager(offlineEntitlementsManager: offlineEntitlementsManager,
                                                      operationDispatcher: operationDispatcher,
                                                      deviceCache: deviceCache,
                                                      backend: backend,
                                                      transactionFetcher: transactionFetcher,
                                                      transactionPoster: transactionPoster,
                                                      systemInfo: systemInfo,
                                                      diagnosticsTracker: diagnosticsTracker)
        } else {
            customerInfoManager = CustomerInfoManager(offlineEntitlementsManager: offlineEntitlementsManager,
                                                      operationDispatcher: operationDispatcher,
                                                      deviceCache: deviceCache,
                                                      backend: backend,
                                                      transactionFetcher: transactionFetcher,
                                                      transactionPoster: transactionPoster,
                                                      systemInfo: systemInfo)
        }

        let attributionDataMigrator = AttributionDataMigrator()
        let subscriberAttributesManager = SubscriberAttributesManager(backend: backend,
                                                                      deviceCache: deviceCache,
                                                                      operationDispatcher: operationDispatcher,
                                                                      attributionFetcher: attributionFetcher,
                                                                      attributionDataMigrator: attributionDataMigrator)
        let identityManager = IdentityManager(deviceCache: deviceCache,
                                              systemInfo: systemInfo,
                                              backend: backend,
                                              customerInfoManager: customerInfoManager,
                                              attributeSyncing: subscriberAttributesManager,
                                              appUserID: appUserID)

        let paywallEventsManager: PaywallEventsManagerType?
        do {
            if #available(iOS 15.0, tvOS 15.0, macOS 12.0, watchOS 8.0, *) {
                paywallEventsManager = PaywallEventsManager(
                    internalAPI: backend.internalAPI,
                    userProvider: identityManager,
                    store: try PaywallEventStore.createDefault(applicationSupportDirectory: applicationSupportDirectory)
                )
                Logger.verbose(Strings.paywalls.event_manager_initialized)
            } else {
                Logger.verbose(Strings.paywalls.event_manager_not_initialized_not_available)
                paywallEventsManager = nil
            }
        } catch {
            Logger.verbose(Strings.paywalls.event_manager_failed_to_initialize(error))
            paywallEventsManager = nil
        }

        let attributionPoster = AttributionPoster(deviceCache: deviceCache,
                                                  currentUserProvider: identityManager,
                                                  backend: backend,
                                                  attributionFetcher: attributionFetcher,
                                                  subscriberAttributesManager: subscriberAttributesManager,
                                                  systemInfo: systemInfo)
        let subscriberAttributes = Attribution(subscriberAttributesManager: subscriberAttributesManager,
                                               currentUserProvider: identityManager,
                                               attributionPoster: attributionPoster,
                                               systemInfo: systemInfo)
        let introCalculator = IntroEligibilityCalculator(productsManager: productsManager, receiptParser: receiptParser)
        let offeringsManager = OfferingsManager(deviceCache: deviceCache,
                                                operationDispatcher: operationDispatcher,
                                                systemInfo: systemInfo,
                                                backend: backend,
                                                offeringsFactory: offeringsFactory,
                                                productsManager: productsManager,
                                                diagnosticsTracker: diagnosticsTracker)
        let manageSubsHelper = ManageSubscriptionsHelper(systemInfo: systemInfo,
                                                         customerInfoManager: customerInfoManager,
                                                         currentUserProvider: identityManager)
        let beginRefundRequestHelper = BeginRefundRequestHelper(systemInfo: systemInfo,
                                                                customerInfoManager: customerInfoManager,
                                                                currentUserProvider: identityManager)

        let storeMessagesHelper: StoreMessagesHelperType?

        #if os(iOS) || targetEnvironment(macCatalyst) || VISION_OS
        if #available(iOS 16.0, *) {
            storeMessagesHelper = StoreMessagesHelper(systemInfo: systemInfo,
                                                      showStoreMessagesAutomatically: showStoreMessagesAutomatically)
        } else {
            storeMessagesHelper = nil
        }
        #else
        storeMessagesHelper = nil
        #endif

        let winBackOfferEligibilityCalculator: WinBackOfferEligibilityCalculatorType?
        if #available(iOS 18.0, macOS 15.0, tvOS 18.0, watchOS 11.0, visionOS 2.0, *) {
            winBackOfferEligibilityCalculator = WinBackOfferEligibilityCalculator(systemInfo: systemInfo)
        } else {
            winBackOfferEligibilityCalculator = nil
        }

        let notificationCenter: NotificationCenter = .default
        let purchasesOrchestrator: PurchasesOrchestrator = {
            if #available(iOS 15.0, tvOS 15.0, macOS 12.0, watchOS 8.0, *) {
                let diagnosticsSynchronizer: DiagnosticsSynchronizer?
                if diagnosticsEnabled {
                    if let diagnosticsFileHandler = diagnosticsFileHandler {
                        let synchronizedUserDefaults = SynchronizedUserDefaults(userDefaults: userDefaults)
                        diagnosticsSynchronizer = DiagnosticsSynchronizer(internalAPI: backend.internalAPI,
                                                                          handler: diagnosticsFileHandler,
                                                                          tracker: diagnosticsTracker,
                                                                          userDefaults: synchronizedUserDefaults)
                        Task {
                            await diagnosticsFileHandler.updateDelegate(diagnosticsSynchronizer)
                        }
                    } else {
                        Logger.error(Strings.diagnostics.could_not_create_diagnostics_tracker)
                        diagnosticsSynchronizer = nil
                    }
                } else {
                    diagnosticsSynchronizer = nil
                }
                let storeKit2ObserverModePurchaseDetector = StoreKit2ObserverModePurchaseDetector(
                    deviceCache: deviceCache,
                    allTransactionsProvider: SK2AllTransactionsProvider()
                )

                return .init(
                    productsManager: productsManager,
                    paymentQueueWrapper: paymentQueueWrapper,
                    systemInfo: systemInfo,
                    subscriberAttributes: subscriberAttributes,
                    operationDispatcher: operationDispatcher,
                    receiptFetcher: receiptFetcher,
                    receiptParser: receiptParser,
                    transactionFetcher: transactionFetcher,
                    customerInfoManager: customerInfoManager,
                    backend: backend,
                    transactionPoster: transactionPoster,
                    currentUserProvider: identityManager,
                    transactionsManager: transactionsManager,
                    deviceCache: deviceCache,
                    offeringsManager: offeringsManager,
                    manageSubscriptionsHelper: manageSubsHelper,
                    beginRefundRequestHelper: beginRefundRequestHelper,
                    storeKit2TransactionListener: StoreKit2TransactionListener(delegate: nil,
                                                                               diagnosticsTracker: diagnosticsTracker),
                    storeKit2StorefrontListener: StoreKit2StorefrontListener(delegate: nil),
                    storeKit2ObserverModePurchaseDetector: storeKit2ObserverModePurchaseDetector,
                    storeMessagesHelper: storeMessagesHelper,
                    diagnosticsSynchronizer: diagnosticsSynchronizer,
                    diagnosticsTracker: diagnosticsTracker,
                    winBackOfferEligibilityCalculator: winBackOfferEligibilityCalculator,
                    paywallEventsManager: paywallEventsManager,
                    webPurchaseRedemptionHelper: WebPurchaseRedemptionHelper(backend: backend,
                                                                             identityManager: identityManager,
                                                                             customerInfoManager: customerInfoManager)
                )
            } else {
                return .init(
                    productsManager: productsManager,
                    paymentQueueWrapper: paymentQueueWrapper,
                    systemInfo: systemInfo,
                    subscriberAttributes: subscriberAttributes,
                    operationDispatcher: operationDispatcher,
                    receiptFetcher: receiptFetcher,
                    receiptParser: receiptParser,
                    transactionFetcher: transactionFetcher,
                    customerInfoManager: customerInfoManager,
                    backend: backend,
                    transactionPoster: transactionPoster,
                    currentUserProvider: identityManager,
                    transactionsManager: transactionsManager,
                    deviceCache: deviceCache,
                    offeringsManager: offeringsManager,
                    manageSubscriptionsHelper: manageSubsHelper,
                    beginRefundRequestHelper: beginRefundRequestHelper,
                    storeMessagesHelper: storeMessagesHelper,
                    diagnosticsTracker: diagnosticsTracker,
                    winBackOfferEligibilityCalculator: winBackOfferEligibilityCalculator,
                    paywallEventsManager: paywallEventsManager,
                    webPurchaseRedemptionHelper: WebPurchaseRedemptionHelper(backend: backend,
                                                                             identityManager: identityManager,
                                                                             customerInfoManager: customerInfoManager)
                )
            }
        }()

        let trialOrIntroPriceChecker = CachingTrialOrIntroPriceEligibilityChecker.create(
            with: TrialOrIntroPriceEligibilityChecker(systemInfo: systemInfo,
                                                      receiptFetcher: receiptFetcher,
                                                      introEligibilityCalculator: introCalculator,
                                                      backend: backend,
                                                      currentUserProvider: identityManager,
                                                      operationDispatcher: operationDispatcher,
                                                      productsManager: productsManager,
                                                      diagnosticsTracker: diagnosticsTracker)
        )

        let paywallCache: PaywallCacheWarmingType?

        if #available(iOS 15.0, macOS 12.0, watchOS 8.0, tvOS 15.0, *) {
            paywallCache = PaywallCacheWarming(introEligibiltyChecker: trialOrIntroPriceChecker)
        } else {
            paywallCache = nil
        }

        let healthManager = SDKHealthManager(backend: backend, identityManager: identityManager)

        self.init(appUserID: appUserID,
                  requestFetcher: fetcher,
                  receiptFetcher: receiptFetcher,
                  attributionFetcher: attributionFetcher,
                  attributionPoster: attributionPoster,
                  backend: backend,
                  paymentQueueWrapper: paymentQueueWrapper,
                  userDefaults: userDefaults,
                  notificationCenter: notificationCenter,
                  systemInfo: systemInfo,
                  offeringsFactory: offeringsFactory,
                  deviceCache: deviceCache,
                  paywallCache: paywallCache,
                  identityManager: identityManager,
                  subscriberAttributes: subscriberAttributes,
                  operationDispatcher: operationDispatcher,
                  customerInfoManager: customerInfoManager,
                  paywallEventsManager: paywallEventsManager,
                  productsManager: productsManager,
                  offeringsManager: offeringsManager,
                  offlineEntitlementsManager: offlineEntitlementsManager,
                  purchasesOrchestrator: purchasesOrchestrator,
                  purchasedProductsFetcher: purchasedProductsFetcher,
                  trialOrIntroPriceEligibilityChecker: trialOrIntroPriceChecker,
                  storeMessagesHelper: storeMessagesHelper,
                  diagnosticsTracker: diagnosticsTracker,
                  validateConfigurationOnDebugAppLaunch: validateConfigurationOnDebugAppLaunch,
                  healthManager: healthManager
        )
    }

    // swiftlint:disable:next function_body_length
    init(appUserID: String?,
         requestFetcher: StoreKitRequestFetcher,
         receiptFetcher: ReceiptFetcher,
         attributionFetcher: AttributionFetcher,
         attributionPoster: AttributionPoster,
         backend: Backend,
         paymentQueueWrapper: EitherPaymentQueueWrapper,
         userDefaults: UserDefaults,
         notificationCenter: NotificationCenter,
         systemInfo: SystemInfo,
         offeringsFactory: OfferingsFactory,
         deviceCache: DeviceCache,
         paywallCache: PaywallCacheWarmingType?,
         identityManager: IdentityManager,
         subscriberAttributes: Attribution,
         operationDispatcher: OperationDispatcher,
         customerInfoManager: CustomerInfoManager,
         paywallEventsManager: PaywallEventsManagerType?,
         productsManager: ProductsManagerType,
         offeringsManager: OfferingsManager,
         offlineEntitlementsManager: OfflineEntitlementsManager,
         purchasesOrchestrator: PurchasesOrchestrator,
         purchasedProductsFetcher: PurchasedProductsFetcherType?,
         trialOrIntroPriceEligibilityChecker: CachingTrialOrIntroPriceEligibilityChecker,
         storeMessagesHelper: StoreMessagesHelperType?,
         diagnosticsTracker: DiagnosticsTrackerType?,
         validateConfigurationOnDebugAppLaunch: Bool,
         healthManager: SDKHealthManager
    ) {

        if systemInfo.dangerousSettings.customEntitlementComputation {
            Logger.info(Strings.configure.custom_entitlements_computation_enabled)
        }

        if systemInfo.dangerousSettings.customEntitlementComputation
            && appUserID == nil && identityManager.currentUserIsAnonymous {
            fatalError(Strings.configure.custom_entitlements_computation_enabled_but_no_app_user_id.description)
        }

        Logger.debug(Strings.configure.debug_enabled, fileName: nil)
        if systemInfo.observerMode {
            Logger.debug(Strings.configure.observer_mode_enabled, fileName: nil)
        }
        Logger.debug(Strings.configure.sdk_version(Self.frameworkVersion), fileName: nil)
        Logger.debug(Strings.configure.bundle_id(SystemInfo.bundleIdentifier), fileName: nil)
        Logger.debug(Strings.configure.system_version(SystemInfo.systemVersion), fileName: nil)
        Logger.debug(Strings.configure.is_simulator(SystemInfo.isRunningInSimulator), fileName: nil)
        Logger.user(Strings.configure.initial_app_user_id(isSet: appUserID != nil), fileName: nil)
        Logger.debug(Strings.configure.response_verification_mode(systemInfo.responseVerificationMode), fileName: nil)
        Logger.debug(Strings.configure.storekit_version(systemInfo.storeKitVersion), fileName: nil)

        self.requestFetcher = requestFetcher
        self.receiptFetcher = receiptFetcher
        self.attributionFetcher = attributionFetcher
        self.attributionPoster = attributionPoster
        self.backend = backend
        self.paymentQueueWrapper = paymentQueueWrapper
        self.offeringsFactory = offeringsFactory
        self.deviceCache = deviceCache
        self.paywallCache = paywallCache
        self.identityManager = identityManager
        self.userDefaults = userDefaults
        self.notificationCenter = notificationCenter
        self.systemInfo = systemInfo
        self.attribution = subscriberAttributes
        self.operationDispatcher = operationDispatcher
        self.customerInfoManager = customerInfoManager
        self.paywallEventsManager = paywallEventsManager
        self.productsManager = productsManager
        self.offeringsManager = offeringsManager
        self.offlineEntitlementsManager = offlineEntitlementsManager
        self.purchasesOrchestrator = purchasesOrchestrator
        self.purchasedProductsFetcher = purchasedProductsFetcher
        self.trialOrIntroPriceEligibilityChecker = trialOrIntroPriceEligibilityChecker
        self.storeMessagesHelper = storeMessagesHelper
        self.diagnosticsTracker = diagnosticsTracker
        self.healthManager = healthManager

        super.init()

        Logger.verbose(Strings.configure.purchases_init(self, paymentQueueWrapper))

        #if os(iOS) || targetEnvironment(macCatalyst) || os(macOS)
        if #available(iOS 16.4, macOS 14.4, *), systemInfo.storeKitVersion.isStoreKit2EnabledAndAvailable {
            purchasesOrchestrator.setSK2PurchaseIntentListener(StoreKit2PurchaseIntentListener())
        }
        #endif

        self.purchasesOrchestrator.delegate = self

        // Don't update caches in the background to potentially avoid apps being launched through a notification
        // all at the same time by too many users concurrently.
        self.updateCachesIfInForeground()

        #if DEBUG && !ENABLE_CUSTOM_ENTITLEMENT_COMPUTATION
        if validateConfigurationOnDebugAppLaunch {
            self.runHealthCheckIfInForeground()
        }
        #endif

        if self.systemInfo.dangerousSettings.autoSyncPurchases {
            self.paymentQueueWrapper.sk1Wrapper?.delegate = purchasesOrchestrator
        } else {
            Logger.warn(Strings.configure.autoSyncPurchasesDisabled)
        }

        /// If SK1 is not enabled, `PaymentQueueWrapper` needs to handle transactions
        /// for promotional offers to work.
        self.paymentQueueWrapper.sk2Wrapper?.delegate = purchasesOrchestrator

        self.subscribeToAppStateNotifications()

        self.attributionPoster.postPostponedAttributionDataIfNeeded()

        self.customerInfoObservationDisposable = customerInfoManager.monitorChanges { [weak self] old, new in
            guard let self = self else { return }
            self.handleCustomerInfoChanged(from: old, to: new)
        }
    }

    deinit {
        Logger.verbose(Strings.configure.purchases_deinit(self))

        self.notificationCenter.removeObserver(self)
        self.paymentQueueWrapper.sk1Wrapper?.delegate = nil
        self.paymentQueueWrapper.sk2Wrapper?.delegate = nil
        self.customerInfoObservationDisposable?()
        self.privateDelegate = nil
    }

    static func clearSingleton() {
        self.purchases.modify { purchases in
            purchases?.delegate = nil
            purchases = nil
        }
    }

    /// - Parameter purchases: this is an `@autoclosure` to be able to clear the previous instance
    /// from memory before creating the new one.
    @discardableResult
    static func setDefaultInstance(_ purchases: @autoclosure () -> Purchases) -> Purchases {
        return self.purchases.modify { currentInstance in
            if currentInstance != nil {
                #if DEBUG
                if ProcessInfo.isRunningRevenueCatTests {
                    preconditionFailure(Strings.configure.purchase_instance_already_set.description)
                }
                #endif
                Logger.info(Strings.configure.purchase_instance_already_set)

                // Clear existing instance to avoid multiple concurrent instances in memory.
                currentInstance = nil
            }

            let newInstance = purchases()
            currentInstance = newInstance
            return newInstance
        }
    }

}

// MARK: Attribution

extension Purchases {

    #if !ENABLE_CUSTOM_ENTITLEMENT_COMPUTATION
    private func post(attributionData data: [String: Any],
                      fromNetwork network: AttributionNetwork,
                      forNetworkUserId networkUserId: String?) {
        attributionPoster.post(attributionData: data, fromNetwork: network, networkUserId: networkUserId)
    }
    #endif
}

// MARK: Identity

public extension Purchases {

    /// Parses a deep link URL to verify it's a RevenueCat web purchase redemption link
    /// - Seealso: ``Purchases/redeemWebPurchase(_:)``
    @objc internal static func parseAsWebPurchaseRedemption(_ url: URL) -> WebPurchaseRedemption? {
        return DeepLinkParser.parseAsWebPurchaseRedemption(url)
    }

    @objc var appUserID: String { self.identityManager.currentAppUserID }

    @objc var isAnonymous: Bool { self.identityManager.currentUserIsAnonymous }

    @objc var isSandbox: Bool { return self.systemInfo.isSandbox }

    @objc func getOfferings(completion: @escaping (Offerings?, PublicError?) -> Void) {
        self.getOfferings(fetchPolicy: .default, completion: completion)
    }

    internal func getOfferings(
        fetchPolicy: OfferingsManager.FetchPolicy,
        fetchCurrent: Bool = false,
        completion: @escaping (Offerings?, PublicError?) -> Void
    ) {
        self.offeringsManager.offerings(appUserID: self.appUserID,
                                        fetchPolicy: fetchPolicy,
                                        fetchCurrent: fetchCurrent) { @Sendable result in
            completion(result.value, result.error?.asPublicError)
        }
    }

    func offerings() async throws -> Offerings {
        return try await self.offerings(fetchPolicy: .default)
    }

    var cachedOfferings: Offerings? {
        return self.offeringsManager.cachedOfferings
    }

    internal func offerings(fetchPolicy: OfferingsManager.FetchPolicy) async throws -> Offerings {
        return try await self.offeringsAsync(fetchPolicy: fetchPolicy)
    }

}

#if !ENABLE_CUSTOM_ENTITLEMENT_COMPUTATION

public extension Purchases {

    @available(*, deprecated, message: """
    The appUserID passed to logIn is a constant string known at compile time.
    This is likely a programmer error. This ID is used to identify the current user.
    See https://docs.revenuecat.com/docs/user-ids for more information.
    """)
    func logIn(_ appUserID: StaticString, completion: @escaping (CustomerInfo?, Bool, PublicError?) -> Void) {
        Logger.warn(Strings.identity.logging_in_with_static_string)

        self.logIn("\(appUserID)", completion: completion)
    }

    // Favor `StaticString` overload (`String` is not convertible to `StaticString`).
    // This allows us to provide a compile-time warning to developers who accidentally
    // call logIn with hardcoded user ids in their app
    @_disfavoredOverload
    @objc(logIn:completion:)
    func logIn(_ appUserID: String, completion: @escaping (CustomerInfo?, Bool, PublicError?) -> Void) {
        self.identityManager.logIn(appUserID: appUserID) { result in
            self.operationDispatcher.dispatchOnMainThread {
                completion(result.value?.info, result.value?.created ?? false, result.error?.asPublicError)
            }

            guard case .success = result else {
                return
            }

            self.systemInfo.isApplicationBackgrounded { isAppBackgrounded in
                self.updateOfferingsCache(isAppBackgrounded: isAppBackgrounded)
            }
        }
    }

    func logIn(_ appUserID: StaticString) async throws -> (customerInfo: CustomerInfo, created: Bool) {
        Logger.warn(Strings.identity.logging_in_with_static_string)

        return try await self.logIn("\(appUserID)")
    }

    // Favor `StaticString` overload (`String` is not convertible to `StaticString`).
    // This allows us to provide a compile-time warning to developers who accidentally
    // call logIn with hardcoded user ids in their app
    @_disfavoredOverload
    func logIn(_ appUserID: String) async throws -> (customerInfo: CustomerInfo, created: Bool) {
        return try await self.logInAsync(appUserID)
    }

    @objc func logOut(completion: ((CustomerInfo?, PublicError?) -> Void)?) {
        guard !self.systemInfo.dangerousSettings.customEntitlementComputation else {
            completion?(nil, NewErrorUtils.featureNotAvailableInCustomEntitlementsComputationModeError().asPublicError)
            return
       }

        self.identityManager.logOut { error in
            guard error == nil else {
                if let completion = completion {
                    self.operationDispatcher.dispatchOnMainThread {
                        completion(nil, error?.asPublicError)
                    }
                }
                return
            }

            self.updateAllCaches {
                completion?($0.value, $0.error)
            }
        }
    }

    func logOut() async throws -> CustomerInfo {
        return try await logOutAsync()
    }

    @objc func syncAttributesAndOfferingsIfNeeded(completion: @escaping (Offerings?, PublicError?) -> Void) {
        guard syncAttributesAndOfferingsIfNeededRateLimiter.shouldProceed() else {
            Logger.warn(
                Strings.identity.sync_attributes_and_offerings_rate_limit_reached(
                    maxCalls: syncAttributesAndOfferingsIfNeededRateLimiter.maxCalls,
                    period: Int(syncAttributesAndOfferingsIfNeededRateLimiter.period)
                )
            )
            self.getOfferings(fetchPolicy: .default, completion: completion)
            return
        }

        self.syncSubscriberAttributes(completion: {
            self.getOfferings(fetchPolicy: .default, fetchCurrent: true, completion: completion)
        })
    }

    @available(iOS 13.0, macOS 10.15, tvOS 13.0, watchOS 6.2, *)
    func syncAttributesAndOfferingsIfNeeded() async throws -> Offerings? {
        return try await syncAttributesAndOfferingsIfNeededAsync()
    }

    @objc func getStorefront(completion: @escaping GetStorefrontBlock) {
        Task {
            let storefront = await Storefront.currentStorefront
            self.operationDispatcher.dispatchOnMainActor {
                completion(storefront)
            }
        }
    }

    func getStorefront() async -> Storefront? {
        return await getStorefrontAsync()
    }

}

#endif

// - MARK: - Custom entitlement computation API

extension Purchases {

#if ENABLE_CUSTOM_ENTITLEMENT_COMPUTATION
    ///
    /// Updates the current appUserID to a new one, without associating the two.
    /// - Important: This method is **only available** in Custom Entitlements Computation mode.
    /// Receipts posted by the SDK to the RevenueCat backend after calling this method will be sent
    /// with the newAppUserID.
    ///
    @objc(switchUserToNewAppUserID:)
    public func switchUser(to newAppUserID: String) {
        self.internalSwitchUser(to: newAppUserID)
    }
#endif

    internal func internalSwitchUser(to newAppUserID: String) {
        guard self.identityManager.currentAppUserID != newAppUserID else {
            Logger.warn(Strings.identity.switching_user_same_app_user_id(newUserID: newAppUserID))
            return
        }

        self.identityManager.switchUser(to: newAppUserID)

        self.systemInfo.isApplicationBackgrounded { isBackgrounded in
            self.updateOfferingsCache(isAppBackgrounded: isBackgrounded)
        }
    }

}

// MARK: Purchasing

public extension Purchases {

    #if !ENABLE_CUSTOM_ENTITLEMENT_COMPUTATION

    @objc func getCustomerInfo(completion: @escaping (CustomerInfo?, PublicError?) -> Void) {
        self.getCustomerInfo(fetchPolicy: .default, completion: completion)
    }

    @objc func getCustomerInfo(
        fetchPolicy: CacheFetchPolicy,
        completion: @escaping (CustomerInfo?, PublicError?) -> Void
    ) {
        self.customerInfoManager.customerInfo(appUserID: self.appUserID,
                                              fetchPolicy: fetchPolicy,
                                              trackDiagnostics: true) { @Sendable result in
            completion(result.value, result.error?.asPublicError)
        }
    }

    func customerInfo() async throws -> CustomerInfo {
        return try await self.customerInfo(fetchPolicy: .default)
    }

    func customerInfo(fetchPolicy: CacheFetchPolicy) async throws -> CustomerInfo {
        return try await self.customerInfoAsync(fetchPolicy: fetchPolicy)
    }

    var cachedCustomerInfo: CustomerInfo? {
        return try? self.customerInfoManager.cachedCustomerInfo(appUserID: self.appUserID)
    }

    #endif

    var customerInfoStream: AsyncStream<CustomerInfo> {
        return self.customerInfoManager.customerInfoStream
    }

    @objc(getProductsWithIdentifiers:completion:)
    func getProducts(_ productIdentifiers: [String], completion: @escaping ([StoreProduct]) -> Void) {
        purchasesOrchestrator.products(withIdentifiers: productIdentifiers, completion: completion)
    }

    func products(_ productIdentifiers: [String]) async -> [StoreProduct] {
        return await productsAsync(productIdentifiers)
    }

    @objc(purchaseProduct:withCompletion:)
    func purchase(product: StoreProduct, completion: @escaping PurchaseCompletedBlock) {
        purchasesOrchestrator.purchase(product: product,
                                       package: nil,
                                       promotionalOffer: nil,
                                       metadata: nil,
                                       trackDiagnostics: true,
                                       completion: completion)
    }

    func purchase(product: StoreProduct) async throws -> PurchaseResultData {
        return try await purchaseAsync(product: product)
    }

    @objc(purchasePackage:withCompletion:)
    func purchase(package: Package, completion: @escaping PurchaseCompletedBlock) {
        purchasesOrchestrator.purchase(product: package.storeProduct,
                                       package: package,
                                       promotionalOffer: nil,
                                       metadata: nil,
                                       trackDiagnostics: true,
                                       completion: completion)
    }

    func purchase(package: Package) async throws -> PurchaseResultData {
        return try await purchaseAsync(package: package)
    }

    @objc func restorePurchases(completion: ((CustomerInfo?, PublicError?) -> Void)? = nil) {
        self.purchasesOrchestrator.restorePurchases { @Sendable in
            completion?($0.value, $0.error?.asPublicError)
        }
    }

    func restorePurchases() async throws -> CustomerInfo {
        return try await self.restorePurchasesAsync()
    }

    @objc(purchaseWithParams:completion:)
    func purchase(_ params: PurchaseParams, completion: @escaping PurchaseCompletedBlock) {
        purchasesOrchestrator.purchase(params: params, trackDiagnostics: true, completion: completion)
    }

    func purchase(_ params: PurchaseParams) async throws -> PurchaseResultData {
        return try await purchaseAsync(params)
    }

    @objc(purchaseProduct:withPromotionalOffer:completion:)
    func purchase(product: StoreProduct,
                  promotionalOffer: PromotionalOffer,
                  completion: @escaping PurchaseCompletedBlock) {
        purchasesOrchestrator.purchase(product: product,
                                       package: nil,
                                       promotionalOffer: promotionalOffer.signedData,
                                       metadata: nil,
                                       trackDiagnostics: true,
                                       completion: completion)
    }

    func purchase(product: StoreProduct, promotionalOffer: PromotionalOffer) async throws -> PurchaseResultData {
        return try await purchaseAsync(product: product, promotionalOffer: promotionalOffer)
    }

    @objc(purchasePackage:withPromotionalOffer:completion:)
    func purchase(package: Package, promotionalOffer: PromotionalOffer, completion: @escaping PurchaseCompletedBlock) {
        purchasesOrchestrator.purchase(product: package.storeProduct,
                                       package: package,
                                       promotionalOffer: promotionalOffer.signedData,
                                       metadata: nil,
                                       trackDiagnostics: true,
                                       completion: completion)
    }

    func purchase(package: Package, promotionalOffer: PromotionalOffer) async throws -> PurchaseResultData {
        return try await purchaseAsync(package: package, promotionalOffer: promotionalOffer)
    }

    #if !ENABLE_CUSTOM_ENTITLEMENT_COMPUTATION

    @objc func invalidateCustomerInfoCache() {
        self.customerInfoManager.clearCustomerInfoCache(forAppUserID: appUserID)
    }

    @objc func syncPurchases(completion: ((CustomerInfo?, PublicError?) -> Void)?) {
        self.purchasesOrchestrator.syncPurchases { @Sendable in
            completion?($0.value, $0.error?.asPublicError)
        }
    }

    func syncPurchases() async throws -> CustomerInfo {
        return try await syncPurchasesAsync()
    }

    #endif

    @objc(checkTrialOrIntroDiscountEligibility:completion:)
    func checkTrialOrIntroDiscountEligibility(productIdentifiers: [String],
                                              completion: @escaping ([String: IntroEligibility]) -> Void) {
        self.trialOrIntroPriceEligibilityChecker.checkEligibility(productIdentifiers: Set(productIdentifiers),
                                                                  completion: completion)
    }

    func checkTrialOrIntroDiscountEligibility(productIdentifiers: [String]) async -> [String: IntroEligibility] {
        return await checkTrialOrIntroductoryDiscountEligibilityAsync(productIdentifiers)
    }

    func checkTrialOrIntroDiscountEligibility(packages: [Package]) async -> [Package: IntroEligibility] {
        let result = await self.checkTrialOrIntroDiscountEligibility(
            productIdentifiers: packages.map(\.storeProduct.productIdentifier)
        )

        return Set(packages)
            .dictionaryWithValues { (package: Package) in
                result[package.storeProduct.productIdentifier] ?? .init(eligibilityStatus: .unknown)
            }
    }

    @objc(checkTrialOrIntroDiscountEligibilityForProduct:completion:)
    func checkTrialOrIntroDiscountEligibility(product: StoreProduct,
                                              completion: @escaping (IntroEligibilityStatus) -> Void) {
        trialOrIntroPriceEligibilityChecker.checkEligibility(product: product, completion: completion)
    }

    func checkTrialOrIntroDiscountEligibility(product: StoreProduct) async -> IntroEligibilityStatus {
        return await checkTrialOrIntroductoryDiscountEligibilityAsync(product)
    }

#if os(iOS) || targetEnvironment(macCatalyst) || VISION_OS
    @available(iOS 13.4, macCatalyst 13.4, *)
    @objc func showPriceConsentIfNeeded() {
        self.paymentQueueWrapper.paymentQueueWrapperType.showPriceConsentIfNeeded()
    }
#endif

#if os(iOS) || VISION_OS

    @available(iOS 14.0, *)
    @available(watchOS, unavailable)
    @available(tvOS, unavailable)
    @available(macOS, unavailable)
    @available(macCatalyst, unavailable)
    @objc func presentCodeRedemptionSheet() {
        if #available(iOS 15.0, *) {
            self.diagnosticsTracker?.trackApplePresentCodeRedemptionSheetRequest()
        }
        self.paymentQueueWrapper.paymentQueueWrapperType.presentCodeRedemptionSheet()
    }
#endif

    @objc(getPromotionalOfferForProductDiscount:withProduct:withCompletion:)
    func getPromotionalOffer(forProductDiscount discount: StoreProductDiscount,
                             product: StoreProduct,
                             completion: @escaping (PromotionalOffer?, PublicError?) -> Void) {
        self.purchasesOrchestrator.promotionalOffer(forProductDiscount: discount,
                                                    product: product) { result in
            completion(result.value, result.error?.asPublicError)
        }
    }

    func promotionalOffer(forProductDiscount discount: StoreProductDiscount,
                          product: StoreProduct) async throws -> PromotionalOffer {
        return try await promotionalOfferAsync(forProductDiscount: discount, product: product)
    }

    func eligiblePromotionalOffers(forProduct product: StoreProduct) async -> [PromotionalOffer] {
        return await eligiblePromotionalOffersAsync(forProduct: product)
    }

#if os(iOS) || os(macOS) || VISION_OS

    @available(watchOS, unavailable)
    @available(tvOS, unavailable)
    @available(iOS 13.0, macOS 10.15, *)
    @objc func showManageSubscriptions(completion: @escaping (PublicError?) -> Void) {
        self.purchasesOrchestrator.showManageSubscription { error in
            completion(error?.asPublicError)
        }
    }

    @available(watchOS, unavailable)
    @available(tvOS, unavailable)
    @available(iOS 13.0, macOS 10.15, *)
    func showManageSubscriptions() async throws {
        return try await self.showManageSubscriptionsAsync()
    }

#endif

#if os(iOS) || VISION_OS

    @available(iOS 15.0, *)
    @available(macOS, unavailable)
    @available(watchOS, unavailable)
    @available(tvOS, unavailable)
    @objc(beginRefundRequestForProduct:completion:)
    func beginRefundRequest(forProduct productID: String) async throws -> RefundRequestStatus {
        return try await purchasesOrchestrator.beginRefundRequest(forProduct: productID)
    }

    @available(iOS 15.0, *)
    @available(macOS, unavailable)
    @available(watchOS, unavailable)
    @available(tvOS, unavailable)
    @objc(beginRefundRequestForEntitlement:completion:)
    func beginRefundRequest(forEntitlement entitlementID: String) async throws -> RefundRequestStatus {
        return try await purchasesOrchestrator.beginRefundRequest(forEntitlement: entitlementID)
    }

    @available(iOS 15.0, *)
    @available(macOS, unavailable)
    @available(watchOS, unavailable)
    @available(tvOS, unavailable)
    @objc(beginRefundRequestForActiveEntitlementWithCompletion:)
    func beginRefundRequestForActiveEntitlement() async throws -> RefundRequestStatus {
        return try await purchasesOrchestrator.beginRefundRequestForActiveEntitlement()
    }

#endif

#if os(iOS) || targetEnvironment(macCatalyst) || VISION_OS

    @available(iOS 16.0, *)
    @available(macOS, unavailable)
    @available(watchOS, unavailable)
    @available(tvOS, unavailable)
    func showStoreMessages(for types: Set<StoreMessageType> = Set(StoreMessageType.allCases)) async {
        await self.storeMessagesHelper?.showStoreMessages(types: types)
    }

#endif

    @available(iOS 15.0, macOS 12.0, tvOS 15.0, watchOS 8.0, *)
    func recordPurchase(
        _ purchaseResult: StoreKit.Product.PurchaseResult
    ) async throws -> StoreTransaction? {
        guard self.systemInfo.observerMode else {
            throw NewErrorUtils.configurationError(
                message: Strings.configure.record_purchase_requires_purchases_made_by_my_app.description
            ).asPublicError
        }
        guard self.systemInfo.storeKitVersion == .storeKit2 else {
            throw NewErrorUtils.configurationError(
                message: Strings.configure.sk2_required.description
            ).asPublicError
        }
        do {
            let (_, transaction) = try await self.purchasesOrchestrator.storeKit2TransactionListener.handle(
                purchaseResult: purchaseResult, fromTransactionUpdate: true
            )
            return transaction
        } catch {
            throw NewErrorUtils.purchasesError(withUntypedError: error).asPublicError
        }
    }

    func redeemWebPurchase(
        webPurchaseRedemption: WebPurchaseRedemption,
        completion: @escaping (CustomerInfo?, PublicError?) -> Void
    ) {
        self.purchasesOrchestrator.redeemWebPurchase(webPurchaseRedemption: webPurchaseRedemption,
                                                     completion: completion)
    }

    func redeemWebPurchase(_ webPurchaseRedemption: WebPurchaseRedemption) async -> WebPurchaseRedemptionResult {
        return await self.purchasesOrchestrator.redeemWebPurchase(webPurchaseRedemption)
    }
}

// swiftlint:enable missing_docs

// MARK: - Paywalls & Customer Center

@available(iOS 15.0, tvOS 15.0, macOS 12.0, watchOS 8.0, *)
public extension Purchases {

    /// Used by `RevenueCatUI` to keep track of ``PaywallEvent``s.
    func track(paywallEvent: PaywallEvent) async {
        self.purchasesOrchestrator.track(paywallEvent: paywallEvent)
        await self.paywallEventsManager?.track(featureEvent: paywallEvent)
    }

    /// Used by `RevenueCatUI` to keep track of ``CustomerCenterEvent``s.
    @_spi(Internal) func track(customerCenterEvent: any CustomerCenterEventType) {
        operationDispatcher.dispatchOnWorkerThread {
            // If we make CustomerCenterEventType implement FeatureEvent, we have to make FeatureEvent public
            guard let event = customerCenterEvent as? FeatureEvent else { return }
            await self.paywallEventsManager?.track(featureEvent: event)
        }
    }

    /// Used by `RevenueCatUI` to download Customer Center data
    @_spi(Internal) func loadCustomerCenter() async throws -> CustomerCenterConfigData {
        let response = try await Async.call { completion in
            self.backend.customerCenterConfig.getCustomerCenterConfig(appUserID: self.appUserID,
                                                                      isAppBackgrounded: false) { result in
                completion(result.mapError(\.asPublicError))
            }
        }

        return CustomerCenterConfigData(from: response)
    }

#if !os(macOS) && !os(tvOS)

    /// Used by `RevenueCatUI` to notify `RevenueCat` when a font in a paywall fails to load.
    @_spi(Internal) func failedToLoadFontWithConfig(_ fontConfig: UIConfig.FontsConfig) {
        self.operationDispatcher.dispatchOnWorkerThread {
            await self.paywallCache?.triggerFontDownloadIfNeeded(fontsConfig: fontConfig)
        }
    }

#endif

    /// Used by `RevenueCatUI` to download and cache paywall images.
    @available(iOS 15.0, macOS 12.0, watchOS 8.0, tvOS 15.0, *)
    static let paywallImageDownloadSession: URLSession = PaywallCacheWarming.downloadSession

}

// MARK: Configuring Purchases

public extension Purchases {

    /**
     * Configures an instance of the Purchases SDK with a specified ``Configuration``.
     *
     * The instance will be set as a singleton.
     * You should access the singleton instance using ``Purchases/shared``
     *
     * - Parameter configuration: The ``Configuration`` object you wish to use to configure ``Purchases``
     *
     * - Returns: An instantiated ``Purchases`` object that has been set as a singleton.
     *
     * - Important: See ``Configuration/Builder`` for more information about configurable properties.
     *
     * ### Example
     *
     * ```swift
     *  Purchases.configure(
     *      with: Configuration.Builder(withAPIKey: Constants.apiKey)
     *               .with(purchasesAreCompletedBy: .revenueCat)
     *               .with(appUserID: "<app_user_id>")
     *               .build()
     *      )
     * ```
     *
     */
    @objc(configureWithConfiguration:)
    @discardableResult static func configure(with configuration: Configuration) -> Purchases {
        configure(withAPIKey: configuration.apiKey,
                  appUserID: configuration.appUserID,
                  observerMode: configuration.observerMode,
                  userDefaults: configuration.userDefaults,
                  platformInfo: configuration.platformInfo,
                  responseVerificationMode: configuration.responseVerificationMode,
                  storeKitVersion: configuration.storeKitVersion,
                  storeKitTimeout: configuration.storeKit1Timeout,
                  networkTimeout: configuration.networkTimeout,
                  dangerousSettings: configuration.dangerousSettings,
                  showStoreMessagesAutomatically: configuration.showStoreMessagesAutomatically,
<<<<<<< HEAD
                  validateConfigurationOnDebugAppLaunch: configuration.validateConfigurationOnDebugAppLaunch,
                  diagnosticsEnabled: configuration.diagnosticsEnabled
=======
                  diagnosticsEnabled: configuration.diagnosticsEnabled,
                  preferredLocale: configuration.preferredLocale
>>>>>>> d4b9ba00
        )
    }

    #if !ENABLE_CUSTOM_ENTITLEMENT_COMPUTATION

    /**
     * Configures an instance of the Purchases SDK with a specified ``Configuration/Builder``.
     *
     * The instance will be set as a singleton.
     * You should access the singleton instance using ``Purchases/shared``
     *
     * - Parameter builder: The ``Configuration/Builder`` object you wish to use to configure ``Purchases``
     *
     * - Returns: An instantiated ``Purchases`` object that has been set as a singleton.
     *
     * - Important: See ``Configuration/Builder`` for more information about configurable properties.
     *
     * ### Example
     *
     * ```swift
     *  Purchases.configure(
     *      with: .init(withAPIKey: Constants.apiKey)
     *               .with(purchasesAreCompletedBy: .revenueCat)
     *               .with(appUserID: "<app_user_id>")
     *      )
     * ```
     *
     */
    @objc(configureWithConfigurationBuilder:)
    @discardableResult static func configure(with builder: Configuration.Builder) -> Purchases {
        return Self.configure(with: builder.build())
    }

    /**
     * Configures an instance of the Purchases SDK with a specified API key.
     *
     * The instance will be set as a singleton.
     * You should access the singleton instance using ``Purchases/shared``
     *
     * - Note: Use this initializer if your app does not have an account system.
     * ``Purchases`` will generate a unique identifier for the current device and persist it to `NSUserDefaults`.
     * This also affects the behavior of ``Purchases/restorePurchases(completion:)``.
     *
     * - Parameter apiKey: The API Key generated for your app from https://app.revenuecat.com/
     *
     * - Returns: An instantiated ``Purchases`` object that has been set as a singleton.
     */
    @objc(configureWithAPIKey:)
    @discardableResult static func configure(withAPIKey apiKey: String) -> Purchases {
        Self.configure(withAPIKey: apiKey, appUserID: nil)
    }

    /**
     * Configures an instance of the Purchases SDK with a specified API key and app user ID.
     *
     * The instance will be set as a singleton.
     * You should access the singleton instance using ``Purchases/shared``
     *
     * - Note: Best practice is to use a salted hash of your unique app user ids.
     *
     * - Warning: Use this initializer if you have your own user identifiers that you manage.
     *
     * - Parameter apiKey: The API Key generated for your app from https://app.revenuecat.com/
     *
     * - Parameter appUserID: The unique app user id for this user. This user id will allow users to share their
     * purchases and subscriptions across devices. Pass `nil` or an empty string if you want ``Purchases``
     * to generate this for you.
     *
     * - Returns: An instantiated ``Purchases`` object that has been set as a singleton.
     */
    @_disfavoredOverload
    @objc(configureWithAPIKey:appUserID:)
    @discardableResult static func configure(withAPIKey apiKey: String, appUserID: String?) -> Purchases {
        Self.configure(withAPIKey: apiKey,
                       appUserID: appUserID,
                       purchasesAreCompletedBy: .revenueCat,
                       storeKitVersion: .default)
    }

    @available(*, deprecated, message: """
    The appUserID passed to logIn is a constant string known at compile time.
    This is likely a programmer error. This ID is used to identify the current user.
    See https://docs.revenuecat.com/docs/user-ids for more information.
    """)
    // swiftlint:disable:next missing_docs
    @discardableResult static func configure(withAPIKey apiKey: String, appUserID: StaticString) -> Purchases {
        Logger.warn(Strings.identity.logging_in_with_static_string)
        return Self.configure(withAPIKey: apiKey,
                              appUserID: "\(appUserID)",
                              purchasesAreCompletedBy: .revenueCat,
                              storeKitVersion: .default)
    }

    /**
     * Configures an instance of the Purchases SDK with a specified API key, app user ID, purchasesAreCompletedBy
     * setting, and StoreKit version.
     *
     * Use this constructor if you want to set purchasesAreCompletedBy. The instance of the Purchases SDK
     * will be set as a singleton. You should access the singleton instance using ``Purchases/shared``.
     *
     * - Parameter apiKey: The API Key generated for your app from https://app.revenuecat.com/
     *
     * - Parameter appUserID: The unique app user id for this user. This user id will allow users to share their
     * purchases and subscriptions across devices. Pass `nil` or an empty string if you want ``Purchases``
     * to generate this for you.
     *
     * - Parameter purchasesAreCompletedBy: Set this to ``PurchasesAreCompletedBy/myApp``
     *  if you have your own IAP implementation and want to use only RevenueCat's backend.
     *  Default is ``PurchasesAreCompletedBy/revenueCat``.
     *
     * - Parameter storeKitVersion: The StoreKit version Purchases will use to process your purchases.
     *
     * - Returns: An instantiated ``Purchases`` object that has been set as a singleton.
     *
     * - Warning: If purchasesAreCompletedBy is ``PurchasesAreCompletedBy/myApp``
     * and storeKitVersion is ``StoreKitVersion/storeKit2``, ensure that you're
     * calling ``Purchases/recordPurchase(_:)`` after making a purchase.
     */
    @_disfavoredOverload
    @objc(configureWithAPIKey:appUserID:purchasesAreCompletedBy:storeKitVersion:)
    @discardableResult static func configure(withAPIKey apiKey: String,
                                             appUserID: String?,
                                             purchasesAreCompletedBy: PurchasesAreCompletedBy,
                                             storeKitVersion: StoreKitVersion) -> Purchases {
        return Self.configure(
            with: Configuration
                .builder(withAPIKey: apiKey)
                .with(appUserID: appUserID)
                .with(purchasesAreCompletedBy: purchasesAreCompletedBy, storeKitVersion: storeKitVersion)
                .build()
        )
    }

    @available(*, deprecated, message: """
    The appUserID passed to logIn is a constant string known at compile time.
    This is likely a programmer error. This ID is used to identify the current user.
    See https://docs.revenuecat.com/docs/user-ids for more information.
    """)
    // swiftlint:disable:next missing_docs
    @discardableResult static func configure(withAPIKey apiKey: String,
                                             appUserID: StaticString,
                                             purchasesAreCompletedBy: PurchasesAreCompletedBy,
                                             storeKitVersion: StoreKitVersion) -> Purchases {
        Logger.warn(Strings.identity.logging_in_with_static_string)

        return Self.configure(
            with: Configuration
                .builder(withAPIKey: apiKey)
                .with(appUserID: "\(appUserID)")
                .with(purchasesAreCompletedBy: purchasesAreCompletedBy, storeKitVersion: storeKitVersion)
                .build()
        )
    }

    #else

    /**
     * Configures an instance of the Purchases SDK with a specified API key and
     * app user ID in Custom Entitlements Computation mode.

     * - Warning: Configuring in Custom Entitlements Computation mode should only be enabled after
     * being instructed to do so by the RevenueCat team.
     * Apps configured in this mode will not have anonymous IDs, will not be able to use logOut methods,
     * and will not have their CustomerInfo cache refreshed automatically.
     *
     * ## Custom Entitlements Computation mode
     * This mode is intended for apps that will use RevenueCat to manage payment flows,
     * but **will not** use RevenueCat's SDK to compute entitlements.
     * Apps using this mode will instead rely on webhooks to get notified when purchases go through
     * and to merge information between RevenueCat's servers
     * and their own.
     *
     * In this mode, the RevenueCat SDK will never generate anonymous IDs. Instead, it can only be configured
     * with a known appUserID, and the logOut methods
     * will return an error if called. To change users, call ``logIn(_:)-arja``.
     *
     * The instance will be set as a singleton.
     * You should access the singleton instance using ``Purchases/shared``.
     *
     * - Note: Best practice is to use a salted hash of your unique app user ids.
     *
     * - Parameter apiKey: The API Key generated for your app from https://app.revenuecat.com/
     *
     * - Parameter appUserID: The unique app user id for this user. This user id will allow users to share their
     * purchases and subscriptions across devices. Pass `nil` or an empty string if you want ``Purchases``
     * to generate this for you.
     *
     * - Returns: An instantiated ``Purchases`` object that has been set as a singleton.
     */
    @objc(configureInCustomEntitlementsModeWithApiKey:appUserID:)
    @discardableResult static func configureInCustomEntitlementsComputationMode(apiKey: String,
                                                                                appUserID: String) -> Purchases {
        Self.configureInCustomEntitlementsComputationMode(
            apiKey: apiKey,
            appUserID: appUserID,
            showStoreMessagesAutomatically: true
        )
    }

    /**
     * Configures an instance of the Purchases SDK with a specified API key and
     * app user ID in Custom Entitlements Computation mode.

     * - Warning: Configuring in Custom Entitlements Computation mode should only be enabled after
     * being instructed to do so by the RevenueCat team.
     * Apps configured in this mode will not have anonymous IDs, will not be able to use logOut methods,
     * and will not have their CustomerInfo cache refreshed automatically.
     *
     * ## Custom Entitlements Computation mode
     * This mode is intended for apps that will use RevenueCat to manage payment flows,
     * but **will not** use RevenueCat's SDK to compute entitlements.
     * Apps using this mode will instead rely on webhooks to get notified when purchases go through
     * and to merge information between RevenueCat's servers
     * and their own.
     *
     * In this mode, the RevenueCat SDK will never generate anonymous IDs. Instead, it can only be configured
     * with a known appUserID, and the logOut methods
     * will return an error if called. To change users, call ``logIn(_:)-arja``.
     *
     * The instance will be set as a singleton.
     * You should access the singleton instance using ``Purchases/shared``.
     *
     * - Note: Best practice is to use a salted hash of your unique app user ids.
     *
     * - Parameter apiKey: The API Key generated for your app from https://app.revenuecat.com/
     *
     * - Parameter appUserID: The unique app user id for this user. This user id will allow users to share their
     * purchases and subscriptions across devices. Pass `nil` or an empty string if you want ``Purchases``
     * to generate this for you.
     *
     * - Parameter showStoreMessagesAutomatically: Enabled by default. If enabled, if the user has
     * billing issues, has yet to accept a price increase consent or there are other messages from StoreKit, they will
     * be displayed automatically when the app is initialized.
     *
     * - Returns: An instantiated ``Purchases`` object that has been set as a singleton.
     */
    @objc(configureInCustomEntitlementsModeWithApiKey:appUserID:showStoreMessagesAutomatically:)
    @discardableResult static func configureInCustomEntitlementsComputationMode(
        apiKey: String,
        appUserID: String,
        showStoreMessagesAutomatically: Bool = true
    ) -> Purchases {
        Self.configure(
            with: Configuration.Builder(withAPIKey: apiKey, appUserID: appUserID)
                .with(showStoreMessagesAutomatically: showStoreMessagesAutomatically)
                .build()
        )
    }

    #endif

    // swiftlint:disable:next function_parameter_count
    @discardableResult internal static func configure(
        withAPIKey apiKey: String,
        appUserID: String?,
        observerMode: Bool,
        userDefaults: UserDefaults?,
        applicationSupportDirectory: URL? = nil,
        platformInfo: PlatformInfo?,
        responseVerificationMode: Signing.ResponseVerificationMode,
        storeKitVersion: StoreKitVersion,
        storeKitTimeout: TimeInterval,
        networkTimeout: TimeInterval,
        dangerousSettings: DangerousSettings?,
        showStoreMessagesAutomatically: Bool,
<<<<<<< HEAD
        validateConfigurationOnDebugAppLaunch: Bool,
        diagnosticsEnabled: Bool
=======
        diagnosticsEnabled: Bool,
        preferredLocale: String?
>>>>>>> d4b9ba00
    ) -> Purchases {
        return self.setDefaultInstance(
            .init(apiKey: apiKey,
                  appUserID: appUserID,
                  userDefaults: userDefaults,
                  applicationSupportDirectory: applicationSupportDirectory,
                  observerMode: observerMode,
                  platformInfo: platformInfo,
                  responseVerificationMode: responseVerificationMode,
                  storeKitVersion: storeKitVersion,
                  storeKitTimeout: storeKitTimeout,
                  networkTimeout: networkTimeout,
                  dangerousSettings: dangerousSettings,
                  showStoreMessagesAutomatically: showStoreMessagesAutomatically,
<<<<<<< HEAD
                  validateConfigurationOnDebugAppLaunch: validateConfigurationOnDebugAppLaunch,
                  diagnosticsEnabled: diagnosticsEnabled)
=======
                  diagnosticsEnabled: diagnosticsEnabled,
                  preferredLocale: preferredLocale)
>>>>>>> d4b9ba00
        )
    }

}

// MARK: Delegate implementation

extension Purchases: PurchasesOrchestratorDelegate {

    /**
     * Called when a user initiates a promoted in-app purchase from the App Store.
     *
     * If your app is able to handle a purchase at the current time, run the `startPurchase` block.
     *
     * If the app is not in a state to make a purchase: cache the `startPurchase` block, then call it
     * when the app is ready to make the promoted purchase.
     *
     * If the purchase should never be made, you don't need to ever call the `startPurchase` block
     * and ``Purchases`` will not proceed with promoted purchases.
     *
     * - Parameter product: ``StoreProduct`` the product that was selected from the app store.
     * - Parameter startPurchase: Method that begins the purchase flow for the promoted purchase.
     * If the app is ready to start the purchase flow when this delegate method is called, then this method
     * should be called right away. Otherwise, the method should be stored as a property in memory, and then called
     * once the app is ready to start the purchase flow.
     * When the purchase completes, the result will be part of the callback parameters.
     */
    func readyForPromotedProduct(_ product: StoreProduct,
                                 purchase startPurchase: @escaping StartPurchaseBlock) {

        switch self.systemInfo.storeKitVersion.effectiveVersion {
        case .storeKit1:
            // Calling the delegate method on the main actor causes test failures on iOS 14-16, so instead
            // we dispatch to the main thread, which doesn't cause the failures.
            OperationDispatcher.default.dispatchOnMainThread {
                self.delegate?.purchases?(self, readyForPromotedProduct: product, purchase: startPurchase)
            }
        case .storeKit2:
            // Ensure that the delegate method is called on the main actor for StoreKit 2.
            OperationDispatcher.default.dispatchOnMainActor {
                self.delegate?.purchases?(self, readyForPromotedProduct: product, purchase: startPurchase)
            }
        }

    }

#if os(iOS) || targetEnvironment(macCatalyst) || VISION_OS
    @available(iOS 13.4, macCatalyst 13.4, *)
    var shouldShowPriceConsent: Bool {
        self.delegate?.shouldShowPriceConsent ?? true
    }
#endif

}

// MARK: Deprecated

public extension Purchases {

    /**
     * Enable debug logging. Useful for debugging issues with the lovely team @RevenueCat.
     */
    @available(*, deprecated, message: "use Purchases.logLevel instead")
    @objc static var debugLogsEnabled: Bool {
        get { logLevel == .debug }
        set { logLevel = newValue ? .debug : .info }
    }

    /**
     * Deprecated
     */
    @available(*, deprecated, message: """
    Configure behavior through the RevenueCat dashboard instead. If you have configured the \"Legacy\" restore
    behavior in the [RevenueCat Dashboard](app.revenuecat.com) and are currently setting this to `true`, keep
    this setting active.
    """
    )
    @objc var allowSharingAppStoreAccount: Bool {
        get { purchasesOrchestrator.allowSharingAppStoreAccount }
        set { purchasesOrchestrator.allowSharingAppStoreAccount = newValue }
    }

    /**
     * Deprecated. Where responsibility for completing purchase transactions lies.
     */
    @available(*, deprecated, message: "Use ``purchasesAreCompletedBy`` instead.")
    @objc var finishTransactions: Bool {
        get { self.systemInfo.finishTransactions }
        set { self.systemInfo.finishTransactions = newValue }
    }

    #if !ENABLE_CUSTOM_ENTITLEMENT_COMPUTATION

    /**
     * Deprecated
     */
    @available(*, deprecated, message: "Use the set<NetworkId> functions instead")
    @objc static func addAttributionData(_ data: [String: Any], fromNetwork network: AttributionNetwork) {
        self.addAttributionData(data, from: network, forNetworkUserId: nil)
    }

    /**
     * Send your attribution data to RevenueCat so you can track the revenue generated by your different campaigns.
     *
     * - Parameter data: Dictionary provided by the network.
     * - Parameter network: Enum for the network the data is coming from, see ``AttributionNetwork`` for supported
     * networks.
     * - Parameter networkUserId: User Id that should be sent to the network. Default is the current App User Id.
     *
     * #### Related articles
     * - [Attribution](https://docs.revenuecat.com/docs/attribution)
     */
    @available(*, deprecated, message: "Use the set<NetworkId> functions instead")
    @objc(addAttributionData:fromNetwork:forNetworkUserId:)
    static func addAttributionData(_ data: [String: Any],
                                   from network: AttributionNetwork,
                                   forNetworkUserId networkUserId: String?) {
        if Self.isConfigured {
            Self.shared.post(attributionData: data, fromNetwork: network, forNetworkUserId: networkUserId)
        } else {
            AttributionPoster.store(postponedAttributionData: data,
                                    fromNetwork: network,
                                    forNetworkUserId: networkUserId)
        }
    }

    #endif

}

// @unchecked because:
// - It contains `NotificationCenter`, which isn't thread-safe as of Swift 5.7.
// - It has a mutable `privateDelegate` (this isn't actually thread-safe!)
// - It has a mutable `customerInfoObservationDisposable` because it's late-initialized in the constructor
//
// One could argue this warrants making this class non-Sendable, but the annotation allows its usage in
// async contexts in a much more simple way without errors like:
// "Capture of 'self' with non-sendable type 'Purchases' in a `@Sendable` closure"
extension Purchases: @unchecked Sendable {}

// MARK: Internal

extension Purchases {

    /// Used when purchasing through `SwiftUI` paywalls.
    func cachePresentedOfferingContext(_ context: PresentedOfferingContext, productIdentifier: String) {
        Logger.debug(Strings.purchase.caching_presented_offering_identifier(
            offeringID: context.offeringIdentifier,
            productID: productIdentifier
        ))

        self.purchasesOrchestrator.cachePresentedOfferingContext(
            context,
            productIdentifier: productIdentifier
        )
    }

    // swiftlint:disable missing_docs
    @_spi(Internal) public var preferredLocales: [String] {
        return self.systemInfo.preferredLocales
    }

    // swiftlint:disable missing_docs
    @_spi(Internal) public func overridePreferredLocale(_ locale: String?) {
        self.systemInfo.overridePreferredLocale(locale)
    }

}

extension Purchases: InternalPurchasesType {

    internal func healthRequest(signatureVerification: Bool) async throws {
        do {
            try await self.backend.healthRequest(signatureVerification: signatureVerification)
        } catch {
            throw NewErrorUtils.purchasesError(withUntypedError: error)
        }
    }

    #if DEBUG && !ENABLE_CUSTOM_ENTITLEMENT_COMPUTATION
    internal func healthReport() async -> PurchasesDiagnostics.SDKHealthReport {
        await self.healthManager.healthReport()
    }
    #endif

    @available(iOS 15.0, tvOS 15.0, watchOS 8.0, macOS 12.0, *)
    func productEntitlementMapping() async throws -> ProductEntitlementMapping {
        let response = try await Async.call { completion in
            self.backend.offlineEntitlements.getProductEntitlementMapping(isAppBackgrounded: false) { result in
                completion(result.mapError(\.asPublicError))
            }
        }

        return response.toMapping()
    }

    var responseVerificationMode: Signing.ResponseVerificationMode {
        return self.systemInfo.responseVerificationMode
    }

}

/// Necessary because `ErrorUtils` inside of `Purchases` finds the obsoleted type.
private typealias NewErrorUtils = ErrorUtils

internal extension Purchases {

    var isStoreKit1Configured: Bool {
        return self.paymentQueueWrapper.sk1Wrapper != nil
    }

    var isStoreKit2EnabledAndAvailable: Bool {
        return self.systemInfo.storeKitVersion.isStoreKit2EnabledAndAvailable
    }

    #if DEBUG

    /// - Returns: the parsed `AppleReceipt`
    ///
    /// - Warning: this is only meant for integration tests, as a way to debug purchase failures.
    func fetchReceipt(_ policy: ReceiptRefreshPolicy) async throws -> AppleReceipt? {
        let receipt = await self.receiptFetcher.receiptData(refreshPolicy: policy)

        return try receipt.map { try PurchasesReceiptParser.default.parse(from: $0) }
    }

    #endif

    #if !ENABLE_CUSTOM_ENTITLEMENT_COMPUTATION

    /// - Parameter syncedAttribute: will be called for every attribute that is updated
    /// - Parameter completion: will be called once all attributes have completed syncing
    /// - Returns: the number of attributes that will be synced
    @discardableResult
    func syncSubscriberAttributes(
        syncedAttribute: (@Sendable (PublicError?) -> Void)? = nil,
        completion: (@Sendable () -> Void)? = nil
    ) -> Int {
        return self.attribution.syncAttributesForAllUsers(
            currentAppUserID: self.appUserID,
            syncedAttribute: { @Sendable in syncedAttribute?($0?.asPublicError) },
            completion: completion
        )
    }

    #endif

}

#if DEBUG

// MARK: - Exposed data for testing only

internal extension Purchases {

    var networkTimeout: TimeInterval {
        return self.backend.networkTimeout
    }

    var storeKitTimeout: TimeInterval {
        return self.productsManager.requestTimeout
    }

    var observerMode: Bool {
        return self.systemInfo.observerMode
    }

    var configuredUserDefaults: UserDefaults {
        return self.userDefaults
    }

    var offlineCustomerInfoEnabled: Bool {
        return self.backend.offlineCustomerInfoEnabled && self.systemInfo.supportsOfflineEntitlements
    }

    var publicKey: Signing.PublicKey? {
        return self.systemInfo.responseVerificationMode.publicKey
    }

    var receiptURL: URL? {
        return self.receiptFetcher.receiptURL
    }

    func invalidateOfferingsCache() {
        self.offeringsManager.invalidateCachedOfferings(appUserID: self.appUserID)
    }

    /// - Throws: if posting events fails
    /// - Returns: the number of events posted
    @available(iOS 15.0, tvOS 15.0, macOS 12.0, watchOS 8.0, *)
    func flushPaywallEvents(count: Int) async throws -> Int {
        return try await self.paywallEventsManager?.flushEvents(count: count) ?? 0
    }

}

#endif

// MARK: Private

private extension Purchases {

    func handleCustomerInfoChanged(from old: CustomerInfo?, to new: CustomerInfo) {
        if old != nil {
            self.trialOrIntroPriceEligibilityChecker.clearCache()
            self.purchasedProductsFetcher?.clearCache()
        }

        self.delegate?.purchases?(self, receivedUpdated: new)
    }

    @objc func applicationDidBecomeActive() {
        purchasesOrchestrator.handleApplicationDidBecomeActive()
    }

    @objc func applicationWillEnterForeground() {
        Logger.debug(Strings.configure.application_foregrounded)

        self.systemInfo.isAppBackgroundedState = false

        // Note: it's important that we observe "will enter foreground" instead of
        // "did become active" so that we don't trigger cache updates in the middle
        // of purchases due to pop-ups stealing focus from the app.
        self.updateAllCachesIfNeeded(isAppBackgrounded: false)
        self.dispatchSyncSubscriberAttributes()

        #if !ENABLE_CUSTOM_ENTITLEMENT_COMPUTATION

        #if os(iOS) || os(macOS) || VISION_OS
        if #available(iOS 14.3, macOS 11.1, macCatalyst 14.3, *) {
            self.attribution.postAdServicesTokenOncePerInstallIfNeeded()
        }
        #endif

        self.purchasesOrchestrator.postPaywallEventsIfNeeded(delayed: true)

        #endif
    }

    @objc func applicationDidEnterBackground() {
        self.systemInfo.isAppBackgroundedState = true
        self.dispatchSyncSubscriberAttributes()
        #if !ENABLE_CUSTOM_ENTITLEMENT_COMPUTATION
        self.purchasesOrchestrator.postPaywallEventsIfNeeded()
        #endif
    }

    func subscribeToAppStateNotifications() {
        self.notificationCenter.addObserver(self,
                                            selector: #selector(self.applicationWillEnterForeground),
                                            name: SystemInfo.applicationWillEnterForegroundNotification,
                                            object: nil)

        self.notificationCenter.addObserver(self,
                                            selector: #selector(self.applicationDidEnterBackground),
                                            name: SystemInfo.applicationDidEnterBackgroundNotification,
                                            object: nil)

        self.notificationCenter.addObserver(self,
                                            selector: #selector(self.applicationDidBecomeActive),
                                            name: SystemInfo.applicationDidBecomeActiveNotification,
                                            object: nil)
    }

    func dispatchSyncSubscriberAttributes() {
        #if !ENABLE_CUSTOM_ENTITLEMENT_COMPUTATION
        self.operationDispatcher.dispatchOnWorkerThread {
            self.syncSubscriberAttributes()
        }
        #endif
    }

    func updateCachesIfInForeground() {
        self.systemInfo.isApplicationBackgrounded { isBackgrounded in
            if !isBackgrounded {
                self.operationDispatcher.dispatchOnWorkerThread {
                    self.updateAllCaches(isAppBackgrounded: isBackgrounded, completion: nil)
                }
            }
        }
    }

    #if DEBUG && !ENABLE_CUSTOM_ENTITLEMENT_COMPUTATION
    func runHealthCheckIfInForeground() {
        self.systemInfo.isApplicationBackgrounded { isBackgrounded in
            if !isBackgrounded {
                self.operationDispatcher.dispatchOnWorkerThread {
                    guard let availability = try? await self.backend.healthReportAvailabilityRequest(
                        appUserID: self.appUserID
                    ), availability.reportLogs else {
                        return
                    }
                    await self.healthManager.logSDKHealthReportOutcome()
                }
            }
        }
    }
    #endif

    func updateAllCachesIfNeeded(isAppBackgrounded: Bool) {
        guard !self.systemInfo.dangerousSettings.uiPreviewMode else {
            // No need to update caches every time when in UI preview mode.
            // Only needed at configuration time
            return
        }

        if !self.systemInfo.dangerousSettings.customEntitlementComputation {
            self.customerInfoManager.fetchAndCacheCustomerInfoIfStale(appUserID: self.appUserID,
                                                                      isAppBackgrounded: isAppBackgrounded,
                                                                      completion: nil)
            self.offlineEntitlementsManager.updateProductsEntitlementsCacheIfStale(
                isAppBackgrounded: isAppBackgrounded,
                completion: nil
            )
        }

        if self.deviceCache.isOfferingsCacheStale(isAppBackgrounded: isAppBackgrounded) {
            self.updateOfferingsCache(isAppBackgrounded: isAppBackgrounded)
        }
    }

    func updateAllCaches(completion: ((Result<CustomerInfo, PublicError>) -> Void)?) {
        self.systemInfo.isApplicationBackgrounded { isAppBackgrounded in
            self.updateAllCaches(isAppBackgrounded: isAppBackgrounded,
                                 completion: completion)
        }
    }

    func updateAllCaches(
        isAppBackgrounded: Bool,
        completion: ((Result<CustomerInfo, PublicError>) -> Void)?
    ) {
        Logger.verbose(Strings.purchase.updating_all_caches)

        if self.systemInfo.dangerousSettings.customEntitlementComputation ||
            self.systemInfo.dangerousSettings.uiPreviewMode {
            if let completion = completion {
                let error = NewErrorUtils.featureNotAvailableInCustomEntitlementsComputationModeError()
                completion(.failure(error.asPublicError))
            }
        } else {
            self.customerInfoManager.fetchAndCacheCustomerInfo(appUserID: self.appUserID,
                                                               isAppBackgrounded: isAppBackgrounded) { @Sendable in
                completion?($0.mapError { $0.asPublicError })
            }

            self.offlineEntitlementsManager.updateProductsEntitlementsCacheIfStale(
                isAppBackgrounded: isAppBackgrounded,
                completion: nil
            )
        }

        self.updateOfferingsCache(isAppBackgrounded: isAppBackgrounded)
    }

    // Used when delegate is being set
    func sendCachedCustomerInfoToDelegateIfExists() {
        guard let info = try? self.customerInfoManager.cachedCustomerInfo(appUserID: self.appUserID) else {
            return
        }

        self.delegate?.purchases?(self, receivedUpdated: info)
        self.customerInfoManager.setLastSentCustomerInfo(info)
    }

    private func updateOfferingsCache(isAppBackgrounded: Bool) {
        self.offeringsManager.updateOfferingsCache(
            appUserID: self.appUserID,
            isAppBackgrounded: isAppBackgrounded
        ) { [cache = self.paywallCache] offeringsResultData in
            if #available(iOS 15.0, macOS 12.0, watchOS 8.0, tvOS 15.0, *),
               let cache = cache, let offerings = offeringsResultData.value?.offerings {
                self.operationDispatcher.dispatchOnWorkerThread {
                    await withTaskGroup(of: Void.self) { group in
                        group.addTask {
                            await cache.warmUpEligibilityCache(offerings: offerings)
                        }
                        group.addTask {
                            await cache.warmUpPaywallImagesCache(offerings: offerings)
                        }
						group.addTask {
                            await cache.warmUpPaywallFontsCache(offerings: offerings)
                        }
                    }
                }
            }
        }
    }

}

// MARK: - Win-Back Offers
#if !ENABLE_CUSTOM_ENTITLEMENT_COMPUTATION
@available(iOS 18.0, macOS 15.0, tvOS 18.0, watchOS 11.0, visionOS 2.0, *)
extension Purchases {

    /**
     * Returns the win-back offers that the subscriber is eligible for on the provided product.
     *
     * - Parameter product: The product to check for eligible win-back offers.
     * - Returns: The win-back offers on the given product that a subscriber is eligible for.
     * - Important: Win-back offers are only supported when the SDK is running with StoreKit 2 enabled.
     */
    public func eligibleWinBackOffers(
        forProduct product: StoreProduct
    ) async throws -> [WinBackOffer] {
        return try await self.purchasesOrchestrator.eligibleWinBackOffers(forProduct: product)
    }

    /**
     * Returns the win-back offers that the subscriber is eligible for on the provided package.
     *
     * - Parameter package: The package to check for eligible win-back offers.
     * - Returns: The win-back offers on the given product that a subscriber is eligible for.
     * - Important: Win-back offers are only supported when the SDK is running with StoreKit 2 enabled.
     */
    @available(iOS 18.0, macOS 15.0, tvOS 18.0, watchOS 11.0, visionOS 2.0, *)
    public func eligibleWinBackOffers(
        forPackage package: Package
    ) async throws -> [WinBackOffer] {
        return try await self.eligibleWinBackOffers(forProduct: package.storeProduct)
    }

    /**
     * Returns the win-back offers that the subscriber is eligible for on the provided product.
     *
     * - Parameter product: The product to check for eligible win-back offers.
     * - Parameter completion: A completion block that is called with the eligible win-back
     * offers for the provided product.
     * - Important: Win-back offers are only supported when the SDK is running with StoreKit 2 enabled.
     */
    @objc public func eligibleWinBackOffers(
        forProduct product: StoreProduct,
        completion: @escaping @Sendable ([WinBackOffer]?, PublicError?) -> Void
    ) {
        Task {
            do {
                let eligibleWinBackOffers = try await self.eligibleWinBackOffers(forProduct: product)
                OperationDispatcher.dispatchOnMainActor {
                    completion(eligibleWinBackOffers, nil)
                }
            } catch {
                let publicError = NewErrorUtils.purchasesError(withUntypedError: error).asPublicError
                OperationDispatcher.dispatchOnMainActor {
                    completion(nil, publicError)
                }
            }
        }
    }

    /**
     * Returns the win-back offers that the subscriber is eligible for on the provided package.
     *
     * - Parameter package: The package to check for eligible win-back offers.
     * - Parameter completion: A completion block that is called with the eligible win-back
     * offers for the provided product.
     * - Important: Win-back offers are only supported when the SDK is running with StoreKit 2 enabled.
     */
    @available(iOS 18.0, macOS 15.0, tvOS 18.0, watchOS 11.0, visionOS 2.0, *)
    @objc public func eligibleWinBackOffers(
        forPackage package: Package,
        completion: @escaping @Sendable ([WinBackOffer]?, PublicError?) -> Void
    ) {
        self.eligibleWinBackOffers(
            forProduct: package.storeProduct
        ) { winBackOffers, error in
            completion(winBackOffers, error)
        }
    }
}
#endif<|MERGE_RESOLUTION|>--- conflicted
+++ resolved
@@ -292,13 +292,9 @@
                      networkTimeout: TimeInterval = Configuration.networkTimeoutDefault,
                      dangerousSettings: DangerousSettings? = nil,
                      showStoreMessagesAutomatically: Bool,
-<<<<<<< HEAD
                      validateConfigurationOnDebugAppLaunch: Bool,
-                     diagnosticsEnabled: Bool = false
-=======
                      diagnosticsEnabled: Bool = false,
                      preferredLocale: String?
->>>>>>> d4b9ba00
     ) {
         if userDefaults != nil {
             Logger.debug(Strings.configure.using_custom_user_defaults)
@@ -1412,13 +1408,9 @@
                   networkTimeout: configuration.networkTimeout,
                   dangerousSettings: configuration.dangerousSettings,
                   showStoreMessagesAutomatically: configuration.showStoreMessagesAutomatically,
-<<<<<<< HEAD
                   validateConfigurationOnDebugAppLaunch: configuration.validateConfigurationOnDebugAppLaunch,
-                  diagnosticsEnabled: configuration.diagnosticsEnabled
-=======
                   diagnosticsEnabled: configuration.diagnosticsEnabled,
                   preferredLocale: configuration.preferredLocale
->>>>>>> d4b9ba00
         )
     }
 
@@ -1684,13 +1676,9 @@
         networkTimeout: TimeInterval,
         dangerousSettings: DangerousSettings?,
         showStoreMessagesAutomatically: Bool,
-<<<<<<< HEAD
         validateConfigurationOnDebugAppLaunch: Bool,
-        diagnosticsEnabled: Bool
-=======
         diagnosticsEnabled: Bool,
         preferredLocale: String?
->>>>>>> d4b9ba00
     ) -> Purchases {
         return self.setDefaultInstance(
             .init(apiKey: apiKey,
@@ -1705,13 +1693,9 @@
                   networkTimeout: networkTimeout,
                   dangerousSettings: dangerousSettings,
                   showStoreMessagesAutomatically: showStoreMessagesAutomatically,
-<<<<<<< HEAD
                   validateConfigurationOnDebugAppLaunch: validateConfigurationOnDebugAppLaunch,
-                  diagnosticsEnabled: diagnosticsEnabled)
-=======
                   diagnosticsEnabled: diagnosticsEnabled,
                   preferredLocale: preferredLocale)
->>>>>>> d4b9ba00
         )
     }
 
