//
//  Copyright RevenueCat Inc. All Rights Reserved.
//
//  Licensed under the MIT License (the "License");
//  you may not use this file except in compliance with the License.
//  You may obtain a copy of the License at
//
//      https://opensource.org/licenses/MIT
//
//  Purchases.swift
//
//  Created by Joshua Liebowitz on 8/18/21.
//

// swiftlint:disable file_length type_body_length

// Docs are inherited from `PurchasesType` and `PurchasesSwiftType`:
// swiftlint:disable missing_docs

import Foundation
import StoreKit

// MARK: Block definitions

/**
 Result for ``Purchases/purchase(product:)``.
 Counterpart of `PurchaseCompletedBlock` for `async` APIs.
 Note that `transaction` will be `nil` when ``Purchases/purchasesAreCompletedBy``
 is ``PurchasesAreCompletedBy/myApp``
 */
public typealias PurchaseResultData = (transaction: StoreTransaction?,
                                       customerInfo: CustomerInfo,
                                       userCancelled: Bool)

/**
 Completion block for ``Purchases/purchase(product:completion:)``
 */
public typealias PurchaseCompletedBlock = @MainActor @Sendable (StoreTransaction?,
                                                                CustomerInfo?,
                                                                PublicError?,
                                                                Bool) -> Void

/**
 Completion block for ``Purchases/getStorefront(completion:)``
 */
public typealias GetStorefrontBlock = @MainActor @Sendable (Storefront?) -> Void

/**
 Block for starting purchases in ``PurchasesDelegate/purchases(_:readyForPromotedProduct:purchase:)``
 */
public typealias StartPurchaseBlock = (@escaping PurchaseCompletedBlock) -> Void

/**
 * ``Purchases`` is the entry point for RevenueCat.framework. It should be instantiated as soon as your app has a unique
 * user id for your user. This can be when a user logs in if you have accounts or on launch if you can generate a random
 * user identifier.
 *  - Warning: Only one instance of Purchases should be instantiated at a time! Use a configure method to let the
 *  framework handle the singleton instance for you.
 */
@objc(RCPurchases) public final class Purchases: NSObject, PurchasesType, PurchasesSwiftType {

    /// Returns the already configured instance of ``Purchases``.
    /// - Warning: this method will crash with `fatalError` if ``Purchases`` has not been initialized through
    /// ``Purchases/configure(withAPIKey:)`` or one of its overloads.
    /// If there's a chance that may have not happened yet, you can use ``isConfigured`` to check if it's safe to call.
    ///
    /// ### Related symbols
    /// - ``isConfigured``
    @objc(sharedPurchases)
    public static var shared: Purchases {
        guard let purchases = Self.purchases.value else {
            fatalError(Strings.purchase.purchases_nil.description)
        }

        return purchases
    }

    private static let purchases: Atomic<Purchases?> = nil

    /// Returns `true` if RevenueCat has already been initialized through ``Purchases/configure(withAPIKey:)``
    /// or one of is overloads.
    @objc public static var isConfigured: Bool { Self.purchases.value != nil }

    /**
     * The delegate for ``Purchases`` responsible for handling updating your app's state in response to updated
     * customer info or promotional product purchases.
     *
     * - Warning: The delegate is not retained by ``Purchases``, so your app must retain a reference to the delegate
     * to prevent it from being unintentionally deallocated.
     */
    @objc public var delegate: PurchasesDelegate? {
        get { self.privateDelegate }
        set {
            guard newValue !== self.privateDelegate else {
                Logger.warn(Strings.purchase.purchases_delegate_set_multiple_times)
                return
            }

            if newValue == nil {
                Logger.info(Strings.purchase.purchases_delegate_set_to_nil)
            }

            self.privateDelegate = newValue

            if newValue != nil {
                Logger.debug(Strings.configure.delegate_set)
            }

            if !self.systemInfo.dangerousSettings.customEntitlementComputation {
                // Sends cached customer info (if exists) to delegate as latest
                // customer info may have already been observed and sent by the monitor
                self.sendCachedCustomerInfoToDelegateIfExists()
            }
        }
    }

    private weak var privateDelegate: PurchasesDelegate?
    private let operationDispatcher: OperationDispatcher

    /**
     * Used to set the log level. Useful for debugging issues with the lovely team @RevenueCat.
     *
     * #### Related Symbols
     * - ``logHandler``
     * - ``verboseLogHandler``
     */
    @objc public static var logLevel: LogLevel {
        get { Logger.logLevel }
        set { Logger.logLevel = newValue }
    }

    /**
     * Set this property to your proxy URL before configuring ``Purchases`` *only* if you've received a proxy key value
     * from your RevenueCat contact.
     */
    @objc public static var proxyURL: URL? {
        get { SystemInfo.proxyURL }
        set { SystemInfo.proxyURL = newValue }
    }

    /**
     * Set this property to true *only* if you're transitioning an existing Mac app from the Legacy
     * Mac App Store into the Universal Store, and you've configured your RevenueCat app accordingly.
     * Contact RevenueCat support before using this.
     */
    @objc public static var forceUniversalAppStore: Bool {
        get { SystemInfo.forceUniversalAppStore }
        set { SystemInfo.forceUniversalAppStore = newValue }
    }

    /**
     * Set this property to true *only* when testing the ask-to-buy / SCA purchases flow.
     * More information [available here](https://rev.cat/ask-to-buy).
     * #### Related Articles
     * -  [Approve what kids buy with Ask to Buy](https://rev.cat/approve-kids-purchases-apple)
     */
    @available(iOS 8.0, macOS 10.14, watchOS 6.2, macCatalyst 13.0, *)
    @objc public static var simulatesAskToBuyInSandbox: Bool {
        get { StoreKit1Wrapper.simulatesAskToBuyInSandbox }
        set { StoreKit1Wrapper.simulatesAskToBuyInSandbox = newValue }
    }

    /**
     * Indicates whether the user is allowed to make payments.
     * [More information on when this might be `false` here](https://rev.cat/can-make-payments-apple)
     */
    @objc public static func canMakePayments() -> Bool { StoreKit1Wrapper.canMakePayments() }

    /**
     * Set a custom log handler for redirecting logs to your own logging system.
     *
     * By default, this sends ``LogLevel/info``, ``LogLevel/warn``, and ``LogLevel/error`` messages.
     * If you wish to receive Debug level messages, set the log level to ``LogLevel/debug``.
     *
     * - Note:``verboseLogHandler`` provides additional information.
     *
     * #### Related Symbols
     * - ``verboseLogHandler``
     * - ``logLevel``
     */
    @objc public static var logHandler: LogHandler {
        get {
            return { level, message in
                self.verboseLogHandler(level, message, nil, nil, 0)
            }
        }

        set {
            self.verboseLogHandler = { level, message, _, _, _ in
                newValue(level, message)
            }
        }
    }

    /**
     * Set a custom log handler for redirecting logs to your own logging system.
     *
     * By default, this sends ``LogLevel/info``, ``LogLevel/warn``, and ``LogLevel/error`` messages.
     * If you wish to receive Debug level messages, set the log level to ``LogLevel/debug``.
     *
     * - Note: you can use ``logHandler`` if you don't need filename information.
     *
     * #### Related Symbols
     * - ``logHandler``
     * - ``logLevel``
     */
    @objc public static var verboseLogHandler: VerboseLogHandler {
        get {
            return { level, message, file, function, line in
                Logger.internalLogHandler(level, message, "", file, function, line)
            }
        }

        set {
            Logger.internalLogHandler = { level, message, _, file, function, line in
                newValue(level, message, file, function, line)
            }
        }
    }

    /// Useful for tests that override the log handler.
    internal static func restoreLogHandler() {
        Logger.internalLogHandler = Logger.defaultLogHandler
    }

    /**
     * Setting this to `true` adds additional information to the default log handler:
     *  Filename, line, and method data.
     * You can also access that information for your own logging system by using ``verboseLogHandler``.
     *
     * #### Related Symbols
     * - ``verboseLogHandler``
     * - ``logLevel``
     */
    @objc public static var verboseLogs: Bool {
        get { return Logger.verbose }
        set { Logger.verbose = newValue }
    }

    /// Current version of the ``Purchases`` framework.
    @objc public static var frameworkVersion: String { SystemInfo.frameworkVersion }

    @objc public let attribution: Attribution

    @objc public var purchasesAreCompletedBy: PurchasesAreCompletedBy {
        get { self.systemInfo.finishTransactions ? .revenueCat : .myApp }
        set { self.systemInfo.finishTransactions = newValue.finishTransactions }
    }

    @objc public var storeFrontCountryCode: String? {
        systemInfo.storefront?.countryCode
    }

    private let attributionFetcher: AttributionFetcher
    private let attributionPoster: AttributionPoster
    private let backend: Backend
    private let deviceCache: DeviceCache
    private let paywallCache: PaywallCacheWarmingType?
    private let identityManager: IdentityManager
    private let userDefaults: UserDefaults
    private let notificationCenter: NotificationCenter
    private let offeringsFactory: OfferingsFactory
    private let offeringsManager: OfferingsManager
    private let offlineEntitlementsManager: OfflineEntitlementsManager
    private let productsManager: ProductsManagerType
    private let customerInfoManager: CustomerInfoManager
    private let paywallEventsManager: PaywallEventsManagerType?
    private let trialOrIntroPriceEligibilityChecker: CachingTrialOrIntroPriceEligibilityChecker
    private let purchasedProductsFetcher: PurchasedProductsFetcherType?
    private let purchasesOrchestrator: PurchasesOrchestrator
    private let receiptFetcher: ReceiptFetcher
    private let requestFetcher: StoreKitRequestFetcher
    private let paymentQueueWrapper: EitherPaymentQueueWrapper
    fileprivate let systemInfo: SystemInfo
    private let storeMessagesHelper: StoreMessagesHelperType?
    private var customerInfoObservationDisposable: (() -> Void)?
    private let healthManager: SDKHealthManager

    private let syncAttributesAndOfferingsIfNeededRateLimiter = RateLimiter(maxCalls: 5, period: 60)
    private let diagnosticsTracker: DiagnosticsTrackerType?
    private let virtualCurrencyManager: VirtualCurrencyManagerType

    // swiftlint:disable:next function_body_length cyclomatic_complexity
    convenience init(apiKey: String,
                     appUserID: String?,
                     userDefaults: UserDefaults? = nil,
                     applicationSupportDirectory: URL? = nil,
                     observerMode: Bool = false,
                     platformInfo: PlatformInfo? = Purchases.platformInfo,
                     responseVerificationMode: Signing.ResponseVerificationMode,
                     storeKitVersion: StoreKitVersion = .default,
                     storeKitTimeout: TimeInterval = Configuration.storeKitRequestTimeoutDefault,
                     networkTimeout: TimeInterval = Configuration.networkTimeoutDefault,
                     dangerousSettings: DangerousSettings? = nil,
                     showStoreMessagesAutomatically: Bool,
                     diagnosticsEnabled: Bool = false,
                     preferredLocale: String?
    ) {
        if userDefaults != nil {
            Logger.debug(Strings.configure.using_custom_user_defaults)
        }

        let operationDispatcher: OperationDispatcher = .default
        let receiptRefreshRequestFactory = ReceiptRefreshRequestFactory()
        let fetcher = StoreKitRequestFetcher(requestFactory: receiptRefreshRequestFactory,
                                             operationDispatcher: operationDispatcher)
        let systemInfo = SystemInfo(
            platformInfo: platformInfo,
            finishTransactions: !observerMode,
            operationDispatcher: operationDispatcher,
            storeKitVersion: storeKitVersion,
            responseVerificationMode: responseVerificationMode,
            dangerousSettings: dangerousSettings,
            preferredLocalesProvider: PreferredLocalesProvider(preferredLocaleOverride: preferredLocale)
        )

        let receiptFetcher = ReceiptFetcher(requestFetcher: fetcher, systemInfo: systemInfo)
        let eTagManager = ETagManager()
        let attributionTypeFactory = AttributionTypeFactory()
        let attributionFetcher = AttributionFetcher(attributionFactory: attributionTypeFactory, systemInfo: systemInfo)
        let userDefaults = userDefaults ?? UserDefaults.computeDefault()
        let deviceCache = DeviceCache(systemInfo: systemInfo, userDefaults: userDefaults)

        let diagnosticsFileHandler: DiagnosticsFileHandlerType? = {
            guard diagnosticsEnabled,
                  dangerousSettings?.uiPreviewMode != true,
                  #available(iOS 15.0, tvOS 15.0, macOS 12.0, watchOS 8.0, *) else { return nil }
            return DiagnosticsFileHandler()
        }()

        let diagnosticsTracker: DiagnosticsTrackerType? = {
            if let handler = diagnosticsFileHandler, #available(iOS 15.0, tvOS 15.0, macOS 12.0, watchOS 8.0, *) {
                return DiagnosticsTracker(diagnosticsFileHandler: handler)
            } else {
                if diagnosticsEnabled {
                    Logger.error(Strings.diagnostics.could_not_create_diagnostics_tracker)
                }
            }
            return nil
        }()

        let purchasedProductsFetcher = OfflineCustomerInfoCreator.createPurchasedProductsFetcherIfAvailable(
            diagnosticsTracker: diagnosticsTracker
        )
        let transactionFetcher = StoreKit2TransactionFetcher(diagnosticsTracker: diagnosticsTracker)

        let backend = Backend(
            apiKey: apiKey,
            systemInfo: systemInfo,
            httpClientTimeout: networkTimeout,
            eTagManager: eTagManager,
            operationDispatcher: operationDispatcher,
            attributionFetcher: attributionFetcher,
            offlineCustomerInfoCreator: .createIfAvailable(
                with: purchasedProductsFetcher,
                productEntitlementMappingFetcher: deviceCache,
                tracker: diagnosticsTracker,
                observerMode: observerMode
            ),
            diagnosticsTracker: diagnosticsTracker
        )

        let paymentQueueWrapper: EitherPaymentQueueWrapper = systemInfo.storeKitVersion.isStoreKit2EnabledAndAvailable
            ? .right(.init())
            : .left(.init(
                operationDispatcher: operationDispatcher,
                observerMode: observerMode,
                sandboxEnvironmentDetector: systemInfo,
                diagnosticsTracker: diagnosticsTracker
            ))

        let offeringsFactory = OfferingsFactory()
        let receiptParser = PurchasesReceiptParser.default
        let transactionsManager = TransactionsManager(receiptParser: receiptParser)

        let productsRequestFactory = ProductsRequestFactory()
        let productsManager = CachingProductsManager(
            manager: ProductsManager(productsRequestFactory: productsRequestFactory,
                                     diagnosticsTracker: diagnosticsTracker,
                                     systemInfo: systemInfo,
                                     requestTimeout: storeKitTimeout)
        )

        let transactionPoster = TransactionPoster(
            productsManager: productsManager,
            receiptFetcher: receiptFetcher,
            transactionFetcher: transactionFetcher,
            backend: backend,
            paymentQueueWrapper: paymentQueueWrapper,
            systemInfo: systemInfo,
            operationDispatcher: operationDispatcher
        )

        let offlineEntitlementsManager = OfflineEntitlementsManager(deviceCache: deviceCache,
                                                                    operationDispatcher: operationDispatcher,
                                                                    api: backend.offlineEntitlements,
                                                                    systemInfo: systemInfo)

        let customerInfoManager: CustomerInfoManager
        if #available(iOS 15.0, tvOS 15.0, macOS 12.0, watchOS 8.0, *) {
            customerInfoManager = CustomerInfoManager(offlineEntitlementsManager: offlineEntitlementsManager,
                                                      operationDispatcher: operationDispatcher,
                                                      deviceCache: deviceCache,
                                                      backend: backend,
                                                      transactionFetcher: transactionFetcher,
                                                      transactionPoster: transactionPoster,
                                                      systemInfo: systemInfo,
                                                      diagnosticsTracker: diagnosticsTracker)
        } else {
            customerInfoManager = CustomerInfoManager(offlineEntitlementsManager: offlineEntitlementsManager,
                                                      operationDispatcher: operationDispatcher,
                                                      deviceCache: deviceCache,
                                                      backend: backend,
                                                      transactionFetcher: transactionFetcher,
                                                      transactionPoster: transactionPoster,
                                                      systemInfo: systemInfo)
        }

        let attributionDataMigrator = AttributionDataMigrator()
        let subscriberAttributesManager = SubscriberAttributesManager(backend: backend,
                                                                      deviceCache: deviceCache,
                                                                      operationDispatcher: operationDispatcher,
                                                                      attributionFetcher: attributionFetcher,
                                                                      attributionDataMigrator: attributionDataMigrator)
        let identityManager = IdentityManager(deviceCache: deviceCache,
                                              systemInfo: systemInfo,
                                              backend: backend,
                                              customerInfoManager: customerInfoManager,
                                              attributeSyncing: subscriberAttributesManager,
                                              appUserID: appUserID)

        let paywallEventsManager: PaywallEventsManagerType?
        do {
            if #available(iOS 15.0, tvOS 15.0, macOS 12.0, watchOS 8.0, *) {
                paywallEventsManager = PaywallEventsManager(
                    internalAPI: backend.internalAPI,
                    userProvider: identityManager,
                    store: try PaywallEventStore.createDefault(applicationSupportDirectory: applicationSupportDirectory)
                )
                Logger.verbose(Strings.paywalls.event_manager_initialized)
            } else {
                Logger.verbose(Strings.paywalls.event_manager_not_initialized_not_available)
                paywallEventsManager = nil
            }
        } catch {
            Logger.verbose(Strings.paywalls.event_manager_failed_to_initialize(error))
            paywallEventsManager = nil
        }

        let attributionPoster = AttributionPoster(deviceCache: deviceCache,
                                                  currentUserProvider: identityManager,
                                                  backend: backend,
                                                  attributionFetcher: attributionFetcher,
                                                  subscriberAttributesManager: subscriberAttributesManager,
                                                  systemInfo: systemInfo)
        let subscriberAttributes = Attribution(subscriberAttributesManager: subscriberAttributesManager,
                                               currentUserProvider: identityManager,
                                               attributionPoster: attributionPoster,
                                               systemInfo: systemInfo)
        let introCalculator = IntroEligibilityCalculator(productsManager: productsManager, receiptParser: receiptParser)
        let offeringsManager = OfferingsManager(deviceCache: deviceCache,
                                                operationDispatcher: operationDispatcher,
                                                systemInfo: systemInfo,
                                                backend: backend,
                                                offeringsFactory: offeringsFactory,
                                                productsManager: productsManager,
                                                diagnosticsTracker: diagnosticsTracker)
        let manageSubsHelper = ManageSubscriptionsHelper(systemInfo: systemInfo,
                                                         customerInfoManager: customerInfoManager,
                                                         currentUserProvider: identityManager)
        let beginRefundRequestHelper = BeginRefundRequestHelper(systemInfo: systemInfo,
                                                                customerInfoManager: customerInfoManager,
                                                                currentUserProvider: identityManager)

        let storeMessagesHelper: StoreMessagesHelperType?

        #if os(iOS) || targetEnvironment(macCatalyst) || VISION_OS
        if #available(iOS 16.0, *) {
            storeMessagesHelper = StoreMessagesHelper(systemInfo: systemInfo,
                                                      showStoreMessagesAutomatically: showStoreMessagesAutomatically)
        } else {
            storeMessagesHelper = nil
        }
        #else
        storeMessagesHelper = nil
        #endif

        let winBackOfferEligibilityCalculator: WinBackOfferEligibilityCalculatorType?
        if #available(iOS 18.0, macOS 15.0, tvOS 18.0, watchOS 11.0, visionOS 2.0, *) {
            winBackOfferEligibilityCalculator = WinBackOfferEligibilityCalculator(systemInfo: systemInfo)
        } else {
            winBackOfferEligibilityCalculator = nil
        }

        let notificationCenter: NotificationCenter = .default
        let purchasesOrchestrator: PurchasesOrchestrator = {
            if #available(iOS 15.0, tvOS 15.0, macOS 12.0, watchOS 8.0, *) {
                let diagnosticsSynchronizer: DiagnosticsSynchronizer?
                if diagnosticsEnabled {
                    if let diagnosticsFileHandler = diagnosticsFileHandler {
                        let synchronizedUserDefaults = SynchronizedUserDefaults(userDefaults: userDefaults)
                        diagnosticsSynchronizer = DiagnosticsSynchronizer(internalAPI: backend.internalAPI,
                                                                          handler: diagnosticsFileHandler,
                                                                          tracker: diagnosticsTracker,
                                                                          userDefaults: synchronizedUserDefaults)
                        Task {
                            await diagnosticsFileHandler.updateDelegate(diagnosticsSynchronizer)
                        }
                    } else {
                        Logger.error(Strings.diagnostics.could_not_create_diagnostics_tracker)
                        diagnosticsSynchronizer = nil
                    }
                } else {
                    diagnosticsSynchronizer = nil
                }
                let storeKit2ObserverModePurchaseDetector = StoreKit2ObserverModePurchaseDetector(
                    deviceCache: deviceCache,
                    allTransactionsProvider: SK2AllTransactionsProvider()
                )

                return .init(
                    productsManager: productsManager,
                    paymentQueueWrapper: paymentQueueWrapper,
                    systemInfo: systemInfo,
                    subscriberAttributes: subscriberAttributes,
                    operationDispatcher: operationDispatcher,
                    receiptFetcher: receiptFetcher,
                    receiptParser: receiptParser,
                    transactionFetcher: transactionFetcher,
                    customerInfoManager: customerInfoManager,
                    backend: backend,
                    transactionPoster: transactionPoster,
                    currentUserProvider: identityManager,
                    transactionsManager: transactionsManager,
                    deviceCache: deviceCache,
                    offeringsManager: offeringsManager,
                    manageSubscriptionsHelper: manageSubsHelper,
                    beginRefundRequestHelper: beginRefundRequestHelper,
                    storeKit2TransactionListener: StoreKit2TransactionListener(delegate: nil,
                                                                               diagnosticsTracker: diagnosticsTracker),
                    storeKit2StorefrontListener: StoreKit2StorefrontListener(delegate: nil),
                    storeKit2ObserverModePurchaseDetector: storeKit2ObserverModePurchaseDetector,
                    storeMessagesHelper: storeMessagesHelper,
                    diagnosticsSynchronizer: diagnosticsSynchronizer,
                    diagnosticsTracker: diagnosticsTracker,
                    winBackOfferEligibilityCalculator: winBackOfferEligibilityCalculator,
                    paywallEventsManager: paywallEventsManager,
                    webPurchaseRedemptionHelper: WebPurchaseRedemptionHelper(backend: backend,
                                                                             identityManager: identityManager,
                                                                             customerInfoManager: customerInfoManager)
                )
            } else {
                return .init(
                    productsManager: productsManager,
                    paymentQueueWrapper: paymentQueueWrapper,
                    systemInfo: systemInfo,
                    subscriberAttributes: subscriberAttributes,
                    operationDispatcher: operationDispatcher,
                    receiptFetcher: receiptFetcher,
                    receiptParser: receiptParser,
                    transactionFetcher: transactionFetcher,
                    customerInfoManager: customerInfoManager,
                    backend: backend,
                    transactionPoster: transactionPoster,
                    currentUserProvider: identityManager,
                    transactionsManager: transactionsManager,
                    deviceCache: deviceCache,
                    offeringsManager: offeringsManager,
                    manageSubscriptionsHelper: manageSubsHelper,
                    beginRefundRequestHelper: beginRefundRequestHelper,
                    storeMessagesHelper: storeMessagesHelper,
                    diagnosticsTracker: diagnosticsTracker,
                    winBackOfferEligibilityCalculator: winBackOfferEligibilityCalculator,
                    paywallEventsManager: paywallEventsManager,
                    webPurchaseRedemptionHelper: WebPurchaseRedemptionHelper(backend: backend,
                                                                             identityManager: identityManager,
                                                                             customerInfoManager: customerInfoManager)
                )
            }
        }()

        let trialOrIntroPriceChecker = CachingTrialOrIntroPriceEligibilityChecker.create(
            with: TrialOrIntroPriceEligibilityChecker(systemInfo: systemInfo,
                                                      receiptFetcher: receiptFetcher,
                                                      introEligibilityCalculator: introCalculator,
                                                      backend: backend,
                                                      currentUserProvider: identityManager,
                                                      operationDispatcher: operationDispatcher,
                                                      productsManager: productsManager,
                                                      diagnosticsTracker: diagnosticsTracker)
        )

        let paywallCache: PaywallCacheWarmingType?

        if #available(iOS 15.0, macOS 12.0, watchOS 8.0, tvOS 15.0, *) {
            paywallCache = PaywallCacheWarming(introEligibiltyChecker: trialOrIntroPriceChecker)
        } else {
            paywallCache = nil
        }

<<<<<<< HEAD
        let virtualCurrencyManager = VirtualCurrencyManager(
            identityManager: identityManager,
            deviceCache: deviceCache,
            backend: backend,
            systemInfo: systemInfo
        )
=======
        let healthManager = SDKHealthManager(backend: backend, identityManager: identityManager)
>>>>>>> 39ad5519

        self.init(appUserID: appUserID,
                  requestFetcher: fetcher,
                  receiptFetcher: receiptFetcher,
                  attributionFetcher: attributionFetcher,
                  attributionPoster: attributionPoster,
                  backend: backend,
                  paymentQueueWrapper: paymentQueueWrapper,
                  userDefaults: userDefaults,
                  notificationCenter: notificationCenter,
                  systemInfo: systemInfo,
                  offeringsFactory: offeringsFactory,
                  deviceCache: deviceCache,
                  paywallCache: paywallCache,
                  identityManager: identityManager,
                  subscriberAttributes: subscriberAttributes,
                  operationDispatcher: operationDispatcher,
                  customerInfoManager: customerInfoManager,
                  paywallEventsManager: paywallEventsManager,
                  productsManager: productsManager,
                  offeringsManager: offeringsManager,
                  offlineEntitlementsManager: offlineEntitlementsManager,
                  purchasesOrchestrator: purchasesOrchestrator,
                  purchasedProductsFetcher: purchasedProductsFetcher,
                  trialOrIntroPriceEligibilityChecker: trialOrIntroPriceChecker,
                  storeMessagesHelper: storeMessagesHelper,
                  diagnosticsTracker: diagnosticsTracker,
<<<<<<< HEAD
                  virtualCurrencyManager: virtualCurrencyManager
=======
                  healthManager: healthManager
>>>>>>> 39ad5519
        )
    }

    // swiftlint:disable:next function_body_length
    init(appUserID: String?,
         requestFetcher: StoreKitRequestFetcher,
         receiptFetcher: ReceiptFetcher,
         attributionFetcher: AttributionFetcher,
         attributionPoster: AttributionPoster,
         backend: Backend,
         paymentQueueWrapper: EitherPaymentQueueWrapper,
         userDefaults: UserDefaults,
         notificationCenter: NotificationCenter,
         systemInfo: SystemInfo,
         offeringsFactory: OfferingsFactory,
         deviceCache: DeviceCache,
         paywallCache: PaywallCacheWarmingType?,
         identityManager: IdentityManager,
         subscriberAttributes: Attribution,
         operationDispatcher: OperationDispatcher,
         customerInfoManager: CustomerInfoManager,
         paywallEventsManager: PaywallEventsManagerType?,
         productsManager: ProductsManagerType,
         offeringsManager: OfferingsManager,
         offlineEntitlementsManager: OfflineEntitlementsManager,
         purchasesOrchestrator: PurchasesOrchestrator,
         purchasedProductsFetcher: PurchasedProductsFetcherType?,
         trialOrIntroPriceEligibilityChecker: CachingTrialOrIntroPriceEligibilityChecker,
         storeMessagesHelper: StoreMessagesHelperType?,
         diagnosticsTracker: DiagnosticsTrackerType?,
<<<<<<< HEAD
         virtualCurrencyManager: VirtualCurrencyManagerType
=======
         healthManager: SDKHealthManager
>>>>>>> 39ad5519
    ) {

        if systemInfo.dangerousSettings.customEntitlementComputation {
            Logger.info(Strings.configure.custom_entitlements_computation_enabled)
        }

        if systemInfo.dangerousSettings.customEntitlementComputation
            && appUserID == nil && identityManager.currentUserIsAnonymous {
            fatalError(Strings.configure.custom_entitlements_computation_enabled_but_no_app_user_id.description)
        }

        Logger.debug(Strings.configure.debug_enabled, fileName: nil)
        if systemInfo.observerMode {
            Logger.debug(Strings.configure.observer_mode_enabled, fileName: nil)
        }
        Logger.debug(Strings.configure.sdk_version(Self.frameworkVersion), fileName: nil)
        Logger.debug(Strings.configure.bundle_id(SystemInfo.bundleIdentifier), fileName: nil)
        Logger.debug(Strings.configure.system_version(SystemInfo.systemVersion), fileName: nil)
        Logger.debug(Strings.configure.is_simulator(SystemInfo.isRunningInSimulator), fileName: nil)
        Logger.user(Strings.configure.initial_app_user_id(isSet: appUserID != nil), fileName: nil)
        Logger.debug(Strings.configure.response_verification_mode(systemInfo.responseVerificationMode), fileName: nil)
        Logger.debug(Strings.configure.storekit_version(systemInfo.storeKitVersion), fileName: nil)

        self.requestFetcher = requestFetcher
        self.receiptFetcher = receiptFetcher
        self.attributionFetcher = attributionFetcher
        self.attributionPoster = attributionPoster
        self.backend = backend
        self.paymentQueueWrapper = paymentQueueWrapper
        self.offeringsFactory = offeringsFactory
        self.deviceCache = deviceCache
        self.paywallCache = paywallCache
        self.identityManager = identityManager
        self.userDefaults = userDefaults
        self.notificationCenter = notificationCenter
        self.systemInfo = systemInfo
        self.attribution = subscriberAttributes
        self.operationDispatcher = operationDispatcher
        self.customerInfoManager = customerInfoManager
        self.paywallEventsManager = paywallEventsManager
        self.productsManager = productsManager
        self.offeringsManager = offeringsManager
        self.offlineEntitlementsManager = offlineEntitlementsManager
        self.purchasesOrchestrator = purchasesOrchestrator
        self.purchasedProductsFetcher = purchasedProductsFetcher
        self.trialOrIntroPriceEligibilityChecker = trialOrIntroPriceEligibilityChecker
        self.storeMessagesHelper = storeMessagesHelper
        self.diagnosticsTracker = diagnosticsTracker
<<<<<<< HEAD
        self.virtualCurrencyManager = virtualCurrencyManager
=======
        self.healthManager = healthManager
>>>>>>> 39ad5519

        super.init()

        Logger.verbose(Strings.configure.purchases_init(self, paymentQueueWrapper))

        #if os(iOS) || targetEnvironment(macCatalyst) || os(macOS)
        if #available(iOS 16.4, macOS 14.4, *), systemInfo.storeKitVersion.isStoreKit2EnabledAndAvailable {
            purchasesOrchestrator.setSK2PurchaseIntentListener(StoreKit2PurchaseIntentListener())
        }
        #endif

        self.purchasesOrchestrator.delegate = self

        // Don't update caches in the background to potentially avoid apps being launched through a notification
        // all at the same time by too many users concurrently.
        self.updateCachesIfInForeground()

        #if DEBUG && !ENABLE_CUSTOM_ENTITLEMENT_COMPUTATION
        self.runHealthCheckIfInForeground()
        #endif

        if self.systemInfo.dangerousSettings.autoSyncPurchases {
            self.paymentQueueWrapper.sk1Wrapper?.delegate = purchasesOrchestrator
        } else {
            Logger.warn(Strings.configure.autoSyncPurchasesDisabled)
        }

        /// If SK1 is not enabled, `PaymentQueueWrapper` needs to handle transactions
        /// for promotional offers to work.
        self.paymentQueueWrapper.sk2Wrapper?.delegate = purchasesOrchestrator

        self.subscribeToAppStateNotifications()

        self.attributionPoster.postPostponedAttributionDataIfNeeded()

        self.customerInfoObservationDisposable = customerInfoManager.monitorChanges { [weak self] old, new in
            guard let self = self else { return }
            self.handleCustomerInfoChanged(from: old, to: new)
        }
    }

    deinit {
        Logger.verbose(Strings.configure.purchases_deinit(self))

        self.notificationCenter.removeObserver(self)
        self.paymentQueueWrapper.sk1Wrapper?.delegate = nil
        self.paymentQueueWrapper.sk2Wrapper?.delegate = nil
        self.customerInfoObservationDisposable?()
        self.privateDelegate = nil
    }

    static func clearSingleton() {
        self.purchases.modify { purchases in
            purchases?.delegate = nil
            purchases = nil
        }
    }

    /// - Parameter purchases: this is an `@autoclosure` to be able to clear the previous instance
    /// from memory before creating the new one.
    @discardableResult
    static func setDefaultInstance(_ purchases: @autoclosure () -> Purchases) -> Purchases {
        return self.purchases.modify { currentInstance in
            if currentInstance != nil {
                #if DEBUG
                if ProcessInfo.isRunningRevenueCatTests {
                    preconditionFailure(Strings.configure.purchase_instance_already_set.description)
                }
                #endif
                Logger.info(Strings.configure.purchase_instance_already_set)

                // Clear existing instance to avoid multiple concurrent instances in memory.
                currentInstance = nil
            }

            let newInstance = purchases()
            currentInstance = newInstance
            return newInstance
        }
    }

}

// MARK: Attribution

extension Purchases {

    #if !ENABLE_CUSTOM_ENTITLEMENT_COMPUTATION
    private func post(attributionData data: [String: Any],
                      fromNetwork network: AttributionNetwork,
                      forNetworkUserId networkUserId: String?) {
        attributionPoster.post(attributionData: data, fromNetwork: network, networkUserId: networkUserId)
    }
    #endif
}

// MARK: Identity

public extension Purchases {

    /// Parses a deep link URL to verify it's a RevenueCat web purchase redemption link
    /// - Seealso: ``Purchases/redeemWebPurchase(_:)``
    @objc internal static func parseAsWebPurchaseRedemption(_ url: URL) -> WebPurchaseRedemption? {
        return DeepLinkParser.parseAsWebPurchaseRedemption(url)
    }

    @objc var appUserID: String { self.identityManager.currentAppUserID }

    @objc var isAnonymous: Bool { self.identityManager.currentUserIsAnonymous }

    @objc var isSandbox: Bool { return self.systemInfo.isSandbox }

    @objc func getOfferings(completion: @escaping (Offerings?, PublicError?) -> Void) {
        self.getOfferings(fetchPolicy: .default, completion: completion)
    }

    internal func getOfferings(
        fetchPolicy: OfferingsManager.FetchPolicy,
        fetchCurrent: Bool = false,
        completion: @escaping (Offerings?, PublicError?) -> Void
    ) {
        self.offeringsManager.offerings(appUserID: self.appUserID,
                                        fetchPolicy: fetchPolicy,
                                        fetchCurrent: fetchCurrent) { @Sendable result in
            completion(result.value, result.error?.asPublicError)
        }
    }

    func offerings() async throws -> Offerings {
        return try await self.offerings(fetchPolicy: .default)
    }

    var cachedOfferings: Offerings? {
        return self.offeringsManager.cachedOfferings
    }

    internal func offerings(fetchPolicy: OfferingsManager.FetchPolicy) async throws -> Offerings {
        return try await self.offeringsAsync(fetchPolicy: fetchPolicy)
    }

}

#if !ENABLE_CUSTOM_ENTITLEMENT_COMPUTATION

public extension Purchases {

    @available(*, deprecated, message: """
    The appUserID passed to logIn is a constant string known at compile time.
    This is likely a programmer error. This ID is used to identify the current user.
    See https://docs.revenuecat.com/docs/user-ids for more information.
    """)
    func logIn(_ appUserID: StaticString, completion: @escaping (CustomerInfo?, Bool, PublicError?) -> Void) {
        Logger.warn(Strings.identity.logging_in_with_static_string)

        self.logIn("\(appUserID)", completion: completion)
    }

    // Favor `StaticString` overload (`String` is not convertible to `StaticString`).
    // This allows us to provide a compile-time warning to developers who accidentally
    // call logIn with hardcoded user ids in their app
    @_disfavoredOverload
    @objc(logIn:completion:)
    func logIn(_ appUserID: String, completion: @escaping (CustomerInfo?, Bool, PublicError?) -> Void) {
        self.identityManager.logIn(appUserID: appUserID) { result in
            self.operationDispatcher.dispatchOnMainThread {
                completion(result.value?.info, result.value?.created ?? false, result.error?.asPublicError)
            }

            guard case .success = result else {
                return
            }

            self.systemInfo.isApplicationBackgrounded { isAppBackgrounded in
                self.updateOfferingsCache(isAppBackgrounded: isAppBackgrounded)
            }
        }
    }

    func logIn(_ appUserID: StaticString) async throws -> (customerInfo: CustomerInfo, created: Bool) {
        Logger.warn(Strings.identity.logging_in_with_static_string)

        return try await self.logIn("\(appUserID)")
    }

    // Favor `StaticString` overload (`String` is not convertible to `StaticString`).
    // This allows us to provide a compile-time warning to developers who accidentally
    // call logIn with hardcoded user ids in their app
    @_disfavoredOverload
    func logIn(_ appUserID: String) async throws -> (customerInfo: CustomerInfo, created: Bool) {
        return try await self.logInAsync(appUserID)
    }

    @objc func logOut(completion: ((CustomerInfo?, PublicError?) -> Void)?) {
        guard !self.systemInfo.dangerousSettings.customEntitlementComputation else {
            completion?(nil, NewErrorUtils.featureNotAvailableInCustomEntitlementsComputationModeError().asPublicError)
            return
       }

        self.identityManager.logOut { error in
            guard error == nil else {
                if let completion = completion {
                    self.operationDispatcher.dispatchOnMainThread {
                        completion(nil, error?.asPublicError)
                    }
                }
                return
            }

            self.updateAllCaches {
                completion?($0.value, $0.error)
            }
        }
    }

    func logOut() async throws -> CustomerInfo {
        return try await logOutAsync()
    }

    @objc func syncAttributesAndOfferingsIfNeeded(completion: @escaping (Offerings?, PublicError?) -> Void) {
        guard syncAttributesAndOfferingsIfNeededRateLimiter.shouldProceed() else {
            Logger.warn(
                Strings.identity.sync_attributes_and_offerings_rate_limit_reached(
                    maxCalls: syncAttributesAndOfferingsIfNeededRateLimiter.maxCalls,
                    period: Int(syncAttributesAndOfferingsIfNeededRateLimiter.period)
                )
            )
            self.getOfferings(fetchPolicy: .default, completion: completion)
            return
        }

        self.syncSubscriberAttributes(completion: {
            self.getOfferings(fetchPolicy: .default, fetchCurrent: true, completion: completion)
        })
    }

    @available(iOS 13.0, macOS 10.15, tvOS 13.0, watchOS 6.2, *)
    func syncAttributesAndOfferingsIfNeeded() async throws -> Offerings? {
        return try await syncAttributesAndOfferingsIfNeededAsync()
    }

    @objc func getStorefront(completion: @escaping GetStorefrontBlock) {
        Task {
            let storefront = await Storefront.currentStorefront
            self.operationDispatcher.dispatchOnMainActor {
                completion(storefront)
            }
        }
    }

    func getStorefront() async -> Storefront? {
        return await getStorefrontAsync()
    }

}

#endif

// - MARK: - Custom entitlement computation API

extension Purchases {

#if ENABLE_CUSTOM_ENTITLEMENT_COMPUTATION
    ///
    /// Updates the current appUserID to a new one, without associating the two.
    /// - Important: This method is **only available** in Custom Entitlements Computation mode.
    /// Receipts posted by the SDK to the RevenueCat backend after calling this method will be sent
    /// with the newAppUserID.
    ///
    @objc(switchUserToNewAppUserID:)
    public func switchUser(to newAppUserID: String) {
        self.internalSwitchUser(to: newAppUserID)
    }
#endif

    internal func internalSwitchUser(to newAppUserID: String) {
        guard self.identityManager.currentAppUserID != newAppUserID else {
            Logger.warn(Strings.identity.switching_user_same_app_user_id(newUserID: newAppUserID))
            return
        }

        self.identityManager.switchUser(to: newAppUserID)

        self.systemInfo.isApplicationBackgrounded { isBackgrounded in
            self.updateOfferingsCache(isAppBackgrounded: isBackgrounded)
        }
    }

}

// MARK: Purchasing

public extension Purchases {

    #if !ENABLE_CUSTOM_ENTITLEMENT_COMPUTATION

    @objc func getCustomerInfo(completion: @escaping (CustomerInfo?, PublicError?) -> Void) {
        self.getCustomerInfo(fetchPolicy: .default, completion: completion)
    }

    @objc func getCustomerInfo(
        fetchPolicy: CacheFetchPolicy,
        completion: @escaping (CustomerInfo?, PublicError?) -> Void
    ) {
        self.customerInfoManager.customerInfo(appUserID: self.appUserID,
                                              fetchPolicy: fetchPolicy,
                                              trackDiagnostics: true) { @Sendable result in
            completion(result.value, result.error?.asPublicError)
        }
    }

    func customerInfo() async throws -> CustomerInfo {
        return try await self.customerInfo(fetchPolicy: .default)
    }

    func customerInfo(fetchPolicy: CacheFetchPolicy) async throws -> CustomerInfo {
        return try await self.customerInfoAsync(fetchPolicy: fetchPolicy)
    }

    var cachedCustomerInfo: CustomerInfo? {
        return try? self.customerInfoManager.cachedCustomerInfo(appUserID: self.appUserID)
    }

    #endif

    var customerInfoStream: AsyncStream<CustomerInfo> {
        return self.customerInfoManager.customerInfoStream
    }

    @objc(getProductsWithIdentifiers:completion:)
    func getProducts(_ productIdentifiers: [String], completion: @escaping ([StoreProduct]) -> Void) {
        purchasesOrchestrator.products(withIdentifiers: productIdentifiers, completion: completion)
    }

    func products(_ productIdentifiers: [String]) async -> [StoreProduct] {
        return await productsAsync(productIdentifiers)
    }

    @objc(purchaseProduct:withCompletion:)
    func purchase(product: StoreProduct, completion: @escaping PurchaseCompletedBlock) {
        purchasesOrchestrator.purchase(product: product,
                                       package: nil,
                                       promotionalOffer: nil,
                                       metadata: nil,
                                       trackDiagnostics: true,
                                       completion: completion)
    }

    func purchase(product: StoreProduct) async throws -> PurchaseResultData {
        return try await purchaseAsync(product: product)
    }

    @objc(purchasePackage:withCompletion:)
    func purchase(package: Package, completion: @escaping PurchaseCompletedBlock) {
        purchasesOrchestrator.purchase(product: package.storeProduct,
                                       package: package,
                                       promotionalOffer: nil,
                                       metadata: nil,
                                       trackDiagnostics: true,
                                       completion: completion)
    }

    func purchase(package: Package) async throws -> PurchaseResultData {
        return try await purchaseAsync(package: package)
    }

    @objc func restorePurchases(completion: ((CustomerInfo?, PublicError?) -> Void)? = nil) {
        self.purchasesOrchestrator.restorePurchases { @Sendable in
            completion?($0.value, $0.error?.asPublicError)
        }
    }

    func restorePurchases() async throws -> CustomerInfo {
        return try await self.restorePurchasesAsync()
    }

    @objc(purchaseWithParams:completion:)
    func purchase(_ params: PurchaseParams, completion: @escaping PurchaseCompletedBlock) {
        purchasesOrchestrator.purchase(params: params, trackDiagnostics: true, completion: completion)
    }

    func purchase(_ params: PurchaseParams) async throws -> PurchaseResultData {
        return try await purchaseAsync(params)
    }

    @objc(purchaseProduct:withPromotionalOffer:completion:)
    func purchase(product: StoreProduct,
                  promotionalOffer: PromotionalOffer,
                  completion: @escaping PurchaseCompletedBlock) {
        purchasesOrchestrator.purchase(product: product,
                                       package: nil,
                                       promotionalOffer: promotionalOffer.signedData,
                                       metadata: nil,
                                       trackDiagnostics: true,
                                       completion: completion)
    }

    func purchase(product: StoreProduct, promotionalOffer: PromotionalOffer) async throws -> PurchaseResultData {
        return try await purchaseAsync(product: product, promotionalOffer: promotionalOffer)
    }

    @objc(purchasePackage:withPromotionalOffer:completion:)
    func purchase(package: Package, promotionalOffer: PromotionalOffer, completion: @escaping PurchaseCompletedBlock) {
        purchasesOrchestrator.purchase(product: package.storeProduct,
                                       package: package,
                                       promotionalOffer: promotionalOffer.signedData,
                                       metadata: nil,
                                       trackDiagnostics: true,
                                       completion: completion)
    }

    func purchase(package: Package, promotionalOffer: PromotionalOffer) async throws -> PurchaseResultData {
        return try await purchaseAsync(package: package, promotionalOffer: promotionalOffer)
    }

    #if !ENABLE_CUSTOM_ENTITLEMENT_COMPUTATION

    @objc func invalidateCustomerInfoCache() {
        self.customerInfoManager.clearCustomerInfoCache(forAppUserID: appUserID)
    }

    @objc func syncPurchases(completion: ((CustomerInfo?, PublicError?) -> Void)?) {
        self.purchasesOrchestrator.syncPurchases { @Sendable in
            completion?($0.value, $0.error?.asPublicError)
        }
    }

    func syncPurchases() async throws -> CustomerInfo {
        return try await syncPurchasesAsync()
    }

    #endif

    @objc(checkTrialOrIntroDiscountEligibility:completion:)
    func checkTrialOrIntroDiscountEligibility(productIdentifiers: [String],
                                              completion: @escaping ([String: IntroEligibility]) -> Void) {
        self.trialOrIntroPriceEligibilityChecker.checkEligibility(productIdentifiers: Set(productIdentifiers),
                                                                  completion: completion)
    }

    func checkTrialOrIntroDiscountEligibility(productIdentifiers: [String]) async -> [String: IntroEligibility] {
        return await checkTrialOrIntroductoryDiscountEligibilityAsync(productIdentifiers)
    }

    func checkTrialOrIntroDiscountEligibility(packages: [Package]) async -> [Package: IntroEligibility] {
        let result = await self.checkTrialOrIntroDiscountEligibility(
            productIdentifiers: packages.map(\.storeProduct.productIdentifier)
        )

        return Set(packages)
            .dictionaryWithValues { (package: Package) in
                result[package.storeProduct.productIdentifier] ?? .init(eligibilityStatus: .unknown)
            }
    }

    @objc(checkTrialOrIntroDiscountEligibilityForProduct:completion:)
    func checkTrialOrIntroDiscountEligibility(product: StoreProduct,
                                              completion: @escaping (IntroEligibilityStatus) -> Void) {
        trialOrIntroPriceEligibilityChecker.checkEligibility(product: product, completion: completion)
    }

    func checkTrialOrIntroDiscountEligibility(product: StoreProduct) async -> IntroEligibilityStatus {
        return await checkTrialOrIntroductoryDiscountEligibilityAsync(product)
    }

#if os(iOS) || targetEnvironment(macCatalyst) || VISION_OS
    @available(iOS 13.4, macCatalyst 13.4, *)
    @objc func showPriceConsentIfNeeded() {
        self.paymentQueueWrapper.paymentQueueWrapperType.showPriceConsentIfNeeded()
    }
#endif

#if os(iOS) || VISION_OS

    @available(iOS 14.0, *)
    @available(watchOS, unavailable)
    @available(tvOS, unavailable)
    @available(macOS, unavailable)
    @available(macCatalyst, unavailable)
    @objc func presentCodeRedemptionSheet() {
        if #available(iOS 15.0, *) {
            self.diagnosticsTracker?.trackApplePresentCodeRedemptionSheetRequest()
        }
        self.paymentQueueWrapper.paymentQueueWrapperType.presentCodeRedemptionSheet()
    }
#endif

    @objc(getPromotionalOfferForProductDiscount:withProduct:withCompletion:)
    func getPromotionalOffer(forProductDiscount discount: StoreProductDiscount,
                             product: StoreProduct,
                             completion: @escaping (PromotionalOffer?, PublicError?) -> Void) {
        self.purchasesOrchestrator.promotionalOffer(forProductDiscount: discount,
                                                    product: product) { result in
            completion(result.value, result.error?.asPublicError)
        }
    }

    func promotionalOffer(forProductDiscount discount: StoreProductDiscount,
                          product: StoreProduct) async throws -> PromotionalOffer {
        return try await promotionalOfferAsync(forProductDiscount: discount, product: product)
    }

    func eligiblePromotionalOffers(forProduct product: StoreProduct) async -> [PromotionalOffer] {
        return await eligiblePromotionalOffersAsync(forProduct: product)
    }

#if os(iOS) || os(macOS) || VISION_OS

    @available(watchOS, unavailable)
    @available(tvOS, unavailable)
    @available(iOS 13.0, macOS 10.15, *)
    @objc func showManageSubscriptions(completion: @escaping (PublicError?) -> Void) {
        self.purchasesOrchestrator.showManageSubscription { error in
            completion(error?.asPublicError)
        }
    }

    @available(watchOS, unavailable)
    @available(tvOS, unavailable)
    @available(iOS 13.0, macOS 10.15, *)
    func showManageSubscriptions() async throws {
        return try await self.showManageSubscriptionsAsync()
    }

#endif

#if os(iOS) || VISION_OS

    @available(iOS 15.0, *)
    @available(macOS, unavailable)
    @available(watchOS, unavailable)
    @available(tvOS, unavailable)
    @objc(beginRefundRequestForProduct:completion:)
    func beginRefundRequest(forProduct productID: String) async throws -> RefundRequestStatus {
        return try await purchasesOrchestrator.beginRefundRequest(forProduct: productID)
    }

    @available(iOS 15.0, *)
    @available(macOS, unavailable)
    @available(watchOS, unavailable)
    @available(tvOS, unavailable)
    @objc(beginRefundRequestForEntitlement:completion:)
    func beginRefundRequest(forEntitlement entitlementID: String) async throws -> RefundRequestStatus {
        return try await purchasesOrchestrator.beginRefundRequest(forEntitlement: entitlementID)
    }

    @available(iOS 15.0, *)
    @available(macOS, unavailable)
    @available(watchOS, unavailable)
    @available(tvOS, unavailable)
    @objc(beginRefundRequestForActiveEntitlementWithCompletion:)
    func beginRefundRequestForActiveEntitlement() async throws -> RefundRequestStatus {
        return try await purchasesOrchestrator.beginRefundRequestForActiveEntitlement()
    }

#endif

#if os(iOS) || targetEnvironment(macCatalyst) || VISION_OS

    @available(iOS 16.0, *)
    @available(macOS, unavailable)
    @available(watchOS, unavailable)
    @available(tvOS, unavailable)
    func showStoreMessages(for types: Set<StoreMessageType> = Set(StoreMessageType.allCases)) async {
        await self.storeMessagesHelper?.showStoreMessages(types: types)
    }

#endif

    @available(iOS 15.0, macOS 12.0, tvOS 15.0, watchOS 8.0, *)
    func recordPurchase(
        _ purchaseResult: StoreKit.Product.PurchaseResult
    ) async throws -> StoreTransaction? {
        guard self.systemInfo.observerMode else {
            throw NewErrorUtils.configurationError(
                message: Strings.configure.record_purchase_requires_purchases_made_by_my_app.description
            ).asPublicError
        }
        guard self.systemInfo.storeKitVersion == .storeKit2 else {
            throw NewErrorUtils.configurationError(
                message: Strings.configure.sk2_required.description
            ).asPublicError
        }
        do {
            let (_, transaction) = try await self.purchasesOrchestrator.storeKit2TransactionListener.handle(
                purchaseResult: purchaseResult, fromTransactionUpdate: true
            )
            return transaction
        } catch {
            throw NewErrorUtils.purchasesError(withUntypedError: error).asPublicError
        }
    }

    func redeemWebPurchase(
        webPurchaseRedemption: WebPurchaseRedemption,
        completion: @escaping (CustomerInfo?, PublicError?) -> Void
    ) {
        self.purchasesOrchestrator.redeemWebPurchase(webPurchaseRedemption: webPurchaseRedemption,
                                                     completion: completion)
    }

    func redeemWebPurchase(_ webPurchaseRedemption: WebPurchaseRedemption) async -> WebPurchaseRedemptionResult {
        return await self.purchasesOrchestrator.redeemWebPurchase(webPurchaseRedemption)
    }
}

// MARK: - Virtual Currencies
#if !ENABLE_CUSTOM_ENTITLEMENT_COMPUTATION
public extension Purchases {

    @objc func getVirtualCurrencies(
        completion: @escaping @Sendable (VirtualCurrencies?, PublicError?) -> Void
    ) {
        Task {
            do {
                let virtualCurrencies = try await self.virtualCurrencies()
                OperationDispatcher.dispatchOnMainActor {
                    completion(virtualCurrencies, nil)
                }
            } catch {
                let publicError = NewErrorUtils.purchasesError(withUntypedError: error).asPublicError
                OperationDispatcher.dispatchOnMainActor {
                    completion(nil, publicError)
                }
            }
        }
    }

    @objc var cachedVirtualCurrencies: VirtualCurrencies? {
        return self.virtualCurrencyManager.cachedVirtualCurrencies()
    }

    func virtualCurrencies() async throws -> VirtualCurrencies {
        do {
            return try await self.virtualCurrencyManager.virtualCurrencies()
        } catch {
            let publicError = NewErrorUtils.purchasesError(withUntypedError: error).asPublicError
            throw publicError
        }
    }

    @objc func invalidateVirtualCurrenciesCache() {
        self.virtualCurrencyManager.invalidateVirtualCurrenciesCache()
    }
}
#endif

// swiftlint:enable missing_docs

// MARK: - Paywalls & Customer Center

@available(iOS 15.0, tvOS 15.0, macOS 12.0, watchOS 8.0, *)
public extension Purchases {

    /// Used by `RevenueCatUI` to keep track of ``PaywallEvent``s.
    func track(paywallEvent: PaywallEvent) async {
        self.purchasesOrchestrator.track(paywallEvent: paywallEvent)
        await self.paywallEventsManager?.track(featureEvent: paywallEvent)
    }

    /// Used by `RevenueCatUI` to keep track of ``CustomerCenterEvent``s.
    @_spi(Internal) func track(customerCenterEvent: any CustomerCenterEventType) {
        operationDispatcher.dispatchOnWorkerThread {
            // If we make CustomerCenterEventType implement FeatureEvent, we have to make FeatureEvent public
            guard let event = customerCenterEvent as? FeatureEvent else { return }
            await self.paywallEventsManager?.track(featureEvent: event)
        }
    }

    /// Used by `RevenueCatUI` to download Customer Center data
    @_spi(Internal) func loadCustomerCenter() async throws -> CustomerCenterConfigData {
        let response = try await Async.call { completion in
            self.backend.customerCenterConfig.getCustomerCenterConfig(appUserID: self.appUserID,
                                                                      isAppBackgrounded: false) { result in
                completion(result.mapError(\.asPublicError))
            }
        }

        return CustomerCenterConfigData(from: response)
    }

#if !os(macOS) && !os(tvOS)

    /// Used by `RevenueCatUI` to notify `RevenueCat` when a font in a paywall fails to load.
    @_spi(Internal) func failedToLoadFontWithConfig(_ fontConfig: UIConfig.FontsConfig) {
        self.operationDispatcher.dispatchOnWorkerThread {
            await self.paywallCache?.triggerFontDownloadIfNeeded(fontsConfig: fontConfig)
        }
    }

#endif

    /// Used by `RevenueCatUI` to download and cache paywall images.
    @available(iOS 15.0, macOS 12.0, watchOS 8.0, tvOS 15.0, *)
    static let paywallImageDownloadSession: URLSession = PaywallCacheWarming.downloadSession

}

// MARK: Configuring Purchases

public extension Purchases {

    /**
     * Configures an instance of the Purchases SDK with a specified ``Configuration``.
     *
     * The instance will be set as a singleton.
     * You should access the singleton instance using ``Purchases/shared``
     *
     * - Parameter configuration: The ``Configuration`` object you wish to use to configure ``Purchases``
     *
     * - Returns: An instantiated ``Purchases`` object that has been set as a singleton.
     *
     * - Important: See ``Configuration/Builder`` for more information about configurable properties.
     *
     * ### Example
     *
     * ```swift
     *  Purchases.configure(
     *      with: Configuration.Builder(withAPIKey: Constants.apiKey)
     *               .with(purchasesAreCompletedBy: .revenueCat)
     *               .with(appUserID: "<app_user_id>")
     *               .build()
     *      )
     * ```
     *
     */
    @objc(configureWithConfiguration:)
    @discardableResult static func configure(with configuration: Configuration) -> Purchases {
        configure(withAPIKey: configuration.apiKey,
                  appUserID: configuration.appUserID,
                  observerMode: configuration.observerMode,
                  userDefaults: configuration.userDefaults,
                  platformInfo: configuration.platformInfo,
                  responseVerificationMode: configuration.responseVerificationMode,
                  storeKitVersion: configuration.storeKitVersion,
                  storeKitTimeout: configuration.storeKit1Timeout,
                  networkTimeout: configuration.networkTimeout,
                  dangerousSettings: configuration.dangerousSettings,
                  showStoreMessagesAutomatically: configuration.showStoreMessagesAutomatically,
                  diagnosticsEnabled: configuration.diagnosticsEnabled,
                  preferredLocale: configuration.preferredLocale
        )
    }

    #if !ENABLE_CUSTOM_ENTITLEMENT_COMPUTATION

    /**
     * Configures an instance of the Purchases SDK with a specified ``Configuration/Builder``.
     *
     * The instance will be set as a singleton.
     * You should access the singleton instance using ``Purchases/shared``
     *
     * - Parameter builder: The ``Configuration/Builder`` object you wish to use to configure ``Purchases``
     *
     * - Returns: An instantiated ``Purchases`` object that has been set as a singleton.
     *
     * - Important: See ``Configuration/Builder`` for more information about configurable properties.
     *
     * ### Example
     *
     * ```swift
     *  Purchases.configure(
     *      with: .init(withAPIKey: Constants.apiKey)
     *               .with(purchasesAreCompletedBy: .revenueCat)
     *               .with(appUserID: "<app_user_id>")
     *      )
     * ```
     *
     */
    @objc(configureWithConfigurationBuilder:)
    @discardableResult static func configure(with builder: Configuration.Builder) -> Purchases {
        return Self.configure(with: builder.build())
    }

    /**
     * Configures an instance of the Purchases SDK with a specified API key.
     *
     * The instance will be set as a singleton.
     * You should access the singleton instance using ``Purchases/shared``
     *
     * - Note: Use this initializer if your app does not have an account system.
     * ``Purchases`` will generate a unique identifier for the current device and persist it to `NSUserDefaults`.
     * This also affects the behavior of ``Purchases/restorePurchases(completion:)``.
     *
     * - Parameter apiKey: The API Key generated for your app from https://app.revenuecat.com/
     *
     * - Returns: An instantiated ``Purchases`` object that has been set as a singleton.
     */
    @objc(configureWithAPIKey:)
    @discardableResult static func configure(withAPIKey apiKey: String) -> Purchases {
        Self.configure(withAPIKey: apiKey, appUserID: nil)
    }

    /**
     * Configures an instance of the Purchases SDK with a specified API key and app user ID.
     *
     * The instance will be set as a singleton.
     * You should access the singleton instance using ``Purchases/shared``
     *
     * - Note: Best practice is to use a salted hash of your unique app user ids.
     *
     * - Warning: Use this initializer if you have your own user identifiers that you manage.
     *
     * - Parameter apiKey: The API Key generated for your app from https://app.revenuecat.com/
     *
     * - Parameter appUserID: The unique app user id for this user. This user id will allow users to share their
     * purchases and subscriptions across devices. Pass `nil` or an empty string if you want ``Purchases``
     * to generate this for you.
     *
     * - Returns: An instantiated ``Purchases`` object that has been set as a singleton.
     */
    @_disfavoredOverload
    @objc(configureWithAPIKey:appUserID:)
    @discardableResult static func configure(withAPIKey apiKey: String, appUserID: String?) -> Purchases {
        Self.configure(withAPIKey: apiKey,
                       appUserID: appUserID,
                       purchasesAreCompletedBy: .revenueCat,
                       storeKitVersion: .default)
    }

    @available(*, deprecated, message: """
    The appUserID passed to logIn is a constant string known at compile time.
    This is likely a programmer error. This ID is used to identify the current user.
    See https://docs.revenuecat.com/docs/user-ids for more information.
    """)
    // swiftlint:disable:next missing_docs
    @discardableResult static func configure(withAPIKey apiKey: String, appUserID: StaticString) -> Purchases {
        Logger.warn(Strings.identity.logging_in_with_static_string)
        return Self.configure(withAPIKey: apiKey,
                              appUserID: "\(appUserID)",
                              purchasesAreCompletedBy: .revenueCat,
                              storeKitVersion: .default)
    }

    /**
     * Configures an instance of the Purchases SDK with a specified API key, app user ID, purchasesAreCompletedBy
     * setting, and StoreKit version.
     *
     * Use this constructor if you want to set purchasesAreCompletedBy. The instance of the Purchases SDK
     * will be set as a singleton. You should access the singleton instance using ``Purchases/shared``.
     *
     * - Parameter apiKey: The API Key generated for your app from https://app.revenuecat.com/
     *
     * - Parameter appUserID: The unique app user id for this user. This user id will allow users to share their
     * purchases and subscriptions across devices. Pass `nil` or an empty string if you want ``Purchases``
     * to generate this for you.
     *
     * - Parameter purchasesAreCompletedBy: Set this to ``PurchasesAreCompletedBy/myApp``
     *  if you have your own IAP implementation and want to use only RevenueCat's backend.
     *  Default is ``PurchasesAreCompletedBy/revenueCat``.
     *
     * - Parameter storeKitVersion: The StoreKit version Purchases will use to process your purchases.
     *
     * - Returns: An instantiated ``Purchases`` object that has been set as a singleton.
     *
     * - Warning: If purchasesAreCompletedBy is ``PurchasesAreCompletedBy/myApp``
     * and storeKitVersion is ``StoreKitVersion/storeKit2``, ensure that you're
     * calling ``Purchases/recordPurchase(_:)`` after making a purchase.
     */
    @_disfavoredOverload
    @objc(configureWithAPIKey:appUserID:purchasesAreCompletedBy:storeKitVersion:)
    @discardableResult static func configure(withAPIKey apiKey: String,
                                             appUserID: String?,
                                             purchasesAreCompletedBy: PurchasesAreCompletedBy,
                                             storeKitVersion: StoreKitVersion) -> Purchases {
        return Self.configure(
            with: Configuration
                .builder(withAPIKey: apiKey)
                .with(appUserID: appUserID)
                .with(purchasesAreCompletedBy: purchasesAreCompletedBy, storeKitVersion: storeKitVersion)
                .build()
        )
    }

    @available(*, deprecated, message: """
    The appUserID passed to logIn is a constant string known at compile time.
    This is likely a programmer error. This ID is used to identify the current user.
    See https://docs.revenuecat.com/docs/user-ids for more information.
    """)
    // swiftlint:disable:next missing_docs
    @discardableResult static func configure(withAPIKey apiKey: String,
                                             appUserID: StaticString,
                                             purchasesAreCompletedBy: PurchasesAreCompletedBy,
                                             storeKitVersion: StoreKitVersion) -> Purchases {
        Logger.warn(Strings.identity.logging_in_with_static_string)

        return Self.configure(
            with: Configuration
                .builder(withAPIKey: apiKey)
                .with(appUserID: "\(appUserID)")
                .with(purchasesAreCompletedBy: purchasesAreCompletedBy, storeKitVersion: storeKitVersion)
                .build()
        )
    }

    #else

    /**
     * Configures an instance of the Purchases SDK with a specified API key and
     * app user ID in Custom Entitlements Computation mode.

     * - Warning: Configuring in Custom Entitlements Computation mode should only be enabled after
     * being instructed to do so by the RevenueCat team.
     * Apps configured in this mode will not have anonymous IDs, will not be able to use logOut methods,
     * and will not have their CustomerInfo cache refreshed automatically.
     *
     * ## Custom Entitlements Computation mode
     * This mode is intended for apps that will use RevenueCat to manage payment flows,
     * but **will not** use RevenueCat's SDK to compute entitlements.
     * Apps using this mode will instead rely on webhooks to get notified when purchases go through
     * and to merge information between RevenueCat's servers
     * and their own.
     *
     * In this mode, the RevenueCat SDK will never generate anonymous IDs. Instead, it can only be configured
     * with a known appUserID, and the logOut methods
     * will return an error if called. To change users, call ``logIn(_:)-arja``.
     *
     * The instance will be set as a singleton.
     * You should access the singleton instance using ``Purchases/shared``.
     *
     * - Note: Best practice is to use a salted hash of your unique app user ids.
     *
     * - Parameter apiKey: The API Key generated for your app from https://app.revenuecat.com/
     *
     * - Parameter appUserID: The unique app user id for this user. This user id will allow users to share their
     * purchases and subscriptions across devices. Pass `nil` or an empty string if you want ``Purchases``
     * to generate this for you.
     *
     * - Returns: An instantiated ``Purchases`` object that has been set as a singleton.
     */
    @objc(configureInCustomEntitlementsModeWithApiKey:appUserID:)
    @discardableResult static func configureInCustomEntitlementsComputationMode(apiKey: String,
                                                                                appUserID: String) -> Purchases {
        Self.configureInCustomEntitlementsComputationMode(
            apiKey: apiKey,
            appUserID: appUserID,
            showStoreMessagesAutomatically: true
        )
    }

    /**
     * Configures an instance of the Purchases SDK with a specified API key and
     * app user ID in Custom Entitlements Computation mode.

     * - Warning: Configuring in Custom Entitlements Computation mode should only be enabled after
     * being instructed to do so by the RevenueCat team.
     * Apps configured in this mode will not have anonymous IDs, will not be able to use logOut methods,
     * and will not have their CustomerInfo cache refreshed automatically.
     *
     * ## Custom Entitlements Computation mode
     * This mode is intended for apps that will use RevenueCat to manage payment flows,
     * but **will not** use RevenueCat's SDK to compute entitlements.
     * Apps using this mode will instead rely on webhooks to get notified when purchases go through
     * and to merge information between RevenueCat's servers
     * and their own.
     *
     * In this mode, the RevenueCat SDK will never generate anonymous IDs. Instead, it can only be configured
     * with a known appUserID, and the logOut methods
     * will return an error if called. To change users, call ``logIn(_:)-arja``.
     *
     * The instance will be set as a singleton.
     * You should access the singleton instance using ``Purchases/shared``.
     *
     * - Note: Best practice is to use a salted hash of your unique app user ids.
     *
     * - Parameter apiKey: The API Key generated for your app from https://app.revenuecat.com/
     *
     * - Parameter appUserID: The unique app user id for this user. This user id will allow users to share their
     * purchases and subscriptions across devices. Pass `nil` or an empty string if you want ``Purchases``
     * to generate this for you.
     *
     * - Parameter showStoreMessagesAutomatically: Enabled by default. If enabled, if the user has
     * billing issues, has yet to accept a price increase consent or there are other messages from StoreKit, they will
     * be displayed automatically when the app is initialized.
     *
     * - Returns: An instantiated ``Purchases`` object that has been set as a singleton.
     */
    @objc(configureInCustomEntitlementsModeWithApiKey:appUserID:showStoreMessagesAutomatically:)
    @discardableResult static func configureInCustomEntitlementsComputationMode(
        apiKey: String,
        appUserID: String,
        showStoreMessagesAutomatically: Bool = true
    ) -> Purchases {
        Self.configure(
            with: Configuration.Builder(withAPIKey: apiKey, appUserID: appUserID)
                .with(showStoreMessagesAutomatically: showStoreMessagesAutomatically)
                .build()
        )
    }

    #endif

    // swiftlint:disable:next function_parameter_count
    @discardableResult internal static func configure(
        withAPIKey apiKey: String,
        appUserID: String?,
        observerMode: Bool,
        userDefaults: UserDefaults?,
        applicationSupportDirectory: URL? = nil,
        platformInfo: PlatformInfo?,
        responseVerificationMode: Signing.ResponseVerificationMode,
        storeKitVersion: StoreKitVersion,
        storeKitTimeout: TimeInterval,
        networkTimeout: TimeInterval,
        dangerousSettings: DangerousSettings?,
        showStoreMessagesAutomatically: Bool,
        diagnosticsEnabled: Bool,
        preferredLocale: String?
    ) -> Purchases {
        return self.setDefaultInstance(
            .init(apiKey: apiKey,
                  appUserID: appUserID,
                  userDefaults: userDefaults,
                  applicationSupportDirectory: applicationSupportDirectory,
                  observerMode: observerMode,
                  platformInfo: platformInfo,
                  responseVerificationMode: responseVerificationMode,
                  storeKitVersion: storeKitVersion,
                  storeKitTimeout: storeKitTimeout,
                  networkTimeout: networkTimeout,
                  dangerousSettings: dangerousSettings,
                  showStoreMessagesAutomatically: showStoreMessagesAutomatically,
                  diagnosticsEnabled: diagnosticsEnabled,
                  preferredLocale: preferredLocale)
        )
    }

}

// MARK: Delegate implementation

extension Purchases: PurchasesOrchestratorDelegate {

    /**
     * Called when a user initiates a promoted in-app purchase from the App Store.
     *
     * If your app is able to handle a purchase at the current time, run the `startPurchase` block.
     *
     * If the app is not in a state to make a purchase: cache the `startPurchase` block, then call it
     * when the app is ready to make the promoted purchase.
     *
     * If the purchase should never be made, you don't need to ever call the `startPurchase` block
     * and ``Purchases`` will not proceed with promoted purchases.
     *
     * - Parameter product: ``StoreProduct`` the product that was selected from the app store.
     * - Parameter startPurchase: Method that begins the purchase flow for the promoted purchase.
     * If the app is ready to start the purchase flow when this delegate method is called, then this method
     * should be called right away. Otherwise, the method should be stored as a property in memory, and then called
     * once the app is ready to start the purchase flow.
     * When the purchase completes, the result will be part of the callback parameters.
     */
    func readyForPromotedProduct(_ product: StoreProduct,
                                 purchase startPurchase: @escaping StartPurchaseBlock) {

        switch self.systemInfo.storeKitVersion.effectiveVersion {
        case .storeKit1:
            // Calling the delegate method on the main actor causes test failures on iOS 14-16, so instead
            // we dispatch to the main thread, which doesn't cause the failures.
            OperationDispatcher.default.dispatchOnMainThread {
                self.delegate?.purchases?(self, readyForPromotedProduct: product, purchase: startPurchase)
            }
        case .storeKit2:
            // Ensure that the delegate method is called on the main actor for StoreKit 2.
            OperationDispatcher.default.dispatchOnMainActor {
                self.delegate?.purchases?(self, readyForPromotedProduct: product, purchase: startPurchase)
            }
        }

    }

#if os(iOS) || targetEnvironment(macCatalyst) || VISION_OS
    @available(iOS 13.4, macCatalyst 13.4, *)
    var shouldShowPriceConsent: Bool {
        self.delegate?.shouldShowPriceConsent ?? true
    }
#endif

}

// MARK: Deprecated

public extension Purchases {

    /**
     * Enable debug logging. Useful for debugging issues with the lovely team @RevenueCat.
     */
    @available(*, deprecated, message: "use Purchases.logLevel instead")
    @objc static var debugLogsEnabled: Bool {
        get { logLevel == .debug }
        set { logLevel = newValue ? .debug : .info }
    }

    /**
     * Deprecated
     */
    @available(*, deprecated, message: """
    Configure behavior through the RevenueCat dashboard instead. If you have configured the \"Legacy\" restore
    behavior in the [RevenueCat Dashboard](app.revenuecat.com) and are currently setting this to `true`, keep
    this setting active.
    """
    )
    @objc var allowSharingAppStoreAccount: Bool {
        get { purchasesOrchestrator.allowSharingAppStoreAccount }
        set { purchasesOrchestrator.allowSharingAppStoreAccount = newValue }
    }

    /**
     * Deprecated. Where responsibility for completing purchase transactions lies.
     */
    @available(*, deprecated, message: "Use ``purchasesAreCompletedBy`` instead.")
    @objc var finishTransactions: Bool {
        get { self.systemInfo.finishTransactions }
        set { self.systemInfo.finishTransactions = newValue }
    }

    #if !ENABLE_CUSTOM_ENTITLEMENT_COMPUTATION

    /**
     * Deprecated
     */
    @available(*, deprecated, message: "Use the set<NetworkId> functions instead")
    @objc static func addAttributionData(_ data: [String: Any], fromNetwork network: AttributionNetwork) {
        self.addAttributionData(data, from: network, forNetworkUserId: nil)
    }

    /**
     * Send your attribution data to RevenueCat so you can track the revenue generated by your different campaigns.
     *
     * - Parameter data: Dictionary provided by the network.
     * - Parameter network: Enum for the network the data is coming from, see ``AttributionNetwork`` for supported
     * networks.
     * - Parameter networkUserId: User Id that should be sent to the network. Default is the current App User Id.
     *
     * #### Related articles
     * - [Attribution](https://docs.revenuecat.com/docs/attribution)
     */
    @available(*, deprecated, message: "Use the set<NetworkId> functions instead")
    @objc(addAttributionData:fromNetwork:forNetworkUserId:)
    static func addAttributionData(_ data: [String: Any],
                                   from network: AttributionNetwork,
                                   forNetworkUserId networkUserId: String?) {
        if Self.isConfigured {
            Self.shared.post(attributionData: data, fromNetwork: network, forNetworkUserId: networkUserId)
        } else {
            AttributionPoster.store(postponedAttributionData: data,
                                    fromNetwork: network,
                                    forNetworkUserId: networkUserId)
        }
    }

    #endif

}

// @unchecked because:
// - It contains `NotificationCenter`, which isn't thread-safe as of Swift 5.7.
// - It has a mutable `privateDelegate` (this isn't actually thread-safe!)
// - It has a mutable `customerInfoObservationDisposable` because it's late-initialized in the constructor
//
// One could argue this warrants making this class non-Sendable, but the annotation allows its usage in
// async contexts in a much more simple way without errors like:
// "Capture of 'self' with non-sendable type 'Purchases' in a `@Sendable` closure"
extension Purchases: @unchecked Sendable {}

// MARK: Internal

extension Purchases {

    /// Used when purchasing through `SwiftUI` paywalls.
    func cachePresentedOfferingContext(_ context: PresentedOfferingContext, productIdentifier: String) {
        Logger.debug(Strings.purchase.caching_presented_offering_identifier(
            offeringID: context.offeringIdentifier,
            productID: productIdentifier
        ))

        self.purchasesOrchestrator.cachePresentedOfferingContext(
            context,
            productIdentifier: productIdentifier
        )
    }

    // swiftlint:disable missing_docs
    @_spi(Internal) public var preferredLocales: [String] {
        return self.systemInfo.preferredLocales
    }

    // `preferredLocales` will always include the preferred locale override if set, so this
    // property is only useful for reading the override value
    // swiftlint:disable missing_docs
    @_spi(Internal) public var preferredLocaleOverride: String? {
        return self.systemInfo.preferredLocaleOverride
    }

    // swiftlint:disable missing_docs
    @_spi(Internal) public func overridePreferredLocale(_ locale: String?) {
        self.systemInfo.overridePreferredLocale(locale)
    }

}

extension Purchases: InternalPurchasesType {

    internal func healthRequest(signatureVerification: Bool) async throws {
        do {
            try await self.backend.healthRequest(signatureVerification: signatureVerification)
        } catch {
            throw NewErrorUtils.purchasesError(withUntypedError: error)
        }
    }

    #if DEBUG && !ENABLE_CUSTOM_ENTITLEMENT_COMPUTATION
    internal func healthReport() async -> PurchasesDiagnostics.SDKHealthReport {
        await self.healthManager.healthReport()
    }
    #endif

    @available(iOS 15.0, tvOS 15.0, watchOS 8.0, macOS 12.0, *)
    func productEntitlementMapping() async throws -> ProductEntitlementMapping {
        let response = try await Async.call { completion in
            self.backend.offlineEntitlements.getProductEntitlementMapping(isAppBackgrounded: false) { result in
                completion(result.mapError(\.asPublicError))
            }
        }

        return response.toMapping()
    }

    var responseVerificationMode: Signing.ResponseVerificationMode {
        return self.systemInfo.responseVerificationMode
    }

}

/// Necessary because `ErrorUtils` inside of `Purchases` finds the obsoleted type.
private typealias NewErrorUtils = ErrorUtils

internal extension Purchases {

    var isStoreKit1Configured: Bool {
        return self.paymentQueueWrapper.sk1Wrapper != nil
    }

    var isStoreKit2EnabledAndAvailable: Bool {
        return self.systemInfo.storeKitVersion.isStoreKit2EnabledAndAvailable
    }

    #if DEBUG

    /// - Returns: the parsed `AppleReceipt`
    ///
    /// - Warning: this is only meant for integration tests, as a way to debug purchase failures.
    func fetchReceipt(_ policy: ReceiptRefreshPolicy) async throws -> AppleReceipt? {
        let receipt = await self.receiptFetcher.receiptData(refreshPolicy: policy)

        return try receipt.map { try PurchasesReceiptParser.default.parse(from: $0) }
    }

    #endif

    #if !ENABLE_CUSTOM_ENTITLEMENT_COMPUTATION

    /// - Parameter syncedAttribute: will be called for every attribute that is updated
    /// - Parameter completion: will be called once all attributes have completed syncing
    /// - Returns: the number of attributes that will be synced
    @discardableResult
    func syncSubscriberAttributes(
        syncedAttribute: (@Sendable (PublicError?) -> Void)? = nil,
        completion: (@Sendable () -> Void)? = nil
    ) -> Int {
        return self.attribution.syncAttributesForAllUsers(
            currentAppUserID: self.appUserID,
            syncedAttribute: { @Sendable in syncedAttribute?($0?.asPublicError) },
            completion: completion
        )
    }

    #endif

}

#if DEBUG

// MARK: - Exposed data for testing only

internal extension Purchases {

    var networkTimeout: TimeInterval {
        return self.backend.networkTimeout
    }

    var storeKitTimeout: TimeInterval {
        return self.productsManager.requestTimeout
    }

    var observerMode: Bool {
        return self.systemInfo.observerMode
    }

    var configuredUserDefaults: UserDefaults {
        return self.userDefaults
    }

    var offlineCustomerInfoEnabled: Bool {
        return self.backend.offlineCustomerInfoEnabled && self.systemInfo.supportsOfflineEntitlements
    }

    var publicKey: Signing.PublicKey? {
        return self.systemInfo.responseVerificationMode.publicKey
    }

    var receiptURL: URL? {
        return self.receiptFetcher.receiptURL
    }

    func invalidateOfferingsCache() {
        self.offeringsManager.invalidateCachedOfferings(appUserID: self.appUserID)
    }

    /// - Throws: if posting events fails
    /// - Returns: the number of events posted
    @available(iOS 15.0, tvOS 15.0, macOS 12.0, watchOS 8.0, *)
    func flushPaywallEvents(count: Int) async throws -> Int {
        return try await self.paywallEventsManager?.flushEvents(count: count) ?? 0
    }

}

#endif

// MARK: Private

private extension Purchases {

    func handleCustomerInfoChanged(from old: CustomerInfo?, to new: CustomerInfo) {
        if old != nil {
            self.trialOrIntroPriceEligibilityChecker.clearCache()
            self.purchasedProductsFetcher?.clearCache()
        }

        self.delegate?.purchases?(self, receivedUpdated: new)
    }

    @objc func applicationDidBecomeActive() {
        purchasesOrchestrator.handleApplicationDidBecomeActive()
    }

    @objc func applicationWillEnterForeground() {
        Logger.debug(Strings.configure.application_foregrounded)

        self.systemInfo.isAppBackgroundedState = false

        // Note: it's important that we observe "will enter foreground" instead of
        // "did become active" so that we don't trigger cache updates in the middle
        // of purchases due to pop-ups stealing focus from the app.
        self.updateAllCachesIfNeeded(isAppBackgrounded: false)
        self.dispatchSyncSubscriberAttributes()

        #if !ENABLE_CUSTOM_ENTITLEMENT_COMPUTATION

        #if os(iOS) || os(macOS) || VISION_OS
        if #available(iOS 14.3, macOS 11.1, macCatalyst 14.3, *) {
            self.attribution.postAdServicesTokenOncePerInstallIfNeeded()
        }
        #endif

        self.purchasesOrchestrator.postPaywallEventsIfNeeded(delayed: true)

        #endif
    }

    @objc func applicationDidEnterBackground() {
        self.systemInfo.isAppBackgroundedState = true
        self.dispatchSyncSubscriberAttributes()
        #if !ENABLE_CUSTOM_ENTITLEMENT_COMPUTATION
        self.purchasesOrchestrator.postPaywallEventsIfNeeded()
        #endif
    }

    func subscribeToAppStateNotifications() {
        self.notificationCenter.addObserver(self,
                                            selector: #selector(self.applicationWillEnterForeground),
                                            name: SystemInfo.applicationWillEnterForegroundNotification,
                                            object: nil)

        self.notificationCenter.addObserver(self,
                                            selector: #selector(self.applicationDidEnterBackground),
                                            name: SystemInfo.applicationDidEnterBackgroundNotification,
                                            object: nil)

        self.notificationCenter.addObserver(self,
                                            selector: #selector(self.applicationDidBecomeActive),
                                            name: SystemInfo.applicationDidBecomeActiveNotification,
                                            object: nil)
    }

    func dispatchSyncSubscriberAttributes() {
        #if !ENABLE_CUSTOM_ENTITLEMENT_COMPUTATION
        self.operationDispatcher.dispatchOnWorkerThread {
            self.syncSubscriberAttributes()
        }
        #endif
    }

    func updateCachesIfInForeground() {
        self.systemInfo.isApplicationBackgrounded { isBackgrounded in
            if !isBackgrounded {
                self.operationDispatcher.dispatchOnWorkerThread {
                    self.updateAllCaches(isAppBackgrounded: isBackgrounded, completion: nil)
                }
            }
        }
    }

    #if DEBUG && !ENABLE_CUSTOM_ENTITLEMENT_COMPUTATION
    func runHealthCheckIfInForeground() {
        // This is a workaround and needs to be fixed at some point. Explanation:
        // The StoreKit integration tests are very time sensitive and set very
        // short expiry times for most products. This results in flakiness, which
        // is further aggravated by the fact that the health check adds an extra async
        // method and thus an extra delay.
        // To avoid this, we skip the health check when running integration tests.
        // This is not ideal, and we should consider making the tests more resilient
        // in the future.
        guard !ProcessInfo.isRunningIntegrationTests else { return }

        self.operationDispatcher.dispatchOnWorkerThread { [weak self] in
            guard self?.systemInfo.isAppBackgroundedState == false,
            let appUserID = self?.appUserID,
                let availability = try? await self?.backend.healthReportAvailabilityRequest(
                    appUserID: appUserID
                ), availability.reportLogs else {
                    return
                }
            await self?.healthManager.logSDKHealthReportOutcome()
        }
    }
    #endif

    func updateAllCachesIfNeeded(isAppBackgrounded: Bool) {
        guard !self.systemInfo.dangerousSettings.uiPreviewMode else {
            // No need to update caches every time when in UI preview mode.
            // Only needed at configuration time
            return
        }

        if !self.systemInfo.dangerousSettings.customEntitlementComputation {
            self.customerInfoManager.fetchAndCacheCustomerInfoIfStale(appUserID: self.appUserID,
                                                                      isAppBackgrounded: isAppBackgrounded,
                                                                      completion: nil)
            self.offlineEntitlementsManager.updateProductsEntitlementsCacheIfStale(
                isAppBackgrounded: isAppBackgrounded,
                completion: nil
            )
        }

        if self.deviceCache.isOfferingsCacheStale(isAppBackgrounded: isAppBackgrounded) {
            self.updateOfferingsCache(isAppBackgrounded: isAppBackgrounded)
        }
    }

    func updateAllCaches(completion: ((Result<CustomerInfo, PublicError>) -> Void)?) {
        self.systemInfo.isApplicationBackgrounded { isAppBackgrounded in
            self.updateAllCaches(isAppBackgrounded: isAppBackgrounded,
                                 completion: completion)
        }
    }

    func updateAllCaches(
        isAppBackgrounded: Bool,
        completion: ((Result<CustomerInfo, PublicError>) -> Void)?
    ) {
        Logger.verbose(Strings.purchase.updating_all_caches)

        if self.systemInfo.dangerousSettings.customEntitlementComputation ||
            self.systemInfo.dangerousSettings.uiPreviewMode {
            if let completion = completion {
                let error = NewErrorUtils.featureNotAvailableInCustomEntitlementsComputationModeError()
                completion(.failure(error.asPublicError))
            }
        } else {
            self.customerInfoManager.fetchAndCacheCustomerInfo(appUserID: self.appUserID,
                                                               isAppBackgrounded: isAppBackgrounded) { @Sendable in
                completion?($0.mapError { $0.asPublicError })
            }

            self.offlineEntitlementsManager.updateProductsEntitlementsCacheIfStale(
                isAppBackgrounded: isAppBackgrounded,
                completion: nil
            )
        }

        self.updateOfferingsCache(isAppBackgrounded: isAppBackgrounded)
    }

    // Used when delegate is being set
    func sendCachedCustomerInfoToDelegateIfExists() {
        guard let info = try? self.customerInfoManager.cachedCustomerInfo(appUserID: self.appUserID) else {
            return
        }

        self.delegate?.purchases?(self, receivedUpdated: info)
        self.customerInfoManager.setLastSentCustomerInfo(info)
    }

    private func updateOfferingsCache(isAppBackgrounded: Bool) {
        self.offeringsManager.updateOfferingsCache(
            appUserID: self.appUserID,
            isAppBackgrounded: isAppBackgrounded
        ) { [cache = self.paywallCache] offeringsResultData in
            if #available(iOS 15.0, macOS 12.0, watchOS 8.0, tvOS 15.0, *),
               let cache = cache, let offerings = offeringsResultData.value?.offerings {
                self.operationDispatcher.dispatchOnWorkerThread {
                    await withTaskGroup(of: Void.self) { group in
                        group.addTask {
                            await cache.warmUpEligibilityCache(offerings: offerings)
                        }
                        group.addTask {
                            await cache.warmUpPaywallImagesCache(offerings: offerings)
                        }
						group.addTask {
                            await cache.warmUpPaywallFontsCache(offerings: offerings)
                        }
                    }
                }
            }
        }
    }

}

// MARK: - Win-Back Offers
#if !ENABLE_CUSTOM_ENTITLEMENT_COMPUTATION
@available(iOS 18.0, macOS 15.0, tvOS 18.0, watchOS 11.0, visionOS 2.0, *)
extension Purchases {

    /**
     * Returns the win-back offers that the subscriber is eligible for on the provided product.
     *
     * - Parameter product: The product to check for eligible win-back offers.
     * - Returns: The win-back offers on the given product that a subscriber is eligible for.
     * - Important: Win-back offers are only supported when the SDK is running with StoreKit 2 enabled.
     */
    public func eligibleWinBackOffers(
        forProduct product: StoreProduct
    ) async throws -> [WinBackOffer] {
        return try await self.purchasesOrchestrator.eligibleWinBackOffers(forProduct: product)
    }

    /**
     * Returns the win-back offers that the subscriber is eligible for on the provided package.
     *
     * - Parameter package: The package to check for eligible win-back offers.
     * - Returns: The win-back offers on the given product that a subscriber is eligible for.
     * - Important: Win-back offers are only supported when the SDK is running with StoreKit 2 enabled.
     */
    @available(iOS 18.0, macOS 15.0, tvOS 18.0, watchOS 11.0, visionOS 2.0, *)
    public func eligibleWinBackOffers(
        forPackage package: Package
    ) async throws -> [WinBackOffer] {
        return try await self.eligibleWinBackOffers(forProduct: package.storeProduct)
    }

    /**
     * Returns the win-back offers that the subscriber is eligible for on the provided product.
     *
     * - Parameter product: The product to check for eligible win-back offers.
     * - Parameter completion: A completion block that is called with the eligible win-back
     * offers for the provided product.
     * - Important: Win-back offers are only supported when the SDK is running with StoreKit 2 enabled.
     */
    @objc public func eligibleWinBackOffers(
        forProduct product: StoreProduct,
        completion: @escaping @Sendable ([WinBackOffer]?, PublicError?) -> Void
    ) {
        Task {
            do {
                let eligibleWinBackOffers = try await self.eligibleWinBackOffers(forProduct: product)
                OperationDispatcher.dispatchOnMainActor {
                    completion(eligibleWinBackOffers, nil)
                }
            } catch {
                let publicError = NewErrorUtils.purchasesError(withUntypedError: error).asPublicError
                OperationDispatcher.dispatchOnMainActor {
                    completion(nil, publicError)
                }
            }
        }
    }

    /**
     * Returns the win-back offers that the subscriber is eligible for on the provided package.
     *
     * - Parameter package: The package to check for eligible win-back offers.
     * - Parameter completion: A completion block that is called with the eligible win-back
     * offers for the provided product.
     * - Important: Win-back offers are only supported when the SDK is running with StoreKit 2 enabled.
     */
    @available(iOS 18.0, macOS 15.0, tvOS 18.0, watchOS 11.0, visionOS 2.0, *)
    @objc public func eligibleWinBackOffers(
        forPackage package: Package,
        completion: @escaping @Sendable ([WinBackOffer]?, PublicError?) -> Void
    ) {
        self.eligibleWinBackOffers(
            forProduct: package.storeProduct
        ) { winBackOffers, error in
            completion(winBackOffers, error)
        }
    }
}
#endif<|MERGE_RESOLUTION|>--- conflicted
+++ resolved
@@ -598,16 +598,13 @@
             paywallCache = nil
         }
 
-<<<<<<< HEAD
         let virtualCurrencyManager = VirtualCurrencyManager(
             identityManager: identityManager,
             deviceCache: deviceCache,
             backend: backend,
             systemInfo: systemInfo
         )
-=======
         let healthManager = SDKHealthManager(backend: backend, identityManager: identityManager)
->>>>>>> 39ad5519
 
         self.init(appUserID: appUserID,
                   requestFetcher: fetcher,
@@ -635,11 +632,8 @@
                   trialOrIntroPriceEligibilityChecker: trialOrIntroPriceChecker,
                   storeMessagesHelper: storeMessagesHelper,
                   diagnosticsTracker: diagnosticsTracker,
-<<<<<<< HEAD
-                  virtualCurrencyManager: virtualCurrencyManager
-=======
+                  virtualCurrencyManager: virtualCurrencyManager,
                   healthManager: healthManager
->>>>>>> 39ad5519
         )
     }
 
@@ -670,11 +664,8 @@
          trialOrIntroPriceEligibilityChecker: CachingTrialOrIntroPriceEligibilityChecker,
          storeMessagesHelper: StoreMessagesHelperType?,
          diagnosticsTracker: DiagnosticsTrackerType?,
-<<<<<<< HEAD
-         virtualCurrencyManager: VirtualCurrencyManagerType
-=======
+         virtualCurrencyManager: VirtualCurrencyManagerType,
          healthManager: SDKHealthManager
->>>>>>> 39ad5519
     ) {
 
         if systemInfo.dangerousSettings.customEntitlementComputation {
@@ -723,11 +714,8 @@
         self.trialOrIntroPriceEligibilityChecker = trialOrIntroPriceEligibilityChecker
         self.storeMessagesHelper = storeMessagesHelper
         self.diagnosticsTracker = diagnosticsTracker
-<<<<<<< HEAD
         self.virtualCurrencyManager = virtualCurrencyManager
-=======
         self.healthManager = healthManager
->>>>>>> 39ad5519
 
         super.init()
 
