--- conflicted
+++ resolved
@@ -597,17 +597,13 @@
             paywallCache = nil
         }
 
-<<<<<<< HEAD
         let virtualCurrencyManager = VirtualCurrencyManager(
             identityManager: identityManager,
             deviceCache: deviceCache,
             backend: backend,
             systemInfo: systemInfo
         )
-        let healthManager = SDKHealthManager(backend: backend, identityManager: identityManager)
-
-=======
->>>>>>> aa2a7dc5
+
         self.init(appUserID: appUserID,
                   requestFetcher: fetcher,
                   receiptFetcher: receiptFetcher,
@@ -633,13 +629,8 @@
                   purchasedProductsFetcher: purchasedProductsFetcher,
                   trialOrIntroPriceEligibilityChecker: trialOrIntroPriceChecker,
                   storeMessagesHelper: storeMessagesHelper,
-<<<<<<< HEAD
                   diagnosticsTracker: diagnosticsTracker,
-                  virtualCurrencyManager: virtualCurrencyManager,
-                  healthManager: healthManager
-=======
-                  diagnosticsTracker: diagnosticsTracker
->>>>>>> aa2a7dc5
+                  virtualCurrencyManager: virtualCurrencyManager
         )
     }
 
@@ -669,13 +660,8 @@
          purchasedProductsFetcher: PurchasedProductsFetcherType?,
          trialOrIntroPriceEligibilityChecker: CachingTrialOrIntroPriceEligibilityChecker,
          storeMessagesHelper: StoreMessagesHelperType?,
-<<<<<<< HEAD
          diagnosticsTracker: DiagnosticsTrackerType?,
-         virtualCurrencyManager: VirtualCurrencyManagerType,
-         healthManager: SDKHealthManager
-=======
-         diagnosticsTracker: DiagnosticsTrackerType?
->>>>>>> aa2a7dc5
+         virtualCurrencyManager: VirtualCurrencyManagerType
     ) {
 
         if systemInfo.dangerousSettings.customEntitlementComputation {
@@ -724,11 +710,7 @@
         self.trialOrIntroPriceEligibilityChecker = trialOrIntroPriceEligibilityChecker
         self.storeMessagesHelper = storeMessagesHelper
         self.diagnosticsTracker = diagnosticsTracker
-<<<<<<< HEAD
         self.virtualCurrencyManager = virtualCurrencyManager
-        self.healthManager = healthManager
-=======
->>>>>>> aa2a7dc5
 
         super.init()
 
