//
//
//  Copyright RevenueCat Inc. All Rights Reserved.
//
//  Licensed under the MIT License (the "License");
//  you may not use this file except in compliance with the License.
//  You may obtain a copy of the License at
//
//      https://opensource.org/licenses/MIT
//
//  Purchases.swift
//
//  Created by Joshua Liebowitz on 8/18/21.
//

// swiftlint:disable file_length type_body_length

// Docs are inherited from `PurchasesType` and `PurchasesSwiftType`:
// swiftlint:disable missing_docs

import Foundation
import StoreKit

// MARK: Block definitions

/**
 Result for ``Purchases/purchase(product:)``.
 Counterpart of `PurchaseCompletedBlock` for `async` APIs.
 Note that `transaction` will be `nil` when ``Purchases/purchasesAreCompletedBy``
 is ``PurchasesAreCompletedBy/myApp``
 */
public typealias PurchaseResultData = (transaction: StoreTransaction?,
                                       customerInfo: CustomerInfo,
                                       userCancelled: Bool)

/**
 Completion block for ``Purchases/purchase(product:completion:)``
 */
public typealias PurchaseCompletedBlock = @MainActor @Sendable (StoreTransaction?,
                                                                CustomerInfo?,
                                                                PublicError?,
                                                                Bool) -> Void

/**
 Completion block for ``Purchases/getStorefront(completion:)``
 */
public typealias GetStorefrontBlock = @MainActor @Sendable (Storefront?) -> Void

/**
 Block for starting purchases in ``PurchasesDelegate/purchases(_:readyForPromotedProduct:purchase:)``
 */
public typealias StartPurchaseBlock = (@escaping PurchaseCompletedBlock) -> Void

/**
 * ``Purchases`` is the entry point for RevenueCat.framework. It should be instantiated as soon as your app has a unique
 * user id for your user. This can be when a user logs in if you have accounts or on launch if you can generate a random
 * user identifier.
 *  - Warning: Only one instance of Purchases should be instantiated at a time! Use a configure method to let the
 *  framework handle the singleton instance for you.
 */
@objc(RCPurchases) public final class Purchases: NSObject, PurchasesType, PurchasesSwiftType {

    /// Returns the already configured instance of ``Purchases``.
    /// - Warning: this method will crash with `fatalError` if ``Purchases`` has not been initialized through
    /// ``Purchases/configure(withAPIKey:)`` or one of its overloads.
    /// If there's a chance that may have not happened yet, you can use ``isConfigured`` to check if it's safe to call.
    ///
    /// ### Related symbols
    /// - ``isConfigured``
    @objc(sharedPurchases)
    public static var shared: Purchases {
        guard let purchases = Self.purchases.value else {
            fatalError(Strings.purchase.purchases_nil.description)
        }

        return purchases
    }

    private static let purchases: Atomic<Purchases?> = nil

    /// Returns `true` if RevenueCat has already been initialized through ``Purchases/configure(withAPIKey:)``
    /// or one of is overloads.
    @objc public static var isConfigured: Bool { Self.purchases.value != nil }

    /**
     * The delegate for ``Purchases`` responsible for handling updating your app's state in response to updated
     * customer info or promotional product purchases.
     *
     * - Warning: The delegate is not retained by ``Purchases``, so your app must retain a reference to the delegate
     * to prevent it from being unintentionally deallocated.
     */
    @objc public var delegate: PurchasesDelegate? {
        get { self.privateDelegate }
        set {
            guard newValue !== self.privateDelegate else {
                Logger.warn(Strings.purchase.purchases_delegate_set_multiple_times)
                return
            }

            if newValue == nil {
                Logger.info(Strings.purchase.purchases_delegate_set_to_nil)
            }

            self.privateDelegate = newValue

            if newValue != nil {
                Logger.debug(Strings.configure.delegate_set)
            }

            if !self.systemInfo.dangerousSettings.customEntitlementComputation {
                // Sends cached customer info (if exists) to delegate as latest
                // customer info may have already been observed and sent by the monitor
                self.sendCachedCustomerInfoToDelegateIfExists()
            }
        }
    }

    private weak var privateDelegate: PurchasesDelegate?
    private let operationDispatcher: OperationDispatcher

    /**
     * Used to set the log level. Useful for debugging issues with the lovely team @RevenueCat.
     *
     * #### Related Symbols
     * - ``logHandler``
     * - ``verboseLogHandler``
     */
    @objc public static var logLevel: LogLevel {
        get { Logger.logLevel }
        set { Logger.logLevel = newValue }
    }

    /**
     * Set this property to your proxy URL before configuring ``Purchases`` *only* if you've received a proxy key value
     * from your RevenueCat contact.
     */
    @objc public static var proxyURL: URL? {
        get { SystemInfo.proxyURL }
        set { SystemInfo.proxyURL = newValue }
    }

    /**
     * Set this property to true *only* if you're transitioning an existing Mac app from the Legacy
     * Mac App Store into the Universal Store, and you've configured your RevenueCat app accordingly.
     * Contact RevenueCat support before using this.
     */
    @objc public static var forceUniversalAppStore: Bool {
        get { SystemInfo.forceUniversalAppStore }
        set { SystemInfo.forceUniversalAppStore = newValue }
    }

    /**
     * Set this property to true *only* when testing the ask-to-buy / SCA purchases flow.
     * More information [available here](https://rev.cat/ask-to-buy).
     * #### Related Articles
     * -  [Approve what kids buy with Ask to Buy](https://rev.cat/approve-kids-purchases-apple)
     */
    @available(iOS 8.0, macOS 10.14, watchOS 6.2, macCatalyst 13.0, *)
    @objc public static var simulatesAskToBuyInSandbox: Bool {
        get { StoreKit1Wrapper.simulatesAskToBuyInSandbox }
        set { StoreKit1Wrapper.simulatesAskToBuyInSandbox = newValue }
    }

    /**
     * Indicates whether the user is allowed to make payments.
     * [More information on when this might be `false` here](https://rev.cat/can-make-payments-apple)
     */
    @objc public static func canMakePayments() -> Bool { StoreKit1Wrapper.canMakePayments() }

    /**
     * Set a custom log handler for redirecting logs to your own logging system.
     *
     * By default, this sends ``LogLevel/info``, ``LogLevel/warn``, and ``LogLevel/error`` messages.
     * If you wish to receive Debug level messages, set the log level to ``LogLevel/debug``.
     *
     * - Note:``verboseLogHandler`` provides additional information.
     *
     * #### Related Symbols
     * - ``verboseLogHandler``
     * - ``logLevel``
     */
    @objc public static var logHandler: LogHandler {
        get {
            return { level, message in
                self.verboseLogHandler(level, message, nil, nil, 0)
            }
        }

        set {
            self.verboseLogHandler = { level, message, _, _, _ in
                newValue(level, message)
            }
        }
    }

    /**
     * Set a custom log handler for redirecting logs to your own logging system.
     *
     * By default, this sends ``LogLevel/info``, ``LogLevel/warn``, and ``LogLevel/error`` messages.
     * If you wish to receive Debug level messages, set the log level to ``LogLevel/debug``.
     *
     * - Note: you can use ``logHandler`` if you don't need filename information.
     *
     * #### Related Symbols
     * - ``logHandler``
     * - ``logLevel``
     */
    @objc public static var verboseLogHandler: VerboseLogHandler {
        get {
            return { level, message, file, function, line in
                Logger.internalLogHandler(level, message, "", file, function, line)
            }
        }

        set {
            Logger.internalLogHandler = { level, message, _, file, function, line in
                newValue(level, message, file, function, line)
            }
        }
    }

    /// Useful for tests that override the log handler.
    internal static func restoreLogHandler() {
        Logger.internalLogHandler = Logger.defaultLogHandler
    }

    /**
     * Setting this to `true` adds additional information to the default log handler:
     *  Filename, line, and method data.
     * You can also access that information for your own logging system by using ``verboseLogHandler``.
     *
     * #### Related Symbols
     * - ``verboseLogHandler``
     * - ``logLevel``
     */
    @objc public static var verboseLogs: Bool {
        get { return Logger.verbose }
        set { Logger.verbose = newValue }
    }

    /// Current version of the ``Purchases`` framework.
    @objc public static var frameworkVersion: String { SystemInfo.frameworkVersion }

    @objc public let attribution: Attribution

    @objc public var purchasesAreCompletedBy: PurchasesAreCompletedBy {
        get { self.systemInfo.finishTransactions ? .revenueCat : .myApp }
        set { self.systemInfo.finishTransactions = newValue.finishTransactions }
    }

    @objc public var storeFrontCountryCode: String? {
        systemInfo.storefront?.countryCode
    }

    @available(iOS 16.0, macOS 13.0, tvOS 16.0, watchOS 9.0, *)
    @_spi(Experimental) @objc public var storeFrontLocale: Locale? {
        systemInfo.storefront.map { storefront in
            Locale(components: .init(
                languageCode: nil,
                script: nil,
                languageRegion: .init(storefront.countryCode)
            ))
        }
    }

    private let attributionFetcher: AttributionFetcher
    private let attributionPoster: AttributionPoster
    private let backend: Backend
    private let deviceCache: DeviceCache
    private let paywallCache: PaywallCacheWarmingType?
    private let identityManager: IdentityManager
    private let userDefaults: UserDefaults
    private let notificationCenter: NotificationCenter
    private let offeringsFactory: OfferingsFactory
    private let offeringsManager: OfferingsManager
    private let offlineEntitlementsManager: OfflineEntitlementsManager
    private let productsManager: ProductsManagerType
    private let customerInfoManager: CustomerInfoManager
    private let eventsManager: EventsManagerType?

#if ENABLE_AD_EVENTS_TRACKING
    private var _adTracker: Any?

    /// The ad tracker for reporting ad impressions, clicks, and revenue to RevenueCat.
    @available(iOS 15.0, tvOS 15.0, macOS 12.0, watchOS 8.0, *)
    @_spi(Experimental) @objc public var adTracker: AdTracker {
        if let tracker = _adTracker as? AdTracker {
            return tracker
        }
        let tracker = AdTracker(eventsManager: self.eventsManager)
        _adTracker = tracker
        return tracker
    }
#endif

    private let trialOrIntroPriceEligibilityChecker: CachingTrialOrIntroPriceEligibilityChecker
    private let purchasedProductsFetcher: PurchasedProductsFetcherType?
    private let purchasesOrchestrator: PurchasesOrchestrator
    private let receiptFetcher: ReceiptFetcher
    private let requestFetcher: StoreKitRequestFetcher
    private let paymentQueueWrapper: EitherPaymentQueueWrapper
    fileprivate let systemInfo: SystemInfo
    private let storeMessagesHelper: StoreMessagesHelperType?
    private var customerInfoObservationDisposable: (() -> Void)?
    private let healthManager: SDKHealthManager

    private let syncAttributesAndOfferingsIfNeededRateLimiter = RateLimiter(maxCalls: 5, period: 60)
    private let overridePreferredUILocaleRateLimiter = RateLimiter(maxCalls: 2, period: 60)
    private let diagnosticsTracker: DiagnosticsTrackerType?
    private let virtualCurrencyManager: VirtualCurrencyManagerType

    @_spi(Internal) public let subscriptionHistoryTracker = SubscriptionHistoryTracker()

    // swiftlint:disable:next function_body_length cyclomatic_complexity
    convenience init(apiKey: String,
                     appUserID: String?,
                     userDefaults: UserDefaults? = nil,
                     applicationSupportDirectory: URL? = nil,
                     observerMode: Bool = false,
                     platformInfo: PlatformInfo? = Purchases.platformInfo,
                     responseVerificationMode: Signing.ResponseVerificationMode,
                     storeKitVersion: StoreKitVersion = .default,
                     storeKitTimeout: TimeInterval = Configuration.storeKitRequestTimeoutDefault,
                     networkTimeout: TimeInterval = Configuration.networkTimeoutDefault,
                     dangerousSettings: DangerousSettings? = nil,
                     showStoreMessagesAutomatically: Bool,
                     diagnosticsEnabled: Bool = false,
                     preferredLocale: String?,
                     automaticDeviceIdentifierCollectionEnabled: Bool = true
    ) {
        if userDefaults != nil {
            Logger.debug(Strings.configure.using_custom_user_defaults)
        }

        let operationDispatcher: OperationDispatcher = .default
        let receiptRefreshRequestFactory = ReceiptRefreshRequestFactory()
        let fetcher = StoreKitRequestFetcher(requestFactory: receiptRefreshRequestFactory,
                                             operationDispatcher: operationDispatcher)

        let apiKeyValidationResult = Configuration.validateAndLog(apiKey: apiKey)

        let systemInfo = SystemInfo(
            platformInfo: platformInfo,
            finishTransactions: !observerMode,
            operationDispatcher: operationDispatcher,
            storeKitVersion: storeKitVersion,
            apiKeyValidationResult: apiKeyValidationResult,
            responseVerificationMode: responseVerificationMode,
            dangerousSettings: dangerousSettings,
            preferredLocalesProvider: PreferredLocalesProvider(preferredLocaleOverride: preferredLocale)
        )

        apiKeyValidationResult.checkForSimulatedStoreAPIKeyInRelease(systemInfo: systemInfo, apiKey: apiKey)

        let receiptFetcher = ReceiptFetcher(requestFetcher: fetcher, systemInfo: systemInfo)
        let eTagManager = ETagManager()
        let attributionTypeFactory = AttributionTypeFactory()
        let attributionFetcher = AttributionFetcher(attributionFactory: attributionTypeFactory, systemInfo: systemInfo)
        let userDefaults = userDefaults ?? UserDefaults.computeDefault()
        let deviceCache = DeviceCache(systemInfo: systemInfo, userDefaults: userDefaults)

        let diagnosticsFileHandler: DiagnosticsFileHandlerType? = {
            guard diagnosticsEnabled,
                  dangerousSettings?.uiPreviewMode != true,
                  #available(iOS 15.0, tvOS 15.0, macOS 12.0, watchOS 8.0, *) else { return nil }
            return DiagnosticsFileHandler()
        }()

        let diagnosticsTracker: DiagnosticsTrackerType? = {
            if let handler = diagnosticsFileHandler, #available(iOS 15.0, tvOS 15.0, macOS 12.0, watchOS 8.0, *) {
                return DiagnosticsTracker(diagnosticsFileHandler: handler)
            } else {
                if diagnosticsEnabled {
                    Logger.error(Strings.diagnostics.could_not_create_diagnostics_tracker)
                }
            }
            return nil
        }()

        let purchasedProductsFetcher = OfflineCustomerInfoCreator.createPurchasedProductsFetcherIfAvailable(
            diagnosticsTracker: diagnosticsTracker
        )
        let transactionFetcher = StoreKit2TransactionFetcher(diagnosticsTracker: diagnosticsTracker)

        let backend = Backend(
            apiKey: apiKey,
            systemInfo: systemInfo,
            httpClientTimeout: networkTimeout,
            eTagManager: eTagManager,
            operationDispatcher: operationDispatcher,
            attributionFetcher: attributionFetcher,
            offlineCustomerInfoCreator: .createIfAvailable(
                with: purchasedProductsFetcher,
                productEntitlementMappingFetcher: deviceCache,
                tracker: diagnosticsTracker,
                observerMode: observerMode
            ),
            diagnosticsTracker: diagnosticsTracker
        )

        let paymentQueueWrapper: EitherPaymentQueueWrapper = systemInfo.storeKitVersion.isStoreKit2EnabledAndAvailable
            ? .right(.init())
            : .left(.init(
                operationDispatcher: operationDispatcher,
                observerMode: observerMode,
                sandboxEnvironmentDetector: systemInfo,
                diagnosticsTracker: diagnosticsTracker
            ))

        let simulatedStorePurchaseHandler = SimulatedStorePurchaseHandler(systemInfo: systemInfo)

        let offeringsFactory = OfferingsFactory()
        let receiptParser = PurchasesReceiptParser.default
        let transactionsManager = TransactionsManager(receiptParser: receiptParser)

        let productsManager = CachingProductsManager(
            manager: ProductsManagerFactory.createManager(apiKeyValidationResult: apiKeyValidationResult,
                                                          diagnosticsTracker: diagnosticsTracker,
                                                          systemInfo: systemInfo,
                                                          backend: backend,
                                                          deviceCache: deviceCache,
                                                          requestTimeout: storeKitTimeout)
        )

        let transactionPoster = TransactionPoster(
            productsManager: productsManager,
            receiptFetcher: receiptFetcher,
            transactionFetcher: transactionFetcher,
            backend: backend,
            paymentQueueWrapper: paymentQueueWrapper,
            systemInfo: systemInfo,
            operationDispatcher: operationDispatcher
        )

        let offlineEntitlementsManager = OfflineEntitlementsManager(deviceCache: deviceCache,
                                                                    operationDispatcher: operationDispatcher,
                                                                    api: backend.offlineEntitlements,
                                                                    systemInfo: systemInfo)

        let customerInfoManager: CustomerInfoManager
        if #available(iOS 15.0, tvOS 15.0, macOS 12.0, watchOS 8.0, *) {
            customerInfoManager = CustomerInfoManager(offlineEntitlementsManager: offlineEntitlementsManager,
                                                      operationDispatcher: operationDispatcher,
                                                      deviceCache: deviceCache,
                                                      backend: backend,
                                                      transactionFetcher: transactionFetcher,
                                                      transactionPoster: transactionPoster,
                                                      systemInfo: systemInfo,
                                                      diagnosticsTracker: diagnosticsTracker)
        } else {
            customerInfoManager = CustomerInfoManager(offlineEntitlementsManager: offlineEntitlementsManager,
                                                      operationDispatcher: operationDispatcher,
                                                      deviceCache: deviceCache,
                                                      backend: backend,
                                                      transactionFetcher: transactionFetcher,
                                                      transactionPoster: transactionPoster,
                                                      systemInfo: systemInfo)
        }

        let attributionDataMigrator = AttributionDataMigrator()
        let subscriberAttributesManager = SubscriberAttributesManager(
            backend: backend,
            deviceCache: deviceCache,
            operationDispatcher: operationDispatcher,
            attributionFetcher: attributionFetcher,
            attributionDataMigrator: attributionDataMigrator,
            automaticDeviceIdentifierCollectionEnabled: automaticDeviceIdentifierCollectionEnabled)
        let identityManager = IdentityManager(deviceCache: deviceCache,
                                              systemInfo: systemInfo,
                                              backend: backend,
                                              customerInfoManager: customerInfoManager,
                                              attributeSyncing: subscriberAttributesManager,
                                              appUserID: appUserID
        )

        let eventsManager: EventsManagerType?
        do {
            if #available(iOS 15.0, tvOS 15.0, macOS 12.0, watchOS 8.0, *) {
                #if ENABLE_AD_EVENTS_TRACKING
                let adEventStore: AdEventStoreType? = try? AdEventStore.createDefault(
                    applicationSupportDirectory: applicationSupportDirectory
                )
                eventsManager = EventsManager(
                    internalAPI: backend.internalAPI,
                    userProvider: identityManager,
                    store: try FeatureEventStore.createDefault(
                        applicationSupportDirectory: applicationSupportDirectory
                    ),
                    systemInfo: systemInfo,
                    adEventStore: adEventStore
                )
                #else
                eventsManager = EventsManager(
                    internalAPI: backend.internalAPI,
                    userProvider: identityManager,
                    store: try FeatureEventStore.createDefault(
                        applicationSupportDirectory: applicationSupportDirectory
                    ),
                    systemInfo: systemInfo
                )
                #endif
                Logger.verbose(Strings.paywalls.event_manager_initialized)
            } else {
                Logger.verbose(Strings.paywalls.event_manager_not_initialized_not_available)
                eventsManager = nil
            }
        } catch {
            Logger.verbose(Strings.paywalls.event_manager_failed_to_initialize(error))
            eventsManager = nil
        }

        let attributionPoster = AttributionPoster(deviceCache: deviceCache,
                                                  currentUserProvider: identityManager,
                                                  backend: backend,
                                                  attributionFetcher: attributionFetcher,
                                                  subscriberAttributesManager: subscriberAttributesManager,
                                                  systemInfo: systemInfo)
        let subscriberAttributes = Attribution(subscriberAttributesManager: subscriberAttributesManager,
                                               currentUserProvider: identityManager,
                                               attributionPoster: attributionPoster,
                                               systemInfo: systemInfo)
        let introCalculator = IntroEligibilityCalculator(productsManager: productsManager, receiptParser: receiptParser)
        let offeringsManager = OfferingsManager(deviceCache: deviceCache,
                                                operationDispatcher: operationDispatcher,
                                                systemInfo: systemInfo,
                                                backend: backend,
                                                offeringsFactory: offeringsFactory,
                                                productsManager: productsManager,
                                                diagnosticsTracker: diagnosticsTracker)
        let manageSubsHelper = ManageSubscriptionsHelper(systemInfo: systemInfo,
                                                         customerInfoManager: customerInfoManager,
                                                         currentUserProvider: identityManager)
        let beginRefundRequestHelper = BeginRefundRequestHelper(systemInfo: systemInfo,
                                                                customerInfoManager: customerInfoManager,
                                                                currentUserProvider: identityManager)

        let storeMessagesHelper: StoreMessagesHelperType?

        #if os(iOS) || targetEnvironment(macCatalyst) || VISION_OS
        if #available(iOS 16.0, *) {
            storeMessagesHelper = StoreMessagesHelper(systemInfo: systemInfo,
                                                      showStoreMessagesAutomatically: showStoreMessagesAutomatically)
        } else {
            storeMessagesHelper = nil
        }
        #else
        storeMessagesHelper = nil
        #endif

        let winBackOfferEligibilityCalculator: WinBackOfferEligibilityCalculatorType?
        if #available(iOS 18.0, macOS 15.0, tvOS 18.0, watchOS 11.0, visionOS 2.0, *) {
            winBackOfferEligibilityCalculator = WinBackOfferEligibilityCalculator(systemInfo: systemInfo)
        } else {
            winBackOfferEligibilityCalculator = nil
        }

        let storeKit2ProductPurchaser = StoreKit2ProductPurchaser(systemInfo: systemInfo)

        let notificationCenter: NotificationCenter = .default
        let purchasesOrchestrator: PurchasesOrchestrator = {
            if #available(iOS 15.0, tvOS 15.0, macOS 12.0, watchOS 8.0, *) {
                let diagnosticsSynchronizer: DiagnosticsSynchronizer?
                if diagnosticsEnabled {
                    if let diagnosticsFileHandler = diagnosticsFileHandler {
                        let synchronizedUserDefaults = SynchronizedUserDefaults(userDefaults: userDefaults)
                        diagnosticsSynchronizer = DiagnosticsSynchronizer(internalAPI: backend.internalAPI,
                                                                          handler: diagnosticsFileHandler,
                                                                          tracker: diagnosticsTracker,
                                                                          userDefaults: synchronizedUserDefaults)
                        Task {
                            await diagnosticsFileHandler.updateDelegate(diagnosticsSynchronizer)
                        }
                    } else {
                        Logger.error(Strings.diagnostics.could_not_create_diagnostics_tracker)
                        diagnosticsSynchronizer = nil
                    }
                } else {
                    diagnosticsSynchronizer = nil
                }
                let storeKit2ObserverModePurchaseDetector = StoreKit2ObserverModePurchaseDetector(
                    deviceCache: deviceCache,
                    allTransactionsProvider: SK2AllTransactionsProvider()
                )

                return .init(
                    productsManager: productsManager,
                    paymentQueueWrapper: paymentQueueWrapper,
                    simulatedStorePurchaseHandler: simulatedStorePurchaseHandler,
                    systemInfo: systemInfo,
                    subscriberAttributes: subscriberAttributes,
                    operationDispatcher: operationDispatcher,
                    receiptFetcher: receiptFetcher,
                    receiptParser: receiptParser,
                    transactionFetcher: transactionFetcher,
                    customerInfoManager: customerInfoManager,
                    backend: backend,
                    transactionPoster: transactionPoster,
                    currentUserProvider: identityManager,
                    transactionsManager: transactionsManager,
                    deviceCache: deviceCache,
                    offeringsManager: offeringsManager,
                    manageSubscriptionsHelper: manageSubsHelper,
                    beginRefundRequestHelper: beginRefundRequestHelper,
                    storeKit2TransactionListener: StoreKit2TransactionListener(delegate: nil,
                                                                               diagnosticsTracker: diagnosticsTracker),
                    storeKit2StorefrontListener: StoreKit2StorefrontListener(delegate: nil),
                    storeKit2ObserverModePurchaseDetector: storeKit2ObserverModePurchaseDetector,
                    storeKit2ProductPurchaser: storeKit2ProductPurchaser,
                    storeMessagesHelper: storeMessagesHelper,
                    diagnosticsSynchronizer: diagnosticsSynchronizer,
                    diagnosticsTracker: diagnosticsTracker,
                    winBackOfferEligibilityCalculator: winBackOfferEligibilityCalculator,
                    eventsManager: eventsManager,
                    webPurchaseRedemptionHelper: WebPurchaseRedemptionHelper(backend: backend,
                                                                             identityManager: identityManager,
                                                                             customerInfoManager: customerInfoManager)
                )
            } else {
                return .init(
                    productsManager: productsManager,
                    paymentQueueWrapper: paymentQueueWrapper,
                    simulatedStorePurchaseHandler: simulatedStorePurchaseHandler,
                    systemInfo: systemInfo,
                    subscriberAttributes: subscriberAttributes,
                    operationDispatcher: operationDispatcher,
                    receiptFetcher: receiptFetcher,
                    receiptParser: receiptParser,
                    transactionFetcher: transactionFetcher,
                    customerInfoManager: customerInfoManager,
                    backend: backend,
                    transactionPoster: transactionPoster,
                    currentUserProvider: identityManager,
                    transactionsManager: transactionsManager,
                    deviceCache: deviceCache,
                    offeringsManager: offeringsManager,
                    manageSubscriptionsHelper: manageSubsHelper,
                    beginRefundRequestHelper: beginRefundRequestHelper,
                    storeMessagesHelper: storeMessagesHelper,
                    diagnosticsTracker: diagnosticsTracker,
                    winBackOfferEligibilityCalculator: winBackOfferEligibilityCalculator,
<<<<<<< HEAD
                    storeKit2ProductPurchaser: storeKit2ProductPurchaser,
                    paywallEventsManager: paywallEventsManager,
=======
                    eventsManager: eventsManager,
>>>>>>> 5a9e669a
                    webPurchaseRedemptionHelper: WebPurchaseRedemptionHelper(backend: backend,
                                                                             identityManager: identityManager,
                                                                             customerInfoManager: customerInfoManager)
                )
            }
        }()

        let trialOrIntroPriceChecker = CachingTrialOrIntroPriceEligibilityChecker.create(
            with: TrialOrIntroPriceEligibilityChecker(systemInfo: systemInfo,
                                                      receiptFetcher: receiptFetcher,
                                                      introEligibilityCalculator: introCalculator,
                                                      backend: backend,
                                                      currentUserProvider: identityManager,
                                                      operationDispatcher: operationDispatcher,
                                                      productsManager: productsManager,
                                                      diagnosticsTracker: diagnosticsTracker)
        )

        let paywallCache: PaywallCacheWarmingType?

        if #available(iOS 15.0, macOS 12.0, watchOS 8.0, tvOS 15.0, *) {
            paywallCache = PaywallCacheWarming(
                introEligibiltyChecker: trialOrIntroPriceChecker
            )
        } else {
            paywallCache = nil
        }

        let virtualCurrencyManager = VirtualCurrencyManager(
            identityManager: identityManager,
            deviceCache: deviceCache,
            backend: backend,
            systemInfo: systemInfo
        )
        let healthManager = SDKHealthManager(backend: backend, identityManager: identityManager)

        self.init(appUserID: appUserID,
                  requestFetcher: fetcher,
                  receiptFetcher: receiptFetcher,
                  attributionFetcher: attributionFetcher,
                  attributionPoster: attributionPoster,
                  backend: backend,
                  paymentQueueWrapper: paymentQueueWrapper,
                  userDefaults: userDefaults,
                  notificationCenter: notificationCenter,
                  systemInfo: systemInfo,
                  offeringsFactory: offeringsFactory,
                  deviceCache: deviceCache,
                  paywallCache: paywallCache,
                  identityManager: identityManager,
                  subscriberAttributes: subscriberAttributes,
                  operationDispatcher: operationDispatcher,
                  customerInfoManager: customerInfoManager,
                  eventsManager: eventsManager,
                  productsManager: productsManager,
                  offeringsManager: offeringsManager,
                  offlineEntitlementsManager: offlineEntitlementsManager,
                  purchasesOrchestrator: purchasesOrchestrator,
                  purchasedProductsFetcher: purchasedProductsFetcher,
                  trialOrIntroPriceEligibilityChecker: trialOrIntroPriceChecker,
                  storeMessagesHelper: storeMessagesHelper,
                  diagnosticsTracker: diagnosticsTracker,
                  virtualCurrencyManager: virtualCurrencyManager,
                  healthManager: healthManager
        )
    }

    // swiftlint:disable:next function_body_length
    init(appUserID: String?,
         requestFetcher: StoreKitRequestFetcher,
         receiptFetcher: ReceiptFetcher,
         attributionFetcher: AttributionFetcher,
         attributionPoster: AttributionPoster,
         backend: Backend,
         paymentQueueWrapper: EitherPaymentQueueWrapper,
         userDefaults: UserDefaults,
         notificationCenter: NotificationCenter,
         systemInfo: SystemInfo,
         offeringsFactory: OfferingsFactory,
         deviceCache: DeviceCache,
         paywallCache: PaywallCacheWarmingType?,
         identityManager: IdentityManager,
         subscriberAttributes: Attribution,
         operationDispatcher: OperationDispatcher,
         customerInfoManager: CustomerInfoManager,
         eventsManager: EventsManagerType?,
         productsManager: ProductsManagerType,
         offeringsManager: OfferingsManager,
         offlineEntitlementsManager: OfflineEntitlementsManager,
         purchasesOrchestrator: PurchasesOrchestrator,
         purchasedProductsFetcher: PurchasedProductsFetcherType?,
         trialOrIntroPriceEligibilityChecker: CachingTrialOrIntroPriceEligibilityChecker,
         storeMessagesHelper: StoreMessagesHelperType?,
         diagnosticsTracker: DiagnosticsTrackerType?,
         virtualCurrencyManager: VirtualCurrencyManagerType,
         healthManager: SDKHealthManager
    ) {

        if systemInfo.dangerousSettings.customEntitlementComputation {
            Logger.info(Strings.configure.custom_entitlements_computation_enabled)
        }

        if systemInfo.dangerousSettings.customEntitlementComputation
            && appUserID == nil && identityManager.currentUserIsAnonymous {
            fatalError(Strings.configure.custom_entitlements_computation_enabled_but_no_app_user_id.description)
        }

        Logger.debug(Strings.configure.debug_enabled, fileName: nil)
        if systemInfo.observerMode {
            Logger.debug(Strings.configure.observer_mode_enabled, fileName: nil)
        }
        Logger.debug(Strings.configure.sdk_version(Self.frameworkVersion), fileName: nil)
        Logger.debug(Strings.configure.bundle_id(SystemInfo.bundleIdentifier), fileName: nil)
        Logger.debug(Strings.configure.system_version(SystemInfo.systemVersion), fileName: nil)
        Logger.debug(Strings.configure.is_simulator(SystemInfo.isRunningInSimulator), fileName: nil)
        Logger.user(Strings.configure.initial_app_user_id(isSet: appUserID != nil), fileName: nil)
        Logger.debug(Strings.configure.response_verification_mode(systemInfo.responseVerificationMode), fileName: nil)
        Logger.debug(Strings.configure.storekit_version(systemInfo.storeKitVersion), fileName: nil)

        self.requestFetcher = requestFetcher
        self.receiptFetcher = receiptFetcher
        self.attributionFetcher = attributionFetcher
        self.attributionPoster = attributionPoster
        self.backend = backend
        self.paymentQueueWrapper = paymentQueueWrapper
        self.offeringsFactory = offeringsFactory
        self.deviceCache = deviceCache
        self.paywallCache = paywallCache
        self.identityManager = identityManager
        self.userDefaults = userDefaults
        self.notificationCenter = notificationCenter
        self.systemInfo = systemInfo
        self.attribution = subscriberAttributes
        self.operationDispatcher = operationDispatcher
        self.customerInfoManager = customerInfoManager
        self.eventsManager = eventsManager
        self.productsManager = productsManager
        self.offeringsManager = offeringsManager
        self.offlineEntitlementsManager = offlineEntitlementsManager
        self.purchasesOrchestrator = purchasesOrchestrator
        self.purchasedProductsFetcher = purchasedProductsFetcher
        self.trialOrIntroPriceEligibilityChecker = trialOrIntroPriceEligibilityChecker
        self.storeMessagesHelper = storeMessagesHelper
        self.diagnosticsTracker = diagnosticsTracker
        self.virtualCurrencyManager = virtualCurrencyManager
        self.healthManager = healthManager

        super.init()

        Logger.verbose(Strings.configure.purchases_init(self, paymentQueueWrapper))

        #if os(iOS) || targetEnvironment(macCatalyst) || os(macOS)
        if #available(iOS 16.4, macOS 14.4, *), systemInfo.storeKitVersion.isStoreKit2EnabledAndAvailable {
            purchasesOrchestrator.setSK2PurchaseIntentListener(StoreKit2PurchaseIntentListener())
        }
        #endif

        self.purchasesOrchestrator.delegate = self

        // Don't update caches in the background to potentially avoid apps being launched through a notification
        // all at the same time by too many users concurrently.
        self.updateCachesIfInForeground()

        #if DEBUG && !ENABLE_CUSTOM_ENTITLEMENT_COMPUTATION
        self.runHealthCheckIfInForeground()
        #endif

        if self.systemInfo.dangerousSettings.autoSyncPurchases {
            self.paymentQueueWrapper.sk1Wrapper?.delegate = purchasesOrchestrator
        } else {
            Logger.warn(Strings.configure.autoSyncPurchasesDisabled)
        }

        /// If SK1 is not enabled, `PaymentQueueWrapper` needs to handle transactions
        /// for promotional offers to work.
        self.paymentQueueWrapper.sk2Wrapper?.delegate = purchasesOrchestrator

        self.subscribeToAppStateNotifications()

        self.attributionPoster.postPostponedAttributionDataIfNeeded()

        self.customerInfoObservationDisposable = customerInfoManager.monitorChanges { [weak self] old, new in
            guard let self = self else { return }
            self.handleCustomerInfoChanged(from: old, to: new)
        }
    }

    deinit {
        Logger.verbose(Strings.configure.purchases_deinit(self))

        self.notificationCenter.removeObserver(self)
        self.paymentQueueWrapper.sk1Wrapper?.delegate = nil
        self.paymentQueueWrapper.sk2Wrapper?.delegate = nil
        self.customerInfoObservationDisposable?()
        self.privateDelegate = nil
    }

    static func clearSingleton() {
        self.purchases.modify { purchases in
            purchases?.delegate = nil
            purchases = nil
        }
    }

    /// - Parameter purchases: this is an `@autoclosure` to be able to clear the previous instance
    /// from memory before creating the new one.
    @discardableResult
    static func setDefaultInstance(_ purchases: @autoclosure () -> Purchases) -> Purchases {
        return self.purchases.modify { currentInstance in
            if currentInstance != nil {
                #if DEBUG
                if ProcessInfo.isRunningRevenueCatTests {
                    preconditionFailure(Strings.configure.purchase_instance_already_set.description)
                }
                #endif
                Logger.info(Strings.configure.purchase_instance_already_set)

                // Clear existing instance to avoid multiple concurrent instances in memory.
                currentInstance = nil
            }

            let newInstance = purchases()
            currentInstance = newInstance
            return newInstance
        }
    }

}

// MARK: Attribution

extension Purchases {

    #if !ENABLE_CUSTOM_ENTITLEMENT_COMPUTATION
    private func post(attributionData data: [String: Any],
                      fromNetwork network: AttributionNetwork,
                      forNetworkUserId networkUserId: String?) {
        attributionPoster.post(attributionData: data, fromNetwork: network, networkUserId: networkUserId)
    }
    #endif
}

// MARK: Identity

public extension Purchases {

    /// Parses a deep link URL to verify it's a RevenueCat web purchase redemption link
    /// - Seealso: ``Purchases/redeemWebPurchase(_:)``
    @objc internal static func parseAsWebPurchaseRedemption(_ url: URL) -> WebPurchaseRedemption? {
        return DeepLinkParser.parseAsWebPurchaseRedemption(url)
    }

    @objc var appUserID: String { self.identityManager.currentAppUserID }

    @objc var isAnonymous: Bool { self.identityManager.currentUserIsAnonymous }

    @objc var isSandbox: Bool { return self.systemInfo.isSandbox }

    @objc func getOfferings(completion: @escaping (Offerings?, PublicError?) -> Void) {
        self.getOfferings(fetchPolicy: .default, completion: completion)
    }

    internal func getOfferings(
        fetchPolicy: OfferingsManager.FetchPolicy,
        fetchCurrent: Bool = false,
        completion: @escaping (Offerings?, PublicError?) -> Void
    ) {
        self.offeringsManager.offerings(appUserID: self.appUserID,
                                        fetchPolicy: fetchPolicy,
                                        fetchCurrent: fetchCurrent) { @Sendable result in
            completion(result.value, result.error?.asPublicError)
        }
    }

    func offerings() async throws -> Offerings {
        return try await self.offerings(fetchPolicy: .default)
    }

    var cachedOfferings: Offerings? {
        return self.offeringsManager.cachedOfferings
    }

    internal func offerings(fetchPolicy: OfferingsManager.FetchPolicy) async throws -> Offerings {
        return try await self.offeringsAsync(fetchPolicy: fetchPolicy)
    }

}

#if !ENABLE_CUSTOM_ENTITLEMENT_COMPUTATION

public extension Purchases {

    @available(*, deprecated, message: """
    The appUserID passed to logIn is a constant string known at compile time.
    This is likely a programmer error. This ID is used to identify the current user.
    See https://docs.revenuecat.com/docs/user-ids for more information.
    """)
    func logIn(_ appUserID: StaticString, completion: @escaping (CustomerInfo?, Bool, PublicError?) -> Void) {
        Logger.warn(Strings.identity.logging_in_with_static_string)

        self.logIn("\(appUserID)", completion: completion)
    }

    // Favor `StaticString` overload (`String` is not convertible to `StaticString`).
    // This allows us to provide a compile-time warning to developers who accidentally
    // call logIn with hardcoded user ids in their app
    @_disfavoredOverload
    @objc(logIn:completion:)
    func logIn(_ appUserID: String, completion: @escaping (CustomerInfo?, Bool, PublicError?) -> Void) {
        self.identityManager.logIn(appUserID: appUserID) { result in
            self.operationDispatcher.dispatchOnMainThread {
                completion(result.value?.info, result.value?.created ?? false, result.error?.asPublicError)
            }

            guard case .success = result else {
                return
            }

            self.systemInfo.isApplicationBackgrounded { isAppBackgrounded in
                self.updateOfferingsCache(isAppBackgrounded: isAppBackgrounded)
            }
        }
    }

    func logIn(_ appUserID: StaticString) async throws -> (customerInfo: CustomerInfo, created: Bool) {
        Logger.warn(Strings.identity.logging_in_with_static_string)

        return try await self.logIn("\(appUserID)")
    }

    // Favor `StaticString` overload (`String` is not convertible to `StaticString`).
    // This allows us to provide a compile-time warning to developers who accidentally
    // call logIn with hardcoded user ids in their app
    @_disfavoredOverload
    func logIn(_ appUserID: String) async throws -> (customerInfo: CustomerInfo, created: Bool) {
        return try await self.logInAsync(appUserID)
    }

    @objc func logOut(completion: ((CustomerInfo?, PublicError?) -> Void)?) {
        guard !self.systemInfo.dangerousSettings.customEntitlementComputation else {
            completion?(nil, NewErrorUtils.featureNotAvailableInCustomEntitlementsComputationModeError().asPublicError)
            return
       }

        self.identityManager.logOut { error in
            guard error == nil else {
                if let completion = completion {
                    self.operationDispatcher.dispatchOnMainThread {
                        completion(nil, error?.asPublicError)
                    }
                }
                return
            }

            self.updateAllCaches {
                completion?($0.value, $0.error)
            }
        }
    }

    func logOut() async throws -> CustomerInfo {
        return try await logOutAsync()
    }

    @objc func syncAttributesAndOfferingsIfNeeded(completion: @escaping (Offerings?, PublicError?) -> Void) {
        guard syncAttributesAndOfferingsIfNeededRateLimiter.shouldProceed() else {
            Logger.warn(
                Strings.identity.sync_attributes_and_offerings_rate_limit_reached(
                    maxCalls: syncAttributesAndOfferingsIfNeededRateLimiter.maxCalls,
                    period: Int(syncAttributesAndOfferingsIfNeededRateLimiter.period)
                )
            )
            self.getOfferings(fetchPolicy: .default, completion: completion)
            return
        }

        self.syncSubscriberAttributes(completion: {
            self.getOfferings(fetchPolicy: .default, fetchCurrent: true, completion: completion)
        })
    }

    @available(iOS 13.0, macOS 10.15, tvOS 13.0, watchOS 6.2, *)
    func syncAttributesAndOfferingsIfNeeded() async throws -> Offerings? {
        return try await syncAttributesAndOfferingsIfNeededAsync()
    }

    @objc func getStorefront(completion: @escaping GetStorefrontBlock) {
        Task {
            let storefront = await Storefront.currentStorefront
            self.operationDispatcher.dispatchOnMainActor {
                completion(storefront)
            }
        }
    }

    func getStorefront() async -> Storefront? {
        return await getStorefrontAsync()
    }

}

#endif

// - MARK: - Custom entitlement computation API

extension Purchases {

#if ENABLE_CUSTOM_ENTITLEMENT_COMPUTATION
    ///
    /// Updates the current appUserID to a new one, without associating the two.
    /// - Important: This method is **only available** in Custom Entitlements Computation mode.
    /// Receipts posted by the SDK to the RevenueCat backend after calling this method will be sent
    /// with the newAppUserID.
    ///
    @objc(switchUserToNewAppUserID:)
    public func switchUser(to newAppUserID: String) {
        self.internalSwitchUser(to: newAppUserID)
    }
#endif

    internal func internalSwitchUser(to newAppUserID: String) {
        guard self.identityManager.currentAppUserID != newAppUserID else {
            Logger.warn(Strings.identity.switching_user_same_app_user_id(newUserID: newAppUserID))
            return
        }

        self.identityManager.switchUser(to: newAppUserID)

        self.systemInfo.isApplicationBackgrounded { isBackgrounded in
            self.updateOfferingsCache(isAppBackgrounded: isBackgrounded)
        }
    }

}

// MARK: Purchasing

public extension Purchases {

    #if !ENABLE_CUSTOM_ENTITLEMENT_COMPUTATION

    @objc func getCustomerInfo(completion: @escaping (CustomerInfo?, PublicError?) -> Void) {
        self.getCustomerInfo(fetchPolicy: .default, completion: completion)
    }

    @objc func getCustomerInfo(
        fetchPolicy: CacheFetchPolicy,
        completion: @escaping (CustomerInfo?, PublicError?) -> Void
    ) {
        self.customerInfoManager.customerInfo(appUserID: self.appUserID,
                                              fetchPolicy: fetchPolicy,
                                              trackDiagnostics: true) { @Sendable result in
            completion(result.value, result.error?.asPublicError)
        }
    }

    func customerInfo() async throws -> CustomerInfo {
        return try await self.customerInfo(fetchPolicy: .default)
    }

    func customerInfo(fetchPolicy: CacheFetchPolicy) async throws -> CustomerInfo {
        return try await self.customerInfoAsync(fetchPolicy: fetchPolicy)
    }

    var cachedCustomerInfo: CustomerInfo? {
        return try? self.customerInfoManager.cachedCustomerInfo(appUserID: self.appUserID)
    }

    #endif

    var customerInfoStream: AsyncStream<CustomerInfo> {
        return self.customerInfoManager.customerInfoStream
    }

    @objc(getProductsWithIdentifiers:completion:)
    func getProducts(_ productIdentifiers: [String], completion: @escaping ([StoreProduct]) -> Void) {
        purchasesOrchestrator.products(withIdentifiers: productIdentifiers, completion: completion)
    }

    func products(_ productIdentifiers: [String]) async -> [StoreProduct] {
        return await productsAsync(productIdentifiers)
    }

    @objc(purchaseProduct:withCompletion:)
    func purchase(product: StoreProduct, completion: @escaping PurchaseCompletedBlock) {
        purchasesOrchestrator.purchase(product: product,
                                       package: nil,
                                       promotionalOffer: nil,
                                       metadata: nil,
                                       trackDiagnostics: true,
                                       completion: completion)
    }

    func purchase(product: StoreProduct) async throws -> PurchaseResultData {
        return try await purchaseAsync(product: product)
    }

    @objc(purchasePackage:withCompletion:)
    func purchase(package: Package, completion: @escaping PurchaseCompletedBlock) {
        purchasesOrchestrator.purchase(product: package.storeProduct,
                                       package: package,
                                       promotionalOffer: nil,
                                       metadata: nil,
                                       trackDiagnostics: true,
                                       completion: completion)
    }

    func purchase(package: Package) async throws -> PurchaseResultData {
        return try await purchaseAsync(package: package)
    }

    @objc func restorePurchases(completion: ((CustomerInfo?, PublicError?) -> Void)? = nil) {
        self.purchasesOrchestrator.restorePurchases { @Sendable in
            completion?($0.value, $0.error?.asPublicError)
        }
    }

    func restorePurchases() async throws -> CustomerInfo {
        return try await self.restorePurchasesAsync()
    }

    @objc(purchaseWithParams:completion:)
    func purchase(_ params: PurchaseParams, completion: @escaping PurchaseCompletedBlock) {
        purchasesOrchestrator.purchase(params: params, trackDiagnostics: true, completion: completion)
    }

    func purchase(_ params: PurchaseParams) async throws -> PurchaseResultData {
        return try await purchaseAsync(params)
    }

    @objc(purchaseProduct:withPromotionalOffer:completion:)
    func purchase(product: StoreProduct,
                  promotionalOffer: PromotionalOffer,
                  completion: @escaping PurchaseCompletedBlock) {
        purchasesOrchestrator.purchase(product: product,
                                       package: nil,
                                       promotionalOffer: promotionalOffer.signedData,
                                       metadata: nil,
                                       trackDiagnostics: true,
                                       completion: completion)
    }

    func purchase(product: StoreProduct, promotionalOffer: PromotionalOffer) async throws -> PurchaseResultData {
        return try await purchaseAsync(product: product, promotionalOffer: promotionalOffer)
    }

    @objc(purchasePackage:withPromotionalOffer:completion:)
    func purchase(package: Package, promotionalOffer: PromotionalOffer, completion: @escaping PurchaseCompletedBlock) {
        purchasesOrchestrator.purchase(product: package.storeProduct,
                                       package: package,
                                       promotionalOffer: promotionalOffer.signedData,
                                       metadata: nil,
                                       trackDiagnostics: true,
                                       completion: completion)
    }

    func purchase(package: Package, promotionalOffer: PromotionalOffer) async throws -> PurchaseResultData {
        return try await purchaseAsync(package: package, promotionalOffer: promotionalOffer)
    }

    #if !ENABLE_CUSTOM_ENTITLEMENT_COMPUTATION

    @objc func invalidateCustomerInfoCache() {
        self.customerInfoManager.clearCustomerInfoCache(forAppUserID: appUserID)
    }

    @objc func syncPurchases(completion: ((CustomerInfo?, PublicError?) -> Void)?) {
        self.purchasesOrchestrator.syncPurchases { @Sendable in
            completion?($0.value, $0.error?.asPublicError)
        }
    }

    func syncPurchases() async throws -> CustomerInfo {
        return try await syncPurchasesAsync()
    }

    #endif

    @objc(checkTrialOrIntroDiscountEligibility:completion:)
    func checkTrialOrIntroDiscountEligibility(productIdentifiers: [String],
                                              completion: @escaping ([String: IntroEligibility]) -> Void) {
        self.trialOrIntroPriceEligibilityChecker.checkEligibility(productIdentifiers: Set(productIdentifiers),
                                                                  completion: completion)
    }

    func checkTrialOrIntroDiscountEligibility(productIdentifiers: [String]) async -> [String: IntroEligibility] {
        return await checkTrialOrIntroductoryDiscountEligibilityAsync(productIdentifiers)
    }

    func checkTrialOrIntroDiscountEligibility(packages: [Package]) async -> [Package: IntroEligibility] {
        let result = await self.checkTrialOrIntroDiscountEligibility(
            productIdentifiers: packages.map(\.storeProduct.productIdentifier)
        )

        return Set(packages)
            .dictionaryWithValues { (package: Package) in
                result[package.storeProduct.productIdentifier] ?? .init(eligibilityStatus: .unknown)
            }
    }

    @objc(checkTrialOrIntroDiscountEligibilityForProduct:completion:)
    func checkTrialOrIntroDiscountEligibility(product: StoreProduct,
                                              completion: @escaping (IntroEligibilityStatus) -> Void) {
        trialOrIntroPriceEligibilityChecker.checkEligibility(product: product, completion: completion)
    }

    func checkTrialOrIntroDiscountEligibility(product: StoreProduct) async -> IntroEligibilityStatus {
        return await checkTrialOrIntroductoryDiscountEligibilityAsync(product)
    }

#if os(iOS) || targetEnvironment(macCatalyst) || VISION_OS
    @available(iOS 13.4, macCatalyst 13.4, *)
    @objc func showPriceConsentIfNeeded() {
        self.paymentQueueWrapper.paymentQueueWrapperType.showPriceConsentIfNeeded()
    }
#endif

#if os(iOS) || VISION_OS

    @available(iOS 14.0, *)
    @available(watchOS, unavailable)
    @available(tvOS, unavailable)
    @available(macOS, unavailable)
    @available(macCatalyst, unavailable)
    @objc func presentCodeRedemptionSheet() {
        if #available(iOS 15.0, *) {
            self.diagnosticsTracker?.trackApplePresentCodeRedemptionSheetRequest()
        }
        self.paymentQueueWrapper.paymentQueueWrapperType.presentCodeRedemptionSheet()
    }
#endif

    @objc(getPromotionalOfferForProductDiscount:withProduct:withCompletion:)
    func getPromotionalOffer(forProductDiscount discount: StoreProductDiscount,
                             product: StoreProduct,
                             completion: @escaping (PromotionalOffer?, PublicError?) -> Void) {
        self.purchasesOrchestrator.promotionalOffer(forProductDiscount: discount,
                                                    product: product) { result in
            completion(result.value, result.error?.asPublicError)
        }
    }

    func promotionalOffer(forProductDiscount discount: StoreProductDiscount,
                          product: StoreProduct) async throws -> PromotionalOffer {
        return try await promotionalOfferAsync(forProductDiscount: discount, product: product)
    }

    func eligiblePromotionalOffers(forProduct product: StoreProduct) async -> [PromotionalOffer] {
        return await eligiblePromotionalOffersAsync(forProduct: product)
    }

#if os(iOS) || os(macOS) || VISION_OS

    @available(watchOS, unavailable)
    @available(tvOS, unavailable)
    @available(iOS 13.0, macOS 10.15, *)
    @objc func showManageSubscriptions(completion: @escaping (PublicError?) -> Void) {
        self.purchasesOrchestrator.showManageSubscription { error in
            completion(error?.asPublicError)
        }
    }

    @available(watchOS, unavailable)
    @available(tvOS, unavailable)
    @available(iOS 13.0, macOS 10.15, *)
    func showManageSubscriptions() async throws {
        return try await self.showManageSubscriptionsAsync()
    }

#endif

#if os(iOS) || VISION_OS

    @available(iOS 15.0, *)
    @available(macOS, unavailable)
    @available(watchOS, unavailable)
    @available(tvOS, unavailable)
    @objc(beginRefundRequestForProduct:completion:)
    func beginRefundRequest(forProduct productID: String) async throws -> RefundRequestStatus {
        return try await purchasesOrchestrator.beginRefundRequest(forProduct: productID)
    }

    @available(iOS 15.0, *)
    @available(macOS, unavailable)
    @available(watchOS, unavailable)
    @available(tvOS, unavailable)
    @objc(beginRefundRequestForEntitlement:completion:)
    func beginRefundRequest(forEntitlement entitlementID: String) async throws -> RefundRequestStatus {
        return try await purchasesOrchestrator.beginRefundRequest(forEntitlement: entitlementID)
    }

    @available(iOS 15.0, *)
    @available(macOS, unavailable)
    @available(watchOS, unavailable)
    @available(tvOS, unavailable)
    @objc(beginRefundRequestForActiveEntitlementWithCompletion:)
    func beginRefundRequestForActiveEntitlement() async throws -> RefundRequestStatus {
        return try await purchasesOrchestrator.beginRefundRequestForActiveEntitlement()
    }

#endif

#if os(iOS) || targetEnvironment(macCatalyst) || VISION_OS

    @available(iOS 16.0, *)
    @available(macOS, unavailable)
    @available(watchOS, unavailable)
    @available(tvOS, unavailable)
    func showStoreMessages(for types: Set<StoreMessageType> = Set(StoreMessageType.allCases)) async {
        await self.storeMessagesHelper?.showStoreMessages(types: types)
    }

#endif

    @available(iOS 15.0, macOS 12.0, tvOS 15.0, watchOS 8.0, *)
    func recordPurchase(
        _ purchaseResult: StoreKit.Product.PurchaseResult
    ) async throws -> StoreTransaction? {
        guard self.systemInfo.observerMode else {
            throw NewErrorUtils.configurationError(
                message: Strings.configure.record_purchase_requires_purchases_made_by_my_app.description
            ).asPublicError
        }
        guard self.systemInfo.storeKitVersion == .storeKit2 else {
            throw NewErrorUtils.configurationError(
                message: Strings.configure.sk2_required.description
            ).asPublicError
        }
        do {
            let (_, transaction) = try await self.purchasesOrchestrator.storeKit2TransactionListener.handle(
                purchaseResult: purchaseResult, fromTransactionUpdate: true
            )
            return transaction
        } catch {
            throw NewErrorUtils.purchasesError(withUntypedError: error).asPublicError
        }
    }

    func redeemWebPurchase(
        webPurchaseRedemption: WebPurchaseRedemption,
        completion: @escaping (CustomerInfo?, PublicError?) -> Void
    ) {
        self.purchasesOrchestrator.redeemWebPurchase(webPurchaseRedemption: webPurchaseRedemption,
                                                     completion: completion)
    }

    func redeemWebPurchase(_ webPurchaseRedemption: WebPurchaseRedemption) async -> WebPurchaseRedemptionResult {
        return await self.purchasesOrchestrator.redeemWebPurchase(webPurchaseRedemption)
    }
}

// MARK: - Virtual Currencies
#if !ENABLE_CUSTOM_ENTITLEMENT_COMPUTATION
public extension Purchases {

    @objc func getVirtualCurrencies(
        completion: @escaping @Sendable (VirtualCurrencies?, PublicError?) -> Void
    ) {
        Task {
            do {
                let virtualCurrencies = try await self.virtualCurrencies()
                OperationDispatcher.dispatchOnMainActor {
                    completion(virtualCurrencies, nil)
                }
            } catch {
                let publicError = NewErrorUtils.purchasesError(withUntypedError: error).asPublicError
                OperationDispatcher.dispatchOnMainActor {
                    completion(nil, publicError)
                }
            }
        }
    }

    @objc var cachedVirtualCurrencies: VirtualCurrencies? {
        return self.virtualCurrencyManager.cachedVirtualCurrencies()
    }

    func virtualCurrencies() async throws -> VirtualCurrencies {
        do {
            return try await self.virtualCurrencyManager.virtualCurrencies()
        } catch {
            let publicError = NewErrorUtils.purchasesError(withUntypedError: error).asPublicError
            throw publicError
        }
    }

    @objc func invalidateVirtualCurrenciesCache() {
        self.virtualCurrencyManager.invalidateVirtualCurrenciesCache()
    }
}
#endif

// swiftlint:enable missing_docs

// MARK: - Paywalls & Customer Center

@available(iOS 15.0, tvOS 15.0, macOS 12.0, watchOS 8.0, *)
public extension Purchases {

    /// Used by `RevenueCatUI` to keep track of ``PaywallEvent``s.
    func track(paywallEvent: PaywallEvent) async {
        self.purchasesOrchestrator.track(paywallEvent: paywallEvent)
        await self.eventsManager?.track(featureEvent: paywallEvent)
    }

    /// Used by `RevenueCatUI` to keep track of ``CustomerCenterEvent``s.
    @_spi(Internal) func track(customerCenterEvent: any CustomerCenterEventType) {
        operationDispatcher.dispatchOnWorkerThread {
            // If we make CustomerCenterEventType implement FeatureEvent, we have to make FeatureEvent public
            guard let event = customerCenterEvent as? FeatureEvent else { return }
            await self.eventsManager?.track(featureEvent: event)
        }
    }

    /// Used by `RevenueCatUI` to download Customer Center data
    @_spi(Internal) func loadCustomerCenter() async throws -> CustomerCenterConfigData {
        let response = try await Async.call { completion in
            self.backend.customerCenterConfig.getCustomerCenterConfig(appUserID: self.appUserID,
                                                                      isAppBackgrounded: false) { result in
                completion(result.mapError(\.asPublicError))
            }
        }

        return CustomerCenterConfigData(from: response)
    }

    /// Used by `RevenueCatUI` to create a support ticket
    @_spi(Internal) func createTicket(customerEmail: String, ticketDescription: String) async throws -> Bool {
        let response = try await Async.call { completion in
            self.backend.customerCenterConfig.postCreateTicket(appUserID: self.appUserID,
                                                               customerEmail: customerEmail,
                                                               ticketDescription: ticketDescription) { result in
                completion(result.mapError(\.asPublicError))
            }
        }

        return response.sent
    }

#if !os(tvOS)

    /// Used by `RevenueCatUI` to notify `RevenueCat` when a font in a paywall fails to load.
    @_spi(Internal) func failedToLoadFontWithConfig(_ fontConfig: UIConfig.FontsConfig) {
        self.operationDispatcher.dispatchOnWorkerThread {
            await self.paywallCache?.triggerFontDownloadIfNeeded(fontsConfig: fontConfig)
        }
    }

#endif

    /// Used by `RevenueCatUI` to download and cache paywall images.
    @available(iOS 15.0, macOS 12.0, watchOS 8.0, tvOS 15.0, *)
    static let paywallImageDownloadSession: URLSession = PaywallCacheWarming.downloadSession

}

// MARK: - Preferred locale

extension Purchases {
    /// Overrides the preferred locale for RevenueCatUI components.
    /// - Parameter locale: A locale string in the format "language_region" (e.g., "en_US").
    /// Use `nil` to remove the override and use the default user locale determined by the system.
    ///
    /// Setting this will affect the display of RevenueCat UI components, such as the Paywalls.
    /// - Important: This method only takes effect after `Purchases` has been configured.
    public func overridePreferredUILocale(_ locale: String?) {
        guard locale != self.systemInfo.preferredLocaleOverride else {
            return
        }

        self.systemInfo.overridePreferredLocale(locale)

        if self.overridePreferredUILocaleRateLimiter.shouldProceed() {
            // Refetches new offerings with preferred locale
            self.getOfferings(fetchPolicy: .default, fetchCurrent: true) { _, _ in
                // No-op
            }
        }
    }
}

// MARK: Configuring Purchases

public extension Purchases {

    /**
     * Configures an instance of the Purchases SDK with a specified ``Configuration``.
     *
     * The instance will be set as a singleton.
     * You should access the singleton instance using ``Purchases/shared``
     *
     * - Parameter configuration: The ``Configuration`` object you wish to use to configure ``Purchases``
     *
     * - Returns: An instantiated ``Purchases`` object that has been set as a singleton.
     *
     * - Important: See ``Configuration/Builder`` for more information about configurable properties.
     *
     * ### Example
     *
     * ```swift
     *  Purchases.configure(
     *      with: Configuration.Builder(withAPIKey: Constants.apiKey)
     *               .with(purchasesAreCompletedBy: .revenueCat)
     *               .with(appUserID: "<app_user_id>")
     *               .build()
     *      )
     * ```
     *
     */
    @objc(configureWithConfiguration:)
    @discardableResult static func configure(with configuration: Configuration) -> Purchases {
        configure(withAPIKey: configuration.apiKey,
                  appUserID: configuration.appUserID,
                  observerMode: configuration.observerMode,
                  userDefaults: configuration.userDefaults,
                  platformInfo: configuration.platformInfo,
                  responseVerificationMode: configuration.responseVerificationMode,
                  storeKitVersion: configuration.storeKitVersion,
                  storeKitTimeout: configuration.storeKit1Timeout,
                  networkTimeout: configuration.networkTimeout,
                  dangerousSettings: configuration.dangerousSettings,
                  showStoreMessagesAutomatically: configuration.showStoreMessagesAutomatically,
                  diagnosticsEnabled: configuration.diagnosticsEnabled,
                  preferredLocale: configuration.preferredLocale,
                  automaticDeviceIdentifierCollectionEnabled: configuration.automaticDeviceIdentifierCollectionEnabled
        )
    }

    #if !ENABLE_CUSTOM_ENTITLEMENT_COMPUTATION

    /**
     * Configures an instance of the Purchases SDK with a specified ``Configuration/Builder``.
     *
     * The instance will be set as a singleton.
     * You should access the singleton instance using ``Purchases/shared``
     *
     * - Parameter builder: The ``Configuration/Builder`` object you wish to use to configure ``Purchases``
     *
     * - Returns: An instantiated ``Purchases`` object that has been set as a singleton.
     *
     * - Important: See ``Configuration/Builder`` for more information about configurable properties.
     *
     * ### Example
     *
     * ```swift
     *  Purchases.configure(
     *      with: .init(withAPIKey: Constants.apiKey)
     *               .with(purchasesAreCompletedBy: .revenueCat)
     *               .with(appUserID: "<app_user_id>")
     *      )
     * ```
     *
     */
    @objc(configureWithConfigurationBuilder:)
    @discardableResult static func configure(with builder: Configuration.Builder) -> Purchases {
        return Self.configure(with: builder.build())
    }

    /**
     * Configures an instance of the Purchases SDK with a specified API key.
     *
     * The instance will be set as a singleton.
     * You should access the singleton instance using ``Purchases/shared``
     *
     * - Note: Use this initializer if your app does not have an account system.
     * ``Purchases`` will generate a unique identifier for the current device and persist it to `NSUserDefaults`.
     * This also affects the behavior of ``Purchases/restorePurchases(completion:)``.
     *
     * - Parameter apiKey: The API Key generated for your app from https://app.revenuecat.com/
     *
     * - Returns: An instantiated ``Purchases`` object that has been set as a singleton.
     */
    @objc(configureWithAPIKey:)
    @discardableResult static func configure(withAPIKey apiKey: String) -> Purchases {
        Self.configure(withAPIKey: apiKey, appUserID: nil)
    }

    /**
     * Configures an instance of the Purchases SDK with a specified API key and app user ID.
     *
     * The instance will be set as a singleton.
     * You should access the singleton instance using ``Purchases/shared``
     *
     * - Note: Best practice is to use a salted hash of your unique app user ids.
     *
     * - Warning: Use this initializer if you have your own user identifiers that you manage.
     *
     * - Parameter apiKey: The API Key generated for your app from https://app.revenuecat.com/
     *
     * - Parameter appUserID: The unique app user id for this user. This user id will allow users to share their
     * purchases and subscriptions across devices. Pass `nil` or an empty string if you want ``Purchases``
     * to generate this for you.
     *
     * - Returns: An instantiated ``Purchases`` object that has been set as a singleton.
     */
    @_disfavoredOverload
    @objc(configureWithAPIKey:appUserID:)
    @discardableResult static func configure(withAPIKey apiKey: String, appUserID: String?) -> Purchases {
        Self.configure(withAPIKey: apiKey,
                       appUserID: appUserID,
                       purchasesAreCompletedBy: .revenueCat,
                       storeKitVersion: .default)
    }

    @available(*, deprecated, message: """
    The appUserID passed to logIn is a constant string known at compile time.
    This is likely a programmer error. This ID is used to identify the current user.
    See https://docs.revenuecat.com/docs/user-ids for more information.
    """)
    // swiftlint:disable:next missing_docs
    @discardableResult static func configure(withAPIKey apiKey: String, appUserID: StaticString) -> Purchases {
        Logger.warn(Strings.identity.logging_in_with_static_string)
        return Self.configure(withAPIKey: apiKey,
                              appUserID: "\(appUserID)",
                              purchasesAreCompletedBy: .revenueCat,
                              storeKitVersion: .default)
    }

    /**
     * Configures an instance of the Purchases SDK with a specified API key, app user ID, purchasesAreCompletedBy
     * setting, and StoreKit version.
     *
     * Use this constructor if you want to set purchasesAreCompletedBy. The instance of the Purchases SDK
     * will be set as a singleton. You should access the singleton instance using ``Purchases/shared``.
     *
     * - Parameter apiKey: The API Key generated for your app from https://app.revenuecat.com/
     *
     * - Parameter appUserID: The unique app user id for this user. This user id will allow users to share their
     * purchases and subscriptions across devices. Pass `nil` or an empty string if you want ``Purchases``
     * to generate this for you.
     *
     * - Parameter purchasesAreCompletedBy: Set this to ``PurchasesAreCompletedBy/myApp``
     *  if you have your own IAP implementation and want to use only RevenueCat's backend.
     *  Default is ``PurchasesAreCompletedBy/revenueCat``.
     *
     * - Parameter storeKitVersion: The StoreKit version Purchases will use to process your purchases.
     *
     * - Returns: An instantiated ``Purchases`` object that has been set as a singleton.
     *
     * - Warning: If purchasesAreCompletedBy is ``PurchasesAreCompletedBy/myApp``
     * and storeKitVersion is ``StoreKitVersion/storeKit2``, ensure that you're
     * calling ``Purchases/recordPurchase(_:)`` after making a purchase.
     */
    @_disfavoredOverload
    @objc(configureWithAPIKey:appUserID:purchasesAreCompletedBy:storeKitVersion:)
    @discardableResult static func configure(withAPIKey apiKey: String,
                                             appUserID: String?,
                                             purchasesAreCompletedBy: PurchasesAreCompletedBy,
                                             storeKitVersion: StoreKitVersion) -> Purchases {
        return Self.configure(
            with: Configuration
                .builder(withAPIKey: apiKey)
                .with(appUserID: appUserID)
                .with(purchasesAreCompletedBy: purchasesAreCompletedBy, storeKitVersion: storeKitVersion)
                .build()
        )
    }

    @available(*, deprecated, message: """
    The appUserID passed to logIn is a constant string known at compile time.
    This is likely a programmer error. This ID is used to identify the current user.
    See https://docs.revenuecat.com/docs/user-ids for more information.
    """)
    // swiftlint:disable:next missing_docs
    @discardableResult static func configure(withAPIKey apiKey: String,
                                             appUserID: StaticString,
                                             purchasesAreCompletedBy: PurchasesAreCompletedBy,
                                             storeKitVersion: StoreKitVersion) -> Purchases {
        Logger.warn(Strings.identity.logging_in_with_static_string)

        return Self.configure(
            with: Configuration
                .builder(withAPIKey: apiKey)
                .with(appUserID: "\(appUserID)")
                .with(purchasesAreCompletedBy: purchasesAreCompletedBy, storeKitVersion: storeKitVersion)
                .build()
        )
    }

    #else

    /**
     * Configures an instance of the Purchases SDK with a specified API key and
     * app user ID in Custom Entitlements Computation mode.

     * - Warning: Configuring in Custom Entitlements Computation mode should only be enabled after
     * being instructed to do so by the RevenueCat team.
     * Apps configured in this mode will not have anonymous IDs, will not be able to use logOut methods,
     * and will not have their CustomerInfo cache refreshed automatically.
     *
     * ## Custom Entitlements Computation mode
     * This mode is intended for apps that will use RevenueCat to manage payment flows,
     * but **will not** use RevenueCat's SDK to compute entitlements.
     * Apps using this mode will instead rely on webhooks to get notified when purchases go through
     * and to merge information between RevenueCat's servers
     * and their own.
     *
     * In this mode, the RevenueCat SDK will never generate anonymous IDs. Instead, it can only be configured
     * with a known appUserID, and the logOut methods
     * will return an error if called. To change users, call ``logIn(_:)-arja``.
     *
     * The instance will be set as a singleton.
     * You should access the singleton instance using ``Purchases/shared``.
     *
     * - Note: Best practice is to use a salted hash of your unique app user ids.
     *
     * - Parameter apiKey: The API Key generated for your app from https://app.revenuecat.com/
     *
     * - Parameter appUserID: The unique app user id for this user. This user id will allow users to share their
     * purchases and subscriptions across devices. Pass `nil` or an empty string if you want ``Purchases``
     * to generate this for you.
     *
     * - Returns: An instantiated ``Purchases`` object that has been set as a singleton.
     */
    @objc(configureInCustomEntitlementsModeWithApiKey:appUserID:)
    @discardableResult static func configureInCustomEntitlementsComputationMode(apiKey: String,
                                                                                appUserID: String) -> Purchases {
        Self.configureInCustomEntitlementsComputationMode(
            apiKey: apiKey,
            appUserID: appUserID,
            showStoreMessagesAutomatically: true
        )
    }

    /**
     * Configures an instance of the Purchases SDK with a specified API key and
     * app user ID in Custom Entitlements Computation mode.

     * - Warning: Configuring in Custom Entitlements Computation mode should only be enabled after
     * being instructed to do so by the RevenueCat team.
     * Apps configured in this mode will not have anonymous IDs, will not be able to use logOut methods,
     * and will not have their CustomerInfo cache refreshed automatically.
     *
     * ## Custom Entitlements Computation mode
     * This mode is intended for apps that will use RevenueCat to manage payment flows,
     * but **will not** use RevenueCat's SDK to compute entitlements.
     * Apps using this mode will instead rely on webhooks to get notified when purchases go through
     * and to merge information between RevenueCat's servers
     * and their own.
     *
     * In this mode, the RevenueCat SDK will never generate anonymous IDs. Instead, it can only be configured
     * with a known appUserID, and the logOut methods
     * will return an error if called. To change users, call ``logIn(_:)-arja``.
     *
     * The instance will be set as a singleton.
     * You should access the singleton instance using ``Purchases/shared``.
     *
     * - Note: Best practice is to use a salted hash of your unique app user ids.
     *
     * - Parameter apiKey: The API Key generated for your app from https://app.revenuecat.com/
     *
     * - Parameter appUserID: The unique app user id for this user. This user id will allow users to share their
     * purchases and subscriptions across devices. Pass `nil` or an empty string if you want ``Purchases``
     * to generate this for you.
     *
     * - Parameter showStoreMessagesAutomatically: Enabled by default. If enabled, if the user has
     * billing issues, has yet to accept a price increase consent or there are other messages from StoreKit, they will
     * be displayed automatically when the app is initialized.
     *
     * - Returns: An instantiated ``Purchases`` object that has been set as a singleton.
     */
    @objc(configureInCustomEntitlementsModeWithApiKey:appUserID:showStoreMessagesAutomatically:)
    @discardableResult static func configureInCustomEntitlementsComputationMode(
        apiKey: String,
        appUserID: String,
        showStoreMessagesAutomatically: Bool = true
    ) -> Purchases {
        Self.configure(
            with: Configuration.Builder(withAPIKey: apiKey, appUserID: appUserID)
                .with(showStoreMessagesAutomatically: showStoreMessagesAutomatically)
                .build()
        )
    }

    #endif

    // swiftlint:disable:next function_parameter_count
    @discardableResult internal static func configure(
        withAPIKey apiKey: String,
        appUserID: String?,
        observerMode: Bool,
        userDefaults: UserDefaults?,
        applicationSupportDirectory: URL? = nil,
        platformInfo: PlatformInfo?,
        responseVerificationMode: Signing.ResponseVerificationMode,
        storeKitVersion: StoreKitVersion,
        storeKitTimeout: TimeInterval,
        networkTimeout: TimeInterval,
        dangerousSettings: DangerousSettings?,
        showStoreMessagesAutomatically: Bool,
        diagnosticsEnabled: Bool,
        preferredLocale: String?,
        automaticDeviceIdentifierCollectionEnabled: Bool = true
    ) -> Purchases {
        return self.setDefaultInstance(
            .init(apiKey: apiKey,
                  appUserID: appUserID,
                  userDefaults: userDefaults,
                  applicationSupportDirectory: applicationSupportDirectory,
                  observerMode: observerMode,
                  platformInfo: platformInfo,
                  responseVerificationMode: responseVerificationMode,
                  storeKitVersion: storeKitVersion,
                  storeKitTimeout: storeKitTimeout,
                  networkTimeout: networkTimeout,
                  dangerousSettings: dangerousSettings,
                  showStoreMessagesAutomatically: showStoreMessagesAutomatically,
                  diagnosticsEnabled: diagnosticsEnabled,
                  preferredLocale: preferredLocale,
                  automaticDeviceIdentifierCollectionEnabled: automaticDeviceIdentifierCollectionEnabled)
        )
    }

}

// MARK: Delegate implementation

extension Purchases: PurchasesOrchestratorDelegate {

    /**
     * Called when a user initiates a promoted in-app purchase from the App Store.
     *
     * If your app is able to handle a purchase at the current time, run the `startPurchase` block.
     *
     * If the app is not in a state to make a purchase: cache the `startPurchase` block, then call it
     * when the app is ready to make the promoted purchase.
     *
     * If the purchase should never be made, you don't need to ever call the `startPurchase` block
     * and ``Purchases`` will not proceed with promoted purchases.
     *
     * - Parameter product: ``StoreProduct`` the product that was selected from the app store.
     * - Parameter startPurchase: Method that begins the purchase flow for the promoted purchase.
     * If the app is ready to start the purchase flow when this delegate method is called, then this method
     * should be called right away. Otherwise, the method should be stored as a property in memory, and then called
     * once the app is ready to start the purchase flow.
     * When the purchase completes, the result will be part of the callback parameters.
     */
    func readyForPromotedProduct(_ product: StoreProduct,
                                 purchase startPurchase: @escaping StartPurchaseBlock) {

        switch self.systemInfo.storeKitVersion.effectiveVersion {
        case .storeKit1:
            // Calling the delegate method on the main actor causes test failures on iOS 14-16, so instead
            // we dispatch to the main thread, which doesn't cause the failures.
            OperationDispatcher.default.dispatchOnMainThread {
                self.delegate?.purchases?(self, readyForPromotedProduct: product, purchase: startPurchase)
            }
        case .storeKit2:
            // Ensure that the delegate method is called on the main actor for StoreKit 2.
            OperationDispatcher.default.dispatchOnMainActor {
                self.delegate?.purchases?(self, readyForPromotedProduct: product, purchase: startPurchase)
            }
        }

    }

#if os(iOS) || targetEnvironment(macCatalyst) || VISION_OS
    @available(iOS 13.4, macCatalyst 13.4, *)
    var shouldShowPriceConsent: Bool {
        self.delegate?.shouldShowPriceConsent ?? true
    }
#endif

}

// MARK: Deprecated

public extension Purchases {

    /**
     * Enable debug logging. Useful for debugging issues with the lovely team @RevenueCat.
     */
    @available(*, deprecated, message: "use Purchases.logLevel instead")
    @objc static var debugLogsEnabled: Bool {
        get { logLevel == .debug }
        set { logLevel = newValue ? .debug : .info }
    }

    /**
     * Deprecated
     */
    @available(*, deprecated, message: """
    Configure behavior through the RevenueCat dashboard instead. If you have configured the \"Legacy\" restore
    behavior in the [RevenueCat Dashboard](app.revenuecat.com) and are currently setting this to `true`, keep
    this setting active.
    """
    )
    @objc var allowSharingAppStoreAccount: Bool {
        get { purchasesOrchestrator.allowSharingAppStoreAccount }
        set { purchasesOrchestrator.allowSharingAppStoreAccount = newValue }
    }

    /**
     * Deprecated. Where responsibility for completing purchase transactions lies.
     */
    @available(*, deprecated, message: "Use ``purchasesAreCompletedBy`` instead.")
    @objc var finishTransactions: Bool {
        get { self.systemInfo.finishTransactions }
        set { self.systemInfo.finishTransactions = newValue }
    }

    #if !ENABLE_CUSTOM_ENTITLEMENT_COMPUTATION

    /**
     * Deprecated
     */
    @available(*, deprecated, message: "Use the set<NetworkId> functions instead")
    @objc static func addAttributionData(_ data: [String: Any], fromNetwork network: AttributionNetwork) {
        self.addAttributionData(data, from: network, forNetworkUserId: nil)
    }

    /**
     * Send your attribution data to RevenueCat so you can track the revenue generated by your different campaigns.
     *
     * - Parameter data: Dictionary provided by the network.
     * - Parameter network: Enum for the network the data is coming from, see ``AttributionNetwork`` for supported
     * networks.
     * - Parameter networkUserId: User Id that should be sent to the network. Default is the current App User Id.
     *
     * #### Related articles
     * - [Attribution](https://docs.revenuecat.com/docs/attribution)
     */
    @available(*, deprecated, message: "Use the set<NetworkId> functions instead")
    @objc(addAttributionData:fromNetwork:forNetworkUserId:)
    static func addAttributionData(_ data: [String: Any],
                                   from network: AttributionNetwork,
                                   forNetworkUserId networkUserId: String?) {
        if Self.isConfigured {
            Self.shared.post(attributionData: data, fromNetwork: network, forNetworkUserId: networkUserId)
        } else {
            AttributionPoster.store(postponedAttributionData: data,
                                    fromNetwork: network,
                                    forNetworkUserId: networkUserId)
        }
    }

    #endif

}

// @unchecked because:
// - It contains `NotificationCenter`, which isn't thread-safe as of Swift 5.7.
// - It has a mutable `privateDelegate` (this isn't actually thread-safe!)
// - It has a mutable `customerInfoObservationDisposable` because it's late-initialized in the constructor
//
// One could argue this warrants making this class non-Sendable, but the annotation allows its usage in
// async contexts in a much more simple way without errors like:
// "Capture of 'self' with non-sendable type 'Purchases' in a `@Sendable` closure"
extension Purchases: @unchecked Sendable {}

// MARK: Internal

extension Purchases {

    /// Used when purchasing through `SwiftUI` paywalls.
    func cachePresentedOfferingContext(_ context: PresentedOfferingContext, productIdentifier: String) {
        Logger.debug(Strings.purchase.caching_presented_offering_identifier(
            offeringID: context.offeringIdentifier,
            productID: productIdentifier
        ))

        self.purchasesOrchestrator.cachePresentedOfferingContext(
            context,
            productIdentifier: productIdentifier
        )
    }

    // swiftlint:disable missing_docs
    @_spi(Internal) public var preferredLocales: [String] {
        return self.systemInfo.preferredLocales
    }

    // `preferredLocales` will always include the preferred locale override if set, so this
    // property is only useful for reading the override value
    // swiftlint:disable missing_docs
    @_spi(Internal) public var preferredLocaleOverride: String? {
        return self.systemInfo.preferredLocaleOverride
    }
}

extension Purchases: InternalPurchasesType {

    internal func healthRequest(signatureVerification: Bool) async throws {
        do {
            try await self.backend.healthRequest(signatureVerification: signatureVerification)
        } catch {
            throw NewErrorUtils.purchasesError(withUntypedError: error)
        }
    }

    #if DEBUG
    internal func healthReport() async -> PurchasesDiagnostics.SDKHealthReport {
        await self.healthManager.healthReport()
    }
    #endif

    @available(iOS 15.0, tvOS 15.0, watchOS 8.0, macOS 12.0, *)
    func productEntitlementMapping() async throws -> ProductEntitlementMapping {
        let response = try await Async.call { completion in
            self.backend.offlineEntitlements.getProductEntitlementMapping(isAppBackgrounded: false) { result in
                completion(result.mapError(\.asPublicError))
            }
        }

        return response.toMapping()
    }

    var responseVerificationMode: Signing.ResponseVerificationMode {
        return self.systemInfo.responseVerificationMode
    }

}

/// Necessary because `ErrorUtils` inside of `Purchases` finds the obsoleted type.
private typealias NewErrorUtils = ErrorUtils

internal extension Purchases {

    var isStoreKit1Configured: Bool {
        return self.paymentQueueWrapper.sk1Wrapper != nil
    }

    var isStoreKit2EnabledAndAvailable: Bool {
        return self.systemInfo.storeKitVersion.isStoreKit2EnabledAndAvailable
    }

    #if DEBUG

    /// - Returns: the parsed `AppleReceipt`
    ///
    /// - Warning: this is only meant for integration tests, as a way to debug purchase failures.
    func fetchReceipt(_ policy: ReceiptRefreshPolicy) async throws -> AppleReceipt? {
        let receipt = await self.receiptFetcher.receiptData(refreshPolicy: policy)

        return try receipt.map { try PurchasesReceiptParser.default.parse(from: $0) }
    }

    #endif

    #if !ENABLE_CUSTOM_ENTITLEMENT_COMPUTATION

    /// - Parameter syncedAttribute: will be called for every attribute that is updated
    /// - Parameter completion: will be called once all attributes have completed syncing
    /// - Returns: the number of attributes that will be synced
    @discardableResult
    func syncSubscriberAttributes(
        syncedAttribute: (@Sendable (PublicError?) -> Void)? = nil,
        completion: (@Sendable () -> Void)? = nil
    ) -> Int {
        return self.attribution.syncAttributesForAllUsers(
            currentAppUserID: self.appUserID,
            syncedAttribute: { @Sendable in syncedAttribute?($0?.asPublicError) },
            completion: completion
        )
    }

    #endif

}

#if DEBUG

// MARK: - Exposed data for testing only

internal extension Purchases {

    var networkTimeout: TimeInterval {
        return self.backend.networkTimeout
    }

    var storeKitTimeout: TimeInterval {
        return self.productsManager.requestTimeout
    }

    var observerMode: Bool {
        return self.systemInfo.observerMode
    }

    var configuredUserDefaults: UserDefaults {
        return self.userDefaults
    }

    var offlineCustomerInfoEnabled: Bool {
        return self.backend.offlineCustomerInfoEnabled && self.systemInfo.supportsOfflineEntitlements
    }

    var publicKey: Signing.PublicKey? {
        return self.systemInfo.responseVerificationMode.publicKey
    }

    var receiptURL: URL? {
        return self.receiptFetcher.receiptURL
    }

    func invalidateOfferingsCache() {
        self.offeringsManager.invalidateCachedOfferings(appUserID: self.appUserID)
    }

    @available(iOS 15.0, tvOS 15.0, macOS 12.0, watchOS 8.0, *)
    func flushPaywallEvents(count: Int) async throws -> Int {
        return try await self.eventsManager?.flushFeatureEvents(batchSize: count) ?? 0
    }

}

#endif

// MARK: Private

private extension Purchases {

    func handleCustomerInfoChanged(from old: CustomerInfo?, to new: CustomerInfo) {
        if old != nil {
            self.trialOrIntroPriceEligibilityChecker.clearCache()
            self.purchasedProductsFetcher?.clearCache()
        }

        self.delegate?.purchases?(self, receivedUpdated: new)
    }

    @objc func applicationDidBecomeActive() {
        purchasesOrchestrator.handleApplicationDidBecomeActive()
    }

    @objc func applicationWillEnterForeground() {
        Logger.debug(Strings.configure.application_foregrounded)

        self.systemInfo.isAppBackgroundedState = false

        // Note: it's important that we observe "will enter foreground" instead of
        // "did become active" so that we don't trigger cache updates in the middle
        // of purchases due to pop-ups stealing focus from the app.
        self.updateAllCachesIfNeeded(isAppBackgrounded: false)
        self.dispatchSyncSubscriberAttributes()

        #if !ENABLE_CUSTOM_ENTITLEMENT_COMPUTATION

        #if os(iOS) || os(macOS) || VISION_OS
        if #available(iOS 14.3, macOS 11.1, macCatalyst 14.3, *) {
            self.attribution.postAdServicesTokenOncePerInstallIfNeeded()
        }
        #endif

        self.purchasesOrchestrator.postEventsIfNeeded(delayed: true)

        #endif
    }

    @objc func applicationDidEnterBackground() {
        self.systemInfo.isAppBackgroundedState = true
        self.dispatchSyncSubscriberAttributes()
        #if !ENABLE_CUSTOM_ENTITLEMENT_COMPUTATION
        self.purchasesOrchestrator.postEventsIfNeeded()
        #endif
    }

    func subscribeToAppStateNotifications() {
        self.notificationCenter.addObserver(self,
                                            selector: #selector(self.applicationWillEnterForeground),
                                            name: SystemInfo.applicationWillEnterForegroundNotification,
                                            object: nil)

        self.notificationCenter.addObserver(self,
                                            selector: #selector(self.applicationDidEnterBackground),
                                            name: SystemInfo.applicationDidEnterBackgroundNotification,
                                            object: nil)

        self.notificationCenter.addObserver(self,
                                            selector: #selector(self.applicationDidBecomeActive),
                                            name: SystemInfo.applicationDidBecomeActiveNotification,
                                            object: nil)
    }

    func dispatchSyncSubscriberAttributes() {
        #if !ENABLE_CUSTOM_ENTITLEMENT_COMPUTATION
        self.operationDispatcher.dispatchOnWorkerThread {
            self.syncSubscriberAttributes()
        }
        #endif
    }

    func updateCachesIfInForeground() {
        self.systemInfo.isApplicationBackgrounded { isBackgrounded in
            if !isBackgrounded {
                self.operationDispatcher.dispatchOnWorkerThread {
                    self.updateAllCaches(isAppBackgrounded: isBackgrounded, completion: nil)
                }
            }
        }
    }

    #if DEBUG && !ENABLE_CUSTOM_ENTITLEMENT_COMPUTATION
    func runHealthCheckIfInForeground() {
        // This is a workaround and needs to be fixed at some point. Explanation:
        // The StoreKit integration tests are very time sensitive and set very
        // short expiry times for most products. This results in flakiness, which
        // is further aggravated by the fact that the health check adds an extra async
        // method and thus an extra delay.
        // To avoid this, we skip the health check when running integration tests.
        // This is not ideal, and we should consider making the tests more resilient
        // in the future.
        guard !ProcessInfo.isRunningIntegrationTests else { return }

        self.operationDispatcher.dispatchOnWorkerThread { [weak self] in
            guard self?.systemInfo.isAppBackgroundedState == false,
            let appUserID = self?.appUserID,
                let availability = try? await self?.backend.healthReportAvailabilityRequest(
                    appUserID: appUserID
                ), availability.reportLogs else {
                    return
                }
            await self?.healthManager.logSDKHealthReportOutcome()
        }
    }
    #endif

    func updateAllCachesIfNeeded(isAppBackgrounded: Bool) {
        guard !self.systemInfo.dangerousSettings.uiPreviewMode else {
            // No need to update caches every time when in UI preview mode.
            // Only needed at configuration time
            return
        }

        if !self.systemInfo.dangerousSettings.customEntitlementComputation {
            self.customerInfoManager.fetchAndCacheCustomerInfoIfStale(appUserID: self.appUserID,
                                                                      isAppBackgrounded: isAppBackgrounded,
                                                                      completion: nil)
            self.offlineEntitlementsManager.updateProductsEntitlementsCacheIfStale(
                isAppBackgrounded: isAppBackgrounded,
                completion: nil
            )
        }

        if self.deviceCache.isOfferingsCacheStale(isAppBackgrounded: isAppBackgrounded) {
            self.updateOfferingsCache(isAppBackgrounded: isAppBackgrounded)
        }
    }

    func updateAllCaches(completion: ((Result<CustomerInfo, PublicError>) -> Void)?) {
        self.systemInfo.isApplicationBackgrounded { isAppBackgrounded in
            self.updateAllCaches(isAppBackgrounded: isAppBackgrounded,
                                 completion: completion)
        }
    }

    func updateAllCaches(
        isAppBackgrounded: Bool,
        completion: ((Result<CustomerInfo, PublicError>) -> Void)?
    ) {
        Logger.verbose(Strings.purchase.updating_all_caches)

        if self.systemInfo.dangerousSettings.customEntitlementComputation ||
            self.systemInfo.dangerousSettings.uiPreviewMode {
            if let completion = completion {
                let error = NewErrorUtils.featureNotAvailableInCustomEntitlementsComputationModeError()
                completion(.failure(error.asPublicError))
            }
        } else {
            self.customerInfoManager.fetchAndCacheCustomerInfo(appUserID: self.appUserID,
                                                               isAppBackgrounded: isAppBackgrounded) { @Sendable in
                completion?($0.mapError { $0.asPublicError })
            }

            self.offlineEntitlementsManager.updateProductsEntitlementsCacheIfStale(
                isAppBackgrounded: isAppBackgrounded,
                completion: nil
            )
        }

        self.updateOfferingsCache(isAppBackgrounded: isAppBackgrounded)
    }

    // Used when delegate is being set
    func sendCachedCustomerInfoToDelegateIfExists() {
        guard let info = try? self.customerInfoManager.cachedCustomerInfo(appUserID: self.appUserID) else {
            return
        }

        self.delegate?.purchases?(self, receivedUpdated: info)
        self.customerInfoManager.setLastSentCustomerInfo(info)
    }

    private func updateOfferingsCache(isAppBackgrounded: Bool) {
        self.offeringsManager.updateOfferingsCache(
            appUserID: self.appUserID,
            isAppBackgrounded: isAppBackgrounded
        ) { [weak self] offeringsResultData in
            if #available(iOS 15.0, macOS 12.0, watchOS 8.0, tvOS 15.0, *),
               let offerings = offeringsResultData.value?.offerings {
                self?.warmUpCaches(offerings: offerings)
            }
        }
    }

    @available(iOS 15.0, macOS 12.0, watchOS 8.0, tvOS 15.0, *)
    private func warmUpCaches(offerings: Offerings) {
        guard let cache = self.paywallCache else {
            return
        }
        self.operationDispatcher.dispatchOnWorkerThread {
            await cache.warmUpEligibilityCache(offerings: offerings)
        }
        self.operationDispatcher.dispatchOnWorkerThread {
            await cache.warmUpPaywallImagesCache(offerings: offerings)
        }
        self.operationDispatcher.dispatchOnWorkerThread {
            await cache.warmUpPaywallFontsCache(offerings: offerings)
        }
    }

}

// MARK: - Win-Back Offers
#if !ENABLE_CUSTOM_ENTITLEMENT_COMPUTATION
@available(iOS 18.0, macOS 15.0, tvOS 18.0, watchOS 11.0, visionOS 2.0, *)
extension Purchases {

    /**
     * Returns the win-back offers that the subscriber is eligible for on the provided product.
     *
     * - Parameter product: The product to check for eligible win-back offers.
     * - Returns: The win-back offers on the given product that a subscriber is eligible for.
     * - Important: Win-back offers are only supported when the SDK is running with StoreKit 2 enabled.
     */
    public func eligibleWinBackOffers(
        forProduct product: StoreProduct
    ) async throws -> [WinBackOffer] {
        return try await self.purchasesOrchestrator.eligibleWinBackOffers(forProduct: product)
    }

    /**
     * Returns the win-back offers that the subscriber is eligible for on the provided package.
     *
     * - Parameter package: The package to check for eligible win-back offers.
     * - Returns: The win-back offers on the given product that a subscriber is eligible for.
     * - Important: Win-back offers are only supported when the SDK is running with StoreKit 2 enabled.
     */
    @available(iOS 18.0, macOS 15.0, tvOS 18.0, watchOS 11.0, visionOS 2.0, *)
    public func eligibleWinBackOffers(
        forPackage package: Package
    ) async throws -> [WinBackOffer] {
        return try await self.eligibleWinBackOffers(forProduct: package.storeProduct)
    }

    /**
     * Returns the win-back offers that the subscriber is eligible for on the provided product.
     *
     * - Parameter product: The product to check for eligible win-back offers.
     * - Parameter completion: A completion block that is called with the eligible win-back
     * offers for the provided product.
     * - Important: Win-back offers are only supported when the SDK is running with StoreKit 2 enabled.
     */
    @objc public func eligibleWinBackOffers(
        forProduct product: StoreProduct,
        completion: @escaping @Sendable ([WinBackOffer]?, PublicError?) -> Void
    ) {
        Task {
            do {
                let eligibleWinBackOffers = try await self.eligibleWinBackOffers(forProduct: product)
                OperationDispatcher.dispatchOnMainActor {
                    completion(eligibleWinBackOffers, nil)
                }
            } catch {
                let publicError = NewErrorUtils.purchasesError(withUntypedError: error).asPublicError
                OperationDispatcher.dispatchOnMainActor {
                    completion(nil, publicError)
                }
            }
        }
    }

    /**
     * Returns the win-back offers that the subscriber is eligible for on the provided package.
     *
     * - Parameter package: The package to check for eligible win-back offers.
     * - Parameter completion: A completion block that is called with the eligible win-back
     * offers for the provided product.
     * - Important: Win-back offers are only supported when the SDK is running with StoreKit 2 enabled.
     */
    @available(iOS 18.0, macOS 15.0, tvOS 18.0, watchOS 11.0, visionOS 2.0, *)
    @objc public func eligibleWinBackOffers(
        forPackage package: Package,
        completion: @escaping @Sendable ([WinBackOffer]?, PublicError?) -> Void
    ) {
        self.eligibleWinBackOffers(
            forProduct: package.storeProduct
        ) { winBackOffers, error in
            completion(winBackOffers, error)
        }
    }
}
#endif<|MERGE_RESOLUTION|>--- conflicted
+++ resolved
@@ -638,12 +638,8 @@
                     storeMessagesHelper: storeMessagesHelper,
                     diagnosticsTracker: diagnosticsTracker,
                     winBackOfferEligibilityCalculator: winBackOfferEligibilityCalculator,
-<<<<<<< HEAD
+                    eventsManager: eventsManager,
                     storeKit2ProductPurchaser: storeKit2ProductPurchaser,
-                    paywallEventsManager: paywallEventsManager,
-=======
-                    eventsManager: eventsManager,
->>>>>>> 5a9e669a
                     webPurchaseRedemptionHelper: WebPurchaseRedemptionHelper(backend: backend,
                                                                              identityManager: identityManager,
                                                                              customerInfoManager: customerInfoManager)
