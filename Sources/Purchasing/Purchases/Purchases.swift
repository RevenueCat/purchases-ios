//
//  Copyright RevenueCat Inc. All Rights Reserved.
//
//  Licensed under the MIT License (the "License");
//  you may not use this file except in compliance with the License.
//  You may obtain a copy of the License at
//
//      https://opensource.org/licenses/MIT
//
//  Purchases.swift
//
//  Created by Joshua Liebowitz on 8/18/21.
//

// swiftlint:disable file_length type_body_length

// Docs are inherited from `PurchasesType` and `PurchasesSwiftType`:
// swiftlint:disable missing_docs

import Foundation
import StoreKit

// MARK: Block definitions

/**
 Result for ``Purchases/purchase(product:)``.
 Counterpart of `PurchaseCompletedBlock` for `async` APIs.
 */
public typealias PurchaseResultData = (transaction: StoreTransaction?,
                                       customerInfo: CustomerInfo,
                                       userCancelled: Bool)

/**
 Completion block for ``Purchases/purchase(product:completion:)``
 */
public typealias PurchaseCompletedBlock = @MainActor @Sendable (StoreTransaction?,
                                                                CustomerInfo?,
                                                                PublicError?,
                                                                Bool) -> Void

/**
 Block for starting purchases in ``PurchasesDelegate/purchases(_:readyForPromotedProduct:purchase:)``
 */
public typealias StartPurchaseBlock = (@escaping PurchaseCompletedBlock) -> Void

/**
 * ``Purchases`` is the entry point for RevenueCat.framework. It should be instantiated as soon as your app has a unique
 * user id for your user. This can be when a user logs in if you have accounts or on launch if you can generate a random
 * user identifier.
 *  - Warning: Only one instance of Purchases should be instantiated at a time! Use a configure method to let the
 *  framework handle the singleton instance for you.
 */
@objc(RCPurchases) public final class Purchases: NSObject, PurchasesType, PurchasesSwiftType {

    /// Returns the already configured instance of ``Purchases``.
    /// - Warning: this method will crash with `fatalError` if ``Purchases`` has not been initialized through
    /// ``Purchases/configure(withAPIKey:)`` or one of its overloads.
    /// If there's a chance that may have not happened yet, you can use ``isConfigured`` to check if it's safe to call.
    /// 
    /// ### Related symbols
    /// - ``isConfigured``
    @objc(sharedPurchases)
    public static var shared: Purchases {
        guard let purchases = Self.purchases.value else {
            fatalError(Strings.purchase.purchases_nil.description)
        }

        return purchases
    }

    private static let purchases: Atomic<Purchases?> = nil

    /// Returns `true` if RevenueCat has already been initialized through ``Purchases/configure(withAPIKey:)``
    /// or one of is overloads.
    @objc public static var isConfigured: Bool { Self.purchases.value != nil }

    @objc public var delegate: PurchasesDelegate? {
        get { self.privateDelegate }
        set {
            guard newValue !== self.privateDelegate else {
                Logger.warn(Strings.purchase.purchases_delegate_set_multiple_times)
                return
            }

            if newValue == nil {
                Logger.info(Strings.purchase.purchases_delegate_set_to_nil)
            }

            self.privateDelegate = newValue

            if newValue != nil {
                Logger.debug(Strings.configure.delegate_set)
            }

            if !self.systemInfo.dangerousSettings.customEntitlementComputation {
                // Sends cached customer info (if exists) to delegate as latest
                // customer info may have already been observed and sent by the monitor
                self.sendCachedCustomerInfoToDelegateIfExists()
            }
        }
    }

    private weak var privateDelegate: PurchasesDelegate?
    private let operationDispatcher: OperationDispatcher

    /**
     * Used to set the log level. Useful for debugging issues with the lovely team @RevenueCat.
     *
     * #### Related Symbols
     * - ``logHandler``
     * - ``verboseLogHandler``
     */
    @objc public static var logLevel: LogLevel {
        get { Logger.logLevel }
        set { Logger.logLevel = newValue }
    }

    /**
     * Set this property to your proxy URL before configuring ``Purchases`` *only* if you've received a proxy key value
     * from your RevenueCat contact.
     */
    @objc public static var proxyURL: URL? {
        get { SystemInfo.proxyURL }
        set { SystemInfo.proxyURL = newValue }
    }

    /**
     * Set this property to true *only* if you're transitioning an existing Mac app from the Legacy
     * Mac App Store into the Universal Store, and you've configured your RevenueCat app accordingly.
     * Contact RevenueCat support before using this.
     */
    @objc public static var forceUniversalAppStore: Bool {
        get { SystemInfo.forceUniversalAppStore }
        set { SystemInfo.forceUniversalAppStore = newValue }
    }

    /**
     * Set this property to true *only* when testing the ask-to-buy / SCA purchases flow.
     * More information [available here](https://rev.cat/ask-to-buy).
     * #### Related Articles
     * -  [Approve what kids buy with Ask to Buy](https://rev.cat/approve-kids-purchases-apple)
     */
    @available(iOS 8.0, macOS 10.14, watchOS 6.2, macCatalyst 13.0, *)
    @objc public static var simulatesAskToBuyInSandbox: Bool {
        get { StoreKit1Wrapper.simulatesAskToBuyInSandbox }
        set { StoreKit1Wrapper.simulatesAskToBuyInSandbox = newValue }
    }

    /**
     * Indicates whether the user is allowed to make payments.
     * [More information on when this might be `false` here](https://rev.cat/can-make-payments-apple)
     */
    @objc public static func canMakePayments() -> Bool { StoreKit1Wrapper.canMakePayments() }

    /**
     * Set a custom log handler for redirecting logs to your own logging system.
     *
     * By default, this sends ``LogLevel/info``, ``LogLevel/warn``, and ``LogLevel/error`` messages.
     * If you wish to receive Debug level messages, set the log level to ``LogLevel/debug``.
     *
     * - Note:``verboseLogHandler`` provides additional information.
     *
     * #### Related Symbols
     * - ``verboseLogHandler``
     * - ``logLevel``
     */
    @objc public static var logHandler: LogHandler {
        get {
            return { level, message in
                self.verboseLogHandler(level, message, nil, nil, 0)
            }
        }

        set {
            self.verboseLogHandler = { level, message, _, _, _ in
                newValue(level, message)
            }
        }
    }

    /**
     * Set a custom log handler for redirecting logs to your own logging system.
     *
     * By default, this sends ``LogLevel/info``, ``LogLevel/warn``, and ``LogLevel/error`` messages.
     * If you wish to receive Debug level messages, set the log level to ``LogLevel/debug``.
     *
     * - Note: you can use ``logHandler`` if you don't need filename information.
     *
     * #### Related Symbols
     * - ``logHandler``
     * - ``logLevel``
     */
    @objc public static var verboseLogHandler: VerboseLogHandler {
        get {
            return { level, message, file, function, line in
                Logger.internalLogHandler(level, message, "", file, function, line)
            }
        }

        set {
            Logger.internalLogHandler = { level, message, _, file, function, line in
                newValue(level, message, file, function, line)
            }
        }
    }

    /// Useful for tests that override the log handler.
    internal static func restoreLogHandler() {
        Logger.internalLogHandler = Logger.defaultLogHandler
    }

    /**
     * Setting this to `true` adds additional information to the default log handler:
     *  Filename, line, and method data.
     * You can also access that information for your own logging system by using ``verboseLogHandler``.
     *
     * #### Related Symbols
     * - ``verboseLogHandler``
     * - ``logLevel``
     */
    @objc public static var verboseLogs: Bool {
        get { return Logger.verbose }
        set { Logger.verbose = newValue }
    }

    /// Current version of the ``Purchases`` framework.
    @objc public static var frameworkVersion: String { SystemInfo.frameworkVersion }

    @objc public let attribution: Attribution

<<<<<<< HEAD
    @available(*, deprecated, message: "Use purchasesAreCompletedBy instead.")
    @objc public var finishTransactions: Bool {
        get { self.systemInfo.finishTransactions }
        set { self.systemInfo.finishTransactions = newValue }
=======
    @objc public var purchasesAreCompletedBy: PurchasesAreCompletedBy {
        get { self.systemInfo.finishTransactions ? .revenueCat : .myApp }
        set { self.systemInfo.finishTransactions = newValue.finishTransactions }
>>>>>>> 021c0874
    }

    @objc public var purchasesAreCompletedBy: PurchasesAreCompletedBy {
        get { self.systemInfo.finishTransactions ? .revenueCat : .myApp }
        set { self.systemInfo.finishTransactions = (newValue == .revenueCat ? true : false) }
    }

    private let attributionFetcher: AttributionFetcher
    private let attributionPoster: AttributionPoster
    private let backend: Backend
    private let deviceCache: DeviceCache
    private let paywallCache: PaywallCacheWarmingType?
    private let identityManager: IdentityManager
    private let userDefaults: UserDefaults
    private let notificationCenter: NotificationCenter
    private let offeringsFactory: OfferingsFactory
    private let offeringsManager: OfferingsManager
    private let offlineEntitlementsManager: OfflineEntitlementsManager
    private let productsManager: ProductsManagerType
    private let customerInfoManager: CustomerInfoManager
    private let paywallEventsManager: PaywallEventsManagerType?
    private let trialOrIntroPriceEligibilityChecker: CachingTrialOrIntroPriceEligibilityChecker
    private let purchasedProductsFetcher: PurchasedProductsFetcherType?
    private let purchasesOrchestrator: PurchasesOrchestrator
    private let receiptFetcher: ReceiptFetcher
    private let requestFetcher: StoreKitRequestFetcher
    private let paymentQueueWrapper: EitherPaymentQueueWrapper
    fileprivate let systemInfo: SystemInfo
    private let storeMessagesHelper: StoreMessagesHelperType?
    private var customerInfoObservationDisposable: (() -> Void)?

    private let syncAttributesAndOfferingsIfNeededRateLimiter = RateLimiter(maxCalls: 5, period: 60)

    // swiftlint:disable:next function_body_length cyclomatic_complexity
    convenience init(apiKey: String,
                     appUserID: String?,
                     userDefaults: UserDefaults? = nil,
                     applicationSupportDirectory: URL? = nil,
                     observerMode: Bool = false,
                     platformInfo: PlatformInfo? = Purchases.platformInfo,
                     responseVerificationMode: Signing.ResponseVerificationMode,
                     storeKit2Setting: StoreKit2Setting = .default,
                     storeKitTimeout: TimeInterval = Configuration.storeKitRequestTimeoutDefault,
                     networkTimeout: TimeInterval = Configuration.networkTimeoutDefault,
                     dangerousSettings: DangerousSettings? = nil,
                     showStoreMessagesAutomatically: Bool,
                     diagnosticsEnabled: Bool = false
    ) {
        if userDefaults != nil {
            Logger.debug(Strings.configure.using_custom_user_defaults)
        }

        let operationDispatcher: OperationDispatcher = .default
        let receiptRefreshRequestFactory = ReceiptRefreshRequestFactory()
        let fetcher = StoreKitRequestFetcher(requestFactory: receiptRefreshRequestFactory,
                                             operationDispatcher: operationDispatcher)
        let systemInfo = SystemInfo(platformInfo: platformInfo,
                                    finishTransactions: !observerMode,
                                    operationDispatcher: operationDispatcher,
                                    storeKit2Setting: storeKit2Setting,
                                    responseVerificationMode: responseVerificationMode,
                                    dangerousSettings: dangerousSettings)

        let receiptFetcher = ReceiptFetcher(requestFetcher: fetcher, systemInfo: systemInfo)
        let eTagManager = ETagManager()
        let attributionTypeFactory = AttributionTypeFactory()
        let attributionFetcher = AttributionFetcher(attributionFactory: attributionTypeFactory, systemInfo: systemInfo)
        let userDefaults = userDefaults ?? UserDefaults.computeDefault()
        let deviceCache = DeviceCache(sandboxEnvironmentDetector: systemInfo, userDefaults: userDefaults)

        let purchasedProductsFetcher = OfflineCustomerInfoCreator.createPurchasedProductsFetcherIfAvailable()
        let transactionFetcher = StoreKit2TransactionFetcher()

        let diagnosticsFileHandler: DiagnosticsFileHandlerType? = {
            guard diagnosticsEnabled, #available(iOS 15.0, tvOS 15.0, macOS 12.0, watchOS 8.0, *) else { return nil }
            return DiagnosticsFileHandler()
        }()

        let diagnosticsTracker: DiagnosticsTrackerType? = {
            if let handler = diagnosticsFileHandler, #available(iOS 15.0, tvOS 15.0, macOS 12.0, watchOS 8.0, *) {
                return DiagnosticsTracker(diagnosticsFileHandler: handler)
            } else {
                if diagnosticsEnabled {
                    Logger.error(Strings.diagnostics.could_not_create_diagnostics_tracker)
                }
            }
            return nil
        }()

        let backend = Backend(
            apiKey: apiKey,
            systemInfo: systemInfo,
            httpClientTimeout: networkTimeout,
            eTagManager: eTagManager,
            operationDispatcher: operationDispatcher,
            attributionFetcher: attributionFetcher,
            offlineCustomerInfoCreator: .createIfAvailable(
                with: purchasedProductsFetcher,
                productEntitlementMappingFetcher: deviceCache,
                observerMode: observerMode
            ),
            diagnosticsTracker: diagnosticsTracker
        )

        let paymentQueueWrapper: EitherPaymentQueueWrapper = systemInfo.storeKit2Setting.shouldOnlyUseStoreKit2
            ? .right(.init())
            : .left(.init(
                operationDispatcher: operationDispatcher,
                observerMode: observerMode,
                sandboxEnvironmentDetector: systemInfo
            ))

        let offeringsFactory = OfferingsFactory()
        let receiptParser = PurchasesReceiptParser.default
        let transactionsManager = TransactionsManager(receiptParser: receiptParser)

        let productsRequestFactory = ProductsRequestFactory()
        let productsManager = CachingProductsManager(
            manager: ProductsManager(productsRequestFactory: productsRequestFactory,
                                     systemInfo: systemInfo,
                                     requestTimeout: storeKitTimeout)
        )

        let transactionPoster = TransactionPoster(
            productsManager: productsManager,
            receiptFetcher: receiptFetcher,
            transactionFetcher: transactionFetcher,
            backend: backend,
            paymentQueueWrapper: paymentQueueWrapper,
            systemInfo: systemInfo,
            operationDispatcher: operationDispatcher
        )

        let offlineEntitlementsManager = OfflineEntitlementsManager(deviceCache: deviceCache,
                                                                    operationDispatcher: operationDispatcher,
                                                                    api: backend.offlineEntitlements,
                                                                    systemInfo: systemInfo)

        let customerInfoManager: CustomerInfoManager
        if #available(iOS 15.0, tvOS 15.0, macOS 12.0, watchOS 8.0, *) {
            customerInfoManager = CustomerInfoManager(offlineEntitlementsManager: offlineEntitlementsManager,
                                                      operationDispatcher: operationDispatcher,
                                                      deviceCache: deviceCache,
                                                      backend: backend,
                                                      transactionFetcher: transactionFetcher,
                                                      transactionPoster: transactionPoster,
                                                      systemInfo: systemInfo,
                                                      diagnosticsTracker: diagnosticsTracker)
        } else {
            customerInfoManager = CustomerInfoManager(offlineEntitlementsManager: offlineEntitlementsManager,
                                                      operationDispatcher: operationDispatcher,
                                                      deviceCache: deviceCache,
                                                      backend: backend,
                                                      transactionFetcher: transactionFetcher,
                                                      transactionPoster: transactionPoster,
                                                      systemInfo: systemInfo)
        }

        let attributionDataMigrator = AttributionDataMigrator()
        let subscriberAttributesManager = SubscriberAttributesManager(backend: backend,
                                                                      deviceCache: deviceCache,
                                                                      operationDispatcher: operationDispatcher,
                                                                      attributionFetcher: attributionFetcher,
                                                                      attributionDataMigrator: attributionDataMigrator)
        let identityManager = IdentityManager(deviceCache: deviceCache,
                                              backend: backend,
                                              customerInfoManager: customerInfoManager,
                                              attributeSyncing: subscriberAttributesManager,
                                              appUserID: appUserID)

        let paywallEventsManager: PaywallEventsManagerType?
        do {
            if #available(iOS 15.0, tvOS 15.0, macOS 12.0, watchOS 8.0, *) {
                paywallEventsManager = PaywallEventsManager(
                    internalAPI: backend.internalAPI,
                    userProvider: identityManager,
                    store: try PaywallEventStore.createDefault(applicationSupportDirectory: applicationSupportDirectory)
                )
                Logger.verbose(Strings.paywalls.event_manager_initialized)
            } else {
                Logger.verbose(Strings.paywalls.event_manager_not_initialized_not_available)
                paywallEventsManager = nil
            }
        } catch {
            Logger.verbose(Strings.paywalls.event_manager_failed_to_initialize(error))
            paywallEventsManager = nil
        }

        let attributionPoster = AttributionPoster(deviceCache: deviceCache,
                                                  currentUserProvider: identityManager,
                                                  backend: backend,
                                                  attributionFetcher: attributionFetcher,
                                                  subscriberAttributesManager: subscriberAttributesManager)
        let subscriberAttributes = Attribution(subscriberAttributesManager: subscriberAttributesManager,
                                               currentUserProvider: identityManager,
                                               attributionPoster: attributionPoster,
                                               systemInfo: systemInfo)
        let introCalculator = IntroEligibilityCalculator(productsManager: productsManager, receiptParser: receiptParser)
        let offeringsManager = OfferingsManager(deviceCache: deviceCache,
                                                operationDispatcher: operationDispatcher,
                                                systemInfo: systemInfo,
                                                backend: backend,
                                                offeringsFactory: offeringsFactory,
                                                productsManager: productsManager)
        let manageSubsHelper = ManageSubscriptionsHelper(systemInfo: systemInfo,
                                                         customerInfoManager: customerInfoManager,
                                                         currentUserProvider: identityManager)
        let beginRefundRequestHelper = BeginRefundRequestHelper(systemInfo: systemInfo,
                                                                customerInfoManager: customerInfoManager,
                                                                currentUserProvider: identityManager)

        let storeMessagesHelper: StoreMessagesHelperType?

        #if os(iOS) || targetEnvironment(macCatalyst) || VISION_OS
        if #available(iOS 16.0, *) {
            storeMessagesHelper = StoreMessagesHelper(systemInfo: systemInfo,
                                                      showStoreMessagesAutomatically: showStoreMessagesAutomatically)
        } else {
            storeMessagesHelper = nil
        }
        #else
        storeMessagesHelper = nil
        #endif

        let purchasesOrchestrator: PurchasesOrchestrator = {
            if #available(iOS 15.0, tvOS 15.0, macOS 12.0, watchOS 8.0, *) {
                var diagnosticsSynchronizer: DiagnosticsSynchronizer?
                if diagnosticsEnabled {
                    if let diagnosticsFileHandler = diagnosticsFileHandler {
                        let synchronizedUserDefaults = SynchronizedUserDefaults(userDefaults: userDefaults)
                        diagnosticsSynchronizer = DiagnosticsSynchronizer(internalAPI: backend.internalAPI,
                                                                          handler: diagnosticsFileHandler,
                                                                          userDefaults: synchronizedUserDefaults)
                    } else {
                        Logger.error(Strings.diagnostics.could_not_create_diagnostics_tracker)
                    }
                }

                return .init(
                    productsManager: productsManager,
                    paymentQueueWrapper: paymentQueueWrapper,
                    systemInfo: systemInfo,
                    subscriberAttributes: subscriberAttributes,
                    operationDispatcher: operationDispatcher,
                    receiptFetcher: receiptFetcher,
                    receiptParser: receiptParser,
                    transactionFetcher: transactionFetcher,
                    customerInfoManager: customerInfoManager,
                    backend: backend,
                    transactionPoster: transactionPoster,
                    currentUserProvider: identityManager,
                    transactionsManager: transactionsManager,
                    deviceCache: deviceCache,
                    offeringsManager: offeringsManager,
                    manageSubscriptionsHelper: manageSubsHelper,
                    beginRefundRequestHelper: beginRefundRequestHelper,
                    storeKit2TransactionListener: StoreKit2TransactionListener(delegate: nil),
                    storeKit2StorefrontListener: StoreKit2StorefrontListener(delegate: nil),
                    storeMessagesHelper: storeMessagesHelper,
                    diagnosticsSynchronizer: diagnosticsSynchronizer
                )
            } else {
                return .init(
                    productsManager: productsManager,
                    paymentQueueWrapper: paymentQueueWrapper,
                    systemInfo: systemInfo,
                    subscriberAttributes: subscriberAttributes,
                    operationDispatcher: operationDispatcher,
                    receiptFetcher: receiptFetcher,
                    receiptParser: receiptParser,
                    transactionFetcher: transactionFetcher,
                    customerInfoManager: customerInfoManager,
                    backend: backend,
                    transactionPoster: transactionPoster,
                    currentUserProvider: identityManager,
                    transactionsManager: transactionsManager,
                    deviceCache: deviceCache,
                    offeringsManager: offeringsManager,
                    manageSubscriptionsHelper: manageSubsHelper,
                    beginRefundRequestHelper: beginRefundRequestHelper,
                    storeMessagesHelper: storeMessagesHelper
                )
            }
        }()

        let trialOrIntroPriceChecker = CachingTrialOrIntroPriceEligibilityChecker.create(
            with: TrialOrIntroPriceEligibilityChecker(systemInfo: systemInfo,
                                                      receiptFetcher: receiptFetcher,
                                                      introEligibilityCalculator: introCalculator,
                                                      backend: backend,
                                                      currentUserProvider: identityManager,
                                                      operationDispatcher: operationDispatcher,
                                                      productsManager: productsManager)
        )

        let paywallCache: PaywallCacheWarmingType?

        if #available(iOS 15.0, macOS 12.0, watchOS 8.0, tvOS 15.0, *) {
            paywallCache = PaywallCacheWarming(introEligibiltyChecker: trialOrIntroPriceChecker)
        } else {
            paywallCache = nil
        }

        self.init(appUserID: appUserID,
                  requestFetcher: fetcher,
                  receiptFetcher: receiptFetcher,
                  attributionFetcher: attributionFetcher,
                  attributionPoster: attributionPoster,
                  backend: backend,
                  paymentQueueWrapper: paymentQueueWrapper,
                  userDefaults: userDefaults,
                  notificationCenter: .default,
                  systemInfo: systemInfo,
                  offeringsFactory: offeringsFactory,
                  deviceCache: deviceCache,
                  paywallCache: paywallCache,
                  identityManager: identityManager,
                  subscriberAttributes: subscriberAttributes,
                  operationDispatcher: operationDispatcher,
                  customerInfoManager: customerInfoManager,
                  paywallEventsManager: paywallEventsManager,
                  productsManager: productsManager,
                  offeringsManager: offeringsManager,
                  offlineEntitlementsManager: offlineEntitlementsManager,
                  purchasesOrchestrator: purchasesOrchestrator,
                  purchasedProductsFetcher: purchasedProductsFetcher,
                  trialOrIntroPriceEligibilityChecker: trialOrIntroPriceChecker,
                  storeMessagesHelper: storeMessagesHelper
        )
    }

    // swiftlint:disable:next function_body_length
    init(appUserID: String?,
         requestFetcher: StoreKitRequestFetcher,
         receiptFetcher: ReceiptFetcher,
         attributionFetcher: AttributionFetcher,
         attributionPoster: AttributionPoster,
         backend: Backend,
         paymentQueueWrapper: EitherPaymentQueueWrapper,
         userDefaults: UserDefaults,
         notificationCenter: NotificationCenter,
         systemInfo: SystemInfo,
         offeringsFactory: OfferingsFactory,
         deviceCache: DeviceCache,
         paywallCache: PaywallCacheWarmingType?,
         identityManager: IdentityManager,
         subscriberAttributes: Attribution,
         operationDispatcher: OperationDispatcher,
         customerInfoManager: CustomerInfoManager,
         paywallEventsManager: PaywallEventsManagerType?,
         productsManager: ProductsManagerType,
         offeringsManager: OfferingsManager,
         offlineEntitlementsManager: OfflineEntitlementsManager,
         purchasesOrchestrator: PurchasesOrchestrator,
         purchasedProductsFetcher: PurchasedProductsFetcherType?,
         trialOrIntroPriceEligibilityChecker: CachingTrialOrIntroPriceEligibilityChecker,
         storeMessagesHelper: StoreMessagesHelperType?
    ) {

        if systemInfo.dangerousSettings.customEntitlementComputation {
            Logger.info(Strings.configure.custom_entitlements_computation_enabled)
        }

        if systemInfo.dangerousSettings.customEntitlementComputation
            && appUserID == nil && identityManager.currentUserIsAnonymous {
            fatalError(Strings.configure.custom_entitlements_computation_enabled_but_no_app_user_id.description)
        }

        Logger.debug(Strings.configure.debug_enabled, fileName: nil)
        if systemInfo.storeKit2Setting == .enabledForCompatibleDevices {
            Logger.info(Strings.configure.store_kit_2_enabled, fileName: nil)
        }
        if systemInfo.observerMode {
            Logger.debug(Strings.configure.observer_mode_enabled, fileName: nil)
        }
        Logger.debug(Strings.configure.sdk_version(Self.frameworkVersion), fileName: nil)
        Logger.debug(Strings.configure.bundle_id(SystemInfo.bundleIdentifier), fileName: nil)
        Logger.debug(Strings.configure.system_version(SystemInfo.systemVersion), fileName: nil)
        Logger.debug(Strings.configure.is_simulator(SystemInfo.isRunningInSimulator), fileName: nil)
        Logger.user(Strings.configure.initial_app_user_id(isSet: appUserID != nil), fileName: nil)
        Logger.debug(Strings.configure.response_verification_mode(systemInfo.responseVerificationMode), fileName: nil)

        self.requestFetcher = requestFetcher
        self.receiptFetcher = receiptFetcher
        self.attributionFetcher = attributionFetcher
        self.attributionPoster = attributionPoster
        self.backend = backend
        self.paymentQueueWrapper = paymentQueueWrapper
        self.offeringsFactory = offeringsFactory
        self.deviceCache = deviceCache
        self.paywallCache = paywallCache
        self.identityManager = identityManager
        self.userDefaults = userDefaults
        self.notificationCenter = notificationCenter
        self.systemInfo = systemInfo
        self.attribution = subscriberAttributes
        self.operationDispatcher = operationDispatcher
        self.customerInfoManager = customerInfoManager
        self.paywallEventsManager = paywallEventsManager
        self.productsManager = productsManager
        self.offeringsManager = offeringsManager
        self.offlineEntitlementsManager = offlineEntitlementsManager
        self.purchasesOrchestrator = purchasesOrchestrator
        self.purchasedProductsFetcher = purchasedProductsFetcher
        self.trialOrIntroPriceEligibilityChecker = trialOrIntroPriceEligibilityChecker
        self.storeMessagesHelper = storeMessagesHelper

        super.init()

        Logger.verbose(Strings.configure.purchases_init(self, paymentQueueWrapper))

        self.purchasesOrchestrator.delegate = self

        // Don't update caches in the background to potentially avoid apps being launched through a notification
        // all at the same time by too many users concurrently.
        self.updateCachesIfInForeground()

        if self.systemInfo.dangerousSettings.autoSyncPurchases {
            self.paymentQueueWrapper.sk1Wrapper?.delegate = purchasesOrchestrator
        } else {
            Logger.warn(Strings.configure.autoSyncPurchasesDisabled)
        }

        /// If SK1 is not enabled, `PaymentQueueWrapper` needs to handle transactions
        /// for promotional offers to work.
        self.paymentQueueWrapper.sk2Wrapper?.delegate = purchasesOrchestrator

        self.subscribeToAppStateNotifications()
        self.attributionPoster.postPostponedAttributionDataIfNeeded()

        #if !ENABLE_CUSTOM_ENTITLEMENT_COMPUTATION
        (self as DeprecatedSearchAdsAttribution).postAppleSearchAddsAttributionCollectionIfNeeded()
        #endif

        self.customerInfoObservationDisposable = customerInfoManager.monitorChanges { [weak self] old, new in
            guard let self = self else { return }
            self.handleCustomerInfoChanged(from: old, to: new)
        }
    }

    deinit {
        Logger.verbose(Strings.configure.purchases_deinit(self))

        self.notificationCenter.removeObserver(self)
        self.paymentQueueWrapper.sk1Wrapper?.delegate = nil
        self.paymentQueueWrapper.sk2Wrapper?.delegate = nil
        self.customerInfoObservationDisposable?()
        self.privateDelegate = nil
    }

    static func clearSingleton() {
        self.purchases.modify { purchases in
            purchases?.delegate = nil
            purchases = nil
        }
    }

    /// - Parameter purchases: this is an `@autoclosure` to be able to clear the previous instance
    /// from memory before creating the new one.
    @discardableResult
    static func setDefaultInstance(_ purchases: @autoclosure () -> Purchases) -> Purchases {
        return self.purchases.modify { currentInstance in
            if currentInstance != nil {
                #if DEBUG
                if ProcessInfo.isRunningRevenueCatTests {
                    preconditionFailure(Strings.configure.purchase_instance_already_set.description)
                }
                #endif
                Logger.info(Strings.configure.purchase_instance_already_set)

                // Clear existing instance to avoid multiple concurrent instances in memory.
                currentInstance = nil
            }

            let newInstance = purchases()
            currentInstance = newInstance
            return newInstance
        }
    }

}

// MARK: Attribution

extension Purchases {

    #if !ENABLE_CUSTOM_ENTITLEMENT_COMPUTATION
    private func post(attributionData data: [String: Any],
                      fromNetwork network: AttributionNetwork,
                      forNetworkUserId networkUserId: String?) {
        attributionPoster.post(attributionData: data, fromNetwork: network, networkUserId: networkUserId)
    }

    @available(*, deprecated)
    fileprivate func postAppleSearchAddsAttributionCollectionIfNeeded() {
        guard Self.automaticAppleSearchAdsAttributionCollection else {
            return
        }
        attributionPoster.postAppleSearchAdsAttributionIfNeeded()
    }
    #endif
}

// MARK: Identity

public extension Purchases {

    @objc var appUserID: String { self.identityManager.currentAppUserID }

    @objc var isAnonymous: Bool { self.identityManager.currentUserIsAnonymous }

    @objc func getOfferings(completion: @escaping (Offerings?, PublicError?) -> Void) {
        self.getOfferings(fetchPolicy: .default, completion: completion)
    }

    internal func getOfferings(
        fetchPolicy: OfferingsManager.FetchPolicy,
        fetchCurrent: Bool = false,
        completion: @escaping (Offerings?, PublicError?) -> Void
    ) {
        self.offeringsManager.offerings(appUserID: self.appUserID,
                                        fetchPolicy: fetchPolicy,
                                        fetchCurrent: fetchCurrent) { @Sendable result in
            completion(result.value, result.error?.asPublicError)
        }
    }

    @available(iOS 13.0, macOS 10.15, tvOS 13.0, watchOS 6.2, *)
    func offerings() async throws -> Offerings {
        return try await self.offerings(fetchPolicy: .default)
    }

    var cachedOfferings: Offerings? {
        return self.offeringsManager.cachedOfferings
    }

    @available(iOS 13.0, macOS 10.15, tvOS 13.0, watchOS 6.2, *)
    internal func offerings(fetchPolicy: OfferingsManager.FetchPolicy) async throws -> Offerings {
        return try await self.offeringsAsync(fetchPolicy: fetchPolicy)
    }

}

#if !ENABLE_CUSTOM_ENTITLEMENT_COMPUTATION

public extension Purchases {

    @available(*, deprecated, message: """
    The appUserID passed to logIn is a constant string known at compile time.
    This is likely a programmer error. This ID is used to identify the current user.
    See https://docs.revenuecat.com/docs/user-ids for more information.
    """)
    func logIn(_ appUserID: StaticString, completion: @escaping (CustomerInfo?, Bool, PublicError?) -> Void) {
        Logger.warn(Strings.identity.logging_in_with_static_string)

        self.logIn("\(appUserID)", completion: completion)
    }

    // Favor `StaticString` overload (`String` is not convertible to `StaticString`).
    // This allows us to provide a compile-time warning to developers who accidentally 
    // call logIn with hardcoded user ids in their app
    @_disfavoredOverload
    @objc(logIn:completion:)
    func logIn(_ appUserID: String, completion: @escaping (CustomerInfo?, Bool, PublicError?) -> Void) {
        self.identityManager.logIn(appUserID: appUserID) { result in
            self.operationDispatcher.dispatchOnMainThread {
                completion(result.value?.info, result.value?.created ?? false, result.error?.asPublicError)
            }

            guard case .success = result else {
                return
            }

            self.systemInfo.isApplicationBackgrounded { isAppBackgrounded in
                self.updateOfferingsCache(isAppBackgrounded: isAppBackgrounded)
            }
        }
    }

    @available(iOS 13.0, macOS 10.15, tvOS 13.0, watchOS 6.2, *)
    @available(*, deprecated, message: """
    The appUserID passed to logIn is a constant string known at compile time.
    This is likely a programmer error. This ID is used to identify the current user.
    See https://docs.revenuecat.com/docs/user-ids for more information.
    """)
    func logIn(_ appUserID: StaticString) async throws -> (customerInfo: CustomerInfo, created: Bool) {
        Logger.warn(Strings.identity.logging_in_with_static_string)

        return try await self.logIn("\(appUserID)")
    }

    // Favor `StaticString` overload (`String` is not convertible to `StaticString`).
    // This allows us to provide a compile-time warning to developers who accidentally 
    // call logIn with hardcoded user ids in their app
    @_disfavoredOverload
    @available(iOS 13.0, macOS 10.15, tvOS 13.0, watchOS 6.2, *)
    func logIn(_ appUserID: String) async throws -> (customerInfo: CustomerInfo, created: Bool) {
        return try await self.logInAsync(appUserID)
    }

    @objc func logOut(completion: ((CustomerInfo?, PublicError?) -> Void)?) {
        guard !self.systemInfo.dangerousSettings.customEntitlementComputation else {
            completion?(nil, NewErrorUtils.featureNotAvailableInCustomEntitlementsComputationModeError().asPublicError)
            return
       }

        self.identityManager.logOut { error in
            guard error == nil else {
                if let completion = completion {
                    self.operationDispatcher.dispatchOnMainThread {
                        completion(nil, error?.asPublicError)
                    }
                }
                return
            }

            self.updateAllCaches {
                completion?($0.value, $0.error)
            }
        }
    }

    @available(iOS 13.0, macOS 10.15, tvOS 13.0, watchOS 6.2, *)
    func logOut() async throws -> CustomerInfo {
        return try await logOutAsync()
    }

    @objc func syncAttributesAndOfferingsIfNeeded(completion: @escaping (Offerings?, PublicError?) -> Void) {
        guard syncAttributesAndOfferingsIfNeededRateLimiter.shouldProceed() else {
            Logger.warn(
                Strings.identity.sync_attributes_and_offerings_rate_limit_reached(
                    maxCalls: syncAttributesAndOfferingsIfNeededRateLimiter.maxCalls,
                    period: Int(syncAttributesAndOfferingsIfNeededRateLimiter.period)
                )
            )
            self.getOfferings(fetchPolicy: .default, completion: completion)
            return
        }

        self.syncSubscriberAttributes(completion: {
            self.getOfferings(fetchPolicy: .default, fetchCurrent: true, completion: completion)
        })
    }

    @available(iOS 13.0, macOS 10.15, tvOS 13.0, watchOS 6.2, *)
    func syncAttributesAndOfferingsIfNeeded() async throws -> Offerings? {
        return try await syncAttributesAndOfferingsIfNeededAsync()
    }

}

#endif

// - MARK: - Custom entitlement computation API

extension Purchases {

#if ENABLE_CUSTOM_ENTITLEMENT_COMPUTATION
    ///
    /// Updates the current appUserID to a new one, without associating the two.
    /// - Important: This method is **only available** in Custom Entitlements Computation mode.
    /// Receipts posted by the SDK to the RevenueCat backend after calling this method will be sent
    /// with the newAppUserID.
    ///
    @objc(switchUserToNewAppUserID:)
    public func switchUser(to newAppUserID: String) {
        self.internalSwitchUser(to: newAppUserID)
    }
#endif

    internal func internalSwitchUser(to newAppUserID: String) {
        guard self.identityManager.currentAppUserID != newAppUserID else {
            Logger.warn(Strings.identity.switching_user_same_app_user_id(newUserID: newAppUserID))
            return
        }

        self.identityManager.switchUser(to: newAppUserID)

        self.systemInfo.isApplicationBackgrounded { isBackgrounded in
            self.updateOfferingsCache(isAppBackgrounded: isBackgrounded)
        }
    }

}

// MARK: Purchasing

public extension Purchases {

    #if !ENABLE_CUSTOM_ENTITLEMENT_COMPUTATION

    @objc func getCustomerInfo(completion: @escaping (CustomerInfo?, PublicError?) -> Void) {
        self.getCustomerInfo(fetchPolicy: .default, completion: completion)
    }

    @objc func getCustomerInfo(
        fetchPolicy: CacheFetchPolicy,
        completion: @escaping (CustomerInfo?, PublicError?) -> Void
    ) {
        self.customerInfoManager.customerInfo(appUserID: self.appUserID,
                                              fetchPolicy: fetchPolicy) { @Sendable result in
            completion(result.value, result.error?.asPublicError)
        }
    }

    @available(iOS 13.0, macOS 10.15, tvOS 13.0, watchOS 6.2, *)
    func customerInfo() async throws -> CustomerInfo {
        return try await self.customerInfo(fetchPolicy: .default)
    }

    @available(iOS 13.0, macOS 10.15, tvOS 13.0, watchOS 6.2, *)
    func customerInfo(fetchPolicy: CacheFetchPolicy) async throws -> CustomerInfo {
        return try await self.customerInfoAsync(fetchPolicy: fetchPolicy)
    }

    var cachedCustomerInfo: CustomerInfo? {
        return self.customerInfoManager.cachedCustomerInfo(appUserID: self.appUserID)
    }

    #endif

    @available(iOS 13.0, macOS 10.15, tvOS 13.0, watchOS 6.2, *)
    var customerInfoStream: AsyncStream<CustomerInfo> {
        return self.customerInfoManager.customerInfoStream
    }

    @objc(getProductsWithIdentifiers:completion:)
    func getProducts(_ productIdentifiers: [String], completion: @escaping ([StoreProduct]) -> Void) {
        purchasesOrchestrator.products(withIdentifiers: productIdentifiers, completion: completion)
    }

    @available(iOS 13.0, macOS 10.15, tvOS 13.0, watchOS 6.2, *)
    func products(_ productIdentifiers: [String]) async -> [StoreProduct] {
        return await productsAsync(productIdentifiers)
    }

    @objc(purchaseProduct:withCompletion:)
    func purchase(product: StoreProduct, completion: @escaping PurchaseCompletedBlock) {
        purchasesOrchestrator.purchase(product: product, package: nil, completion: completion)
    }

    @available(iOS 13.0, macOS 10.15, tvOS 13.0, watchOS 6.2, *)
    func purchase(product: StoreProduct) async throws -> PurchaseResultData {
        return try await purchaseAsync(product: product)
    }

    @objc(purchasePackage:withCompletion:)
    func purchase(package: Package, completion: @escaping PurchaseCompletedBlock) {
        purchasesOrchestrator.purchase(product: package.storeProduct, package: package, completion: completion)
    }

    @available(iOS 13.0, macOS 10.15, tvOS 13.0, watchOS 6.2, *)
    func purchase(package: Package) async throws -> PurchaseResultData {
        return try await purchaseAsync(package: package)
    }

    @objc func restorePurchases(completion: ((CustomerInfo?, PublicError?) -> Void)? = nil) {
        self.purchasesOrchestrator.restorePurchases { @Sendable in
            completion?($0.value, $0.error?.asPublicError)
        }
    }

    @available(iOS 13.0, macOS 10.15, tvOS 13.0, watchOS 6.2, *)
    func restorePurchases() async throws -> CustomerInfo {
        return try await self.restorePurchasesAsync()
    }

    #if !ENABLE_CUSTOM_ENTITLEMENT_COMPUTATION

    @objc func invalidateCustomerInfoCache() {
        self.customerInfoManager.clearCustomerInfoCache(forAppUserID: appUserID)
    }

    @objc func syncPurchases(completion: ((CustomerInfo?, PublicError?) -> Void)?) {
        self.purchasesOrchestrator.syncPurchases { @Sendable in
            completion?($0.value, $0.error?.asPublicError)
        }
    }

    @available(iOS 13.0, macOS 10.15, tvOS 13.0, watchOS 6.2, *)
    func syncPurchases() async throws -> CustomerInfo {
        return try await syncPurchasesAsync()
    }

    @available(iOS 12.2, macOS 10.14.4, watchOS 6.2, macCatalyst 13.0, tvOS 12.2, *)
    @objc(purchaseProduct:withPromotionalOffer:completion:)
    func purchase(product: StoreProduct,
                  promotionalOffer: PromotionalOffer,
                  completion: @escaping PurchaseCompletedBlock) {
        purchasesOrchestrator.purchase(product: product,
                                       package: nil,
                                       promotionalOffer: promotionalOffer.signedData,
                                       completion: completion)
    }

    @available(iOS 13.0, macOS 10.15, tvOS 13.0, watchOS 6.2, *)
    func purchase(product: StoreProduct, promotionalOffer: PromotionalOffer) async throws -> PurchaseResultData {
        return try await purchaseAsync(product: product, promotionalOffer: promotionalOffer)
    }

    @available(iOS 12.2, macOS 10.14.4, watchOS 6.2, macCatalyst 13.0, tvOS 12.2, *)
    @objc(purchasePackage:withPromotionalOffer:completion:)
    func purchase(package: Package, promotionalOffer: PromotionalOffer, completion: @escaping PurchaseCompletedBlock) {
        purchasesOrchestrator.purchase(product: package.storeProduct,
                                       package: package,
                                       promotionalOffer: promotionalOffer.signedData,
                                       completion: completion)
    }

    @available(iOS 13.0, macOS 10.15, tvOS 13.0, watchOS 6.2, *)
    func purchase(package: Package, promotionalOffer: PromotionalOffer) async throws -> PurchaseResultData {
        return try await purchaseAsync(package: package, promotionalOffer: promotionalOffer)
    }

    @objc(checkTrialOrIntroDiscountEligibility:completion:)
    func checkTrialOrIntroDiscountEligibility(productIdentifiers: [String],
                                              completion: @escaping ([String: IntroEligibility]) -> Void) {
        self.trialOrIntroPriceEligibilityChecker.checkEligibility(productIdentifiers: Set(productIdentifiers),
                                                                  completion: completion)
    }

    @available(iOS 13.0, tvOS 13.0, macOS 10.15, watchOS 6.2, *)
    func checkTrialOrIntroDiscountEligibility(productIdentifiers: [String]) async -> [String: IntroEligibility] {
        return await checkTrialOrIntroductoryDiscountEligibilityAsync(productIdentifiers)
    }

    @available(iOS 13.0, tvOS 13.0, macOS 10.15, watchOS 6.2, *)
    func checkTrialOrIntroDiscountEligibility(packages: [Package]) async -> [Package: IntroEligibility] {
        let result = await self.checkTrialOrIntroDiscountEligibility(
            productIdentifiers: packages.map(\.storeProduct.productIdentifier)
        )

        return Set(packages)
            .dictionaryWithValues { (package: Package) in
                result[package.storeProduct.productIdentifier] ?? .init(eligibilityStatus: .unknown)
            }
    }

    @objc(checkTrialOrIntroDiscountEligibilityForProduct:completion:)
    func checkTrialOrIntroDiscountEligibility(product: StoreProduct,
                                              completion: @escaping (IntroEligibilityStatus) -> Void) {
        trialOrIntroPriceEligibilityChecker.checkEligibility(product: product, completion: completion)
    }

    @available(iOS 13.0, tvOS 13.0, macOS 10.15, watchOS 6.2, *)
    func checkTrialOrIntroDiscountEligibility(product: StoreProduct) async -> IntroEligibilityStatus {
        return await checkTrialOrIntroductoryDiscountEligibilityAsync(product)
    }

    #endif

#if os(iOS) || targetEnvironment(macCatalyst) || VISION_OS
    @available(iOS 13.4, macCatalyst 13.4, *)
    @objc func showPriceConsentIfNeeded() {
        self.paymentQueueWrapper.paymentQueueWrapperType.showPriceConsentIfNeeded()
    }
#endif

#if os(iOS) || VISION_OS

    @available(iOS 14.0, *)
    @available(watchOS, unavailable)
    @available(tvOS, unavailable)
    @available(macOS, unavailable)
    @available(macCatalyst, unavailable)
    @objc func presentCodeRedemptionSheet() {
        self.paymentQueueWrapper.paymentQueueWrapperType.presentCodeRedemptionSheet()
    }
#endif

    #if !ENABLE_CUSTOM_ENTITLEMENT_COMPUTATION

    @available(iOS 12.2, macOS 10.14.4, macCatalyst 13.0, tvOS 12.2, watchOS 6.2, *)
    @objc(getPromotionalOfferForProductDiscount:withProduct:withCompletion:)
    func getPromotionalOffer(forProductDiscount discount: StoreProductDiscount,
                             product: StoreProduct,
                             completion: @escaping (PromotionalOffer?, PublicError?) -> Void) {
        self.purchasesOrchestrator.promotionalOffer(forProductDiscount: discount,
                                                    product: product) { result in
            completion(result.value, result.error?.asPublicError)
        }
    }

    @available(iOS 13.0, macOS 10.15, tvOS 13.0, watchOS 6.2, *)
    func promotionalOffer(forProductDiscount discount: StoreProductDiscount,
                          product: StoreProduct) async throws -> PromotionalOffer {
        return try await promotionalOfferAsync(forProductDiscount: discount, product: product)
    }

    @available(iOS 13.0, macOS 10.15, tvOS 13.0, watchOS 6.2, *)
    func eligiblePromotionalOffers(forProduct product: StoreProduct) async -> [PromotionalOffer] {
        return await eligiblePromotionalOffersAsync(forProduct: product)
    }

    #endif

#if os(iOS) || os(macOS) || VISION_OS

    @available(watchOS, unavailable)
    @available(tvOS, unavailable)
    @available(iOS 13.0, macOS 10.15, *)
    @objc func showManageSubscriptions(completion: @escaping (PublicError?) -> Void) {
        self.purchasesOrchestrator.showManageSubscription { error in
            completion(error?.asPublicError)
        }
    }

    @available(watchOS, unavailable)
    @available(tvOS, unavailable)
    @available(iOS 13.0, macOS 10.15, *)
    func showManageSubscriptions() async throws {
        return try await self.showManageSubscriptionsAsync()
    }

#endif

#if os(iOS) || VISION_OS

    @available(iOS 15.0, *)
    @available(macOS, unavailable)
    @available(watchOS, unavailable)
    @available(tvOS, unavailable)
    @objc(beginRefundRequestForProduct:completion:)
    func beginRefundRequest(forProduct productID: String) async throws -> RefundRequestStatus {
        return try await purchasesOrchestrator.beginRefundRequest(forProduct: productID)
    }

    @available(iOS 15.0, *)
    @available(macOS, unavailable)
    @available(watchOS, unavailable)
    @available(tvOS, unavailable)
    @objc(beginRefundRequestForEntitlement:completion:)
    func beginRefundRequest(forEntitlement entitlementID: String) async throws -> RefundRequestStatus {
        return try await purchasesOrchestrator.beginRefundRequest(forEntitlement: entitlementID)
    }

    @available(iOS 15.0, *)
    @available(macOS, unavailable)
    @available(watchOS, unavailable)
    @available(tvOS, unavailable)
    @objc(beginRefundRequestForActiveEntitlementWithCompletion:)
    func beginRefundRequestForActiveEntitlement() async throws -> RefundRequestStatus {
        return try await purchasesOrchestrator.beginRefundRequestForActiveEntitlement()
    }

#endif

#if os(iOS) || targetEnvironment(macCatalyst) || VISION_OS

    @available(iOS 16.0, *)
    @available(macOS, unavailable)
    @available(watchOS, unavailable)
    @available(tvOS, unavailable)
    func showStoreMessages(for types: Set<StoreMessageType> = Set(StoreMessageType.allCases)) async {
        await self.storeMessagesHelper?.showStoreMessages(types: types)
    }

#endif

}

// swiftlint:enable missing_docs

// MARK: - Paywalls

@available(iOS 15.0, tvOS 15.0, macOS 12.0, watchOS 8.0, *)
public extension Purchases {

    /// Used by `RevenueCatUI` to keep track of ``PaywallEvent``s.
    func track(paywallEvent: PaywallEvent) async {
        self.purchasesOrchestrator.track(paywallEvent: paywallEvent)
        await self.paywallEventsManager?.track(paywallEvent: paywallEvent)
    }

    /// Used by `RevenueCatUI` to download and cache paywall images.
    @available(iOS 15.0, macOS 12.0, watchOS 8.0, tvOS 15.0, *)
    static let paywallImageDownloadSession: URLSession = PaywallCacheWarming.downloadSession

}

// MARK: Configuring Purchases

public extension Purchases {

    /**
     * Configures an instance of the Purchases SDK with a specified ``Configuration``.
     *
     * The instance will be set as a singleton.
     * You should access the singleton instance using ``Purchases/shared``
     *
     * - Parameter configuration: The ``Configuration`` object you wish to use to configure ``Purchases``
     *
     * - Returns: An instantiated ``Purchases`` object that has been set as a singleton.
     *
     * - Important: See ``Configuration/Builder`` for more information about configurable properties.
     *
     * ### Example
     *
     * ```swift
     *  Purchases.configure(
     *      with: Configuration.Builder(withAPIKey: Constants.apiKey)
     *               .with(purchasesAreCompletedBy: .revenueCat)
     *               .with(appUserID: "<app_user_id>")
     *               .build()
     *      )
     * ```
     *
     */
    @objc(configureWithConfiguration:)
    @discardableResult static func configure(with configuration: Configuration) -> Purchases {
        configure(withAPIKey: configuration.apiKey,
                  appUserID: configuration.appUserID,
                  observerMode: configuration.observerMode,
                  userDefaults: configuration.userDefaults,
                  platformInfo: configuration.platformInfo,
                  responseVerificationMode: configuration.responseVerificationMode,
                  storeKit2Setting: configuration.storeKit2Setting,
                  storeKitTimeout: configuration.storeKit1Timeout,
                  networkTimeout: configuration.networkTimeout,
                  dangerousSettings: configuration.dangerousSettings,
                  showStoreMessagesAutomatically: configuration.showStoreMessagesAutomatically,
                  diagnosticsEnabled: configuration.diagnosticsEnabled
        )
    }

    /**
     * Configures an instance of the Purchases SDK with a specified ``Configuration/Builder``.
     *
     * The instance will be set as a singleton.
     * You should access the singleton instance using ``Purchases/shared``
     *
     * - Parameter builder: The ``Configuration/Builder`` object you wish to use to configure ``Purchases``
     *
     * - Returns: An instantiated ``Purchases`` object that has been set as a singleton.
     *
     * - Important: See ``Configuration/Builder`` for more information about configurable properties.
     *
     * ### Example
     *
     * ```swift
     *  Purchases.configure(
     *      with: .init(withAPIKey: Constants.apiKey)
     *               .with(purchasesAreCompletedBy: .revenueCat)
     *               .with(appUserID: "<app_user_id>")
     *      )
     * ```
     *
     */
    @objc(configureWithConfigurationBuilder:)
    @discardableResult static func configure(with builder: Configuration.Builder) -> Purchases {
        return Self.configure(with: builder.build())
    }

    #if !ENABLE_CUSTOM_ENTITLEMENT_COMPUTATION

    /**
     * Configures an instance of the Purchases SDK with a specified API key.
     *
     * The instance will be set as a singleton.
     * You should access the singleton instance using ``Purchases/shared``
     *
     * - Note: Use this initializer if your app does not have an account system.
     * ``Purchases`` will generate a unique identifier for the current device and persist it to `NSUserDefaults`.
     * This also affects the behavior of ``Purchases/restorePurchases(completion:)``.
     *
     * - Parameter apiKey: The API Key generated for your app from https://app.revenuecat.com/
     *
     * - Returns: An instantiated ``Purchases`` object that has been set as a singleton.
     */
    @objc(configureWithAPIKey:)
    @discardableResult static func configure(withAPIKey apiKey: String) -> Purchases {
        Self.configure(withAPIKey: apiKey, appUserID: nil)
    }

    /**
     * Configures an instance of the Purchases SDK with a specified API key and app user ID.
     *
     * The instance will be set as a singleton.
     * You should access the singleton instance using ``Purchases/shared``
     *
     * - Note: Best practice is to use a salted hash of your unique app user ids.
     *
     * - Warning: Use this initializer if you have your own user identifiers that you manage.
     *
     * - Parameter apiKey: The API Key generated for your app from https://app.revenuecat.com/
     *
     * - Parameter appUserID: The unique app user id for this user. This user id will allow users to share their
     * purchases and subscriptions across devices. Pass `nil` or an empty string if you want ``Purchases``
     * to generate this for you.
     *
     * - Returns: An instantiated ``Purchases`` object that has been set as a singleton.
     */
    @_disfavoredOverload
    @objc(configureWithAPIKey:appUserID:)
    @discardableResult static func configure(withAPIKey apiKey: String, appUserID: String?) -> Purchases {
        Self.configure(withAPIKey: apiKey, appUserID: appUserID, purchasesAreCompletedBy: .revenueCat)
    }

    @available(*, deprecated, message: """
    The appUserID passed to logIn is a constant string known at compile time.
    This is likely a programmer error. This ID is used to identify the current user.
    See https://docs.revenuecat.com/docs/user-ids for more information.
    """)
    // swiftlint:disable:next missing_docs
    @discardableResult static func configure(withAPIKey apiKey: String, appUserID: StaticString) -> Purchases {
        Logger.warn(Strings.identity.logging_in_with_static_string)
        return Self.configure(withAPIKey: apiKey, appUserID: "\(appUserID)", observerMode: false)
    }

    /**
     * Configures an instance of the Purchases SDK with a custom `UserDefaults`.
     *
     * Use this constructor if you want to
     * sync status across a shared container, such as between a host app and an extension. The instance of the
     * Purchases SDK will be set as a singleton.
     * You should access the singleton instance using ``Purchases/shared``
     *
     * - Parameter apiKey: The API Key generated for your app from https://app.revenuecat.com/
     *
     * - Parameter appUserID: The unique app user id for this user. This user id will allow users to share their
     * purchases and subscriptions across devices. Pass `nil` or an empty string if you want ``Purchases``
     * to generate this for you.
     *
     * - Parameter observerMode: Set this to `true` if you have your own IAP implementation and want to use only
     * RevenueCat's backend. Default is `false`.
     *
     * - Returns: An instantiated ``Purchases`` object that has been set as a singleton.
     *
     * - Warning: This assumes your IAP implementation uses StoreKit 1.
     * Observer mode is not compatible with StoreKit 2.
     */
    @_disfavoredOverload
    @available(*, deprecated, message: "Use configure(withAPIKey:appUserID:purchasesAreCompletedBy:) instead.")
    @objc(configureWithAPIKey:appUserID:observerMode:)
    @discardableResult static func configure(withAPIKey apiKey: String,
                                             appUserID: String?,
                                             observerMode: Bool) -> Purchases {
        let purchasesBy: PurchasesAreCompletedBy = observerMode ? .myApp : .revenueCat

        return Self.configure(
            with: Configuration
                .builder(withAPIKey: apiKey)
                .with(appUserID: appUserID)
                .with(purchasesAreCompletedBy: purchasesBy)
                .build()
        )
    }

    /**
     * Configures an instance of the Purchases SDK with a custom `UserDefaults`.
     *
     * Use this constructor if you want to
     * sync status across a shared container, such as between a host app and an extension. The instance of the
     * Purchases SDK will be set as a singleton.
     * You should access the singleton instance using ``Purchases/shared``
     *
     * - Parameter apiKey: The API Key generated for your app from https://app.revenuecat.com/
     *
     * - Parameter appUserID: The unique app user id for this user. This user id will allow users to share their
     * purchases and subscriptions across devices. Pass `nil` or an empty string if you want ``Purchases``
     * to generate this for you.
     *
     * - Parameter purchasesAreCompletedBy: Set this to ``.myApp`` if you have your own IAP implementation
     * and want to use only RevenueCat's backend. Default is ``.revenueCat``.
     *
     * - Returns: An instantiated ``Purchases`` object that has been set as a singleton.
     *
     * - Warning: This assumes your IAP implementation uses StoreKit 1.
     * Observer mode is not compatible with StoreKit 2.
     */
    @_disfavoredOverload
    @objc(configureWithAPIKey:appUserID:purchasesAreCompletedBy:)
    @discardableResult static func configure(withAPIKey apiKey: String,
                                             appUserID: String?,
                                             purchasesAreCompletedBy: PurchasesAreCompletedBy) -> Purchases {
        Self.configure(
            with: Configuration
                .builder(withAPIKey: apiKey)
                .with(appUserID: appUserID)
                .with(purchasesAreCompletedBy: purchasesAreCompletedBy)
                .build()
        )
    }

    @available(*, deprecated, message: """
    The appUserID passed to logIn is a constant string known at compile time.
    This is likely a programmer error. This ID is used to identify the current user.
    See https://docs.revenuecat.com/docs/user-ids for more information.
    """)
    // swiftlint:disable:next missing_docs
    @discardableResult static func configure(withAPIKey apiKey: String,
                                             appUserID: StaticString,
                                             observerMode: Bool) -> Purchases {
        Logger.warn(Strings.identity.logging_in_with_static_string)
<<<<<<< HEAD
        
=======

>>>>>>> 021c0874
        let purchasesBy: PurchasesAreCompletedBy = observerMode ? .myApp : .revenueCat

        return Self.configure(
            with: Configuration
                .builder(withAPIKey: apiKey)
                .with(appUserID: "\(appUserID)")
                .with(purchasesAreCompletedBy: purchasesBy)
                .build()
        )
    }

    #else

    /**
     * Configures an instance of the Purchases SDK with a specified API key and
     * app user ID in Custom Entitlements Computation mode.

     * - Warning: Configuring in Custom Entitlements Computation mode should only be enabled after
     * being instructed to do so by the RevenueCat team.
     * Apps configured in this mode will not have anonymous IDs, will not be able to use logOut methods,
     * and will not have their CustomerInfo cache refreshed automatically.
     *
     * ## Custom Entitlements Computation mode
     * This mode is intended for apps that will use RevenueCat to manage payment flows,
     * but **will not** use RevenueCat's SDK to compute entitlements.
     * Apps using this mode will instead rely on webhooks to get notified when purchases go through
     * and to merge information between RevenueCat's servers
     * and their own.
     *
     * In this mode, the RevenueCat SDK will never generate anonymous IDs. Instead, it can only be configured
     * with a known appUserID, and the logOut methods
     * will return an error if called. To change users, call ``logIn(_:)-arja``.
     *
     * The instance will be set as a singleton.
     * You should access the singleton instance using ``Purchases/shared``.
     *
     * - Note: Best practice is to use a salted hash of your unique app user ids.
     *
     * - Parameter apiKey: The API Key generated for your app from https://app.revenuecat.com/
     *
     * - Parameter appUserID: The unique app user id for this user. This user id will allow users to share their
     * purchases and subscriptions across devices. Pass `nil` or an empty string if you want ``Purchases``
     * to generate this for you.
     *
     * - Returns: An instantiated ``Purchases`` object that has been set as a singleton.
     */
    @objc(configureInCustomEntitlementsModeWithApiKey:appUserID:)
    @discardableResult static func configureInCustomEntitlementsComputationMode(apiKey: String,
                                                                                appUserID: String) -> Purchases {
        Self.configure(
            with: .builder(withAPIKey: apiKey)
                .with(appUserID: appUserID)
                .with(dangerousSettings: DangerousSettings(customEntitlementComputation: true))
                .build())
    }

    #endif

    // swiftlint:disable:next function_parameter_count
    @discardableResult internal static func configure(
        withAPIKey apiKey: String,
        appUserID: String?,
        observerMode: Bool,
        userDefaults: UserDefaults?,
        applicationSupportDirectory: URL? = nil,
        platformInfo: PlatformInfo?,
        responseVerificationMode: Signing.ResponseVerificationMode,
        storeKit2Setting: StoreKit2Setting,
        storeKitTimeout: TimeInterval,
        networkTimeout: TimeInterval,
        dangerousSettings: DangerousSettings?,
        showStoreMessagesAutomatically: Bool,
        diagnosticsEnabled: Bool
    ) -> Purchases {
        return self.setDefaultInstance(
            .init(apiKey: apiKey,
                  appUserID: appUserID,
                  userDefaults: userDefaults,
                  applicationSupportDirectory: applicationSupportDirectory,
                  observerMode: observerMode,
                  platformInfo: platformInfo,
                  responseVerificationMode: responseVerificationMode,
                  storeKit2Setting: storeKit2Setting,
                  storeKitTimeout: storeKitTimeout,
                  networkTimeout: networkTimeout,
                  dangerousSettings: dangerousSettings,
                  showStoreMessagesAutomatically: showStoreMessagesAutomatically,
                  diagnosticsEnabled: diagnosticsEnabled)
        )
    }

}

// MARK: Delegate implementation

extension Purchases: PurchasesOrchestratorDelegate {

    /**
     * Called when a user initiates a promoted in-app purchase from the App Store.
     *
     * If your app is able to handle a purchase at the current time, run the `startPurchase` block.
     *
     * If the app is not in a state to make a purchase: cache the `startPurchase` block, then call it
     * when the app is ready to make the promoted purchase.
     *
     * If the purchase should never be made, you don't need to ever call the `startPurchase` block
     * and ``Purchases`` will not proceed with promoted purchases.
     *
     * - Parameter product: ``StoreProduct`` the product that was selected from the app store.
     * - Parameter startPurchase: Method that begins the purchase flow for the promoted purchase.
     * If the app is ready to start the purchase flow when this delegate method is called, then this method
     * should be called right away. Otherwise, the method should be stored as a property in memory, and then called
     * once the app is ready to start the purchase flow.
     * When the purchase completes, the result will be part of the callback parameters.
     */
    func readyForPromotedProduct(_ product: StoreProduct,
                                 purchase startPurchase: @escaping StartPurchaseBlock) {
        self.delegate?.purchases?(self, readyForPromotedProduct: product, purchase: startPurchase)
    }

#if os(iOS) || targetEnvironment(macCatalyst) || VISION_OS
    @available(iOS 13.4, macCatalyst 13.4, *)
    var shouldShowPriceConsent: Bool {
        self.delegate?.shouldShowPriceConsent ?? true
    }
#endif

}

// MARK: Deprecated

public extension Purchases {

    /**
     * Enable debug logging. Useful for debugging issues with the lovely team @RevenueCat.
     */
    @available(*, deprecated, message: "use Purchases.logLevel instead")
    @objc static var debugLogsEnabled: Bool {
        get { logLevel == .debug }
        set { logLevel = newValue ? .debug : .info }
    }

    /**
     * Deprecated
     */
    @available(*, deprecated, message: "Configure behavior through the RevenueCat dashboard instead")
    @objc var allowSharingAppStoreAccount: Bool {
        get { purchasesOrchestrator.allowSharingAppStoreAccount }
        set { purchasesOrchestrator.allowSharingAppStoreAccount = newValue }
    }

    /**
     * Deprecated. Where responsibility for completing purchase transactions lies.
     */
    @available(*, deprecated, message: "Use ``purchasesAreCompletedBy`` instead.")
    @objc var finishTransactions: Bool {
        get { self.systemInfo.finishTransactions }
        set { self.systemInfo.finishTransactions = newValue }
    }

    #if !ENABLE_CUSTOM_ENTITLEMENT_COMPUTATION

    /**
     * Deprecated
     */
    @available(*, deprecated, message: "Use the set<NetworkId> functions instead")
    @objc static func addAttributionData(_ data: [String: Any], fromNetwork network: AttributionNetwork) {
        self.addAttributionData(data, from: network, forNetworkUserId: nil)
    }

    /**
     * Send your attribution data to RevenueCat so you can track the revenue generated by your different campaigns.
     *
     * - Parameter data: Dictionary provided by the network.
     * - Parameter network: Enum for the network the data is coming from, see ``AttributionNetwork`` for supported
     * networks.
     * - Parameter networkUserId: User Id that should be sent to the network. Default is the current App User Id.
     *
     * #### Related articles
     * - [Attribution](https://docs.revenuecat.com/docs/attribution)
     */
    @available(*, deprecated, message: "Use the set<NetworkId> functions instead")
    @objc(addAttributionData:fromNetwork:forNetworkUserId:)
    static func addAttributionData(_ data: [String: Any],
                                   from network: AttributionNetwork,
                                   forNetworkUserId networkUserId: String?) {
        if Self.isConfigured {
            Self.shared.post(attributionData: data, fromNetwork: network, forNetworkUserId: networkUserId)
        } else {
            AttributionPoster.store(postponedAttributionData: data,
                                    fromNetwork: network,
                                    forNetworkUserId: networkUserId)
        }
    }

    #endif

}

// @unchecked because:
// - It contains `NotificationCenter`, which isn't thread-safe as of Swift 5.7.
// - It has a mutable `privateDelegate` (this isn't actually thread-safe!)
// - It has a mutable `customerInfoObservationDisposable` because it's late-initialized in the constructor
//
// One could argue this warrants making this class non-Sendable, but the annotation allows its usage in
// async contexts in a much more simple way without errors like:
// "Capture of 'self' with non-sendable type 'Purchases' in a `@Sendable` closure"
extension Purchases: @unchecked Sendable {}

// MARK: Internal

extension Purchases {

    /// Used when purchasing through `SwiftUI` paywalls.
    func cachePresentedOfferingContext(_ context: PresentedOfferingContext, productIdentifier: String) {
        Logger.debug(Strings.purchase.caching_presented_offering_identifier(
            offeringID: context.offeringIdentifier,
            productID: productIdentifier
        ))

        self.purchasesOrchestrator.cachePresentedOfferingContext(
            context,
            productIdentifier: productIdentifier
        )
    }

}

extension Purchases: InternalPurchasesType {

    @available(iOS 13.0, macOS 10.15, tvOS 13.0, watchOS 6.2, *)
    internal func healthRequest(signatureVerification: Bool) async throws {
        do {
            try await self.backend.healthRequest(signatureVerification: signatureVerification)
        } catch {
            throw NewErrorUtils.purchasesError(withUntypedError: error)
        }
    }

    @available(iOS 15.0, tvOS 15.0, watchOS 8.0, macOS 12.0, *)
    func productEntitlementMapping() async throws -> ProductEntitlementMapping {
        let response = try await Async.call { completion in
            self.backend.offlineEntitlements.getProductEntitlementMapping(isAppBackgrounded: false) { result in
                completion(result.mapError(\.asPublicError))
            }
        }

        return response.toMapping()
    }

    var responseVerificationMode: Signing.ResponseVerificationMode {
        return self.systemInfo.responseVerificationMode
    }

}

/// Necessary because `ErrorUtils` inside of `Purchases` finds the obsoleted type.
private typealias NewErrorUtils = ErrorUtils

internal extension Purchases {

    var isStoreKit1Configured: Bool {
        return self.paymentQueueWrapper.sk1Wrapper != nil
    }

    var storeKit2Setting: StoreKit2Setting {
        return self.systemInfo.storeKit2Setting
    }

    #if DEBUG

    /// - Returns: the parsed `AppleReceipt`
    ///
    /// - Warning: this is only meant for integration tests, as a way to debug purchase failures.
    @available(iOS 13.0, macOS 10.15, tvOS 13.0, watchOS 6.2, *)
    func fetchReceipt(_ policy: ReceiptRefreshPolicy) async throws -> AppleReceipt? {
        let receipt = await self.receiptFetcher.receiptData(refreshPolicy: policy)

        return try receipt.map { try PurchasesReceiptParser.default.parse(from: $0) }
    }

    #endif

    #if !ENABLE_CUSTOM_ENTITLEMENT_COMPUTATION

    /// - Parameter syncedAttribute: will be called for every attribute that is updated
    /// - Parameter completion: will be called once all attributes have completed syncing
    /// - Returns: the number of attributes that will be synced
    @discardableResult
    func syncSubscriberAttributes(
        syncedAttribute: (@Sendable (PublicError?) -> Void)? = nil,
        completion: (@Sendable () -> Void)? = nil
    ) -> Int {
        return self.attribution.syncAttributesForAllUsers(
            currentAppUserID: self.appUserID,
            syncedAttribute: { @Sendable in syncedAttribute?($0?.asPublicError) },
            completion: completion
        )
    }

    #endif

}

#if DEBUG

// MARK: - Exposed data for testing only

internal extension Purchases {

    var networkTimeout: TimeInterval {
        return self.backend.networkTimeout
    }

    var storeKitTimeout: TimeInterval {
        return self.productsManager.requestTimeout
    }

    var isSandbox: Bool {
        return self.systemInfo.isSandbox
    }

    var observerMode: Bool {
        return self.systemInfo.observerMode
    }

    var configuredUserDefaults: UserDefaults {
        return self.userDefaults
    }

    var offlineCustomerInfoEnabled: Bool {
        return self.backend.offlineCustomerInfoEnabled
    }

    var publicKey: Signing.PublicKey? {
        return self.systemInfo.responseVerificationMode.publicKey
    }

    var receiptURL: URL? {
        return self.receiptFetcher.receiptURL
    }

    func invalidateOfferingsCache() {
        self.offeringsManager.invalidateCachedOfferings(appUserID: self.appUserID)
    }

    /// - Throws: if posting events fails
    /// - Returns: the number of events posted
    @available(iOS 15.0, tvOS 15.0, macOS 12.0, watchOS 8.0, *)
    func flushPaywallEvents(count: Int) async throws -> Int {
        return try await self.paywallEventsManager?.flushEvents(count: count) ?? 0
    }

}

#endif

// MARK: Private

private extension Purchases {

    func handleCustomerInfoChanged(from old: CustomerInfo?, to new: CustomerInfo) {
        if old != nil {
            self.trialOrIntroPriceEligibilityChecker.clearCache()
            self.purchasedProductsFetcher?.clearCache()
        }

        self.delegate?.purchases?(self, receivedUpdated: new)
    }

    @objc func applicationWillEnterForeground() {
        Logger.debug(Strings.configure.application_foregrounded)

        // Note: it's important that we observe "will enter foreground" instead of
        // "did become active" so that we don't trigger cache updates in the middle
        // of purchases due to pop-ups stealing focus from the app.
        self.updateAllCachesIfNeeded(isAppBackgrounded: false)
        self.dispatchSyncSubscriberAttributes()

        #if !ENABLE_CUSTOM_ENTITLEMENT_COMPUTATION
        (self as DeprecatedSearchAdsAttribution).postAppleSearchAddsAttributionCollectionIfNeeded()

        #if os(iOS) || os(macOS) || VISION_OS
        if #available(iOS 14.3, macOS 11.1, macCatalyst 14.3, *) {
            self.attribution.postAdServicesTokenOncePerInstallIfNeeded()
        }
        #endif

        self.postPaywallEventsIfNeeded()

        #endif
    }

    @objc func applicationDidEnterBackground() {
        self.dispatchSyncSubscriberAttributes()
    }

    func subscribeToAppStateNotifications() {
        self.notificationCenter.addObserver(self,
                                            selector: #selector(self.applicationWillEnterForeground),
                                            name: SystemInfo.applicationWillEnterForegroundNotification,
                                            object: nil)

        self.notificationCenter.addObserver(self,
                                            selector: #selector(self.applicationDidEnterBackground),
                                            name: SystemInfo.applicationDidEnterBackgroundNotification,
                                            object: nil)
    }

    func dispatchSyncSubscriberAttributes() {
        #if !ENABLE_CUSTOM_ENTITLEMENT_COMPUTATION
        self.operationDispatcher.dispatchOnWorkerThread {
            self.syncSubscriberAttributes()
        }
        #endif
    }

    func updateCachesIfInForeground() {
        self.systemInfo.isApplicationBackgrounded { isBackgrounded in
            if !isBackgrounded {
                self.operationDispatcher.dispatchOnWorkerThread {
                    self.updateAllCaches(isAppBackgrounded: isBackgrounded, completion: nil)
                }
            }
        }
    }

    func updateAllCachesIfNeeded(isAppBackgrounded: Bool) {
        if !self.systemInfo.dangerousSettings.customEntitlementComputation {
            self.customerInfoManager.fetchAndCacheCustomerInfoIfStale(appUserID: self.appUserID,
                                                                      isAppBackgrounded: isAppBackgrounded,
                                                                      completion: nil)
            self.offlineEntitlementsManager.updateProductsEntitlementsCacheIfStale(
                isAppBackgrounded: isAppBackgrounded,
                completion: nil
            )
        }

        if self.deviceCache.isOfferingsCacheStale(isAppBackgrounded: isAppBackgrounded) {
            self.updateOfferingsCache(isAppBackgrounded: isAppBackgrounded)
        }
    }

    func updateAllCaches(completion: ((Result<CustomerInfo, PublicError>) -> Void)?) {
        self.systemInfo.isApplicationBackgrounded { isAppBackgrounded in
            self.updateAllCaches(isAppBackgrounded: isAppBackgrounded,
                                 completion: completion)
        }
    }

    func updateAllCaches(
        isAppBackgrounded: Bool,
        completion: ((Result<CustomerInfo, PublicError>) -> Void)?
    ) {
        Logger.verbose(Strings.purchase.updating_all_caches)

        if self.systemInfo.dangerousSettings.customEntitlementComputation {
            if let completion = completion {
                let error = NewErrorUtils.featureNotAvailableInCustomEntitlementsComputationModeError()
                completion(.failure(error.asPublicError))
            }
        } else {
            self.customerInfoManager.fetchAndCacheCustomerInfo(appUserID: self.appUserID,
                                                               isAppBackgrounded: isAppBackgrounded) { @Sendable in
                completion?($0.mapError { $0.asPublicError })
            }

            self.offlineEntitlementsManager.updateProductsEntitlementsCacheIfStale(
                isAppBackgrounded: isAppBackgrounded,
                completion: nil
            )
        }

        self.updateOfferingsCache(isAppBackgrounded: isAppBackgrounded)
    }

    // Used when delegate is being set
    func sendCachedCustomerInfoToDelegateIfExists() {
        guard let info = self.customerInfoManager.cachedCustomerInfo(appUserID: self.appUserID) else {
            return
        }

        self.delegate?.purchases?(self, receivedUpdated: info)
        self.customerInfoManager.setLastSentCustomerInfo(info)
    }

    private func updateOfferingsCache(isAppBackgrounded: Bool) {
        self.offeringsManager.updateOfferingsCache(
            appUserID: self.appUserID,
            isAppBackgrounded: isAppBackgrounded
        ) { [cache = self.paywallCache] offerings in
            if #available(iOS 15.0, macOS 12.0, watchOS 8.0, tvOS 15.0, *),
               let cache = cache, let offerings = offerings.value {
                self.operationDispatcher.dispatchOnWorkerThread {
                    await cache.warmUpEligibilityCache(offerings: offerings)
                    await cache.warmUpPaywallImagesCache(offerings: offerings)
                }
            }
        }
    }

    private func postPaywallEventsIfNeeded() {
        guard #available(iOS 15.0, tvOS 15.0, macOS 12.0, watchOS 8.0, *),
              let manager = self.paywallEventsManager else { return }

        self.operationDispatcher.dispatchOnWorkerThread(delay: .long) {
            _ = try? await manager.flushEvents(count: PaywallEventsManager.defaultEventFlushCount)
        }
    }

}

// MARK: - Deprecations

/// Protocol to be able to call `Purchases.postAppleSearchAddsAttributionCollectionIfNeeded` without warnings
private protocol DeprecatedSearchAdsAttribution {

    func postAppleSearchAddsAttributionCollectionIfNeeded()

}

#if !ENABLE_CUSTOM_ENTITLEMENT_COMPUTATION
extension Purchases: DeprecatedSearchAdsAttribution {}
#endif<|MERGE_RESOLUTION|>--- conflicted
+++ resolved
@@ -228,16 +228,9 @@
 
     @objc public let attribution: Attribution
 
-<<<<<<< HEAD
-    @available(*, deprecated, message: "Use purchasesAreCompletedBy instead.")
-    @objc public var finishTransactions: Bool {
-        get { self.systemInfo.finishTransactions }
-        set { self.systemInfo.finishTransactions = newValue }
-=======
     @objc public var purchasesAreCompletedBy: PurchasesAreCompletedBy {
         get { self.systemInfo.finishTransactions ? .revenueCat : .myApp }
         set { self.systemInfo.finishTransactions = newValue.finishTransactions }
->>>>>>> 021c0874
     }
 
     @objc public var purchasesAreCompletedBy: PurchasesAreCompletedBy {
@@ -1432,11 +1425,7 @@
                                              appUserID: StaticString,
                                              observerMode: Bool) -> Purchases {
         Logger.warn(Strings.identity.logging_in_with_static_string)
-<<<<<<< HEAD
-        
-=======
-
->>>>>>> 021c0874
+
         let purchasesBy: PurchasesAreCompletedBy = observerMode ? .myApp : .revenueCat
 
         return Self.configure(
