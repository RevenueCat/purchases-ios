--- conflicted
+++ resolved
@@ -461,11 +461,7 @@
                 let result: PurchaseResultData = try await self.purchase(sk2Product: product,
                                                                          package: package,
                                                                          promotionalOffer: promotionalOffer,
-<<<<<<< HEAD
-                                                                         winBackOffer: nil)
-=======
                                                                          metadata: metadata)
->>>>>>> 72b06f69
 
                 if !result.userCancelled {
                     Logger.rcPurchaseSuccess(Strings.purchase.purchased_product(
@@ -499,13 +495,9 @@
     @available(iOS 15.0, tvOS 15.0, watchOS 8.0, macOS 12.0, *)
     func purchase(sk2Product: SK2Product,
                   package: Package?,
-<<<<<<< HEAD
-                  promotionalOffer: PromotionalOffer.SignedData?,
-                  winBackOffer: Product.SubscriptionOffer?) async throws -> PurchaseResultData {
-=======
                   promotionalOffer: PromotionalOffer.SignedData? = nil,
+                  winBackOffer: Product.SubscriptionOffer? = nil,
                   metadata: [String: String]? = nil) async throws -> PurchaseResultData {
->>>>>>> 72b06f69
         let result: Product.PurchaseResult
 
         do {
