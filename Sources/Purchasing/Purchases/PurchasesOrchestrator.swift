//
//  Copyright RevenueCat Inc. All Rights Reserved.
//
//  Licensed under the MIT License (the "License");
//  you may not use this file except in compliance with the License.
//  You may obtain a copy of the License at
//
//      https://opensource.org/licenses/MIT
//
//  PurchasesOrchestrator.swift
//
//  Created by Andrés Boedo on 10/8/21.

import Foundation
import StoreKit

@objc protocol PurchasesOrchestratorDelegate {

    func readyForPromotedProduct(_ product: StoreProduct,
                                 purchase startPurchase: @escaping StartPurchaseBlock)

    @available(iOS 13.4, macCatalyst 13.4, *)
    @available(macOS, unavailable)
    @available(tvOS, unavailable)
    @available(watchOS, unavailable)
    var shouldShowPriceConsent: Bool { get }

}

// swiftlint:disable file_length type_body_length
final class PurchasesOrchestrator {

    var finishTransactions: Bool { self.systemInfo.finishTransactions }
    var observerMode: Bool { self.systemInfo.observerMode }

    var allowSharingAppStoreAccount: Bool {
        get { self._allowSharingAppStoreAccount.value ?? self.currentUserProvider.currentUserIsAnonymous }
        set { self._allowSharingAppStoreAccount.value = newValue }
    }

    /// - Note: this is not thread-safe
    @objc weak var delegate: PurchasesOrchestratorDelegate?

    private let _allowSharingAppStoreAccount: Atomic<Bool?> = nil
    private let presentedOfferingContextsByProductID: Atomic<[String: PresentedOfferingContext]> = .init([:])
    private let presentedPaywall: Atomic<PaywallEvent?> = nil
    private let purchaseCompleteCallbacksByProductID: Atomic<[String: PurchaseCompletedBlock]> = .init([:])

    private var appUserID: String { self.currentUserProvider.currentAppUserID }
    private var unsyncedAttributes: SubscriberAttribute.Dictionary {
        self.attribution.unsyncedAttributesByKey(appUserID: self.appUserID)
    }

    private let productsManager: ProductsManagerType
    private let paymentQueueWrapper: EitherPaymentQueueWrapper
    private let systemInfo: SystemInfo
    private let attribution: Attribution
    private let operationDispatcher: OperationDispatcher
    private let receiptFetcher: ReceiptFetcher
    private let receiptParser: PurchasesReceiptParser
    private let transactionFetcher: StoreKit2TransactionFetcherType
    private let customerInfoManager: CustomerInfoManager
    private let backend: Backend
    private let transactionPoster: TransactionPosterType
    private let currentUserProvider: CurrentUserProvider
    private let transactionsManager: TransactionsManager
    private let deviceCache: DeviceCache
    private let offeringsManager: OfferingsManager
    private let manageSubscriptionsHelper: ManageSubscriptionsHelper
    private let beginRefundRequestHelper: BeginRefundRequestHelper
    private let storeMessagesHelper: StoreMessagesHelperType?

    // Can't have these properties with `@available`.
    // swiftlint:disable identifier_name
    var _storeKit2TransactionListener: Any?
    var _storeKit2StorefrontListener: Any?
    var _diagnosticsSynchronizer: Any?
    var _diagnosticsTracker: Any?
    var _storeKit2ObserverModePurchaseDetector: Any?
    // swiftlint:enable identifier_name

    @available(iOS 15.0, macOS 12.0, tvOS 15.0, watchOS 8.0, *)
    var storeKit2TransactionListener: StoreKit2TransactionListenerType {
        // swiftlint:disable:next force_cast
        return self._storeKit2TransactionListener! as! StoreKit2TransactionListenerType
    }

    @available(iOS 15.0, macOS 12.0, tvOS 15.0, watchOS 8.0, *)
    var storeKit2StorefrontListener: StoreKit2StorefrontListener {
        // swiftlint:disable:next force_cast
        return self._storeKit2StorefrontListener! as! StoreKit2StorefrontListener
    }

    @available(iOS 15.0, macOS 12.0, tvOS 15.0, watchOS 8.0, *)
    var diagnosticsSynchronizer: DiagnosticsSynchronizerType? {
        return self._diagnosticsSynchronizer as? DiagnosticsSynchronizerType
    }

    @available(iOS 15.0, macOS 12.0, tvOS 15.0, watchOS 8.0, *)
    var diagnosticsTracker: DiagnosticsTrackerType? {
        return self._diagnosticsTracker as? DiagnosticsTrackerType
    }

    @available(iOS 15.0, macOS 12.0, tvOS 15.0, watchOS 8.0, *)
    var storeKit2ObserverModePurchaseDetector: StoreKit2ObserverModePurchaseDetectorType? {
        return self._storeKit2ObserverModePurchaseDetector as? StoreKit2ObserverModePurchaseDetectorType
    }

    @available(iOS 15.0, macOS 12.0, tvOS 15.0, watchOS 8.0, *)
    convenience init(productsManager: ProductsManagerType,
                     paymentQueueWrapper: EitherPaymentQueueWrapper,
                     systemInfo: SystemInfo,
                     subscriberAttributes: Attribution,
                     operationDispatcher: OperationDispatcher,
                     receiptFetcher: ReceiptFetcher,
                     receiptParser: PurchasesReceiptParser,
                     transactionFetcher: StoreKit2TransactionFetcherType,
                     customerInfoManager: CustomerInfoManager,
                     backend: Backend,
                     transactionPoster: TransactionPoster,
                     currentUserProvider: CurrentUserProvider,
                     transactionsManager: TransactionsManager,
                     deviceCache: DeviceCache,
                     offeringsManager: OfferingsManager,
                     manageSubscriptionsHelper: ManageSubscriptionsHelper,
                     beginRefundRequestHelper: BeginRefundRequestHelper,
                     storeKit2TransactionListener: StoreKit2TransactionListenerType,
                     storeKit2StorefrontListener: StoreKit2StorefrontListener,
                     storeKit2ObserverModePurchaseDetector: StoreKit2ObserverModePurchaseDetectorType,
                     storeMessagesHelper: StoreMessagesHelperType?,
                     diagnosticsSynchronizer: DiagnosticsSynchronizerType?,
                     diagnosticsTracker: DiagnosticsTrackerType?
    ) {
        self.init(
            productsManager: productsManager,
            paymentQueueWrapper: paymentQueueWrapper,
            systemInfo: systemInfo,
            subscriberAttributes: subscriberAttributes,
            operationDispatcher: operationDispatcher,
            receiptFetcher: receiptFetcher,
            receiptParser: receiptParser,
            transactionFetcher: transactionFetcher,
            customerInfoManager: customerInfoManager,
            backend: backend,
            transactionPoster: transactionPoster,
            currentUserProvider: currentUserProvider,
            transactionsManager: transactionsManager,
            deviceCache: deviceCache,
            offeringsManager: offeringsManager,
            manageSubscriptionsHelper: manageSubscriptionsHelper,
            beginRefundRequestHelper: beginRefundRequestHelper,
            storeMessagesHelper: storeMessagesHelper
        )

        self._diagnosticsSynchronizer = diagnosticsSynchronizer
        self._diagnosticsTracker = diagnosticsTracker

        self._storeKit2TransactionListener = storeKit2TransactionListener
        self._storeKit2StorefrontListener = storeKit2StorefrontListener
        self._storeKit2ObserverModePurchaseDetector = storeKit2ObserverModePurchaseDetector

        storeKit2StorefrontListener.delegate = self
        if systemInfo.storeKitVersion.isStoreKit2EnabledAndAvailable {
            storeKit2StorefrontListener.listenForStorefrontChanges()
        }

        #if os(iOS) || targetEnvironment(macCatalyst) || VISION_OS
        if #available(iOS 16.0, *), let helper = storeMessagesHelper {
            Task {
                do {
                    try await helper.deferMessagesIfNeeded()
                } catch {
                    Logger.error(Strings.storeKit.could_not_defer_store_messages(error))
                }
            }
        }
        #endif

        Task {
            await setSK2DelegateAndStartListening()
        }

        Task {
            await syncDiagnosticsIfNeeded()
        }
    }

    init(productsManager: ProductsManagerType,
         paymentQueueWrapper: EitherPaymentQueueWrapper,
         systemInfo: SystemInfo,
         subscriberAttributes: Attribution,
         operationDispatcher: OperationDispatcher,
         receiptFetcher: ReceiptFetcher,
         receiptParser: PurchasesReceiptParser,
         transactionFetcher: StoreKit2TransactionFetcherType,
         customerInfoManager: CustomerInfoManager,
         backend: Backend,
         transactionPoster: TransactionPoster,
         currentUserProvider: CurrentUserProvider,
         transactionsManager: TransactionsManager,
         deviceCache: DeviceCache,
         offeringsManager: OfferingsManager,
         manageSubscriptionsHelper: ManageSubscriptionsHelper,
         beginRefundRequestHelper: BeginRefundRequestHelper,
         storeMessagesHelper: StoreMessagesHelperType?
    ) {
        self.productsManager = productsManager
        self.paymentQueueWrapper = paymentQueueWrapper
        self.systemInfo = systemInfo
        self.attribution = subscriberAttributes
        self.operationDispatcher = operationDispatcher
        self.receiptFetcher = receiptFetcher
        self.receiptParser = receiptParser
        self.transactionFetcher = transactionFetcher
        self.customerInfoManager = customerInfoManager
        self.backend = backend
        self.transactionPoster = transactionPoster
        self.currentUserProvider = currentUserProvider
        self.transactionsManager = transactionsManager
        self.deviceCache = deviceCache
        self.offeringsManager = offeringsManager
        self.manageSubscriptionsHelper = manageSubscriptionsHelper
        self.beginRefundRequestHelper = beginRefundRequestHelper
        self.storeMessagesHelper = storeMessagesHelper

        Logger.verbose(Strings.purchase.purchases_orchestrator_init(self))
    }

    deinit {
        Logger.verbose(Strings.purchase.purchases_orchestrator_deinit(self))
    }

    func restorePurchases(completion: (@Sendable (Result<CustomerInfo, PurchasesError>) -> Void)?) {
        self.syncPurchases(receiptRefreshPolicy: .always,
                           isRestore: true,
                           initiationSource: .restore,
                           completion: completion)
    }

    func syncPurchases(completion: (@Sendable (Result<CustomerInfo, PurchasesError>) -> Void)? = nil) {
        self.syncPurchases(receiptRefreshPolicy: .never,
                           isRestore: allowSharingAppStoreAccount,
                           initiationSource: .restore,
                           completion: completion)
    }

    func products(withIdentifiers identifiers: [String], completion: @escaping ([StoreProduct]) -> Void) {
        let productIdentifiersSet = Set(identifiers)
        guard !productIdentifiersSet.isEmpty else {
            operationDispatcher.dispatchOnMainThread { completion([]) }
            return
        }

        self.productsManager.products(withIdentifiers: productIdentifiersSet) { products in
            self.operationDispatcher.dispatchOnMainThread {
                completion(Array(products.value ?? []))
            }
        }
    }

    func productsFromOptimalStoreKitVersion(withIdentifiers identifiers: [String],
                                            completion: @escaping ([StoreProduct]) -> Void) {
        let productIdentifiersSet = Set(identifiers)
        guard !productIdentifiersSet.isEmpty else {
            operationDispatcher.dispatchOnMainThread { completion([]) }
            return
        }

        productsManager.products(withIdentifiers: productIdentifiersSet) { products in
            self.operationDispatcher.dispatchOnMainThread {
                completion(Array(products.value ?? []))
            }
        }
    }

    func promotionalOffer(forProductDiscount productDiscount: StoreProductDiscountType,
                          product: StoreProductType,
                          completion: @escaping @Sendable (Result<PromotionalOffer, PurchasesError>) -> Void) {
        guard let discountIdentifier = productDiscount.offerIdentifier else {
            self.operationDispatcher.dispatchOnMainActor {
                completion(.failure(ErrorUtils.productDiscountMissingIdentifierError()))
            }
            return
        }

        guard let subscriptionGroupIdentifier = product.subscriptionGroupIdentifier else {
            self.operationDispatcher.dispatchOnMainActor {
                completion(.failure(ErrorUtils.productDiscountMissingSubscriptionGroupIdentifierError()))
            }
            return
        }

        if self.systemInfo.storeKitVersion.isStoreKit2EnabledAndAvailable,
            #available(iOS 15.0, tvOS 15.0, watchOS 8.0, macOS 12.0, *) {
            self.sk2PromotionalOffer(forProductDiscount: productDiscount,
                                     discountIdentifier: discountIdentifier,
                                     product: product,
                                     subscriptionGroupIdentifier: subscriptionGroupIdentifier) { result in
                self.operationDispatcher.dispatchOnMainActor {
                    completion(result)
                }
            }
        } else {
                self.sk1PromotionalOffer(forProductDiscount: productDiscount,
                                         discountIdentifier: discountIdentifier,
                                         product: product,
                                         subscriptionGroupIdentifier: subscriptionGroupIdentifier) { result in
                    self.operationDispatcher.dispatchOnMainActor {
                        completion(result)
                    }
                }

        }
    }

    func purchase(product: StoreProduct,
                  package: Package?,
                  transactionMetadata: [String: String]?,
                  completion: @escaping PurchaseCompletedBlock) {
        Self.logPurchase(product: product, package: package)

        if let sk1Product = product.sk1Product {
            guard let storeKit1Wrapper = self.storeKit1Wrapper(orFailWith: completion) else { return }

            let payment = storeKit1Wrapper.payment(with: sk1Product)

            self.purchase(sk1Product: sk1Product,
                          payment: payment,
                          package: package,
                          wrapper: storeKit1Wrapper,
                          completion: completion)
        } else if #available(iOS 15.0, tvOS 15.0, watchOS 8.0, macOS 12.0, *),
                  let sk2Product = product.sk2Product {
            self.purchase(sk2Product: sk2Product,
                          package: package,
                          promotionalOffer: nil,
                          transactionMetadata: transactionMetadata,
                          completion: completion)
        } else if product.isTestProduct {
            self.handleTestProduct(completion)
        } else {
            fatalError("Unrecognized product: \(product)")
        }
    }

    func purchase(product: StoreProduct,
                  package: Package?,
                  promotionalOffer: PromotionalOffer.SignedData,
                  transactionMetadata: [String: String]?,
                  completion: @escaping PurchaseCompletedBlock) {
        Self.logPurchase(product: product, package: package, offer: promotionalOffer)

        if let sk1Product = product.sk1Product {
            guard let storeKit1Wrapper = self.storeKit1Wrapper(orFailWith: completion) else { return }

            self.purchase(sk1Product: sk1Product,
                          promotionalOffer: promotionalOffer,
                          package: package,
                          wrapper: storeKit1Wrapper,
                          completion: completion)
        } else if #available(iOS 15.0, tvOS 15.0, watchOS 8.0, macOS 12.0, *),
                  let sk2Product = product.sk2Product {
            self.purchase(sk2Product: sk2Product,
                          package: package,
                          promotionalOffer: promotionalOffer,
                          transactionMetadata: transactionMetadata,
                          completion: completion)
        } else if product.isTestProduct {
            self.handleTestProduct(completion)
        } else {
            fatalError("Unrecognized product: \(product)")
        }
    }

    func purchase(sk1Product: SK1Product,
                  promotionalOffer: PromotionalOffer.SignedData,
                  package: Package?,
                  wrapper: StoreKit1Wrapper,
                  completion: @escaping PurchaseCompletedBlock) {
        let discount = promotionalOffer.sk1PromotionalOffer
        let payment = wrapper.payment(with: sk1Product, discount: discount)
        self.purchase(sk1Product: sk1Product,
                      payment: payment,
                      package: package,
                      wrapper: wrapper,
                      completion: completion)
    }

    func purchase(sk1Product: SK1Product,
                  payment: SKMutablePayment,
                  package: Package?,
                  wrapper: StoreKit1Wrapper,
                  completion: @escaping PurchaseCompletedBlock) {
        /**
         * Note: this only extracts the product identifier from `SKPayment`, ignoring the `SK1Product.identifier`
         * because `storeKit1Wrapper(_:, updatedTransaction:)` only has a transaction and not the product.
         * If the transaction is mising a product id, then we wouldn't be able to find the callback
         * in `purchaseCompleteCallbacksByProductID`, and therefore
         * we wouldn't be able to notify of the purchase result.
         */

        guard let productIdentifier = payment.extractProductIdentifier() else {
            self.operationDispatcher.dispatchOnMainActor {
                completion(
                    nil,
                    nil,
                    ErrorUtils.storeProblemError(
                        withMessage: Strings.purchase.could_not_purchase_product_id_not_found.description
                    ).asPublicError,
                    false
                )
            }
            return
        }

        if !self.finishTransactions {
            Logger.warn(Strings.purchase.purchasing_with_observer_mode_and_finish_transactions_false_warning)
        }

        payment.applicationUsername = self.appUserID

        self.cachePresentedOfferingContext(package: package, productIdentifier: productIdentifier)

        self.productsManager.cache(StoreProduct(sk1Product: sk1Product))

        let addPayment: Bool = self.addPurchaseCompletedCallback(
            productIdentifier: productIdentifier,
            completion: { [weak self] transaction, customerInfo, error, cancelled in
                guard let self = self else { return }

                if !cancelled {
                    self.trackPurchaseEventIfNeeded(storeKitVersion: .storeKit1, error: error)
                    if let error = error {
                        Logger.rcPurchaseError(Strings.purchase.product_purchase_failed(
                            productIdentifier: productIdentifier,
                            error: error
                        ))
                    } else {
                        Logger.rcPurchaseSuccess(Strings.purchase.purchased_product(
                            productIdentifier: productIdentifier
                        ))
                    }
                }

                completion(transaction, customerInfo, error, cancelled)
            }
        )

        if addPayment {
            wrapper.add(payment)
        }
    }

    @available(iOS 15.0, tvOS 15.0, watchOS 8.0, macOS 12.0, *)
    func purchase(sk2Product product: SK2Product,
                  package: Package?,
                  promotionalOffer: PromotionalOffer.SignedData?,
                  transactionMetadata: [String: String]?,
                  completion: @escaping PurchaseCompletedBlock) {
        _ = Task<Void, Never> {
            do {
                let result: PurchaseResultData = try await self.purchase(sk2Product: product,
                                                                         package: package,
                                                                         promotionalOffer: promotionalOffer,
                                                                         transactionMetadata: transactionMetadata)

                if !result.userCancelled {
                    Logger.rcPurchaseSuccess(Strings.purchase.purchased_product(
                        productIdentifier: product.id
                    ))
                }

                DispatchQueue.main.async {
                    completion(result.transaction,
                               result.customerInfo,
                               // Forward an error if purchase was cancelled to match SK1 behavior.
                               result.userCancelled ? ErrorUtils.purchaseCancelledError().asPublicError : nil,
                               result.userCancelled)
                }
            } catch let error {
                Logger.rcPurchaseError(Strings.purchase.product_purchase_failed(
                    productIdentifier: product.id,
                    error: error
                ))
                let publicError = ErrorUtils.purchasesError(withUntypedError: error).asPublicError
                let userCancelled = publicError.isCancelledError

                DispatchQueue.main.async {
                    completion(nil, nil, publicError, userCancelled)
                }
            }
        }
    }

    // swiftlint:disable function_body_length
    @available(iOS 15.0, tvOS 15.0, watchOS 8.0, macOS 12.0, *)
<<<<<<< HEAD
    func purchase(
        sk2Product: SK2Product,
        package: Package?,
        promotionalOffer: PromotionalOffer.SignedData?,
        transactionMetadata: [String: String]?
    ) async throws -> PurchaseResultData {
=======
    func purchase(sk2Product: SK2Product,
                  package: Package?,
                  promotionalOffer: PromotionalOffer.SignedData?) async throws -> PurchaseResultData {
>>>>>>> 37e197b8
        let result: Product.PurchaseResult

        do {
            var options: Set<Product.PurchaseOption> = [
                .simulatesAskToBuyInSandbox(Purchases.simulatesAskToBuyInSandbox)
            ]

            if let uuid = UUID(uuidString: self.appUserID) {
                Logger.debug(
                    Strings.storeKit.sk2_purchasing_added_uuid_option(uuid)
                )
                options.insert(.appAccountToken(uuid))
            }

            if let signedData = promotionalOffer {
                Logger.debug(
                    Strings.storeKit.sk2_purchasing_added_promotional_offer_option(signedData.identifier)
                )
                options.insert(try signedData.sk2PurchaseOption)
            }

            self.cachePresentedOfferingContext(package: package, productIdentifier: sk2Product.id)

            result = try await self.purchase(sk2Product, options)
        } catch StoreKitError.userCancelled {
            guard !self.systemInfo.dangerousSettings.customEntitlementComputation else {
                throw ErrorUtils.purchaseCancelledError()
            }

            return (
                transaction: nil,
                customerInfo: try await self.customerInfoManager.customerInfo(appUserID: self.appUserID,
                                                                              fetchPolicy: .cachedOrFetched),
                userCancelled: true
            )
        } catch let error as PromotionalOffer.SignedData.Error {
            let error = ErrorUtils.invalidPromotionalOfferError(error: error,
                                                                message: error.localizedDescription)
            self.trackPurchaseEventIfNeeded(storeKitVersion: .storeKit2, error: error.asPublicError)
            throw error
        } catch {
            let purchasesError = ErrorUtils.purchasesError(withStoreKitError: error)
            self.trackPurchaseEventIfNeeded(storeKitVersion: .storeKit2, error: purchasesError.asPublicError)
            throw error
        }

        // `userCancelled` above comes from `StoreKitError.userCancelled`.
        // This detects if `Product.PurchaseResult.userCancelled` is true.
        let (userCancelled, transaction) = try await self.storeKit2TransactionListener
            .handle(purchaseResult: result, fromTransactionUpdate: false)

        if userCancelled, self.systemInfo.dangerousSettings.customEntitlementComputation {
            throw ErrorUtils.purchaseCancelledError()
        }

        let customerInfo: CustomerInfo

        if let transaction = transaction {
            customerInfo = try await self.handlePurchasedTransaction(transaction, .purchase, transactionMetadata)
        } else {
            // `transaction` would be `nil` for `Product.PurchaseResult.pending` and
            // `Product.PurchaseResult.userCancelled`.
            customerInfo = try await self.customerInfoManager.customerInfo(appUserID: self.appUserID,
                                                                           fetchPolicy: .cachedOrFetched)
        }

        if !userCancelled {
            self.trackPurchaseEventIfNeeded(storeKitVersion: .storeKit2, error: nil)
        }

        return (transaction, customerInfo, userCancelled)
    }
    // swiftlint:enable function_body_length

    @available(iOS 15.0, tvOS 15.0, watchOS 8.0, macOS 12.0, *)
    private func purchase(
        _ product: SK2Product,
        _ options: Set<Product.PurchaseOption>
    ) async throws -> Product.PurchaseResult {
        #if VISION_OS
        return try await product.purchase(confirmIn: try self.systemInfo.currentWindowScene,
                                          options: options)
        #else
        return try await product.purchase(options: options)
        #endif
    }

    @available(iOS 15.0, tvOS 15.0, watchOS 8.0, macOS 12.0, *)
    func promotionalOffer(
        forProductDiscount discount: StoreProductDiscountType,
        product: StoreProductType
    ) async throws -> PromotionalOffer {
        return try await Async.call { completion in
            self.promotionalOffer(forProductDiscount: discount,
                                  product: product,
                                  completion: completion)
        }
    }

    func cachePresentedOfferingContext(_ context: PresentedOfferingContext, productIdentifier: String) {
        self.presentedOfferingContextsByProductID.modify { $0[productIdentifier] = context }
    }

    func track(paywallEvent: PaywallEvent) {
        switch paywallEvent {
        case .impression:
            self.cachePresentedPaywall(paywallEvent)

        case .close:
            self.clearPresentedPaywall()

        case .cancel:
            break
        }
    }

#if os(iOS) || os(macOS) || VISION_OS

    @available(watchOS, unavailable)
    @available(tvOS, unavailable)
    func showManageSubscription(completion: @escaping (PurchasesError?) -> Void) {
        self.manageSubscriptionsHelper.showManageSubscriptions { result in
            switch result {
            case .failure(let error):
                completion(error)
            case .success:
                completion(nil)
            }
        }
    }
#endif

#if os(iOS) || VISION_OS

    @available(iOS 15.0, *)
    @available(macOS, unavailable)
    @available(watchOS, unavailable)
    @available(tvOS, unavailable)
    func beginRefundRequest(forProduct productID: String) async throws -> RefundRequestStatus {
        return try await beginRefundRequestHelper.beginRefundRequest(forProduct: productID)
    }

    @available(iOS 15.0, *)
    @available(macOS, unavailable)
    @available(watchOS, unavailable)
    @available(tvOS, unavailable)
    func beginRefundRequestForActiveEntitlement() async throws -> RefundRequestStatus {
        return try await beginRefundRequestHelper.beginRefundRequestForActiveEntitlement()
    }

    @available(iOS 15.0, *)
    @available(macOS, unavailable)
    @available(watchOS, unavailable)
    @available(tvOS, unavailable)
    func beginRefundRequest(forEntitlement entitlementID: String) async throws -> RefundRequestStatus {
        return try await beginRefundRequestHelper.beginRefundRequest(forEntitlement: entitlementID)
    }

#endif

}

// MARK: - Private

extension PurchasesOrchestrator {

    /// - Returns: `StoreKit1Wrapper` if it's set, otherwise forwards an error to `completion` and returns `nil`
    private func storeKit1Wrapper(orFailWith completion: @escaping PurchaseCompletedBlock) -> StoreKit1Wrapper? {
        guard let storeKit1Wrapper = self.paymentQueueWrapper.sk1Wrapper else {
            self.operationDispatcher.dispatchOnMainActor {
                completion(nil,
                           nil,
                           ErrorUtils.configurationError(
                            message: Strings.storeKit.sk1_product_with_sk2_enabled.description
                           ).asPublicError,
                           false)
            }
            return nil
        }

        return storeKit1Wrapper
    }

}

// MARK: - StoreKit1WrapperDelegate

extension PurchasesOrchestrator: StoreKit1WrapperDelegate {

    func storeKit1Wrapper(_ storeKit1Wrapper: StoreKit1Wrapper, updatedTransaction transaction: SKPaymentTransaction) {
        let storeTransaction = StoreTransaction(sk1Transaction: transaction)

        switch transaction.transactionState {
        // For observer mode. Should only come from calls to `restoreCompletedTransactions`,
        // which the SDK does not currently use.
        case .restored:
            self.handlePurchasedTransaction(storeTransaction,
                                            storefront: storeKit1Wrapper.currentStorefront,
                                            restored: true)
        case .purchased:
            self.handlePurchasedTransaction(storeTransaction,
                                            storefront: storeKit1Wrapper.currentStorefront,
                                            restored: false)
        case .purchasing:
            break
        case .failed:
            self.handleFailedTransaction(transaction)
        case .deferred:
            self.handleDeferredTransaction(transaction)
        @unknown default:
            Logger.appleWarning(Strings.storeKit.sk1_unknown_transaction_state(transaction.transactionState))
        }
    }

    func storeKit1Wrapper(_ storeKit1Wrapper: StoreKit1Wrapper,
                          removedTransaction transaction: SKPaymentTransaction) {
        // unused for now
    }

    func storeKit1Wrapper(_ storeKit1Wrapper: StoreKit1Wrapper,
                          shouldAddStorePayment payment: SKPayment,
                          for product: SK1Product) -> Bool {
        self.productsManager.cache(StoreProduct(sk1Product: product))
        guard let delegate = self.delegate else { return false }

        guard let productIdentifier = payment.extractProductIdentifier() else {
            return false
        }

        let storeProduct = StoreProduct(sk1Product: product)
        delegate.readyForPromotedProduct(storeProduct) { completion in
            let addPayment = self.addPurchaseCompletedCallback(
                productIdentifier: productIdentifier,
                completion: completion
            )
            if addPayment {
                storeKit1Wrapper.add(payment)
            }
        }

        // See `SKPaymentTransactionObserver.paymentQueue(_:shouldAddStorePayment:for:)`
        // Returns `false` to indicate that the app will defer the purchase and be handled
        // when the user calls the purchase callback.
        return false
    }

    func storeKit1Wrapper(_ storeKit1Wrapper: StoreKit1Wrapper,
                          didRevokeEntitlementsForProductIdentifiers productIdentifiers: [String]) {
        Logger.debug(Strings.purchase.entitlements_revoked_syncing_purchases(productIdentifiers: productIdentifiers))
        syncPurchases { @Sendable _ in
            Logger.debug(Strings.purchase.purchases_synced)
        }
    }

    @available(iOS 13.4, macCatalyst 13.4, *)
    @available(macOS, unavailable)
    @available(tvOS, unavailable)
    @available(watchOS, unavailable)
    var storeKit1WrapperShouldShowPriceConsent: Bool {
        return self.delegate?.shouldShowPriceConsent ?? true
    }

    func storeKit1WrapperDidChangeStorefront(_ storeKit1Wrapper: StoreKit1Wrapper) {
        handleStorefrontChange()
    }

}

extension PurchasesOrchestrator: PaymentQueueWrapperDelegate {

    #if os(iOS) || targetEnvironment(macCatalyst) || VISION_OS
    @available(iOS 13.4, macCatalyst 13.4, *)
    var paymentQueueWrapperShouldShowPriceConsent: Bool {
        return self.storeKit1WrapperShouldShowPriceConsent
    }
    #endif

    func paymentQueueWrapper(
        _ wrapper: PaymentQueueWrapper,
        shouldAddStorePayment payment: SKPayment,
        for product: SK1Product
    ) -> Bool {
        // `PurchasesOrchestrator` becomes `PaymentQueueWrapperDelegate` only
        // when `StoreKit1Wrapper` is not initialized, which means that promoted purchases
        // need to be handled as a SK2 purchase.
        // This method converts the `SKPayment` into an SK2 purchase by fetching the product again.
        if self.paymentQueueWrapper.sk1Wrapper != nil {
            Logger.warn(Strings.purchase.payment_queue_wrapper_delegate_call_sk1_enabled)
            assertionFailure(Strings.purchase.payment_queue_wrapper_delegate_call_sk1_enabled.description)
        }

        guard let delegate = self.delegate else { return false }

        let productIdentifier = product.productIdentifier

        self.productsManager.products(withIdentifiers: [productIdentifier]) { result in
            guard let product = result.value?.first(where: { $0.productIdentifier == productIdentifier }) else {
                Logger.warn(Strings.purchase.promo_purchase_product_not_found(productIdentifier: productIdentifier))
                return
            }

            let startPurchase: StartPurchaseBlock

            if let discount = payment.paymentDiscount.map(PromotionalOffer.SignedData.init) {
                startPurchase = { completion in
                    self.purchase(product: product,
                                  package: nil,
                                  promotionalOffer: discount,
                                  transactionMetadata: nil) { transaction, customerInfo, error, cancelled in
                        completion(transaction, customerInfo, error, cancelled)
                    }
                }
            } else {
                startPurchase = { completion in
                    self.purchase(product: product,
                                  package: nil,
                                  transactionMetadata: nil) { transaction, customerInfo, error, cancelled in
                        completion(transaction, customerInfo, error, cancelled)
                    }
                }
            }

            delegate.readyForPromotedProduct(product, purchase: startPurchase)
        }

        // See `SKPaymentTransactionObserver.paymentQueue(_:shouldAddStorePayment:for:)`
        // Returns `false` to indicate that the app will defer the purchase and be handled
        // when the user calls the purchase callback.
        return false
    }

}

// @unchecked because:
// - It has a mutable `delegate` because it needs to be, as `weak`.
// - It has mutable `_storeKit2TransactionListener` and `_storeKit2StorefrontListener`, which are necessary
// due to the availability annotations
extension PurchasesOrchestrator: @unchecked Sendable {}

// MARK: Transaction state updates.

private extension PurchasesOrchestrator {

    func handleFailedTransaction(_ transaction: SKPaymentTransaction) {
        let storeTransaction = StoreTransaction(sk1Transaction: transaction)

        if let error = transaction.error,
           let completion = self.getAndRemovePurchaseCompletedCallback(forTransaction: storeTransaction) {
            let purchasesError = ErrorUtils.purchasesError(withSKError: error)

            let isCancelled = purchasesError.isCancelledError

            if isCancelled {
                if self.systemInfo.dangerousSettings.customEntitlementComputation {
                    self.operationDispatcher.dispatchOnMainActor {
                        completion(storeTransaction,
                                   nil,
                                   purchasesError.asPublicError,
                                   true)
                    }
                } else {
                    self.customerInfoManager.customerInfo(appUserID: self.appUserID,
                                                          fetchPolicy: .cachedOrFetched) { @Sendable customerInfo in
                        self.operationDispatcher.dispatchOnMainActor {
                            completion(storeTransaction,
                                       customerInfo.value,
                                       purchasesError.asPublicError,
                                       true)
                        }
                    }
                }
            } else {
                self.operationDispatcher.dispatchOnMainActor {
                    completion(storeTransaction,
                               nil,
                               purchasesError.asPublicError,
                               false)
                }
            }
        }

        self.transactionPoster.finishTransactionIfNeeded(storeTransaction, completion: {})
    }

    func handleDeferredTransaction(_ transaction: SKPaymentTransaction) {
        let userCancelled = transaction.error?.isCancelledError ?? false
        let storeTransaction = StoreTransaction(sk1Transaction: transaction)

        guard let completion = self.getAndRemovePurchaseCompletedCallback(forTransaction: storeTransaction) else {
            return
        }

        self.operationDispatcher.dispatchOnMainActor {
            completion(
                storeTransaction,
                nil,
                ErrorUtils.paymentDeferredError().asPublicError,
                userCancelled
            )
        }
    }

    func trackPurchaseEventIfNeeded(storeKitVersion: StoreKitVersion,
                                    error: PublicError?) {
        if #available(iOS 15.0, macOS 12.0, tvOS 15.0, watchOS 8.0, *),
        let diagnosticsTracker = self.diagnosticsTracker {
            let errorMessage = (error?.userInfo[NSUnderlyingErrorKey] as? Error)?.localizedDescription
                ?? error?.localizedDescription
            let errorCode = error?.code
            let storeKitErrorDescription = StoreKitErrorUtils.extractStoreKitErrorDescription(from: error)
            diagnosticsTracker.trackPurchaseRequest(wasSuccessful: error == nil,
                                                    storeKitVersion: storeKitVersion,
                                                    errorMessage: errorMessage,
                                                    errorCode: errorCode,
                                                    storeKitErrorDescription: storeKitErrorDescription)
        }
    }

    /// - Parameter restored: whether the transaction state was `.restored` instead of `.purchased`.
    private func purchaseSource(
        for productIdentifier: String,
        restored: Bool
    ) -> PurchaseSource {
        let initiationSource: ProductRequestData.InitiationSource = {
            // Having a purchase completed callback implies that the transation comes from an explicit call
            // to `purchase()` instead of a StoreKit transaction notification.
            let hasPurchaseCallback = self.purchaseCompleteCallbacksByProductID.value.keys.contains(productIdentifier)

            switch (hasPurchaseCallback, restored) {
            case (true, false): return .purchase
                // Note that restores initiated through the SDK with `restorePurchases`
                // won't use this method since those set the initiation source explicitly.
            case (true, true): return .restore
            case (false, _): return .queue
            }
        }()

        return .init(isRestore: self.allowSharingAppStoreAccount,
                     initiationSource: initiationSource)
    }

}

@available(iOS 15.0, tvOS 15.0, macOS 12.0, watchOS 8.0, *)
extension PurchasesOrchestrator: StoreKit2TransactionListenerDelegate {

    func storeKit2TransactionListener(
        _ listener: StoreKit2TransactionListenerType,
        updatedTransaction transaction: StoreTransactionType
    ) async throws {

        let storefront = await self.storefront(from: transaction)
        let subscriberAttributes = self.unsyncedAttributes
        let adServicesToken = await self.attribution.unsyncedAdServicesToken
        let transactionData: PurchasedTransactionData = .init(
            appUserID: self.appUserID,
            presentedOfferingContext: nil,
            unsyncedAttributes: subscriberAttributes,
            aadAttributionToken: adServicesToken,
            storefront: storefront,
            source: .init(
                isRestore: self.allowSharingAppStoreAccount,
                initiationSource: .queue
            )
        )

        let result: Result<CustomerInfo, BackendError> = await Async.call { completed in
            self.transactionPoster.handlePurchasedTransaction(
                StoreTransaction.from(transaction: transaction),
                data: transactionData
            ) { result in
                completed(result)
            }
        }

        self.handlePostReceiptResult(result,
                                     transactionData: transactionData,
                                     subscriberAttributes: subscriberAttributes,
                                     adServicesToken: adServicesToken)

        if let error = result.error {
            throw error
        }
    }

    private func storefront(from transaction: StoreTransactionType) async -> StorefrontType? {
        return await transaction.storefrontOrCurrent
        // If we couldn't determine storefront from SK2, try SK1:
        ?? self.paymentQueueWrapper.sk1Wrapper?.currentStorefront
    }

}

@available(iOS 15.0, tvOS 15.0, macOS 12.0, watchOS 8.0, *)
extension PurchasesOrchestrator: StoreKit2StorefrontListenerDelegate {

    func storefrontDidUpdate(with storefront: StorefrontType) {
        self.handleStorefrontChange()
    }

}

// MARK: Private funcs

private extension PurchasesOrchestrator {

    /// - Returns: whether the callback was added
    @discardableResult
    func addPurchaseCompletedCallback(
        productIdentifier: String,
        completion: @escaping PurchaseCompletedBlock
    ) -> Bool {
        guard !productIdentifier.trimmingWhitespacesAndNewLines.isEmpty else {
            self.operationDispatcher.dispatchOnMainActor {
                completion(
                    nil,
                    nil,
                    ErrorUtils.storeProblemError(
                        withMessage: Strings.purchase.could_not_purchase_product_id_not_found.description
                    ).asPublicError,
                    false
                )
            }
            return false
        }

        return self.purchaseCompleteCallbacksByProductID.modify { callbacks in
            guard callbacks[productIdentifier] == nil else {
                self.operationDispatcher.dispatchOnMainActor {
                    completion(nil, nil, ErrorUtils.operationAlreadyInProgressError().asPublicError, false)
                }
                return false
            }

            callbacks[productIdentifier] = completion
            return true
        }
    }

    func getAndRemovePurchaseCompletedCallback(
        forTransaction transaction: StoreTransaction
    ) -> PurchaseCompletedBlock? {
        return self.purchaseCompleteCallbacksByProductID.modify {
            return $0.removeValue(forKey: transaction.productIdentifier)
        }
    }

    func markSyncedIfNeeded(
        subscriberAttributes: SubscriberAttribute.Dictionary?,
        adServicesToken: String?,
        error: BackendError?
    ) {
        if let error = error {
            guard error.successfullySynced else { return }

            if let attributeErrors = (error as NSError).subscriberAttributesErrors, !attributeErrors.isEmpty {
                Logger.error(Strings.attribution.subscriber_attributes_error(
                    errors: attributeErrors
                ))
            }
        }

        self.attribution.markAttributesAsSynced(subscriberAttributes, appUserID: self.appUserID)
        if let adServicesToken = adServicesToken {
            self.attribution.markAdServicesTokenAsSynced(adServicesToken, appUserID: self.appUserID)
        }
    }

    func syncPurchases(receiptRefreshPolicy: ReceiptRefreshPolicy,
                       isRestore: Bool,
                       initiationSource: ProductRequestData.InitiationSource,
                       completion: (@Sendable (Result<CustomerInfo, PurchasesError>) -> Void)?) {
        // Don't log anything unless the flag was explicitly set.
        let allowSharingAppStoreAccountSet = self._allowSharingAppStoreAccount.value != nil
        if allowSharingAppStoreAccountSet, !self.allowSharingAppStoreAccount {
            Logger.warn(Strings.purchase.restorepurchases_called_with_allow_sharing_appstore_account_false)
        }

        if self.systemInfo.storeKitVersion.isStoreKit2EnabledAndAvailable,
           #available(iOS 15.0, tvOS 15.0, watchOS 8.0, macOS 12.0, *) {
            self.syncPurchasesSK2(isRestore: isRestore,
                                  initiationSource: initiationSource,
                                  completion: completion)
        } else {
            self.syncPurchasesSK1(receiptRefreshPolicy: receiptRefreshPolicy,
                                  isRestore: isRestore,
                                  initiationSource: initiationSource,
                                  completion: completion)
        }
    }

    func syncPurchasesSK1(receiptRefreshPolicy: ReceiptRefreshPolicy,
                          isRestore: Bool,
                          initiationSource: ProductRequestData.InitiationSource,
                          completion: (@Sendable (Result<CustomerInfo, PurchasesError>) -> Void)?) {
        let currentAppUserID = self.appUserID
        let unsyncedAttributes = self.unsyncedAttributes

        // Refresh the receipt and post to backend, this will allow the transactions to be transferred.
        // https://rev.cat/apple-restoring-purchased-products
        self.receiptFetcher.receiptData(refreshPolicy: receiptRefreshPolicy) { receiptData, receiptURL in
            guard let receiptData = receiptData,
                  !receiptData.isEmpty else {
                if self.systemInfo.isSandbox {
                    Logger.appleWarning(Strings.receipt.no_sandbox_receipt_restore)
                }

                if let completion = completion {
                    self.operationDispatcher.dispatchOnMainThread {
                        completion(.failure(ErrorUtils.missingReceiptFileError(receiptURL)))
                    }
                }
                return
            }

            self.operationDispatcher.dispatchOnWorkerThread {
                let hasTransactions = self.transactionsManager.customerHasTransactions(receiptData: receiptData)
                let cachedCustomerInfo = self.customerInfoManager.cachedCustomerInfo(appUserID: currentAppUserID)

                if !hasTransactions,
                    let customerInfo = cachedCustomerInfo,
                    customerInfo.originalPurchaseDate != nil {
                    if let completion = completion {
                        self.operationDispatcher.dispatchOnMainThread {
                            completion(.success(customerInfo))
                        }
                    }

                    return
                }

                self.createProductRequestData(with: receiptData) { productRequestData in
                    let transactionData: PurchasedTransactionData = .init(
                        appUserID: currentAppUserID,
                        presentedOfferingContext: nil,
                        unsyncedAttributes: unsyncedAttributes,
                        storefront: productRequestData?.storefront,
                        source: .init(isRestore: isRestore, initiationSource: initiationSource)
                    )

                    self.backend.post(receipt: .receipt(receiptData),
                                      productData: productRequestData,
                                      transactionData: transactionData,
                                      observerMode: self.observerMode) { result in
                        self.handleReceiptPost(result: result,
                                               transactionData: transactionData,
                                               subscriberAttributes: unsyncedAttributes,
                                               adServicesToken: nil,
                                               completion: completion)
                    }
                }
            }
        }
    }

    // swiftlint:disable function_body_length
    @available(iOS 15.0, tvOS 15.0, watchOS 8.0, macOS 12.0, *)
    private func syncPurchasesSK2(isRestore: Bool,
                                  initiationSource: ProductRequestData.InitiationSource,
                                  completion: (@Sendable (Result<CustomerInfo, PurchasesError>) -> Void)?) {
        let currentAppUserID = self.appUserID
        let unsyncedAttributes = self.unsyncedAttributes

        _ = Task<Void, Never> {
            let transaction = await self.transactionFetcher.firstVerifiedTransaction
            let appTransactionJWS = await self.transactionFetcher.appTransactionJWS

            guard let transaction = transaction, let jwsRepresentation = transaction.jwsRepresentation else {
                // No transactions are present. If we have the originalPurchaseDate and originalApplicationVersion
                // in the cached CustomerInfo, return it. Otherwise, post the AppTransaction.
                let cachedCustomerInfo = self.customerInfoManager.cachedCustomerInfo(appUserID: currentAppUserID)

                if let cachedCustomerInfo,
                   cachedCustomerInfo.originalPurchaseDate != nil,
                   cachedCustomerInfo.originalApplicationVersion != nil {
                    self.operationDispatcher.dispatchOnMainActor {
                        completion?(.success(cachedCustomerInfo))
                    }
                    return
                }

                let transactionData: PurchasedTransactionData = .init(
                    appUserID: currentAppUserID,
                    presentedOfferingContext: nil,
                    unsyncedAttributes: unsyncedAttributes,
                    source: .init(
                        isRestore: isRestore,
                        initiationSource: initiationSource
                    )
                )

                self.backend.post(receipt: .empty,
                                  productData: nil,
                                  transactionData: transactionData,
                                  observerMode: self.observerMode,
                                  appTransaction: appTransactionJWS) { result in

                    self.handleReceiptPost(result: result,
                                           transactionData: nil,
                                           subscriberAttributes: unsyncedAttributes,
                                           adServicesToken: nil,
                                           completion: completion)
                }
                return
            }

            let receipt = await self.encodedReceipt(transaction: transaction, jwsRepresentation: jwsRepresentation)

            self.createProductRequestData(with: transaction.productIdentifier) { productRequestData in
                let transactionData: PurchasedTransactionData = .init(
                    appUserID: currentAppUserID,
                    presentedOfferingContext: nil,
                    unsyncedAttributes: unsyncedAttributes,
                    storefront: transaction.storefront,
                    source: .init(isRestore: isRestore, initiationSource: initiationSource)
                )

                self.backend.post(receipt: receipt,
                                  productData: productRequestData,
                                  transactionData: transactionData,
                                  observerMode: self.observerMode,
                                  appTransaction: appTransactionJWS) { result in
                    self.handleReceiptPost(result: result,
                                           transactionData: transactionData,
                                           subscriberAttributes: unsyncedAttributes,
                                           adServicesToken: nil,
                                           completion: completion)
                }
            }
        }
    }

    func handleReceiptPost(result: Result<CustomerInfo, BackendError>,
                           transactionData: PurchasedTransactionData?,
                           subscriberAttributes: SubscriberAttribute.Dictionary,
                           adServicesToken: String?,
                           completion: (@Sendable (Result<CustomerInfo, PurchasesError>) -> Void)?) {
        self.handlePostReceiptResult(
            result,
            transactionData: transactionData,
            subscriberAttributes: subscriberAttributes,
            adServicesToken: adServicesToken
        )

        if let completion = completion {
            self.operationDispatcher.dispatchOnMainThread {
                completion(result.mapError { $0.asPurchasesError })
            }
        }
    }

    func handlePostReceiptResult(_ result: Result<CustomerInfo, BackendError>,
                                 transactionData: PurchasedTransactionData?,
                                 subscriberAttributes: SubscriberAttribute.Dictionary,
                                 adServicesToken: String?) {
        switch result {
        case let .success(customerInfo):
            self.customerInfoManager.cache(customerInfo: customerInfo, appUserID: self.appUserID)

        case .failure:
            // Cache paywall again in case purchase is retried.
            if let paywall = transactionData?.presentedPaywall {
                self.cachePresentedPaywall(paywall)
            }
        }

        self.markSyncedIfNeeded(subscriberAttributes: subscriberAttributes,
                                adServicesToken: adServicesToken,
                                error: result.error)
    }

    func handlePurchasedTransaction(_ purchasedTransaction: StoreTransaction,
                                    storefront: StorefrontType?,
                                    restored: Bool) {
        let offeringContext = self.getAndRemovePresentedOfferingContext(for: purchasedTransaction)
        let paywall = self.getAndRemovePresentedPaywall()
        let unsyncedAttributes = self.unsyncedAttributes
        self.attribution.unsyncedAdServicesToken { adServicesToken in
            let transactionData: PurchasedTransactionData = .init(
                appUserID: self.appUserID,
                presentedOfferingContext: offeringContext,
                presentedPaywall: paywall,
                unsyncedAttributes: unsyncedAttributes,
                aadAttributionToken: adServicesToken,
                storefront: storefront,
                source: self.purchaseSource(for: purchasedTransaction.productIdentifier,
                                            restored: restored)
            )

            self.transactionPoster.handlePurchasedTransaction(
                purchasedTransaction,
                data: transactionData
            ) { result in
                self.handlePostReceiptResult(result,
                                             transactionData: transactionData,
                                             subscriberAttributes: unsyncedAttributes,
                                             adServicesToken: adServicesToken)

                if let completion = self.getAndRemovePurchaseCompletedCallback(forTransaction: purchasedTransaction) {
                    self.operationDispatcher.dispatchOnMainActor {
                        completion(purchasedTransaction,
                                   result.value,
                                   result.error?.asPublicError,
                                   result.error?.isCancelledError ?? false
                        )
                    }
                }
            }
        }
    }

    func purchase(
        sk1Product: SK1Product,
        package: Package,
        wrapper: StoreKit1Wrapper,
        completion: @escaping PurchaseCompletedBlock
    ) {
        let payment = wrapper.payment(with: sk1Product)
        purchase(sk1Product: sk1Product,
                 payment: payment,
                 package: package,
                 wrapper: wrapper,
                 completion: completion)
    }

    func handleStorefrontChange() {
        self.productsManager.clearCache()
        self.offeringsManager.invalidateAndReFetchCachedOfferingsIfAppropiate(appUserID: self.appUserID)
    }

    func cachePresentedOfferingContext(package: Package?, productIdentifier: String) {
        if let package = package {
            self.cachePresentedOfferingContext(package.presentedOfferingContext,
                                               productIdentifier: productIdentifier)
        }
    }

    func cachePresentedPaywall(_ paywall: PaywallEvent) {
        Logger.verbose(Strings.paywalls.caching_presented_paywall)
        self.presentedPaywall.value = paywall
    }

    func clearPresentedPaywall() {
        Logger.verbose(Strings.paywalls.clearing_presented_paywall)
        self.presentedPaywall.value = nil
    }

    func getAndRemovePresentedOfferingContext(for productIdentifier: String) -> PresentedOfferingContext? {
        return self.presentedOfferingContextsByProductID.modify {
            $0.removeValue(forKey: productIdentifier)
        }
    }

    func getAndRemovePresentedOfferingContext(for transaction: StoreTransaction) -> PresentedOfferingContext? {
        return self.getAndRemovePresentedOfferingContext(for: transaction.productIdentifier)
    }

    func getAndRemovePresentedPaywall() -> PaywallEvent? {
        return self.presentedPaywall.getAndSet(nil)
    }

    /// Computes a `ProductRequestData` for an active subscription found in the receipt,
    /// or `nil` if there is any issue fetching it.
    func createProductRequestData(
        with receiptData: Data,
        completion: @escaping (ProductRequestData?) -> Void
    ) {
        guard let receipt = try? self.receiptParser.parse(from: receiptData),
        let productIdentifier = receipt.mostRecentActiveSubscription?.productId else {
            completion(nil)
            return
        }

        self.createProductRequestData(with: productIdentifier, completion: completion)
    }

    func createProductRequestData(
        with productIdentifier: String,
        completion: @escaping (ProductRequestData?) -> Void
    ) {
        self.productsManager.products(withIdentifiers: [productIdentifier]) { products in
            let result = products.value?.first.map {
                ProductRequestData(with: $0, storefront: self.paymentQueueWrapper.currentStorefront)
            }

            completion(result)
        }
    }

    func handleTestProduct(_ completion: @escaping PurchaseCompletedBlock) {
        self.operationDispatcher.dispatchOnMainActor {
            completion(
                nil,
                nil,
                ErrorUtils.productNotAvailableForPurchaseError().asPublicError,
                false
            )
        }
    }

    @available(iOS 15.0, tvOS 15.0, watchOS 8.0, macOS 12.0, *)
    func sk2PromotionalOffer(forProductDiscount productDiscount: StoreProductDiscountType,
                             discountIdentifier: String,
                             product: StoreProductType,
                             subscriptionGroupIdentifier: String,
                             completion: @escaping @Sendable (Result<PromotionalOffer, PurchasesError>) -> Void) {

        _ = Task<Void, Never> {
            let transaction = await self.transactionFetcher.firstVerifiedAutoRenewableTransaction
            guard let transaction = transaction, let jwsRepresentation = transaction.jwsRepresentation  else {
                // Promotional offers require an existing or expired subscription to redeem a promotional offer.
                // Fail early if there are no transactions.
                completion(.failure(ErrorUtils.ineligibleError()))
                return
            }

            let receipt = await self.encodedReceipt(transaction: transaction, jwsRepresentation: jwsRepresentation)

            self.handlePromotionalOffer(forProductDiscount: productDiscount,
                                        discountIdentifier: discountIdentifier,
                                        product: product,
                                        subscriptionGroupIdentifier: subscriptionGroupIdentifier,
                                        receipt: receipt) { result in
                completion(result)
            }
        }
    }

    func sk1PromotionalOffer(forProductDiscount productDiscount: StoreProductDiscountType,
                             discountIdentifier: String,
                             product: StoreProductType,
                             subscriptionGroupIdentifier: String,
                             completion: @escaping @Sendable (Result<PromotionalOffer, PurchasesError>) -> Void) {
        self.receiptFetcher.receiptData(refreshPolicy: .onlyIfEmpty) { receiptData, receiptURL in
            guard let receiptData = receiptData, !receiptData.isEmpty else {
                let underlyingError = ErrorUtils.missingReceiptFileError(receiptURL)

                // Promotional offers require existing purchases.
                // If no receipt is found, this is most likely in sandbox with no purchases,
                // so producing an "ineligible" error is better.
                completion(.failure(ErrorUtils.ineligibleError(error: underlyingError)))

                return
            }

            self.operationDispatcher.dispatchOnWorkerThread {
                if !self.receiptParser.receiptHasTransactions(receiptData: receiptData) {
                    // Promotional offers require existing purchases.
                    // Fail early if receipt has no transactions.
                    completion(.failure(ErrorUtils.ineligibleError()))
                    return
                }
                self.handlePromotionalOffer(forProductDiscount: productDiscount,
                                            discountIdentifier: discountIdentifier,
                                            product: product,
                                            subscriptionGroupIdentifier: subscriptionGroupIdentifier,
                                            receipt: .receipt(receiptData)) { result in
                    completion(result)
                }
            }
        }
    }

    // swiftlint:disable:next function_parameter_count
    func handlePromotionalOffer(forProductDiscount productDiscount: StoreProductDiscountType,
                                discountIdentifier: String,
                                product: StoreProductType,
                                subscriptionGroupIdentifier: String,
                                receipt: EncodedAppleReceipt,
                                completion: @escaping @Sendable (Result<PromotionalOffer, PurchasesError>) -> Void) {
        self.backend.offerings.post(offerIdForSigning: discountIdentifier,
                                    productIdentifier: product.productIdentifier,
                                    subscriptionGroup: subscriptionGroupIdentifier,
                                    receipt: receipt,
                                    appUserID: self.appUserID) { result in
            let result: Result<PromotionalOffer, PurchasesError> = result
                .map { data in
                    let signedData = PromotionalOffer.SignedData(identifier: discountIdentifier,
                                                                 keyIdentifier: data.keyIdentifier,
                                                                 nonce: data.nonce,
                                                                 signature: data.signature,
                                                                 timestamp: data.timestamp)

                    return .init(discount: productDiscount, signedData: signedData)
                }
                .mapError { $0.asPurchasesError }

            completion(result)
        }
    }

}

private extension PurchasesOrchestrator {

    @available(iOS 15.0, tvOS 15.0, macOS 12.0, watchOS 8.0, *)
    func encodedReceipt(transaction: StoreTransactionType, jwsRepresentation: String) async -> EncodedAppleReceipt {
        if transaction.environment == .xcode {
            return .sk2receipt(await self.transactionFetcher.fetchReceipt(containing: transaction))
        } else {
            return .jws(jwsRepresentation)
        }
    }

    static func logPurchase(product: StoreProduct, package: Package?, offer: PromotionalOffer.SignedData? = nil) {
        let string: PurchaseStrings = {
            switch (package, offer) {
            case (nil, nil): return .purchasing_product(product)
            case let (package?, nil): return .purchasing_product_from_package(product, package)
            case let (nil, offer?): return .purchasing_product_with_offer(product, offer)
            case let (package?, offer?): return .purchasing_product_from_package_with_offer(product,
                                                                                            package,
                                                                                            offer)
            }
        }()

        Logger.purchase(string)
    }

}

// MARK: - Async extensions

extension PurchasesOrchestrator {

    private func handlePurchasedTransaction(
        _ transaction: StoreTransaction,
        _ initiationSource: ProductRequestData.InitiationSource,
        _ transactionMetadata: [String: String]?
    ) async throws -> CustomerInfo {
        let storefront = await Storefront.currentStorefront
        let offeringContext = self.getAndRemovePresentedOfferingContext(for: transaction)
        let paywall = self.getAndRemovePresentedPaywall()
        let unsyncedAttributes = self.unsyncedAttributes
        let adServicesToken = await self.attribution.unsyncedAdServicesToken
        let transactionData: PurchasedTransactionData = .init(
            appUserID: self.appUserID,
            presentedOfferingContext: offeringContext,
            presentedPaywall: paywall,
            unsyncedAttributes: unsyncedAttributes,
            transactionMetadata: transactionMetadata,
            aadAttributionToken: adServicesToken,
            storefront: storefront,
            source: .init(isRestore: self.allowSharingAppStoreAccount,
                          initiationSource: initiationSource)
        )

        let result = await self.transactionPoster.handlePurchasedTransaction(
            transaction,
            data: transactionData
        )

        self.handlePostReceiptResult(result,
                                     transactionData: transactionData,
                                     subscriberAttributes: unsyncedAttributes,
                                     adServicesToken: adServicesToken)

        return try result
            .mapError(\.asPurchasesError)
            .get()
    }

    func syncPurchases(receiptRefreshPolicy: ReceiptRefreshPolicy,
                       isRestore: Bool,
                       initiationSource: ProductRequestData.InitiationSource) async throws -> CustomerInfo {
        return try await Async.call { completion in
            self.syncPurchases(receiptRefreshPolicy: receiptRefreshPolicy,
                               isRestore: isRestore,
                               initiationSource: initiationSource,
                               completion: completion)
        }
    }

}

@available(iOS 15.0, macOS 12.0, tvOS 15.0, watchOS 8.0, *)
extension PurchasesOrchestrator {

    private func syncDiagnosticsIfNeeded() async {
        do {
            try await diagnosticsSynchronizer?.syncDiagnosticsIfNeeded()
        } catch {
            Logger.error(Strings.diagnostics.could_not_synchronize_diagnostics(error: error))
        }
    }

    private func setSK2DelegateAndStartListening() async {
        await storeKit2TransactionListener.set(delegate: self)
        if systemInfo.storeKitVersion == .storeKit2 {
            await storeKit2TransactionListener.listenForTransactions()
        }
    }
}

// MARK: - Application Lifecycle
extension PurchasesOrchestrator {
    func handleApplicationDidBecomeActive() {

        if #available(iOS 15.0, macOS 12.0, tvOS 15.0, watchOS 8.0, *),
           self.observerMode && self.systemInfo.storeKitVersion == .storeKit2 {
            Task(priority: .utility) {
                await self.storeKit2ObserverModePurchaseDetector?.detectUnobservedTransactions(delegate: self)
            }
        }
    }

}

@available(iOS 15.0, macOS 12.0, tvOS 15.0, watchOS 8.0, *)
extension PurchasesOrchestrator: StoreKit2ObserverModePurchaseDetectorDelegate {

    func handleSK2ObserverModeTransaction(verifiedTransaction: StoreKit.Transaction,
                                          jwsRepresentation: String) async throws {
        try await self.storeKit2TransactionListener.handleSK2ObserverModeTransaction(
            verifiedTransaction: verifiedTransaction,
            jwsRepresentation: jwsRepresentation
        )
    }

}<|MERGE_RESOLUTION|>--- conflicted
+++ resolved
@@ -494,18 +494,15 @@
 
     // swiftlint:disable function_body_length
     @available(iOS 15.0, tvOS 15.0, watchOS 8.0, macOS 12.0, *)
-<<<<<<< HEAD
     func purchase(
         sk2Product: SK2Product,
         package: Package?,
         promotionalOffer: PromotionalOffer.SignedData?,
         transactionMetadata: [String: String]?
     ) async throws -> PurchaseResultData {
-=======
     func purchase(sk2Product: SK2Product,
                   package: Package?,
                   promotionalOffer: PromotionalOffer.SignedData?) async throws -> PurchaseResultData {
->>>>>>> 37e197b8
         let result: Product.PurchaseResult
 
         do {
