//
//  Copyright RevenueCat Inc. All Rights Reserved.
//
//  Licensed under the MIT License (the "License");
//  you may not use this file except in compliance with the License.
//  You may obtain a copy of the License at
//
//      https://opensource.org/licenses/MIT
//
//  PurchasesOrchestrator.swift
//
//  Created by Andrés Boedo on 10/8/21.

import Foundation
import StoreKit

@objc protocol PurchasesOrchestratorDelegate {

    func readyForPromotedProduct(_ product: StoreProduct,
                                 purchase startPurchase: @escaping StartPurchaseBlock)

    @available(iOS 13.4, macCatalyst 13.4, *)
    @available(macOS, unavailable)
    @available(tvOS, unavailable)
    @available(watchOS, unavailable)
    var shouldShowPriceConsent: Bool { get }

}

// swiftlint:disable file_length type_body_length function_body_length
final class PurchasesOrchestrator {

    var finishTransactions: Bool { self.systemInfo.finishTransactions }
    var observerMode: Bool { self.systemInfo.observerMode }

    var allowSharingAppStoreAccount: Bool {
        get { self._allowSharingAppStoreAccount.value ?? self.currentUserProvider.currentUserIsAnonymous }
        set { self._allowSharingAppStoreAccount.value = newValue }
    }

    /// - Note: this is not thread-safe
    @objc weak var delegate: PurchasesOrchestratorDelegate?

    private let _allowSharingAppStoreAccount: Atomic<Bool?> = nil
    private let presentedOfferingContextsByProductID: Atomic<[String: PresentedOfferingContext]> = .init([:])
    private let presentedPaywall: Atomic<PaywallEvent?> = nil
    private let purchaseCompleteCallbacksByProductID: Atomic<[String: PurchaseCompletedBlock]> = .init([:])

    private var appUserID: String { self.currentUserProvider.currentAppUserID }
    private var unsyncedAttributes: SubscriberAttribute.Dictionary {
        self.attribution.unsyncedAttributesByKey(appUserID: self.appUserID)
    }

    private let productsManager: ProductsManagerType
    private let paymentQueueWrapper: EitherPaymentQueueWrapper
    private let testStorePurchaseHandler: TestStorePurchaseHandlerType
    private let systemInfo: SystemInfo
    private let attribution: Attribution
    private let operationDispatcher: OperationDispatcher
    private let receiptFetcher: ReceiptFetcher
    private let receiptParser: PurchasesReceiptParser
    private let transactionFetcher: StoreKit2TransactionFetcherType
    private let customerInfoManager: CustomerInfoManager
    private let backend: Backend
    private let transactionPoster: TransactionPosterType
    private let currentUserProvider: CurrentUserProvider
    private let transactionsManager: TransactionsManager
    private let deviceCache: DeviceCache
    private let offeringsManager: OfferingsManager
    private let manageSubscriptionsHelper: ManageSubscriptionsHelper
    private let beginRefundRequestHelper: BeginRefundRequestHelper
    private let storeMessagesHelper: StoreMessagesHelperType?
    private let winBackOfferEligibilityCalculator: WinBackOfferEligibilityCalculatorType?
    private let paywallEventsManager: PaywallEventsManagerType?
    private let webPurchaseRedemptionHelper: WebPurchaseRedemptionHelperType
    private let dateProvider: DateProvider

    // Can't have these properties with `@available`.
    // swiftlint:disable identifier_name
    var _storeKit2TransactionListener: Any?
    var _storeKit2PurchaseIntentListener: Any?
    var _storeKit2StorefrontListener: Any?
    var _diagnosticsSynchronizer: Any?
    var _diagnosticsTracker: Any?
    var _storeKit2ObserverModePurchaseDetector: Any?
    // swiftlint:enable identifier_name

    @available(iOS 15.0, macOS 12.0, tvOS 15.0, watchOS 8.0, *)
    var storeKit2TransactionListener: StoreKit2TransactionListenerType {
        // swiftlint:disable:next force_cast force_unwrapping
        return self._storeKit2TransactionListener! as! StoreKit2TransactionListenerType
    }

    @available(iOS 16.4, macOS 14.4, *)
    @available(tvOS, unavailable)
    @available(watchOS, unavailable)
    @available(visionOS, unavailable)
    var storeKit2PurchaseIntentListener: StoreKit2PurchaseIntentListenerType {
        // swiftlint:disable:next force_cast force_unwrapping
        return self._storeKit2PurchaseIntentListener! as! StoreKit2PurchaseIntentListenerType
    }

    @available(iOS 15.0, macOS 12.0, tvOS 15.0, watchOS 8.0, *)
    var storeKit2StorefrontListener: StoreKit2StorefrontListener {
        // swiftlint:disable:next force_cast force_unwrapping
        return self._storeKit2StorefrontListener! as! StoreKit2StorefrontListener
    }

    @available(iOS 15.0, macOS 12.0, tvOS 15.0, watchOS 8.0, *)
    var diagnosticsSynchronizer: DiagnosticsSynchronizerType? {
        return self._diagnosticsSynchronizer as? DiagnosticsSynchronizerType
    }

    @available(iOS 15.0, macOS 12.0, tvOS 15.0, watchOS 8.0, *)
    var diagnosticsTracker: DiagnosticsTrackerType? {
        return self._diagnosticsTracker as? DiagnosticsTrackerType
    }

    @available(iOS 15.0, macOS 12.0, tvOS 15.0, watchOS 8.0, *)
    var storeKit2ObserverModePurchaseDetector: StoreKit2ObserverModePurchaseDetectorType? {
        return self._storeKit2ObserverModePurchaseDetector as? StoreKit2ObserverModePurchaseDetectorType
    }

    @available(iOS 15.0, macOS 12.0, tvOS 15.0, watchOS 8.0, *)
    convenience init(productsManager: ProductsManagerType,
                     paymentQueueWrapper: EitherPaymentQueueWrapper,
                     testStorePurchaseHandler: TestStorePurchaseHandlerType,
                     systemInfo: SystemInfo,
                     subscriberAttributes: Attribution,
                     operationDispatcher: OperationDispatcher,
                     receiptFetcher: ReceiptFetcher,
                     receiptParser: PurchasesReceiptParser,
                     transactionFetcher: StoreKit2TransactionFetcherType,
                     customerInfoManager: CustomerInfoManager,
                     backend: Backend,
                     transactionPoster: TransactionPoster,
                     currentUserProvider: CurrentUserProvider,
                     transactionsManager: TransactionsManager,
                     deviceCache: DeviceCache,
                     offeringsManager: OfferingsManager,
                     manageSubscriptionsHelper: ManageSubscriptionsHelper,
                     beginRefundRequestHelper: BeginRefundRequestHelper,
                     storeKit2TransactionListener: StoreKit2TransactionListenerType,
                     storeKit2StorefrontListener: StoreKit2StorefrontListener,
                     storeKit2ObserverModePurchaseDetector: StoreKit2ObserverModePurchaseDetectorType,
                     storeMessagesHelper: StoreMessagesHelperType?,
                     diagnosticsSynchronizer: DiagnosticsSynchronizerType?,
                     diagnosticsTracker: DiagnosticsTrackerType?,
                     winBackOfferEligibilityCalculator: WinBackOfferEligibilityCalculatorType?,
                     paywallEventsManager: PaywallEventsManagerType?,
                     webPurchaseRedemptionHelper: WebPurchaseRedemptionHelperType,
                     dateProvider: DateProvider = DateProvider()
    ) {
        self.init(
            productsManager: productsManager,
            paymentQueueWrapper: paymentQueueWrapper,
            testStorePurchaseHandler: testStorePurchaseHandler,
            systemInfo: systemInfo,
            subscriberAttributes: subscriberAttributes,
            operationDispatcher: operationDispatcher,
            receiptFetcher: receiptFetcher,
            receiptParser: receiptParser,
            transactionFetcher: transactionFetcher,
            customerInfoManager: customerInfoManager,
            backend: backend,
            transactionPoster: transactionPoster,
            currentUserProvider: currentUserProvider,
            transactionsManager: transactionsManager,
            deviceCache: deviceCache,
            offeringsManager: offeringsManager,
            manageSubscriptionsHelper: manageSubscriptionsHelper,
            beginRefundRequestHelper: beginRefundRequestHelper,
            storeMessagesHelper: storeMessagesHelper,
            diagnosticsTracker: diagnosticsTracker,
            winBackOfferEligibilityCalculator: winBackOfferEligibilityCalculator,
            paywallEventsManager: paywallEventsManager,
            webPurchaseRedemptionHelper: webPurchaseRedemptionHelper,
            dateProvider: dateProvider
        )

        self._diagnosticsSynchronizer = diagnosticsSynchronizer

        self._storeKit2TransactionListener = storeKit2TransactionListener
        self._storeKit2StorefrontListener = storeKit2StorefrontListener
        self._storeKit2ObserverModePurchaseDetector = storeKit2ObserverModePurchaseDetector

        storeKit2StorefrontListener.delegate = self
        if systemInfo.storeKitVersion.isStoreKit2EnabledAndAvailable {
            storeKit2StorefrontListener.listenForStorefrontChanges()
        }

        #if os(iOS) || targetEnvironment(macCatalyst) || VISION_OS
        if #available(iOS 16.0, *), let helper = storeMessagesHelper {
            Task {
                do {
                    try await helper.deferMessagesIfNeeded()
                } catch {
                    Logger.error(Strings.storeKit.could_not_defer_store_messages(error))
                }
            }
        }
        #endif

        Task {
            await setSK2DelegateAndStartListening()
        }

        Task {
            await syncDiagnosticsIfNeeded()
        }
    }

    init(productsManager: ProductsManagerType,
         paymentQueueWrapper: EitherPaymentQueueWrapper,
         testStorePurchaseHandler: TestStorePurchaseHandlerType,
         systemInfo: SystemInfo,
         subscriberAttributes: Attribution,
         operationDispatcher: OperationDispatcher,
         receiptFetcher: ReceiptFetcher,
         receiptParser: PurchasesReceiptParser,
         transactionFetcher: StoreKit2TransactionFetcherType,
         customerInfoManager: CustomerInfoManager,
         backend: Backend,
         transactionPoster: TransactionPoster,
         currentUserProvider: CurrentUserProvider,
         transactionsManager: TransactionsManager,
         deviceCache: DeviceCache,
         offeringsManager: OfferingsManager,
         manageSubscriptionsHelper: ManageSubscriptionsHelper,
         beginRefundRequestHelper: BeginRefundRequestHelper,
         storeMessagesHelper: StoreMessagesHelperType?,
         diagnosticsTracker: DiagnosticsTrackerType?,
         winBackOfferEligibilityCalculator: WinBackOfferEligibilityCalculatorType?,
         paywallEventsManager: PaywallEventsManagerType?,
         webPurchaseRedemptionHelper: WebPurchaseRedemptionHelperType,
         dateProvider: DateProvider = DateProvider()
    ) {
        self.productsManager = productsManager
        self.paymentQueueWrapper = paymentQueueWrapper
        self.testStorePurchaseHandler = testStorePurchaseHandler
        self.systemInfo = systemInfo
        self.attribution = subscriberAttributes
        self.operationDispatcher = operationDispatcher
        self.receiptFetcher = receiptFetcher
        self.receiptParser = receiptParser
        self.transactionFetcher = transactionFetcher
        self.customerInfoManager = customerInfoManager
        self.backend = backend
        self.transactionPoster = transactionPoster
        self.currentUserProvider = currentUserProvider
        self.transactionsManager = transactionsManager
        self.deviceCache = deviceCache
        self.offeringsManager = offeringsManager
        self.manageSubscriptionsHelper = manageSubscriptionsHelper
        self.beginRefundRequestHelper = beginRefundRequestHelper
        self.storeMessagesHelper = storeMessagesHelper
        self._diagnosticsTracker = diagnosticsTracker
        self.winBackOfferEligibilityCalculator = winBackOfferEligibilityCalculator
        self.paywallEventsManager = paywallEventsManager
        self.webPurchaseRedemptionHelper = webPurchaseRedemptionHelper
        self.dateProvider = dateProvider

        Logger.verbose(Strings.purchase.purchases_orchestrator_init(self))
    }

    deinit {
        Logger.verbose(Strings.purchase.purchases_orchestrator_deinit(self))
    }

    func redeemWebPurchase(_ webPurchaseRedemption: WebPurchaseRedemption) async -> WebPurchaseRedemptionResult {
        return await self.webPurchaseRedemptionHelper.handleRedeemWebPurchase(
            redemptionToken: webPurchaseRedemption.redemptionToken
        )
    }

    func redeemWebPurchase(
        webPurchaseRedemption: WebPurchaseRedemption,
        completion: @escaping (CustomerInfo?, PublicError?) -> Void
    ) {
        Task {
            let result = await self.redeemWebPurchase(webPurchaseRedemption)
            switch result {

            case let .success(customerInfo):
                completion(customerInfo, nil)
            case let .error(error):
                completion(nil, error)
            case .invalidToken:
                let userInfo: [String: Any] = [:]
                let error = PurchasesError(error: .invalidWebPurchaseToken, userInfo: userInfo)
                completion(nil, error.asPublicError)
            case .purchaseBelongsToOtherUser:
                let userInfo: [String: Any] = [:]
                let error = PurchasesError(error: .purchaseBelongsToOtherUser, userInfo: userInfo)
                completion(nil, error.asPublicError)
            case let .expired(obfuscatedEmail):
                let userInfo: [NSError.UserInfoKey: Any] = [
                    .obfuscatedEmail: obfuscatedEmail
                ]
                let error = PurchasesError(error: .expiredWebPurchaseToken, userInfo: userInfo)
                completion(nil, error.asPublicError)
            }
        }
    }

    func restorePurchases(completion: (@Sendable (Result<CustomerInfo, PurchasesError>) -> Void)?) {
        self.syncPurchases(receiptRefreshPolicy: .always,
                           isRestore: true,
                           initiationSource: .restore,
                           completion: completion)
    }

    func syncPurchases(completion: (@Sendable (Result<CustomerInfo, PurchasesError>) -> Void)? = nil) {
        self.syncPurchases(receiptRefreshPolicy: .never,
                           isRestore: allowSharingAppStoreAccount,
                           initiationSource: .restore,
                           completion: completion)
    }

    func products(withIdentifiers identifiers: [String], completion: @escaping ([StoreProduct]) -> Void) {
        let productIdentifiersSet = Set(identifiers)
        self.trackProductsStartedIfNeeded(requestedProductIds: productIdentifiersSet)
        let startTime = self.dateProvider.now()
        guard !productIdentifiersSet.isEmpty else {
            operationDispatcher.dispatchOnMainThread { completion([]) }
            return
        }

        self.productsManager.products(withIdentifiers: productIdentifiersSet) { products in
            let notFoundProductIds = productIdentifiersSet.subtracting(
                products.map { $0.map(\.productIdentifier) }.value.map { Set($0) } ?? []
            )
            let error = products.error
            self.trackProductsResultIfNeeded(requestedProductIds: productIdentifiersSet,
                                             notFoundProductIds: notFoundProductIds,
                                             error: error,
                                             startTime: startTime)
            self.operationDispatcher.dispatchOnMainThread {
                completion(Array(products.value ?? []))
            }
        }
    }

    func productsFromOptimalStoreKitVersion(withIdentifiers identifiers: [String],
                                            completion: @escaping ([StoreProduct]) -> Void) {
        let productIdentifiersSet = Set(identifiers)
        guard !productIdentifiersSet.isEmpty else {
            operationDispatcher.dispatchOnMainThread { completion([]) }
            return
        }

        productsManager.products(withIdentifiers: productIdentifiersSet) { products in
            self.operationDispatcher.dispatchOnMainThread {
                completion(Array(products.value ?? []))
            }
        }
    }

    func promotionalOffer(forProductDiscount productDiscount: StoreProductDiscountType,
                          product: StoreProductType,
                          completion: @escaping @Sendable (Result<PromotionalOffer, PurchasesError>) -> Void) {
        guard let discountIdentifier = productDiscount.offerIdentifier else {
            self.operationDispatcher.dispatchOnMainActor {
                completion(.failure(ErrorUtils.productDiscountMissingIdentifierError()))
            }
            return
        }

        guard let subscriptionGroupIdentifier = product.subscriptionGroupIdentifier else {
            self.operationDispatcher.dispatchOnMainActor {
                completion(.failure(ErrorUtils.productDiscountMissingSubscriptionGroupIdentifierError()))
            }
            return
        }

        if self.systemInfo.storeKitVersion.isStoreKit2EnabledAndAvailable,
            #available(iOS 15.0, tvOS 15.0, watchOS 8.0, macOS 12.0, *) {
            self.sk2PromotionalOffer(forProductDiscount: productDiscount,
                                     discountIdentifier: discountIdentifier,
                                     product: product,
                                     subscriptionGroupIdentifier: subscriptionGroupIdentifier) { result in
                self.operationDispatcher.dispatchOnMainActor {
                    completion(result)
                }
            }
        } else {
                self.sk1PromotionalOffer(forProductDiscount: productDiscount,
                                         discountIdentifier: discountIdentifier,
                                         product: product,
                                         subscriptionGroupIdentifier: subscriptionGroupIdentifier) { result in
                    self.operationDispatcher.dispatchOnMainActor {
                        completion(result)
                    }
                }

        }
    }

    func purchase(params: PurchaseParams, trackDiagnostics: Bool, completion: @escaping PurchaseCompletedBlock) {
        var product = params.product
        if product == nil {
            product = params.package?.storeProduct
        }
        guard let product = product else {
            // Should never happen since PurchaseParams.Builder initializer requires a product or a package
            fatalError("Missing product in PurchaseParams")
        }

        #if !ENABLE_CUSTOM_ENTITLEMENT_COMPUTATION

        let winBackOffer = params.winBackOffer
        let metadata = params.metadata

        #else

        let winBackOffer: WinBackOffer? = nil
        let metadata: [String: String]? = nil

        #endif

        purchase(product: product,
                 package: params.package,
                 promotionalOffer: params.promotionalOffer?.signedData,
                 winBackOffer: winBackOffer,
                 metadata: metadata,
                 trackDiagnostics: trackDiagnostics,
                 completion: completion)
    }

    func purchase(product: StoreProduct,
                  package: Package?,
                  promotionalOffer: PromotionalOffer.SignedData? = nil,
                  winBackOffer: WinBackOffer? = nil,
                  metadata: [String: String]? = nil,
                  trackDiagnostics: Bool,
                  completion: @escaping PurchaseCompletedBlock) {
        Self.logPurchase(product: product, package: package, offer: promotionalOffer)

        self.trackPurchaseStartedIfNeeded(trackDiagnostics: trackDiagnostics,
                                          productId: product.productIdentifier,
                                          productType: product.productType)
        let startTime = self.dateProvider.now()

        let completionWithTracking: PurchaseCompletedBlock =
        { [weak self] transaction, customerInfo, error, userCancelled in
            self?.trackPurchaseResultIfNeeded(trackDiagnostics: trackDiagnostics,
                                              productId: product.productIdentifier,
                                              productType: product.productType,
                                              verificationResult: customerInfo?.entitlements.verification,
                                              error: error,
                                              startTime: startTime)
            completion(transaction, customerInfo, error, userCancelled)
        }

        if let sk1Product = product.sk1Product {
            guard let storeKit1Wrapper = self.storeKit1Wrapper(orFailWith: completionWithTracking) else { return }
            let payment = storeKit1Wrapper.payment(with: sk1Product, discount: promotionalOffer?.sk1PromotionalOffer)
            self.purchase(sk1Product: sk1Product,
                          payment: payment,
                          package: package,
                          wrapper: storeKit1Wrapper,
                          completion: completionWithTracking)
        } else if #available(iOS 15.0, tvOS 15.0, watchOS 8.0, macOS 12.0, *),
                  let sk2Product = product.sk2Product {
            self.purchase(sk2Product: sk2Product,
                          package: package,
                          promotionalOffer: promotionalOffer,
                          winBackOffer: winBackOffer,
                          metadata: metadata,
                          completion: completionWithTracking)
        } else if let testStoreProduct = product.testStoreProduct {
            self.handlePurchase(testStoreProduct: testStoreProduct, completion: completionWithTracking)
        } else {
            fatalError("Unrecognized product: \(product)")
        }
    }

    func purchase(sk1Product: SK1Product,
                  promotionalOffer: PromotionalOffer.SignedData,
                  package: Package?,
                  wrapper: StoreKit1Wrapper,
                  completion: @escaping PurchaseCompletedBlock) {
        let discount = promotionalOffer.sk1PromotionalOffer
        let payment = wrapper.payment(with: sk1Product, discount: discount)
        self.purchase(sk1Product: sk1Product,
                      payment: payment,
                      package: package,
                      wrapper: wrapper,
                      completion: completion)
    }

    func purchase(sk1Product: SK1Product,
                  payment: SKMutablePayment,
                  package: Package?,
                  wrapper: StoreKit1Wrapper,
                  completion: @escaping PurchaseCompletedBlock) {
        /**
         * Note: this only extracts the product identifier from `SKPayment`, ignoring the `SK1Product.identifier`
         * because `storeKit1Wrapper(_:, updatedTransaction:)` only has a transaction and not the product.
         * If the transaction is mising a product id, then we wouldn't be able to find the callback
         * in `purchaseCompleteCallbacksByProductID`, and therefore
         * we wouldn't be able to notify of the purchase result.
         */

        guard let productIdentifier = payment.extractProductIdentifier() else {
            self.operationDispatcher.dispatchOnMainActor {
                completion(nil,
                           nil,
                           ErrorUtils.storeProblemError(
                            withMessage: Strings.purchase.could_not_purchase_product_id_not_found.description
                           ).asPublicError,
                           false)
            }
            return
        }

        if !self.finishTransactions {
            Logger.warn(Strings.purchase.purchasing_with_observer_mode_and_finish_transactions_false_warning)
        }

        payment.applicationUsername = self.appUserID

        self.cachePresentedOfferingContext(package: package, productIdentifier: productIdentifier)

        self.productsManager.cache(StoreProduct(sk1Product: sk1Product))

        let startTime = self.dateProvider.now()
        let promotionalOfferID = payment.paymentDiscount?.identifier

        let addPayment: Bool = self.addPurchaseCompletedCallback(
            productIdentifier: productIdentifier,
            completion: { [weak self] transaction, customerInfo, error, cancelled in
                guard let self = self else { return }

                self.trackPurchaseAttemptEventIfNeeded(startTime,
                                                       successful: !cancelled && error == nil,
                                                       productId: productIdentifier,
                                                       promotionalOfferId: promotionalOfferID,
                                                       winBackOfferApplied: false, // SK2 only
                                                       storeKitVersion: .storeKit1,
                                                       purchaseResult: nil, // SK2 only
                                                       error: error)
                if !cancelled {
                    if let error = error {
                        Logger.rcPurchaseError(Strings.purchase.product_purchase_failed(
                            productIdentifier: productIdentifier,
                            error: error
                        ))
                    } else {
                        Logger.rcPurchaseSuccess(Strings.purchase.purchased_product(
                            productIdentifier: productIdentifier
                        ))

                        self.postPaywallEventsIfNeeded()
                    }
                }

                completion(transaction, customerInfo, error, cancelled)
            }
        )

        if addPayment {
            wrapper.add(payment)
        }
    }

    @available(iOS 15.0, tvOS 15.0, watchOS 8.0, macOS 12.0, *)
    func purchase(sk2Product product: SK2Product,
                  package: Package?,
                  promotionalOffer: PromotionalOffer.SignedData?,
                  winBackOffer: WinBackOffer?,
                  metadata: [String: String]? = nil,
                  completion: @escaping PurchaseCompletedBlock) {
        _ = Task<Void, Never> {
            do {
                let result: PurchaseResultData = try await self.purchase(
                    sk2Product: product,
                    package: package,
                    promotionalOffer: promotionalOffer,
                    winBackOffer: winBackOffer?.discount.sk2Discount,
                    metadata: metadata
                )

                if !result.userCancelled {
                    Logger.rcPurchaseSuccess(Strings.purchase.purchased_product(
                        productIdentifier: product.id
                    ))
                }

                DispatchQueue.main.async {
                    completion(result.transaction,
                               result.customerInfo,
                               // Forward an error if purchase was cancelled to match SK1 behavior.
                               result.userCancelled ? ErrorUtils.purchaseCancelledError().asPublicError : nil,
                               result.userCancelled)
                }
            } catch let error {
                Logger.rcPurchaseError(Strings.purchase.product_purchase_failed(
                    productIdentifier: product.id,
                    error: error
                ))
                let publicError = ErrorUtils.purchasesError(withUntypedError: error).asPublicError
                let userCancelled = publicError.isCancelledError

                DispatchQueue.main.async {
                    completion(nil, nil, publicError, userCancelled)
                }
            }
        }
    }

    @available(iOS 15.0, tvOS 15.0, watchOS 8.0, macOS 12.0, *)
    // swiftlint:disable:next function_body_length
    func purchase(sk2Product: SK2Product,
                  package: Package?,
                  promotionalOffer: PromotionalOffer.SignedData? = nil,
                  winBackOffer: Product.SubscriptionOffer? = nil,
                  metadata: [String: String]? = nil) async throws -> PurchaseResultData {
        let result: Product.PurchaseResult
        var options: Set<Product.PurchaseOption> = [.simulatesAskToBuyInSandbox(Purchases.simulatesAskToBuyInSandbox)]

        if let uuid = UUID(uuidString: self.appUserID) {
            Logger.debug(Strings.storeKit.sk2_purchasing_added_uuid_option(uuid))
            options.insert(.appAccountToken(uuid))
        }

        let startTime = self.dateProvider.now()
        var winBackOfferApplied: Bool = false

        do {
            if let signedData = promotionalOffer {
                Logger.debug(Strings.storeKit.sk2_purchasing_added_promotional_offer_option(signedData.identifier))
                options.insert(try signedData.sk2PurchaseOption)
            }

            if let winBackOffer, #available(iOS 18.0, macOS 15.0, tvOS 18.0, watchOS 11.0, visionOS 2.0, *) {
                // Win-back offers weren't introduced until iOS 18 and Xcode 16, which shipped with
                // version 6.0 of the Swift compiler. The win-back symbols won't be found if compiled on
                // Xcode < 16.0, so we need to ensure that the Swift compiler 6.0 or higher is available.
#if compiler(>=6.0)
                Logger.debug(
                    Strings.storeKit.sk2_purchasing_added_winback_offer_option(winBackOffer.id ?? "unknown ID")
                )
                options.insert(.winBackOffer(winBackOffer))
                winBackOfferApplied = true
#endif
            }

            self.cachePresentedOfferingContext(package: package, productIdentifier: sk2Product.id)

            result = try await self.purchase(sk2Product, options)

            // The `purchase(sk2Product)` call can throw a `StoreKitError.userCancelled` error.
            // This detects if `Product.PurchaseResult.userCancelled` is true.
            let (userCancelled, transaction) = try await self.storeKit2TransactionListener
                .handle(purchaseResult: result, fromTransactionUpdate: false)

            if userCancelled, self.systemInfo.dangerousSettings.customEntitlementComputation {
                throw ErrorUtils.purchaseCancelledError()
            }

            let customerInfo: CustomerInfo

            if let transaction = transaction {
                customerInfo = try await self.handlePurchasedTransaction(transaction, .purchase, metadata)
                self.postPaywallEventsIfNeeded()
            } else {
                // `transaction` would be `nil` for `Product.PurchaseResult.pending` and
                // `Product.PurchaseResult.userCancelled`.
                customerInfo = try await self.customerInfoManager.customerInfo(appUserID: self.appUserID,
                                                                               fetchPolicy: .cachedOrFetched)
            }

            self.trackPurchaseAttemptEventIfNeeded(startTime,
                                                   successful: !userCancelled,
                                                   productId: sk2Product.id,
                                                   promotionalOfferId: promotionalOffer?.identifier,
                                                   winBackOfferApplied: winBackOfferApplied,
                                                   storeKitVersion: .storeKit2,
                                                   purchaseResult: .init(purchaseResult: result),
                                                   error: nil)
            return (transaction, customerInfo, userCancelled)
        } catch {
            return try await self.handleSK2ProductPurchaseError(error,
                                                                startTime: startTime,
                                                                productId: sk2Product.id,
                                                                promotionalOfferId: promotionalOffer?.identifier,
                                                                winBackOfferApplied: winBackOfferApplied)
        }
    }

    @available(iOS 15.0, tvOS 15.0, watchOS 8.0, macOS 12.0, *)
    private func handleSK2ProductPurchaseError(
        _ error: Error,
        startTime: Date,
        productId: String,
        promotionalOfferId: String?,
        winBackOfferApplied: Bool
    ) async throws -> PurchaseResultData {

        if case StoreKitError.userCancelled = error {
            guard !self.systemInfo.dangerousSettings.customEntitlementComputation else {
                throw ErrorUtils.purchaseCancelledError()
            }

            self.trackPurchaseAttemptEventIfNeeded(startTime,
                                                   successful: false,
                                                   productId: productId,
                                                   promotionalOfferId: promotionalOfferId,
                                                   winBackOfferApplied: winBackOfferApplied,
                                                   storeKitVersion: .storeKit2,
                                                   purchaseResult: .userCancelled,
                                                   error: StoreKitError.userCancelled.asPublicError)

            let customerInfo = try await self.customerInfoManager.customerInfo(appUserID: self.appUserID,
                                                                               fetchPolicy: .cachedOrFetched)
            return (transaction: nil, customerInfo: customerInfo, userCancelled: true)
        } else {
            guard !self.systemInfo.dangerousSettings.customEntitlementComputation else {
                throw error
            }

            let purchasesError: PurchasesError
            switch error {
            case let pError as PurchasesError:
                purchasesError = pError
            case let signedDataError as PromotionalOffer.SignedData.Error:
                purchasesError = ErrorUtils.invalidPromotionalOfferError(error: signedDataError,
                                                                         message: signedDataError.localizedDescription)
            case let backendError as BackendError:
                purchasesError = backendError.asPurchasesError
            default:
                purchasesError = ErrorUtils.purchasesError(withStoreKitError: error)
            }

            self.trackPurchaseAttemptEventIfNeeded(startTime,
                                                   successful: false,
                                                   productId: productId,
                                                   promotionalOfferId: promotionalOfferId,
                                                   winBackOfferApplied: winBackOfferApplied,
                                                   storeKitVersion: .storeKit2,
                                                   purchaseResult: nil,
                                                   error: purchasesError.asPublicError)

            throw purchasesError
        }
    }

    @available(iOS 15.0, tvOS 15.0, watchOS 8.0, macOS 12.0, *)
    private func purchase(
        _ product: SK2Product,
        _ options: Set<Product.PurchaseOption>
    ) async throws -> Product.PurchaseResult {
        #if VISION_OS
        return try await product.purchase(confirmIn: try self.systemInfo.currentWindowScene,
                                          options: options)
        #else
        return try await product.purchase(options: options)
        #endif
    }

    @available(iOS 15.0, tvOS 15.0, watchOS 8.0, macOS 12.0, *)
    func promotionalOffer(
        forProductDiscount discount: StoreProductDiscountType,
        product: StoreProductType
    ) async throws -> PromotionalOffer {
        return try await Async.call { completion in
            self.promotionalOffer(forProductDiscount: discount,
                                  product: product,
                                  completion: completion)
        }
    }

    func cachePresentedOfferingContext(_ context: PresentedOfferingContext, productIdentifier: String) {
        self.presentedOfferingContextsByProductID.modify { $0[productIdentifier] = context }
    }

    func track(paywallEvent: PaywallEvent) {
        switch paywallEvent {
        case .impression:
            self.cachePresentedPaywall(paywallEvent)

        case .close:
            self.clearPresentedPaywall()

        case .cancel:
            break
        }
    }

    func postPaywallEventsIfNeeded(delayed: Bool = false) {
        guard #available(iOS 15.0, tvOS 15.0, macOS 12.0, watchOS 8.0, *),
              let manager = self.paywallEventsManager else { return }

        let delay: JitterableDelay
        if delayed {
            delay = .long
        } else {
            // When backgrounding, the app only has about 5 seconds to perform work
            delay = .none
        }
        self.operationDispatcher.dispatchOnWorkerThread(jitterableDelay: delay) {
            _ = try? await manager.flushEvents(count: PaywallEventsManager.defaultEventFlushCount)
        }
    }

#if os(iOS) || os(macOS) || VISION_OS

    @available(watchOS, unavailable)
    @available(tvOS, unavailable)
    func showManageSubscription(completion: @escaping (PurchasesError?) -> Void) {
        self.manageSubscriptionsHelper.showManageSubscriptions { result in
            switch result {
            case .failure(let error):
                completion(error)
            case .success:
                completion(nil)
            }
        }
    }
#endif

#if os(iOS) || VISION_OS

    @available(iOS 15.0, *)
    @available(macOS, unavailable)
    @available(watchOS, unavailable)
    @available(tvOS, unavailable)
    func beginRefundRequest(forProduct productID: String) async throws -> RefundRequestStatus {
        return try await beginRefundRequestHelper.beginRefundRequest(forProduct: productID)
    }

    @available(iOS 15.0, *)
    @available(macOS, unavailable)
    @available(watchOS, unavailable)
    @available(tvOS, unavailable)
    func beginRefundRequestForActiveEntitlement() async throws -> RefundRequestStatus {
        return try await beginRefundRequestHelper.beginRefundRequestForActiveEntitlement()
    }

    @available(iOS 15.0, *)
    @available(macOS, unavailable)
    @available(watchOS, unavailable)
    @available(tvOS, unavailable)
    func beginRefundRequest(forEntitlement entitlementID: String) async throws -> RefundRequestStatus {
        return try await beginRefundRequestHelper.beginRefundRequest(forEntitlement: entitlementID)
    }

#endif

    @available(iOS 16.4, macOS 14.4, *)
    @available(tvOS, unavailable)
    @available(watchOS, unavailable)
    @available(visionOS, unavailable)
    internal func setSK2PurchaseIntentListener(
        _ storeKit2PurchaseIntentListener: StoreKit2PurchaseIntentListenerType
    ) {
        // We can't inject StoreKit2PurchaseIntentListener in the constructor since
        // it has different availability requirements than the constructor.

        if systemInfo.storeKitVersion == .storeKit2 {
            self._storeKit2PurchaseIntentListener = storeKit2PurchaseIntentListener
            Task {
                await self.storeKit2PurchaseIntentListener.set(delegate: self)
                await self.storeKit2PurchaseIntentListener.listenForPurchaseIntents()
            }
        }
    }

}

// MARK: - Private

extension PurchasesOrchestrator {

    /// - Returns: `StoreKit1Wrapper` if it's set, otherwise forwards an error to `completion` and returns `nil`
    private func storeKit1Wrapper(orFailWith completion: @escaping PurchaseCompletedBlock) -> StoreKit1Wrapper? {
        guard let storeKit1Wrapper = self.paymentQueueWrapper.sk1Wrapper else {
            self.operationDispatcher.dispatchOnMainActor {
                completion(nil,
                           nil,
                           ErrorUtils.configurationError(
                            message: Strings.storeKit.sk1_product_with_sk2_enabled.description
                           ).asPublicError,
                           false)
            }
            return nil
        }

        return storeKit1Wrapper
    }

}

// MARK: - StoreKit1WrapperDelegate

extension PurchasesOrchestrator: StoreKit1WrapperDelegate {

    func storeKit1Wrapper(_ storeKit1Wrapper: StoreKit1Wrapper, updatedTransaction transaction: SKPaymentTransaction) {
        let storeTransaction = StoreTransaction(sk1Transaction: transaction)

        switch transaction.transactionState {
        // For observer mode. Should only come from calls to `restoreCompletedTransactions`,
        // which the SDK does not currently use.
        case .restored:
            self.handlePurchasedTransaction(storeTransaction,
                                            storefront: storeKit1Wrapper.currentStorefront,
                                            restored: true)
        case .purchased:
            self.handlePurchasedTransaction(storeTransaction,
                                            storefront: storeKit1Wrapper.currentStorefront,
                                            restored: false)
        case .purchasing:
            break
        case .failed:
            self.handleFailedTransaction(transaction)
        case .deferred:
            self.handleDeferredTransaction(transaction)
        @unknown default:
            Logger.appleWarning(Strings.storeKit.sk1_unknown_transaction_state(transaction.transactionState))
        }
    }

    func storeKit1Wrapper(_ storeKit1Wrapper: StoreKit1Wrapper,
                          removedTransaction transaction: SKPaymentTransaction) {
        // unused for now
    }

    func storeKit1Wrapper(_ storeKit1Wrapper: StoreKit1Wrapper,
                          shouldAddStorePayment payment: SKPayment,
                          for product: SK1Product) -> Bool {
        self.productsManager.cache(StoreProduct(sk1Product: product))
        guard let delegate = self.delegate else { return false }

        guard let productIdentifier = payment.extractProductIdentifier() else {
            return false
        }

        let storeProduct = StoreProduct(sk1Product: product)
        delegate.readyForPromotedProduct(storeProduct) { completion in
            let addPayment = self.addPurchaseCompletedCallback(
                productIdentifier: productIdentifier,
                completion: completion
            )
            if addPayment {
                storeKit1Wrapper.add(payment)
            }
        }

        // See `SKPaymentTransactionObserver.paymentQueue(_:shouldAddStorePayment:for:)`
        // Returns `false` to indicate that the app will defer the purchase and be handled
        // when the user calls the purchase callback.
        return false
    }

    func storeKit1Wrapper(_ storeKit1Wrapper: StoreKit1Wrapper,
                          didRevokeEntitlementsForProductIdentifiers productIdentifiers: [String]) {
        Logger.debug(Strings.purchase.entitlements_revoked_syncing_purchases(productIdentifiers: productIdentifiers))
        syncPurchases { @Sendable _ in
            Logger.debug(Strings.purchase.purchases_synced)
        }
    }

    @available(iOS 13.4, macCatalyst 13.4, *)
    @available(macOS, unavailable)
    @available(tvOS, unavailable)
    @available(watchOS, unavailable)
    var storeKit1WrapperShouldShowPriceConsent: Bool {
        return self.delegate?.shouldShowPriceConsent ?? true
    }

    func storeKit1WrapperDidChangeStorefront(_ storeKit1Wrapper: StoreKit1Wrapper) {
        handleStorefrontChange()
    }

}

extension PurchasesOrchestrator: PaymentQueueWrapperDelegate {

    #if os(iOS) || targetEnvironment(macCatalyst) || VISION_OS
    @available(iOS 13.4, macCatalyst 13.4, *)
    var paymentQueueWrapperShouldShowPriceConsent: Bool {
        return self.storeKit1WrapperShouldShowPriceConsent
    }
    #endif

    func paymentQueueWrapper(
        _ wrapper: PaymentQueueWrapper,
        shouldAddStorePayment payment: SKPayment,
        for product: SK1Product
    ) -> Bool {
        // `PurchasesOrchestrator` becomes `PaymentQueueWrapperDelegate` only
        // when `StoreKit1Wrapper` is not initialized, which means that promoted purchases
        // need to be handled as a SK2 purchase.
        // This method converts the `SKPayment` into an SK2 purchase by fetching the product again.
        if self.paymentQueueWrapper.sk1Wrapper != nil {
            Logger.warn(Strings.purchase.payment_queue_wrapper_delegate_call_sk1_enabled)
            assertionFailure(Strings.purchase.payment_queue_wrapper_delegate_call_sk1_enabled.description)
        }

        guard let delegate = self.delegate else { return false }

        let productIdentifier = product.productIdentifier

        self.productsManager.products(withIdentifiers: [productIdentifier]) { result in
            guard let product = result.value?.first(where: { $0.productIdentifier == productIdentifier }) else {
                Logger.warn(Strings.purchase.promo_purchase_product_not_found(productIdentifier: productIdentifier))
                return
            }

            let startPurchase: StartPurchaseBlock

            if let discount = payment.paymentDiscount.map(PromotionalOffer.SignedData.init) {
                startPurchase = { completion in
                    self.purchase(product: product,
                                  package: nil,
                                  promotionalOffer: discount,
                                  metadata: nil,
                                  trackDiagnostics: false) { transaction, customerInfo, error, cancelled in
                        completion(transaction, customerInfo, error, cancelled)
                    }
                }
            } else {
                startPurchase = { completion in
                    self.purchase(product: product,
                                  package: nil,
                                  promotionalOffer: nil,
                                  metadata: nil,
                                  trackDiagnostics: false) { transaction, customerInfo, error, cancelled in
                        completion(transaction, customerInfo, error, cancelled)
                    }
                }
            }

            delegate.readyForPromotedProduct(product, purchase: startPurchase)
        }

        // See `SKPaymentTransactionObserver.paymentQueue(_:shouldAddStorePayment:for:)`
        // Returns `false` to indicate that the app will defer the purchase and be handled
        // when the user calls the purchase callback.
        return false
    }

}

// @unchecked because:
// - It has a mutable `delegate` because it needs to be, as `weak`.
// - It has mutable `_storeKit2TransactionListener` and `_storeKit2StorefrontListener`, which are necessary
// due to the availability annotations
extension PurchasesOrchestrator: @unchecked Sendable {}

// MARK: Transaction state updates.

private extension PurchasesOrchestrator {

    func handleFailedTransaction(_ transaction: SKPaymentTransaction) {
        let storeTransaction = StoreTransaction(sk1Transaction: transaction)

        if let error = transaction.error,
           let completion = self.getAndRemovePurchaseCompletedCallback(forTransaction: storeTransaction) {
            let purchasesError = ErrorUtils.purchasesError(withSKError: error)

            let isCancelled = purchasesError.isCancelledError

            if isCancelled {
                if self.systemInfo.dangerousSettings.customEntitlementComputation {
                    self.operationDispatcher.dispatchOnMainActor {
                        completion(storeTransaction,
                                   nil,
                                   purchasesError.asPublicError,
                                   true)
                    }
                } else {
                    self.customerInfoManager.customerInfo(appUserID: self.appUserID,
                                                          fetchPolicy: .cachedOrFetched) { @Sendable customerInfo in
                        self.operationDispatcher.dispatchOnMainActor {
                            completion(storeTransaction,
                                       customerInfo.value,
                                       purchasesError.asPublicError,
                                       true)
                        }
                    }
                }
            } else {
                self.operationDispatcher.dispatchOnMainActor {
                    completion(storeTransaction,
                               nil,
                               purchasesError.asPublicError,
                               false)
                }
            }
        }

        self.transactionPoster.finishTransactionIfNeeded(storeTransaction, completion: {})
    }

    func handleDeferredTransaction(_ transaction: SKPaymentTransaction) {
        let userCancelled = transaction.error?.isCancelledError ?? false
        let storeTransaction = StoreTransaction(sk1Transaction: transaction)

        guard let completion = self.getAndRemovePurchaseCompletedCallback(forTransaction: storeTransaction) else {
            return
        }

        self.operationDispatcher.dispatchOnMainActor {
            completion(
                storeTransaction,
                nil,
                ErrorUtils.paymentDeferredError().asPublicError,
                userCancelled
            )
        }
    }

    // swiftlint:disable:next function_parameter_count
    func trackPurchaseAttemptEventIfNeeded(_ startTime: Date,
                                           successful: Bool,
                                           productId: String,
                                           promotionalOfferId: String?,
                                           winBackOfferApplied: Bool,
                                           storeKitVersion: StoreKitVersion,
                                           purchaseResult: DiagnosticsEvent.PurchaseResult?,
                                           error: PublicError?) {
        if #available(iOS 15.0, macOS 12.0, tvOS 15.0, watchOS 8.0, *),
        let diagnosticsTracker = self.diagnosticsTracker {
            let responseTime = self.dateProvider.now().timeIntervalSince(startTime)
            let errorMessage = (error?.userInfo[NSUnderlyingErrorKey] as? Error)?.localizedDescription
                ?? error?.localizedDescription
            let errorCode = error?.code
            let storeKitErrorDescription = StoreKitErrorUtils.extractStoreKitErrorDescription(from: error)
            diagnosticsTracker.trackPurchaseAttempt(wasSuccessful: successful,
                                                    storeKitVersion: storeKitVersion,
                                                    errorMessage: errorMessage,
                                                    errorCode: errorCode,
                                                    storeKitErrorDescription: storeKitErrorDescription,
                                                    storefront: self.systemInfo.storefront?.countryCode,
                                                    productId: productId,
                                                    promotionalOfferId: promotionalOfferId,
                                                    winBackOfferApplied: winBackOfferApplied,
                                                    purchaseResult: purchaseResult,
                                                    responseTime: responseTime)
        }
    }

    func trackPurchaseStartedIfNeeded(trackDiagnostics: Bool,
                                      productId: String,
                                      productType: StoreProduct.ProductType) {
        if #available(iOS 15.0, macOS 12.0, tvOS 15.0, watchOS 8.0, *), trackDiagnostics {
            self.diagnosticsTracker?.trackPurchaseStarted(productId: productId, productType: productType)
        }
    }

    // swiftlint:disable:next function_parameter_count
    func trackPurchaseResultIfNeeded(trackDiagnostics: Bool,
                                     productId: String,
                                     productType: StoreProduct.ProductType,
                                     verificationResult: VerificationResult?,
                                     error: PublicError?,
                                     startTime: Date) {
        if #available(iOS 15.0, macOS 12.0, tvOS 15.0, watchOS 8.0, *), trackDiagnostics,
           let diagnosticsTracker = self.diagnosticsTracker {
            let responseTime = self.dateProvider.now().timeIntervalSince(startTime)
            diagnosticsTracker.trackPurchaseResult(productId: productId,
                                                   productType: productType,
                                                   verificationResult: verificationResult,
                                                   errorMessage: error?.localizedDescription,
                                                   errorCode: error?.asErrorCode?.rawValue,
                                                   responseTime: responseTime)
        }
    }

    func trackProductsStartedIfNeeded(requestedProductIds: Set<String>) {
        if #available(iOS 15.0, macOS 12.0, tvOS 15.0, watchOS 8.0, *),
           let diagnosticsTracker = self.diagnosticsTracker {
            diagnosticsTracker.trackProductsStarted(requestedProductIds: requestedProductIds)
        }
    }

    func trackProductsResultIfNeeded(requestedProductIds: Set<String>,
                                     notFoundProductIds: Set<String>?,
                                     error: PurchasesError?,
                                     startTime: Date) {
        if #available(iOS 15.0, macOS 12.0, tvOS 15.0, watchOS 8.0, *),
           let diagnosticsTracker = self.diagnosticsTracker {
            let responseTime = self.dateProvider.now().timeIntervalSince(startTime)
            diagnosticsTracker.trackProductsResult(requestedProductIds: requestedProductIds,
                                                   notFoundProductIds: notFoundProductIds,
                                                   errorMessage: error?.localizedDescription,
                                                   errorCode: error?.errorCode,
                                                   responseTime: responseTime)
        }
    }

    func trackSyncOrRestorePurchasesStartedIfNeeded(_ receiptRefreshPolicy: ReceiptRefreshPolicy) {
        if #available(iOS 15.0, macOS 12.0, tvOS 15.0, watchOS 8.0, *),
           let diagnosticsTracker = self.diagnosticsTracker {
            let isRestore = receiptRefreshPolicy == .always
            if isRestore {
                diagnosticsTracker.trackRestorePurchasesStarted()
            } else {
                diagnosticsTracker.trackSyncPurchasesStarted()
            }
        }
    }

    func trackSyncOrRestorePurchasesResultIfNeeded(_ receiptRefreshPolicy: ReceiptRefreshPolicy,
                                                   startTime: Date,
                                                   error: PurchasesError?) {
        if #available(iOS 15.0, macOS 12.0, tvOS 15.0, watchOS 8.0, *),
           let diagnosticsTracker = self.diagnosticsTracker {
            let responseTime = self.dateProvider.now().timeIntervalSince(startTime)
            let isRestore = receiptRefreshPolicy == .always
            if isRestore {
                diagnosticsTracker.trackRestorePurchasesResult(errorMessage: error?.localizedDescription,
                                                               errorCode: error?.errorCode,
                                                               responseTime: responseTime)
            } else {
                diagnosticsTracker.trackSyncPurchasesResult(errorMessage: error?.localizedDescription,
                                                            errorCode: error?.errorCode,
                                                            responseTime: responseTime)
            }
        }
    }

    #if compiler(>=5.10) && !os(tvOS) && !os(watchOS) && !os(visionOS)

    @available(iOS 16.4, macOS 14.4, *)
    @available(tvOS, unavailable)
    @available(watchOS, unavailable)
    @available(visionOS, unavailable)
    func trackApplePurchaseIntentReceivedIfNeeded(purchaseIntent: any StoreKit2PurchaseIntentType) {
        var offerId: String?
        var offerType: String?

        #if compiler(>=6.0)
        if #available(iOS 18.0, macOS 15.0, *) {
            offerId = purchaseIntent.offer?.id
            offerType = purchaseIntent.offer?.type.rawValue
        }
        #endif

        self.diagnosticsTracker?.trackPurchaseIntentReceived(productId: purchaseIntent.product.id,
                                                             offerId: offerId,
                                                             offerType: offerType)
    }

    #endif

    /// - Parameter restored: whether the transaction state was `.restored` instead of `.purchased`.
    private func purchaseSource(
        for productIdentifier: String,
        restored: Bool
    ) -> PurchaseSource {
        let initiationSource: ProductRequestData.InitiationSource = {
            // Having a purchase completed callback implies that the transation comes from an explicit call
            // to `purchase()` instead of a StoreKit transaction notification.
            let hasPurchaseCallback = self.purchaseCompleteCallbacksByProductID.value.keys.contains(productIdentifier)

            switch (hasPurchaseCallback, restored) {
            case (true, false): return .purchase
                // Note that restores initiated through the SDK with `restorePurchases`
                // won't use this method since those set the initiation source explicitly.
            case (true, true): return .restore
            case (false, _): return .queue
            }
        }()

        return .init(isRestore: self.allowSharingAppStoreAccount,
                     initiationSource: initiationSource)
    }

}

@available(iOS 15.0, tvOS 15.0, macOS 12.0, watchOS 8.0, *)
extension PurchasesOrchestrator: StoreKit2TransactionListenerDelegate {

    func storeKit2TransactionListener(
        _ listener: StoreKit2TransactionListenerType,
        updatedTransaction transaction: StoreTransactionType
    ) async throws {

        let storefront = await self.storefront(from: transaction)
        let subscriberAttributes = self.unsyncedAttributes
        let adServicesToken = await self.attribution.unsyncedAdServicesToken
        let transactionData: PurchasedTransactionData = .init(
            appUserID: self.appUserID,
            presentedOfferingContext: nil,
            unsyncedAttributes: subscriberAttributes,
            aadAttributionToken: adServicesToken,
            storefront: storefront,
            source: .init(
                isRestore: self.allowSharingAppStoreAccount,
                initiationSource: .queue
            )
        )

        let result: Result<CustomerInfo, BackendError> = await Async.call { completed in
            self.transactionPoster.handlePurchasedTransaction(
                StoreTransaction.from(transaction: transaction),
                data: transactionData
            ) { result in
                completed(result)
            }
        }

        self.handlePostReceiptResult(result,
                                     transactionData: transactionData,
                                     subscriberAttributes: subscriberAttributes,
                                     adServicesToken: adServicesToken)

        if let error = result.error {
            throw error
        }
    }

    private func storefront(from transaction: StoreTransactionType) async -> StorefrontType? {
        return await transaction.storefrontOrCurrent
        // If we couldn't determine storefront from SK2, try SK1:
        ?? self.paymentQueueWrapper.sk1Wrapper?.currentStorefront
    }

}

@available(iOS 16.4, macOS 14.4, *)
@available(tvOS, unavailable)
@available(watchOS, unavailable)
@available(visionOS, unavailable)
extension PurchasesOrchestrator: StoreKit2PurchaseIntentListenerDelegate {

    // swiftlint:disable:next function_body_length
    func storeKit2PurchaseIntentListener(
        _ listener: any StoreKit2PurchaseIntentListenerType,
        purchaseIntent: StorePurchaseIntent
    ) async {
        // Making the extension unavailable on tvOS & watchOS doesn't
        // stop the compiler from checking availability in the functions.
        // We also need to ensure that we're on Xcode >= 15.3, since that is when
        // PurchaseIntents were first made available on macOS.
        #if compiler(>=5.10) && !os(tvOS) && !os(watchOS) && !os(visionOS)

        guard let purchaseIntent = purchaseIntent.purchaseIntent else { return }
        let storeProduct = StoreProduct(sk2Product: purchaseIntent.product)

        self.trackApplePurchaseIntentReceivedIfNeeded(purchaseIntent: purchaseIntent)

        delegate?.readyForPromotedProduct(storeProduct) { completion in

            var attemptedToPurchaseWithASubscriptionOffer = false

            if #available(iOS 18.0, macOS 15.0, *) {
                #if compiler(>=6.0)
                if let offer = purchaseIntent.offer {
                    switch offer.type {

                    // The `OfferType.winBack` case was added in iOS 18.0, but
                    // it's not recognized by Xcode versions <16.0
                    case .winBack:
                        Task {
                            do {
                                attemptedToPurchaseWithASubscriptionOffer = true

                                let result = try await self.purchase(
                                    sk2Product: purchaseIntent.product,
                                    package: nil,
                                    promotionalOffer: nil,
                                    winBackOffer: offer
                                )

                                self.operationDispatcher.dispatchOnMainActor {
                                    completion(result.transaction, result.customerInfo, nil, result.userCancelled)
                                }
                            } catch {
                                self.operationDispatcher.dispatchOnMainActor {
                                    completion(
                                        nil,
                                        nil,
                                        ErrorUtils.purchasesError(withUntypedError: error).asPublicError,
                                        false
                                    )
                                }
                            }
                        }
                    default:
                        // PurchaseIntents are only supported for promoted purchases on the App Store
                        // and win-back offers, so we don't want to handle any other offers here.
                        break
                    }
                }
                #endif
            }

            if !attemptedToPurchaseWithASubscriptionOffer {
                self.purchase(
                    product: storeProduct,
                    package: nil,
                    trackDiagnostics: false
                ) { transaction, customerInfo, publicError, userCancelled in
                    self.operationDispatcher.dispatchOnMainActor {
                        completion(transaction, customerInfo, publicError, userCancelled)
                    }
                }
            }
        }

        #endif
    }
}

@available(iOS 15.0, tvOS 15.0, macOS 12.0, watchOS 8.0, *)
extension PurchasesOrchestrator: StoreKit2StorefrontListenerDelegate {

    func storefrontDidUpdate(with storefront: StorefrontType) {
        self.handleStorefrontChange()
    }

}

// MARK: Private funcs

private extension PurchasesOrchestrator {

    /// - Returns: whether the callback was added
    @discardableResult
    func addPurchaseCompletedCallback(
        productIdentifier: String,
        completion: @escaping PurchaseCompletedBlock
    ) -> Bool {
        guard !productIdentifier.trimmingWhitespacesAndNewLines.isEmpty else {
            self.operationDispatcher.dispatchOnMainActor {
                completion(
                    nil,
                    nil,
                    ErrorUtils.storeProblemError(
                        withMessage: Strings.purchase.could_not_purchase_product_id_not_found.description
                    ).asPublicError,
                    false
                )
            }
            return false
        }

        return self.purchaseCompleteCallbacksByProductID.modify { callbacks in
            guard callbacks[productIdentifier] == nil else {
                self.operationDispatcher.dispatchOnMainActor {
                    completion(nil, nil, ErrorUtils.operationAlreadyInProgressError().asPublicError, false)
                }
                return false
            }

            callbacks[productIdentifier] = completion
            return true
        }
    }

    func getAndRemovePurchaseCompletedCallback(
        forTransaction transaction: StoreTransaction
    ) -> PurchaseCompletedBlock? {
        return self.purchaseCompleteCallbacksByProductID.modify {
            return $0.removeValue(forKey: transaction.productIdentifier)
        }
    }

    func markSyncedIfNeeded(
        subscriberAttributes: SubscriberAttribute.Dictionary?,
        adServicesToken: String?,
        error: BackendError?
    ) {
        if let error = error {
            guard error.successfullySynced else { return }

            if let attributeErrors = (error as NSError).subscriberAttributesErrors, !attributeErrors.isEmpty {
                Logger.error(Strings.attribution.subscriber_attributes_error(
                    errors: attributeErrors
                ))
            }
        }

        self.attribution.markAttributesAsSynced(subscriberAttributes, appUserID: self.appUserID)
        if let adServicesToken = adServicesToken {
            self.attribution.markAdServicesTokenAsSynced(adServicesToken, appUserID: self.appUserID)
        }
    }

    func syncPurchases(receiptRefreshPolicy: ReceiptRefreshPolicy,
                       isRestore: Bool,
                       initiationSource: ProductRequestData.InitiationSource,
                       completion: (@Sendable (Result<CustomerInfo, PurchasesError>) -> Void)?) {
        self.trackSyncOrRestorePurchasesStartedIfNeeded(receiptRefreshPolicy)
        let startTime = self.dateProvider.now()
        // Don't log anything unless the flag was explicitly set.
        let allowSharingAppStoreAccountSet = self._allowSharingAppStoreAccount.value != nil
        if allowSharingAppStoreAccountSet, !self.allowSharingAppStoreAccount {
            Logger.warn(Strings.purchase.restorepurchases_called_with_allow_sharing_appstore_account_false)
        }

        let completionWithTracking: (@Sendable (Result<CustomerInfo, PurchasesError>) -> Void) = { [weak self] result in
            self?.trackSyncOrRestorePurchasesResultIfNeeded(receiptRefreshPolicy,
                                                            startTime: startTime,
                                                            error: result.error)
            completion?(result)
        }

        if self.systemInfo.storeKitVersion.isStoreKit2EnabledAndAvailable,
           #available(iOS 15.0, tvOS 15.0, watchOS 8.0, macOS 12.0, *) {
            self.syncPurchasesSK2(isRestore: isRestore,
                                  initiationSource: initiationSource,
                                  completion: completionWithTracking)
        } else {
            self.syncPurchasesSK1(receiptRefreshPolicy: receiptRefreshPolicy,
                                  isRestore: isRestore,
                                  initiationSource: initiationSource,
                                  completion: completionWithTracking)
        }
    }

    func syncPurchasesSK1(receiptRefreshPolicy: ReceiptRefreshPolicy,
                          isRestore: Bool,
                          initiationSource: ProductRequestData.InitiationSource,
                          completion: (@Sendable (Result<CustomerInfo, PurchasesError>) -> Void)?) {
        let currentAppUserID = self.appUserID
        let unsyncedAttributes = self.unsyncedAttributes

        // Refresh the receipt and post to backend, this will allow the transactions to be transferred.
        // https://rev.cat/apple-restoring-purchased-products
        self.receiptFetcher.receiptData(refreshPolicy: receiptRefreshPolicy) { receiptData, receiptURL in
            guard let receiptData = receiptData,
                  !receiptData.isEmpty else {
                if self.systemInfo.isSandbox {
                    Logger.appleWarning(Strings.receipt.no_sandbox_receipt_restore)
                }

                if let completion = completion {
                    self.operationDispatcher.dispatchOnMainThread {
                        completion(.failure(ErrorUtils.missingReceiptFileError(receiptURL)))
                    }
                }
                return
            }

            self.operationDispatcher.dispatchOnWorkerThread {
                let hasTransactions = self.transactionsManager.customerHasTransactions(receiptData: receiptData)
                let cachedCustomerInfo = try? self.customerInfoManager.cachedCustomerInfo(appUserID: currentAppUserID)

                if !hasTransactions,
                    let customerInfo = cachedCustomerInfo,
                    customerInfo.originalPurchaseDate != nil {
                    if let completion = completion {
                        self.operationDispatcher.dispatchOnMainThread {
                            completion(.success(customerInfo))
                        }
                    }

                    return
                }

                self.createProductRequestData(with: receiptData) { productRequestData in
                    let transactionData: PurchasedTransactionData = .init(
                        appUserID: currentAppUserID,
                        presentedOfferingContext: nil,
                        unsyncedAttributes: unsyncedAttributes,
                        storefront: productRequestData?.storefront,
                        source: .init(isRestore: isRestore, initiationSource: initiationSource)
                    )

                    self.backend.post(receipt: .receipt(receiptData),
                                      productData: productRequestData,
                                      transactionData: transactionData,
                                      observerMode: self.observerMode) { result in
                        self.handleReceiptPost(result: result,
                                               transactionData: transactionData,
                                               subscriberAttributes: unsyncedAttributes,
                                               adServicesToken: nil,
                                               completion: completion)
                    }
                }
            }
        }
    }

    // swiftlint:disable function_body_length
    @available(iOS 15.0, tvOS 15.0, watchOS 8.0, macOS 12.0, *)
    private func syncPurchasesSK2(isRestore: Bool,
                                  initiationSource: ProductRequestData.InitiationSource,
                                  completion: (@Sendable (Result<CustomerInfo, PurchasesError>) -> Void)?) {
        let currentAppUserID = self.appUserID
        let unsyncedAttributes = self.unsyncedAttributes

        _ = Task<Void, Never> {
            let transaction = await self.transactionFetcher.firstVerifiedTransaction
            let appTransactionJWS = await self.transactionFetcher.appTransactionJWS

            guard let transaction = transaction, let jwsRepresentation = transaction.jwsRepresentation else {
                // No transactions are present. If we have the originalPurchaseDate and originalApplicationVersion
                // in the cached CustomerInfo, return it. Otherwise, post the AppTransaction.
                let cachedCustomerInfo = try? self.customerInfoManager.cachedCustomerInfo(appUserID: currentAppUserID)

                if let cachedCustomerInfo,
                   cachedCustomerInfo.originalPurchaseDate != nil,
                   cachedCustomerInfo.originalApplicationVersion != nil {
                    self.operationDispatcher.dispatchOnMainActor {
                        completion?(.success(cachedCustomerInfo))
                    }
                    return
                }

                guard let appTransactionJWS else {
                    // The AppTransaction is not present, and the cached CustomerInfo is either nil
                    // or is missing the originalPurchaseDate and/or originalApplicationVersion.
                    //
                    // In this scenario, we don't want to POST a receipt to the backend since we are missing
                    // both a receipt and an AppTransaction.
                    Logger.warn(Strings.storeKit.sk2_sync_purchases_no_transaction_or_apptransaction_found)

                    if let cachedCustomerInfo {
                        // If we have a cached CustomerInfo, it's unlikely that the backend has received
                        // originalPurchaseDate or originalApplicationVersion since the cache was last
                        // updated, so return the cached copy.
                        self.operationDispatcher.dispatchOnMainActor {
                            completion?(.success(cachedCustomerInfo))
                        }
                        return
                    } else {
                        self.customerInfoManager.customerInfo(
                            appUserID: currentAppUserID,
                            fetchPolicy: .fetchCurrent
                        ) { result in
                            switch result {
                            case .success(let customerInfo):
                                completion?(.success(customerInfo))
                                return
                            case .failure(let backendError):
                                completion?(.failure(backendError.asPurchasesError))
                                return
                            }
                        }
                        return
                    }
                }

                let transactionData: PurchasedTransactionData = .init(
                    appUserID: currentAppUserID,
                    presentedOfferingContext: nil,
                    unsyncedAttributes: unsyncedAttributes,
                    source: .init(
                        isRestore: isRestore,
                        initiationSource: initiationSource
                    )
                )

                self.backend.post(receipt: .empty,
                                  productData: nil,
                                  transactionData: transactionData,
                                  observerMode: self.observerMode,
                                  appTransaction: appTransactionJWS) { result in

                    self.handleReceiptPost(result: result,
                                           transactionData: transactionData,
                                           subscriberAttributes: unsyncedAttributes,
                                           adServicesToken: nil,
                                           completion: completion)
                }
                return
            }

            let receipt = await self.encodedReceipt(transaction: transaction, jwsRepresentation: jwsRepresentation)

            self.createProductRequestData(with: transaction.productIdentifier) { productRequestData in
                let transactionData: PurchasedTransactionData = .init(
                    appUserID: currentAppUserID,
                    presentedOfferingContext: nil,
                    unsyncedAttributes: unsyncedAttributes,
                    storefront: transaction.storefront,
                    source: .init(isRestore: isRestore, initiationSource: initiationSource)
                )

                self.backend.post(receipt: receipt,
                                  productData: productRequestData,
                                  transactionData: transactionData,
                                  observerMode: self.observerMode,
                                  appTransaction: appTransactionJWS) { result in
                    self.handleReceiptPost(result: result,
                                           transactionData: transactionData,
                                           subscriberAttributes: unsyncedAttributes,
                                           adServicesToken: nil,
                                           completion: completion)
                }
            }
        }
    }

    func handleReceiptPost(result: Result<CustomerInfo, BackendError>,
                           transactionData: PurchasedTransactionData?,
                           subscriberAttributes: SubscriberAttribute.Dictionary,
                           adServicesToken: String?,
                           completion: (@Sendable (Result<CustomerInfo, PurchasesError>) -> Void)?) {
        self.handlePostReceiptResult(
            result,
            transactionData: transactionData,
            subscriberAttributes: subscriberAttributes,
            adServicesToken: adServicesToken
        )

        if let completion = completion {
            self.operationDispatcher.dispatchOnMainThread {
                completion(result.mapError { $0.asPurchasesError })
            }
        }
    }

    func handlePostReceiptResult(_ result: Result<CustomerInfo, BackendError>,
                                 transactionData: PurchasedTransactionData?,
                                 subscriberAttributes: SubscriberAttribute.Dictionary,
                                 adServicesToken: String?) {
        switch result {
        case let .success(customerInfo):
            self.customerInfoManager.cache(customerInfo: customerInfo, appUserID: self.appUserID)

        case .failure:
            // Cache paywall again in case purchase is retried.
            if let paywall = transactionData?.presentedPaywall {
                self.cachePresentedPaywall(paywall)
            }
        }

        self.markSyncedIfNeeded(subscriberAttributes: subscriberAttributes,
                                adServicesToken: adServicesToken,
                                error: result.error)
    }

    func handlePurchasedTransaction(_ purchasedTransaction: StoreTransaction,
                                    storefront: StorefrontType?,
                                    restored: Bool) {
        let offeringContext = self.getAndRemovePresentedOfferingContext(for: purchasedTransaction)
        let paywall = self.getAndRemovePresentedPaywall()
        let unsyncedAttributes = self.unsyncedAttributes
        self.attribution.unsyncedAdServicesToken { adServicesToken in
            let transactionData: PurchasedTransactionData = .init(
                appUserID: self.appUserID,
                presentedOfferingContext: offeringContext,
                presentedPaywall: paywall,
                unsyncedAttributes: unsyncedAttributes,
                aadAttributionToken: adServicesToken,
                storefront: storefront,
                source: self.purchaseSource(for: purchasedTransaction.productIdentifier,
                                            restored: restored)
            )

            self.transactionPoster.handlePurchasedTransaction(
                purchasedTransaction,
                data: transactionData
            ) { result in
                self.handlePostReceiptResult(result,
                                             transactionData: transactionData,
                                             subscriberAttributes: unsyncedAttributes,
                                             adServicesToken: adServicesToken)

                if let completion = self.getAndRemovePurchaseCompletedCallback(forTransaction: purchasedTransaction) {
                    self.operationDispatcher.dispatchOnMainActor {
                        completion(purchasedTransaction,
                                   result.value,
                                   result.error?.asPublicError,
                                   result.error?.isCancelledError ?? false
                        )
                    }
                }
            }
        }
    }

    func purchase(
        sk1Product: SK1Product,
        package: Package,
        wrapper: StoreKit1Wrapper,
        completion: @escaping PurchaseCompletedBlock
    ) {
        let payment = wrapper.payment(with: sk1Product)
        purchase(sk1Product: sk1Product,
                 payment: payment,
                 package: package,
                 wrapper: wrapper,
                 completion: completion)
    }

    func handleStorefrontChange() {
        self.productsManager.clearCache()
        self.offeringsManager.invalidateAndReFetchCachedOfferingsIfAppropiate(appUserID: self.appUserID)
    }

    func cachePresentedOfferingContext(package: Package?, productIdentifier: String) {
        if let package = package {
            self.cachePresentedOfferingContext(package.presentedOfferingContext,
                                               productIdentifier: productIdentifier)
        }
    }

    func cachePresentedPaywall(_ paywall: PaywallEvent) {
        Logger.verbose(Strings.paywalls.caching_presented_paywall)
        self.presentedPaywall.value = paywall
    }

    func clearPresentedPaywall() {
        Logger.verbose(Strings.paywalls.clearing_presented_paywall)
        self.presentedPaywall.value = nil
    }

    func getAndRemovePresentedOfferingContext(for productIdentifier: String) -> PresentedOfferingContext? {
        return self.presentedOfferingContextsByProductID.modify {
            $0.removeValue(forKey: productIdentifier)
        }
    }

    func getAndRemovePresentedOfferingContext(for transaction: StoreTransaction) -> PresentedOfferingContext? {
        return self.getAndRemovePresentedOfferingContext(for: transaction.productIdentifier)
    }

    func getAndRemovePresentedPaywall() -> PaywallEvent? {
        return self.presentedPaywall.getAndSet(nil)
    }

    /// Computes a `ProductRequestData` for an active subscription found in the receipt,
    /// or `nil` if there is any issue fetching it.
    func createProductRequestData(
        with receiptData: Data,
        completion: @escaping (ProductRequestData?) -> Void
    ) {
        guard let receipt = try? self.receiptParser.parse(from: receiptData),
        let productIdentifier = receipt.mostRecentActiveSubscription?.productId else {
            completion(nil)
            return
        }

        self.createProductRequestData(with: productIdentifier, completion: completion)
    }

    func createProductRequestData(
        with productIdentifier: String,
        completion: @escaping (ProductRequestData?) -> Void
    ) {
        self.productsManager.products(withIdentifiers: [productIdentifier]) { products in
            let result = products.value?.first.map {
                ProductRequestData(with: $0, storefront: self.systemInfo.storefront)
            }

            completion(result)
        }
    }

    @available(iOS 15.0, tvOS 15.0, watchOS 8.0, macOS 12.0, *)
    func sk2PromotionalOffer(forProductDiscount productDiscount: StoreProductDiscountType,
                             discountIdentifier: String,
                             product: StoreProductType,
                             subscriptionGroupIdentifier: String,
                             completion: @escaping @Sendable (Result<PromotionalOffer, PurchasesError>) -> Void) {

        _ = Task<Void, Never> {
            let transaction = await self.transactionFetcher.firstVerifiedAutoRenewableTransaction
            guard let transaction = transaction, let jwsRepresentation = transaction.jwsRepresentation  else {
                // Promotional offers require an existing or expired subscription to redeem a promotional offer.
                // Fail early if there are no transactions.
                completion(.failure(ErrorUtils.ineligibleError()))
                return
            }

            let receipt = await self.encodedReceipt(transaction: transaction, jwsRepresentation: jwsRepresentation)

            self.handlePromotionalOffer(forProductDiscount: productDiscount,
                                        discountIdentifier: discountIdentifier,
                                        product: product,
                                        subscriptionGroupIdentifier: subscriptionGroupIdentifier,
                                        receipt: receipt) { result in
                completion(result)
            }
        }
    }

    func sk1PromotionalOffer(forProductDiscount productDiscount: StoreProductDiscountType,
                             discountIdentifier: String,
                             product: StoreProductType,
                             subscriptionGroupIdentifier: String,
                             completion: @escaping @Sendable (Result<PromotionalOffer, PurchasesError>) -> Void) {
        self.receiptFetcher.receiptData(refreshPolicy: .onlyIfEmpty) { receiptData, receiptURL in
            guard let receiptData = receiptData, !receiptData.isEmpty else {
                let underlyingError = ErrorUtils.missingReceiptFileError(receiptURL)

                // Promotional offers require existing purchases.
                // If no receipt is found, this is most likely in sandbox with no purchases,
                // so producing an "ineligible" error is better.
                completion(.failure(ErrorUtils.ineligibleError(error: underlyingError)))

                return
            }

            self.operationDispatcher.dispatchOnWorkerThread {
                if !self.receiptParser.receiptHasTransactions(receiptData: receiptData) {
                    // Promotional offers require existing purchases.
                    // Fail early if receipt has no transactions.
                    completion(.failure(ErrorUtils.ineligibleError()))
                    return
                }
                self.handlePromotionalOffer(forProductDiscount: productDiscount,
                                            discountIdentifier: discountIdentifier,
                                            product: product,
                                            subscriptionGroupIdentifier: subscriptionGroupIdentifier,
                                            receipt: .receipt(receiptData)) { result in
                    completion(result)
                }
            }
        }
    }

    // swiftlint:disable:next function_parameter_count
    func handlePromotionalOffer(forProductDiscount productDiscount: StoreProductDiscountType,
                                discountIdentifier: String,
                                product: StoreProductType,
                                subscriptionGroupIdentifier: String,
                                receipt: EncodedAppleReceipt,
                                completion: @escaping @Sendable (Result<PromotionalOffer, PurchasesError>) -> Void) {
        self.backend.offerings.post(offerIdForSigning: discountIdentifier,
                                    productIdentifier: product.productIdentifier,
                                    subscriptionGroup: subscriptionGroupIdentifier,
                                    receipt: receipt,
                                    appUserID: self.appUserID) { result in
            let result: Result<PromotionalOffer, PurchasesError> = result
                .map { data in
                    let signedData = PromotionalOffer.SignedData(identifier: discountIdentifier,
                                                                 keyIdentifier: data.keyIdentifier,
                                                                 nonce: data.nonce,
                                                                 signature: data.signature,
                                                                 timestamp: data.timestamp)

                    return .init(discount: productDiscount, signedData: signedData)
                }
                .mapError { $0.asPurchasesError }

            completion(result)
        }
    }

}

// MARK: - Test Store Purchases

private extension PurchasesOrchestrator {

    func handlePurchase(testStoreProduct: TestStoreProduct, completion: @escaping PurchaseCompletedBlock) {
        #if TEST_STORE
        if self.systemInfo.isTestStoreAPIKey {
            self.purchase(testStoreProduct: testStoreProduct, completion: completion)
        } else {
            self.handleTestProductNotAvailableForPurchase(completion)
        }
        #else
        self.handleTestProductNotAvailableForPurchase(completion)
        #endif // TEST_STORE
    }

    #if TEST_STORE
    private func purchase(testStoreProduct: TestStoreProduct, completion: @escaping PurchaseCompletedBlock) {
        Task {
            do {
<<<<<<< HEAD
                let result = try await self.testStorePurchaseHandler.purchase(product: testStoreProduct)
                switch result {
                case .cancel:
                    await completion(nil, nil, ErrorUtils.purchaseCancelledError().asPublicError, true)
                case .failure:
                    await completion(nil, nil, ErrorUtils.productNotAvailableForPurchaseError().asPublicError, false)
                case .success:
                    // WIP: Implement actual test purchase completion logic
                    // For now, we'll simulate a successful purchase with a hardcoded response
                    await completion(nil, CustomerInfoManager.createPreviewCustomerInfo(), nil, false)
=======
                try self.testStorePurchaseHandler.purchase(product: testStoreProduct) { result in
                    switch result {
                    case .cancel:
                        completion(nil, nil, ErrorUtils.purchaseCancelledError().asPublicError, true)
                    case .failure:
                        let purchasesError = ErrorUtils.productNotAvailableForPurchaseError(
                            withMessage: Strings.purchase.error_message_for_simulating_test_purchase_failure.description
                        )
                        completion(nil, nil, purchasesError.asPublicError, false)
                    case .success:
                        // WIP: Implement actual test purchase completion logic
                        // For now, we'll simulate a successful purchase with a hardcoded response
                        completion(nil, CustomerInfoManager.createPreviewCustomerInfo(), nil, false)
                    }
>>>>>>> 26e30cd2
                }
            } catch {
                await completion(nil, nil, ErrorUtils.purchasesError(withUntypedError: error).asPublicError, false)
            }
        }
    }
    #endif // TEST_STORE

    private func handleTestProductNotAvailableForPurchase(_ completion: @escaping PurchaseCompletedBlock) {
        self.operationDispatcher.dispatchOnMainActor {
            completion(
                nil,
                nil,
                ErrorUtils.productNotAvailableForPurchaseError().asPublicError,
                false
            )
        }
    }

}

private extension PurchasesOrchestrator {

    @available(iOS 15.0, tvOS 15.0, macOS 12.0, watchOS 8.0, *)
    func encodedReceipt(transaction: StoreTransactionType, jwsRepresentation: String) async -> EncodedAppleReceipt {
        if transaction.environment == .xcode {
            return .sk2receipt(await self.transactionFetcher.fetchReceipt(containing: transaction))
        } else {
            return .jws(jwsRepresentation)
        }
    }

    static func logPurchase(product: StoreProduct,
                            package: Package?,
                            offer: PromotionalOffer.SignedData? = nil,
                            metadata: [String: String]? = nil) {
        let string: PurchaseStrings = .purchasing_product(product, package, offer, metadata)
        Logger.purchase(string)
    }

}

// MARK: - Async extensions

extension PurchasesOrchestrator {

    private func handlePurchasedTransaction(
        _ transaction: StoreTransaction,
        _ initiationSource: ProductRequestData.InitiationSource,
        _ metadata: [String: String]?
    ) async throws -> CustomerInfo {
        let storefront = await Storefront.currentStorefront
        let offeringContext = self.getAndRemovePresentedOfferingContext(for: transaction)
        let paywall = self.getAndRemovePresentedPaywall()
        let unsyncedAttributes = self.unsyncedAttributes
        let adServicesToken = await self.attribution.unsyncedAdServicesToken
        let transactionData: PurchasedTransactionData = .init(
            appUserID: self.appUserID,
            presentedOfferingContext: offeringContext,
            presentedPaywall: paywall,
            unsyncedAttributes: unsyncedAttributes,
            metadata: metadata,
            aadAttributionToken: adServicesToken,
            storefront: storefront,
            source: .init(isRestore: self.allowSharingAppStoreAccount,
                          initiationSource: initiationSource)
        )

        let result = await self.transactionPoster.handlePurchasedTransaction(
            transaction,
            data: transactionData
        )

        self.handlePostReceiptResult(result,
                                     transactionData: transactionData,
                                     subscriberAttributes: unsyncedAttributes,
                                     adServicesToken: adServicesToken)

        return try result
            .mapError(\.asPurchasesError)
            .get()
    }

    func syncPurchases(receiptRefreshPolicy: ReceiptRefreshPolicy,
                       isRestore: Bool,
                       initiationSource: ProductRequestData.InitiationSource) async throws -> CustomerInfo {
        return try await Async.call { completion in
            self.syncPurchases(receiptRefreshPolicy: receiptRefreshPolicy,
                               isRestore: isRestore,
                               initiationSource: initiationSource,
                               completion: completion)
        }
    }

}

@available(iOS 15.0, macOS 12.0, tvOS 15.0, watchOS 8.0, *)
extension PurchasesOrchestrator {

    private func syncDiagnosticsIfNeeded() async {
        do {
            try await diagnosticsSynchronizer?.syncDiagnosticsIfNeeded()
        } catch {
            Logger.error(Strings.diagnostics.could_not_synchronize_diagnostics(error: error))
        }
    }

    private func setSK2DelegateAndStartListening() async {
        await storeKit2TransactionListener.set(delegate: self)
        if systemInfo.storeKitVersion == .storeKit2 {
            await storeKit2TransactionListener.listenForTransactions()
        }
    }

    @available(iOS 16.4, macOS 14.4, *)
    @available(tvOS, unavailable)
    @available(watchOS, unavailable)
    @available(visionOS, unavailable)
    private func setSK2PurchaseIntentDelegateAndStartListening() async {
        await storeKit2TransactionListener.set(delegate: self)
        if systemInfo.storeKitVersion == .storeKit2 {
            await storeKit2TransactionListener.listenForTransactions()
        }
    }
}

// MARK: - Win-Back Offer Fetching
@available(iOS 18.0, macOS 15.0, tvOS 18.0, watchOS 11.0, visionOS 2.0, *)
extension PurchasesOrchestrator {
    func eligibleWinBackOffers(
        forProduct product: StoreProduct
    ) async throws -> [WinBackOffer] {

        // winBackOfferEligibilityCalculator is only nil when running in SK1 mode
        guard let winBackOfferEligibilityCalculator = self.winBackOfferEligibilityCalculator,
                self.systemInfo.storeKitVersion.isStoreKit2EnabledAndAvailable
        else {
            throw ErrorUtils.featureNotSupportedWithStoreKit1Error()
        }

        return try await winBackOfferEligibilityCalculator.eligibleWinBackOffers(forProduct: product)
    }
}

// MARK: - Application Lifecycle
extension PurchasesOrchestrator {
    func handleApplicationDidBecomeActive() {

        if #available(iOS 15.0, macOS 12.0, tvOS 15.0, watchOS 8.0, *),
           self.observerMode && self.systemInfo.storeKitVersion == .storeKit2 {
            Task(priority: .utility) {
                await self.storeKit2ObserverModePurchaseDetector?.detectUnobservedTransactions(delegate: self)
            }
        }
    }

}

@available(iOS 15.0, macOS 12.0, tvOS 15.0, watchOS 8.0, *)
extension PurchasesOrchestrator: StoreKit2ObserverModePurchaseDetectorDelegate {

    func handleSK2ObserverModeTransaction(verifiedTransaction: StoreKit.Transaction,
                                          jwsRepresentation: String) async throws {
        try await self.storeKit2TransactionListener.handleSK2ObserverModeTransaction(
            verifiedTransaction: verifiedTransaction,
            jwsRepresentation: jwsRepresentation
        )
    }

}

@available(iOS 15.0, macOS 12.0, tvOS 15.0, watchOS 8.0, visionOS 1.0, *)
fileprivate extension DiagnosticsEvent.PurchaseResult {

    init?(purchaseResult: Product.PurchaseResult) {
        switch purchaseResult {
        case .success(.verified):
            self = .verified
        case .success(.unverified):
            self = .unverified
        case .userCancelled:
            self = .userCancelled
        case .pending:
            self = .pending
        @unknown default:
            Logger.appleWarning(Strings.storeKit.skunknown_purchase_result(String(describing: purchaseResult)))
            return nil
        }
    }

}<|MERGE_RESOLUTION|>--- conflicted
+++ resolved
@@ -1958,7 +1958,6 @@
     private func purchase(testStoreProduct: TestStoreProduct, completion: @escaping PurchaseCompletedBlock) {
         Task {
             do {
-<<<<<<< HEAD
                 let result = try await self.testStorePurchaseHandler.purchase(product: testStoreProduct)
                 switch result {
                 case .cancel:
@@ -1969,22 +1968,6 @@
                     // WIP: Implement actual test purchase completion logic
                     // For now, we'll simulate a successful purchase with a hardcoded response
                     await completion(nil, CustomerInfoManager.createPreviewCustomerInfo(), nil, false)
-=======
-                try self.testStorePurchaseHandler.purchase(product: testStoreProduct) { result in
-                    switch result {
-                    case .cancel:
-                        completion(nil, nil, ErrorUtils.purchaseCancelledError().asPublicError, true)
-                    case .failure:
-                        let purchasesError = ErrorUtils.productNotAvailableForPurchaseError(
-                            withMessage: Strings.purchase.error_message_for_simulating_test_purchase_failure.description
-                        )
-                        completion(nil, nil, purchasesError.asPublicError, false)
-                    case .success:
-                        // WIP: Implement actual test purchase completion logic
-                        // For now, we'll simulate a successful purchase with a hardcoded response
-                        completion(nil, CustomerInfoManager.createPreviewCustomerInfo(), nil, false)
-                    }
->>>>>>> 26e30cd2
                 }
             } catch {
                 await completion(nil, nil, ErrorUtils.purchasesError(withUntypedError: error).asPublicError, false)
