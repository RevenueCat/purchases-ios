//
//  Copyright RevenueCat Inc. All Rights Reserved.
//
//  Licensed under the MIT License (the "License");
//  you may not use this file except in compliance with the License.
//  You may obtain a copy of the License at
//
//      https://opensource.org/licenses/MIT
//
//  StoreProductDiscount.swift
//
//  Created by Joshua Liebowitz on 7/2/21.
//

import Foundation
import StoreKit

/// TypeAlias to StoreKit 1's Discount type, called `SKProductDiscount`
@available(iOS 11.2, macOS 10.13.2, tvOS 11.2, watchOS 6.2, *)
public typealias SK1ProductDiscount = SKProductDiscount

/// TypeAlias to StoreKit 2's Discount type, called `StoreKit.Product.SubscriptionOffer`
@available(iOS 15.0, tvOS 15.0, watchOS 8.0, macOS 12.0, *)
public typealias SK2ProductDiscount = StoreKit.Product.SubscriptionOffer

/// Type that wraps `StoreKit.Product.SubscriptionOffer` and `SKProductDiscount`
/// and provides access to their properties.
/// Information about a subscription offer that you configured in App Store Connect.
@objc(RCStoreProductDiscount)
public final class StoreProductDiscount: NSObject {

    /// The payment mode for a `StoreProductDiscount`
    /// Indicates how the product discount price is charged.
    @objc(RCPaymentMode)
    public enum PaymentMode: Int {

        /// Price is charged one or more times
        case payAsYouGo = 0
        /// Price is charged once in advance
        case payUpFront = 1
        /// No initial charge
        case freeTrial = 2

    }

    /// The discount type for a `StoreProductDiscount`
    /// Wraps `SKProductDiscount.Type` if this `StoreProductDiscount` represents a `SKProductDiscount`.
    /// Wraps  `Product.SubscriptionOffer.OfferType` if this `StoreProductDiscount` represents
    /// a `Product.SubscriptionOffer`.
    @objc(RCDiscountType)
    public enum DiscountType: Int {

        /// Introductory offer
        case introductory = 0
        /// Promotional offer for subscriptions
        case promotional = 1
        /// Win-back offers
        case winBack = 2
    }

    private let discount: StoreProductDiscountType

    init(_ discount: StoreProductDiscountType) {
        self.discount = discount

        super.init()
    }

    // Note: this class inherits its docs from `StoreProductDiscountType`
    // swiftlint:disable missing_docs

    @objc public var offerIdentifier: String? { self.discount.offerIdentifier }
    @objc public var currencyCode: String? { self.discount.currencyCode }
    // See also `priceDecimalNumber` for Objective-C
    public var price: Decimal { self.discount.price }
    @objc public var localizedPriceString: String { self.discount.localizedPriceString }
    @objc public var paymentMode: PaymentMode { self.discount.paymentMode }
    @objc public var subscriptionPeriod: SubscriptionPeriod { self.discount.subscriptionPeriod }
    @objc public var numberOfPeriods: Int { self.discount.numberOfPeriods }
    @objc public var type: DiscountType { self.discount.type }

    // swiftlint:enable missing_docs

    /// Creates an instance from any `StoreProductDiscountType`.
    /// If `discount` is already a wrapped `StoreProductDiscount` then this returns it instead.
    static func from(discount: StoreProductDiscountType) -> StoreProductDiscount {
        return discount as? StoreProductDiscount
        ?? StoreProductDiscount(discount)
    }

    public override func isEqual(_ object: Any?) -> Bool {
        guard let other = object as? StoreProductDiscountType else { return false }

        return Data(discount: self) == Data(discount: other)
    }

    public override var hash: Int {
        return Data(discount: self).hashValue
    }

    public override var description: String {
        return """
            <\(String(describing: StoreProductDiscount.self)):
                offerIdentifier: \(self.offerIdentifier ?? "")
                currencyCode: \(self.currencyCode ?? "")
                price: \(self.price)
                localizedPriceString: \(self.localizedPriceString)
                paymentMode: \(self.paymentMode)
                subscriptionPeriod: \(self.subscriptionPeriod)
                numberOfPeriods: \(self.numberOfPeriods)
                type: \(self.type)
            >
            """
    }

}

<<<<<<< HEAD
@_spi(Internal) extension StoreProductDiscount: StoreProductDiscountType { } // only internally visible
=======
@_spi(Internal) extension StoreProductDiscount: StoreProductDiscountType { }
>>>>>>> 7e339b96

extension StoreProductDiscount {
    // swiftlint:disable:next missing_docs
    @_spi(Internal) public func promotionalOffer(withSignedDataIdentifier identifier: String,
                                                 keyIdentifier: String,
                                                 nonce: UUID,
                                                 signature: String,
                                                 timestamp: Int) -> PromotionalOffer {
        let signedData = PromotionalOffer.SignedData(identifier: identifier,
                                                     keyIdentifier: keyIdentifier,
                                                     nonce: nonce,
                                                     signature: signature,
                                                     timestamp: timestamp)
        return PromotionalOffer(discount: self, signedData: signedData)
    }
}

extension StoreProductDiscount: Sendable {}
extension StoreProductDiscount.PaymentMode: Sendable {}
extension StoreProductDiscount.DiscountType: Sendable {}

public extension StoreProductDiscount {

    /// The discount price of the product in the local currency.
    /// - Note: this is meant for  Objective-C. For Swift, use ``price`` instead.
    @objc(price) var priceDecimalNumber: NSDecimalNumber {
        return self.price as NSDecimalNumber
    }

}

extension StoreProductDiscount {

    /// Used to represent `StoreProductDiscount/id`. Not for public use.
    public struct Data: Hashable {
        private var offerIdentifier: String?
        private var currencyCode: String?
        private var price: Decimal
        private var localizedPriceString: String
        private var paymentMode: StoreProductDiscount.PaymentMode
        private var subscriptionPeriod: SubscriptionPeriod
        private var numberOfPeriods: Int
        private var type: StoreProductDiscount.DiscountType

        fileprivate init(discount: StoreProductDiscountType) {
            self.offerIdentifier = discount.offerIdentifier
            self.currencyCode = discount.currencyCode
            self.price = discount.price
            self.localizedPriceString = discount.localizedPriceString
            self.paymentMode = discount.paymentMode
            self.subscriptionPeriod = discount.subscriptionPeriod
            self.numberOfPeriods = discount.numberOfPeriods
            self.type = discount.type
        }
    }

}

/// The details of an introductory offer or a promotional offer for an auto-renewable subscription.
@_spi(Internal) public protocol StoreProductDiscountType: Sendable {

    // Note: this is only `nil` for SK1 products.
    // It can become `String` once it's not longer supported.
    /// A string used to uniquely identify a discount offer for a product.
    var offerIdentifier: String? { get }

    /// The currency of the product's price.
    var currencyCode: String? { get }

    /// The discount price of the product in the local currency.
    var price: Decimal { get }

    /// The price of this product discount formatted for locale.
    var localizedPriceString: String { get }

    /// The payment mode for this product discount.
    var paymentMode: StoreProductDiscount.PaymentMode { get }

    /// The period for the product discount.
    var subscriptionPeriod: SubscriptionPeriod { get }

    /// The number of periods the product discount is available.
    /// This is `1` for ``StoreProductDiscount/PaymentMode-swift.enum/payUpFront``
    /// and ``StoreProductDiscount/PaymentMode-swift.enum/freeTrial``, but can be
    /// more than 1 for ``StoreProductDiscount/PaymentMode-swift.enum/payAsYouGo``.
    ///
    /// - Note:
    /// A product discount may be available for one or more periods.
    /// The period, defined in `subscriptionPeriod`, is a set number of days, weeks, months, or years.
    /// The total length of time that a product discount is available is calculated by
    /// multiplying the `numberOfPeriods` by the period.
    /// Note that the discount period is independent of the product subscription period.
    var numberOfPeriods: Int { get }

    /// The type of product discount.
    var type: StoreProductDiscount.DiscountType { get }

}

// MARK: - Wrapper constructors / getters

extension StoreProductDiscount {

    internal convenience init?(sk1Discount: SK1ProductDiscount) {
        guard let discount = SK1StoreProductDiscount(sk1Discount: sk1Discount) else { return nil }

        self.init(discount)
    }

    @available(iOS 15.0, tvOS 15.0, watchOS 8.0, macOS 12.0, *)
    internal convenience init?(sk2Discount: SK2ProductDiscount, currencyCode: String?) {
        guard let discount = SK2StoreProductDiscount(sk2Discount: sk2Discount,
                                                     currencyCode: currencyCode) else { return nil }

        self.init(discount)
    }

    /// Returns the `SK1ProductDiscount` if this `StoreProductDiscount` represents a `SKProductDiscount`.
    @objc public var sk1Discount: SK1ProductDiscount? {
        return (self.discount as? SK1StoreProductDiscount)?.underlyingSK1Discount
    }

    /// Returns the `SK2ProductDiscount` if this `StoreProductDiscount` represents a `Product.SubscriptionOffer`.
    @available(iOS 15.0, tvOS 15.0, watchOS 8.0, macOS 12.0, *)
    public var sk2Discount: SK2ProductDiscount? {
        return (self.discount as? SK2StoreProductDiscount)?.underlyingSK2Discount
    }

}

// MARK: - Encodable

extension StoreProductDiscount: Encodable {

    private enum CodingKeys: String, CodingKey {

        case offerIdentifier = "offer_identifier"
        case price = "price"
        case paymentMode = "payment_mode"

    }

    // swiftlint:disable:next missing_docs
    public func encode(to encoder: Encoder) throws {
        var container = encoder.container(keyedBy: CodingKeys.self)

        try container.encode(self.offerIdentifier, forKey: .offerIdentifier)
        // Note: price is encoded price as `String` (using `NSDecimalNumber.description`)
        // to preserve precision and avoid values like "1.89999999"
        try container.encode((self.price as NSDecimalNumber).description, forKey: .price)
        try container.encode(self.paymentMode, forKey: .paymentMode)
    }

}

extension StoreProductDiscount.DiscountType {

    static func from(sk1Discount: SK1ProductDiscount) -> Self? {
        switch sk1Discount.type {
        case .introductory:
            return .introductory
        case .subscription:
            return .promotional
        @unknown default:
            return nil
        }
    }

    @available(iOS 15.0, tvOS 15.0, watchOS 8.0, macOS 12.0, *)
    static func from(sk2Discount: SK2ProductDiscount) -> Self? {
        switch sk2Discount.type {
        case SK2ProductDiscount.OfferType.introductory:
            return .introductory
        case SK2ProductDiscount.OfferType.promotional:
            return .promotional
        default:

            // winBack discount type was added in iOS 18.0, but it's not recognized by Xcode versions <16.0.
            #if compiler(>=6.0)
            if #available(iOS 18.0, macOS 15.0, tvOS 18.0, watchOS 11.0, visionOS 2.0, *),
               case .winBack = sk2Discount.type {
                return .winBack
            }
            #endif

            Logger.warn(Strings.storeKit.unknown_sk2_product_discount_type(rawValue: sk2Discount.type.rawValue))
            return nil
        }
    }

}

extension StoreProductDiscount.PaymentMode: Encodable {}

extension StoreProductDiscount: Identifiable {

    /// The stable identity of the entity associated with this instance.
    public var id: Data { return Data(discount: self) }

}

public extension StoreProductDiscount {

    /// Calculates the approximate price of this subscription product per day.
    /// - Returns: `nil` if the product is not a subscription.
    @available(iOS 11.2, macOS 10.13.2, tvOS 11.2, watchOS 6.2, *)
    @objc var pricePerDay: NSDecimalNumber? {
        return self.subscriptionPeriod.pricePerDay(withTotalPrice: self.price) as NSDecimalNumber?
    }

    /// Calculates the approximate price of this subscription product per week.
    /// - Returns: `nil` if the product is not a subscription.
    @available(iOS 11.2, macOS 10.13.2, tvOS 11.2, watchOS 6.2, *)
    @objc var pricePerWeek: NSDecimalNumber? {
        return self.subscriptionPeriod.pricePerWeek(withTotalPrice: self.price) as NSDecimalNumber?
    }

    /// Calculates the approximate price of this subscription product per month.
    /// - Returns: `nil` if the product is not a subscription.
    @available(iOS 11.2, macOS 10.13.2, tvOS 11.2, watchOS 6.2, *)
    @objc var pricePerMonth: NSDecimalNumber? {
        return self.subscriptionPeriod.pricePerMonth(withTotalPrice: self.price) as NSDecimalNumber?
    }

    /// Calculates the approximate price of this subscription product per year.
    /// - Returns: `nil` if the product is not a subscription.
    @available(iOS 11.2, macOS 10.13.2, tvOS 11.2, watchOS 6.2, *)
    @objc var pricePerYear: NSDecimalNumber? {
        return self.subscriptionPeriod.pricePerYear(withTotalPrice: self.price) as NSDecimalNumber?
    }

}<|MERGE_RESOLUTION|>--- conflicted
+++ resolved
@@ -115,11 +115,7 @@
 
 }
 
-<<<<<<< HEAD
-@_spi(Internal) extension StoreProductDiscount: StoreProductDiscountType { } // only internally visible
-=======
 @_spi(Internal) extension StoreProductDiscount: StoreProductDiscountType { }
->>>>>>> 7e339b96
 
 extension StoreProductDiscount {
     // swiftlint:disable:next missing_docs
