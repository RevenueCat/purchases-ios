--- conflicted
+++ resolved
@@ -281,47 +281,28 @@
         completion: @escaping ProductsManagerType.Completion
     ) {
         if self.systemInfo.dangerousSettings.uiPreviewMode {
-<<<<<<< HEAD
-            let mockProducts = self.createMockProducts(productIdentifiers: identifiers, fromResponse: response)
-            completion(.success(mockProducts))
-=======
             let previewProducts = self.createPreviewProducts(productIdentifiers: identifiers, fromResponse: response)
             completion(.success(previewProducts))
->>>>>>> 12068ccb
         } else {
             self.productsManager.products(withIdentifiers: identifiers, completion: completion)
         }
     }
 
-<<<<<<< HEAD
-    // MARK: - Mocks for UI Preview mode
-
-    private func createMockProducts(
-=======
     // MARK: - For UI Preview mode
 
     /// Generates a set of dummy `StoreProduct`s with hardcoded information exclusively for UI Preview mode.
     private func createPreviewProducts(
->>>>>>> 12068ccb
         productIdentifiers: Set<String>,
         fromResponse response: OfferingsResponse
     ) -> Set<StoreProduct> {
         let packagesByProductID = response.packages.dictionaryAllowingDuplicateKeys { $0.platformProductIdentifier }
         let products = productIdentifiers.map { identifier -> StoreProduct in
-<<<<<<< HEAD
-            let productType = self.mockProductType(from: packagesByProductID[identifier],
-                                                   productIdentifier: identifier)
-
-            let introductoryDiscount: TestStoreProductDiscount? = {
-                // For mocking purposes: all yearly subscriptions have a 1-week free trial
-=======
             let productType = self.inferredPreviewProductType(from: packagesByProductID[identifier],
                                                               productIdentifier: identifier)
 
             let introductoryDiscount: TestStoreProductDiscount? = {
                 // To allow introductory offers in UI Preview mode,
                 // all dummy yearly subscriptions have a 1-week free trial
->>>>>>> 12068ccb
                 guard productType.period?.unit == .year else { return nil }
                 return TestStoreProductDiscount(
                     identifier: "intro",
@@ -340,11 +321,7 @@
                 localizedPriceString: String(format: "$%.2f", productType.price),
                 productIdentifier: identifier,
                 productType: productType.period == nil ? .nonConsumable : .autoRenewableSubscription,
-<<<<<<< HEAD
-                localizedDescription: "\(productType.type) subscription",
-=======
                 localizedDescription: productType.type + (productType.period == nil ? "" : " subscription"),
->>>>>>> 12068ccb
                 subscriptionGroupIdentifier: productType.period == nil ? nil : "group",
                 subscriptionPeriod: productType.period,
                 introductoryDiscount: introductoryDiscount,
@@ -357,15 +334,6 @@
         return Set(products)
     }
 
-<<<<<<< HEAD
-    private func mockProductType(
-        from package: OfferingsResponse.Offering.Package?,
-        productIdentifier: String
-    ) -> ProductTypeMock {
-        if let package,
-           let mockProductType = ProductTypeMock(packageType: Package.packageType(from: package.identifier)) {
-            return mockProductType
-=======
     private func inferredPreviewProductType(
         from package: OfferingsResponse.Offering.Package?,
         productIdentifier: String
@@ -373,7 +341,6 @@
         if let package,
            let previewProductType = PreviewProductType(packageType: Package.packageType(from: package.identifier)) {
             return previewProductType
->>>>>>> 12068ccb
         } else {
             // Try to guess basing on the product identifier
             let id = productIdentifier.lowercased()
@@ -396,11 +363,7 @@
             } else {
                 packageType = .custom
             }
-<<<<<<< HEAD
-            return ProductTypeMock(packageType: packageType) ?? .default
-=======
             return PreviewProductType(packageType: packageType) ?? .default
->>>>>>> 12068ccb
         }
     }
 }
@@ -532,20 +495,12 @@
 }
 
 /// For UI Preview mode only.
-<<<<<<< HEAD
-private struct ProductTypeMock {
-=======
 private struct PreviewProductType {
->>>>>>> 12068ccb
     let type: String
     let price: Double
     let period: SubscriptionPeriod?
 
-<<<<<<< HEAD
-    static let `default` = ProductTypeMock(type: "lifetime", price: 249.99, period: nil)
-=======
     static let `default` = PreviewProductType(type: "lifetime", price: 249.99, period: nil)
->>>>>>> 12068ccb
 
     private init(type: String, price: Double, period: SubscriptionPeriod?) {
         self.type = type
@@ -556,35 +511,6 @@
     init?(packageType: PackageType) {
         switch packageType {
         case .lifetime:
-<<<<<<< HEAD
-            self = ProductTypeMock(type: "lifetime",
-                                   price: 199.99,
-                                   period: nil)
-        case .annual:
-            self = ProductTypeMock(type: "yearly",
-                                   price: 59.99,
-                                   period: SubscriptionPeriod(value: 1, unit: .year))
-        case .sixMonth:
-            self = ProductTypeMock(type: "6 months",
-                                   price: 30.99,
-                                   period: SubscriptionPeriod(value: 3, unit: .month))
-        case .threeMonth:
-            self = ProductTypeMock(type: "3 months",
-                                   price: 15.99,
-                                   period: SubscriptionPeriod(value: 3, unit: .month))
-        case .twoMonth:
-            self = ProductTypeMock(type: "monthly",
-                                   price: 11.49,
-                                   period: SubscriptionPeriod(value: 2, unit: .month))
-        case .monthly:
-            self = ProductTypeMock(type: "monthly",
-                                   price: 5.99,
-                                   period: SubscriptionPeriod(value: 1, unit: .month))
-        case .weekly:
-            self = ProductTypeMock(type: "weekly",
-                                   price: 1.99,
-                                   period: SubscriptionPeriod(value: 1, unit: .week))
-=======
             self = PreviewProductType(type: "lifetime",
                                       price: 199.99,
                                       period: nil)
@@ -612,7 +538,6 @@
             self = PreviewProductType(type: "weekly",
                                       price: 1.99,
                                       period: SubscriptionPeriod(value: 1, unit: .week))
->>>>>>> 12068ccb
         case .unknown, .custom:
             return nil
         }
