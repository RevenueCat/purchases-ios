--- conflicted
+++ resolved
@@ -53,11 +53,8 @@
     let platformInfo: Purchases.PlatformInfo?
     let responseVerificationMode: Signing.ResponseVerificationMode
     let showStoreMessagesAutomatically: Bool
-<<<<<<< HEAD
     let validateConfigurationOnDebugAppLaunch: Bool
-=======
     let preferredLocale: String?
->>>>>>> d4b9ba00
     internal let diagnosticsEnabled: Bool
 
     private init(with builder: Builder) {
