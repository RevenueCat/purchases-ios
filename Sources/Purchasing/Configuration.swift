//
//  Copyright RevenueCat Inc. All Rights Reserved.
//
//  Licensed under the MIT License (the "License");
//  you may not use this file except in compliance with the License.
//  You may obtain a copy of the License at
//
//      https://opensource.org/licenses/MIT
//
//  Configuration.swift
//
//  Created by Joshua Liebowitz on 5/6/22.

// swiftlint:disable file_length

import Foundation

/**
 * ``Configuration`` can be used when configuring the ``Purchases`` instance. It is not required to be used, but
 * highly recommended. This class follows a builder pattern.
 *
 * To configure your `Purchases` instance using this object, follow these steps.
 *
 * **Steps:**
 * 1. Call ``Configuration/builder(withAPIKey:)`` To obtain a ``Configuration/Builder`` object.
 * 2. Set this builder's properties using the "`with(`" functions.
 * 3. Call ``Configuration/Builder/build()`` to obtain the `Configuration` object.
 * 4. Pass the `Configuration` object into ``Purchases/configure(with:)-6oipy``.
 *
 * ```swift
 * let configuration = Configuration.Builder(withAPIKey: "MyKey")
 *                                  .with(appUserID: "SomeAppUserID")
 *                                  .with(userDefaults: myUserDefaults)
 *                                  .with(networkTimeout: 15)
 *                                  .with(storeKit1Timeout: 15)
 *                                  .build()
 *  Purchases.configure(with: configuration)
 * ```
 */
@objc(RCConfiguration) public final class Configuration: NSObject {

    static let storeKitRequestTimeoutDefault: TimeInterval = 30
    static let networkTimeoutDefault: TimeInterval = 60

    let apiKey: String
    let appUserID: String?
    let observerMode: Bool
    let userDefaults: UserDefaults?
    let storeKitVersion: StoreKitVersion
    let dangerousSettings: DangerousSettings?
    let networkTimeout: TimeInterval
    let storeKit1Timeout: TimeInterval
    let platformInfo: Purchases.PlatformInfo?
    let responseVerificationMode: Signing.ResponseVerificationMode
    let showStoreMessagesAutomatically: Bool
    let preferredLocale: String?
    internal let diagnosticsEnabled: Bool

    private init(with builder: Builder) {
        self.apiKey = builder.apiKey
        self.appUserID = builder.appUserID
        self.observerMode = builder.observerMode
        self.userDefaults = builder.userDefaults
        self.storeKitVersion = builder.storeKitVersion
        self.dangerousSettings = builder.dangerousSettings
        self.storeKit1Timeout = builder.storeKit1Timeout
        self.networkTimeout = builder.networkTimeout
        self.platformInfo = builder.platformInfo
        self.responseVerificationMode = builder.responseVerificationMode
        self.showStoreMessagesAutomatically = builder.showStoreMessagesAutomatically
        self.diagnosticsEnabled = builder.diagnosticsEnabled
        self.preferredLocale = builder.preferredLocale
    }

    #if !ENABLE_CUSTOM_ENTITLEMENT_COMPUTATION

    /// Factory method for the ``Configuration/Builder`` object that is required to create a `Configuration`
    @objc public static func builder(withAPIKey apiKey: String) -> Builder {
        return Builder(withAPIKey: apiKey)
    }

    #else

    /// Factory method for the ``Configuration/Builder`` object that is required to create a `Configuration`
    @objc public static func builder(withAPIKey apiKey: String, appUserID: String) -> Builder {
        return Builder(withAPIKey: apiKey, appUserID: appUserID)
    }

    #endif

    /// The Builder for ```Configuration```.
    @objc(RCConfigurationBuilder) public class Builder: NSObject {

        private static let minimumTimeout: TimeInterval = 5

        private(set) var apiKey: String
        private(set) var appUserID: String?
        var observerMode: Bool {
            switch purchasesAreCompletedBy {
            case .revenueCat:
                return false
            case .myApp:
                return true
            }
        }
        private(set) var purchasesAreCompletedBy: PurchasesAreCompletedBy = .revenueCat
        private(set) var userDefaults: UserDefaults?
        private(set) var dangerousSettings: DangerousSettings?
        private(set) var networkTimeout = Configuration.networkTimeoutDefault
        private(set) var storeKit1Timeout = Configuration.storeKitRequestTimeoutDefault
        private(set) var platformInfo: Purchases.PlatformInfo?
        private(set) var responseVerificationMode: Signing.ResponseVerificationMode = .default
        private(set) var showStoreMessagesAutomatically: Bool = true
        private(set) var diagnosticsEnabled: Bool = false
        private(set) var storeKitVersion: StoreKitVersion = .default
        private(set) var preferredLocale: String?

        #if !ENABLE_CUSTOM_ENTITLEMENT_COMPUTATION

        /**
         * Create a new builder with your API key.
         * - Parameter apiKey: The API Key generated for your app from https://app.revenuecat.com/
         */
        @objc public init(withAPIKey apiKey: String) {
            self.apiKey = apiKey
        }

        #else

        /**
         * Create a new builder with your API key.
         * - Parameter apiKey: The API Key generated for your app from https://app.revenuecat.com/
         */
        @objc public init(withAPIKey apiKey: String, appUserID: String) {
            self.apiKey = apiKey
            self.appUserID = appUserID
            self.dangerousSettings = DangerousSettings(customEntitlementComputation: true)
        }

        #endif

        /// Update your API key.
        @objc public func with(apiKey: String) -> Builder {
            self.apiKey = apiKey
            return self
        }

        #if !ENABLE_CUSTOM_ENTITLEMENT_COMPUTATION
        /**
         * Set an `appUserID`.
         * - Parameter appUserID: The unique app user id for this user. This user id will allow users to share their
         * purchases and subscriptions across devices. Pass `nil` or an empty string if you want ``Purchases``
         * to generate this for you.
         *
         * - Note: Best practice is to use a salted hash of your unique app user ids.
         *
         * - Important: Set this property if you have your own user identifiers that you manage.
         */
        @_disfavoredOverload
        @objc public func with(appUserID: String?) -> Builder {
            self.appUserID = appUserID
            return self
        }

        @available(*, deprecated, message: """
        The appUserID passed to logIn is a constant string known at compile time.
        This is likely a programmer error. This ID is used to identify the current user.
        See https://docs.revenuecat.com/docs/user-ids for more information.
        """)
        // swiftlint:disable:next missing_docs
        public func with(appUserID: StaticString) -> Configuration.Builder {
            Logger.warn(Strings.identity.logging_in_with_static_string)
            return self.with(appUserID: "\(appUserID)")
        }

        /**
         * Set `purchasesAreCompletedBy`.
         * - Parameter purchasesAreCompletedBy: Set this to ``PurchasesAreCompletedBy/myApp``
         * if you have your own IAP implementation and want to use only RevenueCat's backend. 
         * Default is ``PurchasesAreCompletedBy/revenueCat``.
         * - Parameter storeKitVersion: Set the StoreKit version you're using to make purchases.
         */
        @objc public func with(
            purchasesAreCompletedBy: PurchasesAreCompletedBy,
            storeKitVersion: StoreKitVersion
        ) -> Configuration.Builder {
            self.purchasesAreCompletedBy = purchasesAreCompletedBy
            self.storeKitVersion = storeKitVersion
            return self
        }

        /**
         * Set `userDefaults`.
         * - Parameter userDefaults: Custom `UserDefaults` to use
         */
        @objc public func with(userDefaults: UserDefaults) -> Builder {
            self.userDefaults = userDefaults
            return self
        }

        /**
         * Set `dangerousSettings`.
         * - Parameter dangerousSettings: Only use if suggested by RevenueCat support team.
         */
        @objc public func with(dangerousSettings: DangerousSettings) -> Builder {
            self.dangerousSettings = dangerousSettings
            return self
        }

        /// Set `networkTimeout`.
        @objc public func with(networkTimeout: TimeInterval) -> Builder {
            self.networkTimeout = clamped(timeout: networkTimeout)
            return self
        }

        /// Set `storeKit1Timeout`.
        @objc public func with(storeKit1Timeout: TimeInterval) -> Builder {
            self.storeKit1Timeout = clamped(timeout: storeKit1Timeout)
            return self
        }

        /// Set `platformInfo`.
        @objc public func with(platformInfo: Purchases.PlatformInfo) -> Builder {
            self.platformInfo = platformInfo
            return self
        }

        #endif

        /// Set `showStoreMessagesAutomatically`. Enabled by default.
        /// If enabled, if the user has billing issues, has yet to accept a price increase consent, is eligible for a
        /// win-back offer, or there are other messages from StoreKit, they will be displayed automatically when
        /// the app is initialized.
        ///
        /// If you want to disable this behavior so that you can customize when these messages are shown, make sure
        /// you configure the SDK as early as possible in the app's lifetime, otherwise messages will be displayed
        /// automatically.
        /// Then use the ``Purchases/showStoreMessages(for:)`` method to display the messages.
        /// More information:  https://rev.cat/storekit-message
        /// - Important: Set this property only if you're using Swift. If you're using ObjC, you won't be able to call
        /// the related methods
        @objc public func with(showStoreMessagesAutomatically: Bool) -> Builder {
            self.showStoreMessagesAutomatically = showStoreMessagesAutomatically
            return self
        }

        #if !ENABLE_CUSTOM_ENTITLEMENT_COMPUTATION

        /// Set ``Configuration/EntitlementVerificationMode``.
        ///
        /// Defaults to ``Configuration/EntitlementVerificationMode/disabled``.
        ///
        /// The result of the verification can be obtained from ``EntitlementInfos/verification`` or
        /// ``EntitlementInfo/verification``.
        ///
        /// - Note: This feature requires iOS 13+.
        /// - Warning:  When changing from ``Configuration/EntitlementVerificationMode/disabled``
        /// to ``Configuration/EntitlementVerificationMode/informational``
        /// the SDK will clear the ``CustomerInfo`` cache.
        /// This means that users will need to connect to the internet to get back their entitlements.
        ///
        /// ### Related Articles
        /// - [Documentation](https://rev.cat/trusted-entitlements)
        ///
        /// ### Related Symbols
        /// - ``Configuration/EntitlementVerificationMode``
        /// - ``VerificationResult``
        @objc public func with(entitlementVerificationMode mode: EntitlementVerificationMode) -> Builder {
            self.responseVerificationMode = Signing.verificationMode(with: mode)
            return self
        }

        /// Enabling diagnostics will send some performance and debugging information from the SDK to our servers.
        /// Examples of this information include response times, cache hits or error codes.
        /// This information will be anonymous so it can't be traced back to the end-user
        /// 
        /// Defaults to `false`
        ///
        @available(iOS 15.0, tvOS 15.0, macOS 12.0, watchOS 8.0, *)
        @objc public func with(diagnosticsEnabled: Bool) -> Builder {
            self.diagnosticsEnabled = diagnosticsEnabled
            return self
        }

        #endif

        /// Set ``StoreKitVersion``.
        ///
        /// Defaults to ``StoreKitVersion/default`` which lets the SDK select
        /// the most appropriate version of StoreKit. Currently defaults to StoreKit 2.
        ///
        /// - Note: StoreKit 2 is only available on iOS 15+. StoreKit 1 will be used for previous iOS versions
        /// regardless of this setting.
        ///
        /// ### Related Symbols
        /// - ``StoreKitVersion``
        @objc public func with(storeKitVersion version: StoreKitVersion) -> Builder {
            self.storeKitVersion = version
            return self
        }

        /// Generate a ``Configuration`` object given the values configured by this builder.
        @objc public func build() -> Configuration {
            return Configuration(with: self)
        }

        private func clamped(timeout: TimeInterval) -> TimeInterval {
            guard timeout >= Self.minimumTimeout else {
                Logger.warn(
                    Strings.configure.timeout_lower_than_minimum(
                        timeout: timeout,
                        minimum: Self.minimumTimeout
                    )
                )
                return Self.minimumTimeout
            }

            return timeout
        }

        /// Sets the preferred locale for the requests.
        ///
        /// This locale is included in all requests made by `HTTPClient`.
        @_spi(Internal) public func with(preferredLocale: String?) -> Builder {
            self.preferredLocale = preferredLocale
            return self
        }
    }

}

// MARK: - Public Keys

extension Configuration {

    /// Defines how strict ``EntitlementInfo`` verification ought to be.
    ///
    /// ### Related Articles
    /// - [Documentation](https://rev.cat/trusted-entitlements)
    ///
    /// ### Related Symbols
    /// - ``VerificationResult``
    /// - ``Configuration/Builder/with(entitlementVerificationMode:)``
    /// - ``EntitlementInfos/verification``
    @objc(RCEntitlementVerificationMode)
    public enum EntitlementVerificationMode: Int {

        /// The SDK will not perform any entitlement verification.
        case disabled = 0

        /// Enable entitlement verification.
        ///
        /// If verification fails, this will be indicated with ``VerificationResult/failed``
        /// but parsing will not fail.
        ///
        /// This can be useful if you want to handle validation failures but still grant access.
        case informational = 1

        /// Enable entitlement verification.
        ///
        /// If verification fails when fetching ``CustomerInfo`` and/or ``EntitlementInfos``
        /// ``ErrorCode/signatureVerificationFailed`` will be thrown.
        @available(*, unavailable, message: "This will be supported in a future release")
        case enforced = 2

    }

}

// MARK: - API Key Validation

// Visible for testing
extension Configuration {

    enum APIKeyValidationResult {
        case validApplePlatform
        case testStore
        case otherPlatforms
        case legacy
    }

<<<<<<< HEAD
    static func validate(apiKey: String) -> APIKeyValidationResult {
=======
    static func validateAndLog(apiKey: String) -> APIKeyValidationResult {
        let validationResult = self.validate(apiKey: apiKey)
        validationResult.logIfNeeded()
        return validationResult
    }

    private static let applePlatformKeyPrefixes: Set<String> = ["appl_", "mac_"]
    private static let testStoreKeyPrefix = "test_"

    private static func validate(apiKey: String) -> APIKeyValidationResult {
>>>>>>> 881cdf1f
        #if TEST_STORE
        if apiKey.hasPrefix(testStoreKeyPrefix) {
            // Test Store key format: "test_CtDdmbdWBySmqJeeQUTyrNxETUVkajsJ"
            return .testStore
        }
        #endif // TEST_STORE

        if applePlatformKeyPrefixes.contains(where: { prefix in apiKey.hasPrefix(prefix) }) {
            // Apple key format: "apple_CtDdmbdWBySmqJeeQUTyrNxETUVkajsJ"
            return .validApplePlatform
        } else if apiKey.contains("_") {
            // Other platforms format: "otherplatform_CtDdmbdWBySmqJeeQUTyrNxETUVkajsJ"
            return .otherPlatforms
        } else {
            // Legacy key format: "CtDdmbdWBySmqJeeQUTyrNxETUVkajsJ"
            return .legacy
        }
    }
}

extension Configuration.APIKeyValidationResult {

<<<<<<< HEAD
    private static let applePlatformKeyPrefixes: Set<String> = ["appl_", "mac_"]
    private static let testStoreKeyPrefix = "test_"
}

extension Configuration.APIKeyValidationResult {

    func logIfNeeded() {
=======
    fileprivate func logIfNeeded() {
>>>>>>> 881cdf1f
        switch self {
        case .validApplePlatform: break
        case .testStore: Logger.warn(Strings.configure.testStoreAPIKey)
        case .legacy: Logger.debug(Strings.configure.legacyAPIKey)
        case .otherPlatforms: Logger.error(Strings.configure.invalidAPIKey)
        }
    }

}

// MARK: - Slow Operation Thresholds

extension Configuration {

    /// Thresholds that determine when `TimingUtil` log warnings for slow operations.
    internal enum TimingThreshold: TimingUtil.Duration {

        case productRequest = 3
        case introEligibility = 2
        case purchasedProducts = 1

    }

}<|MERGE_RESOLUTION|>--- conflicted
+++ resolved
@@ -379,9 +379,6 @@
         case legacy
     }
 
-<<<<<<< HEAD
-    static func validate(apiKey: String) -> APIKeyValidationResult {
-=======
     static func validateAndLog(apiKey: String) -> APIKeyValidationResult {
         let validationResult = self.validate(apiKey: apiKey)
         validationResult.logIfNeeded()
@@ -392,7 +389,6 @@
     private static let testStoreKeyPrefix = "test_"
 
     private static func validate(apiKey: String) -> APIKeyValidationResult {
->>>>>>> 881cdf1f
         #if TEST_STORE
         if apiKey.hasPrefix(testStoreKeyPrefix) {
             // Test Store key format: "test_CtDdmbdWBySmqJeeQUTyrNxETUVkajsJ"
@@ -415,17 +411,7 @@
 
 extension Configuration.APIKeyValidationResult {
 
-<<<<<<< HEAD
-    private static let applePlatformKeyPrefixes: Set<String> = ["appl_", "mac_"]
-    private static let testStoreKeyPrefix = "test_"
-}
-
-extension Configuration.APIKeyValidationResult {
-
-    func logIfNeeded() {
-=======
     fileprivate func logIfNeeded() {
->>>>>>> 881cdf1f
         switch self {
         case .validApplePlatform: break
         case .testStore: Logger.warn(Strings.configure.testStoreAPIKey)
