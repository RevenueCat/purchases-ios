//
//  TestStorePurchaseHandler.swift
//  RevenueCat
//
//  Created by Antonio Pallares on 16/7/25.
//  Copyright © 2025 RevenueCat, Inc. All rights reserved.
//

import Foundation

enum TestPurchaseResult {
    case cancel
    case failure(PurchasesError)
    case success(StoreTransaction)
}

protocol TestStorePurchaseHandlerType: AnyObject, Sendable {

    #if TEST_STORE

    @MainActor
    func purchase(product: TestStoreProduct) async -> TestPurchaseResult

    #endif // TEST_STORE
}

/// The object that handles purchases in the Test Store.
///
/// This class is used to handle purchases when using a Test Store API key.
actor TestStorePurchaseHandler: TestStorePurchaseHandlerType {

    private let purchaseUI: TestStorePurchaseUI

    private var currentPurchaseTask: Task<TestPurchaseResult, Never>?
    private var purchaseInProgress: Bool {
        return self.currentPurchaseTask != nil
    }

    init(systemInfo: SystemInfo) {
        self.purchaseUI = DefaultTestStorePurchaseUI(systemInfo: systemInfo)
    }

    // For testing purposes
    init(purchaseUI: TestStorePurchaseUI) {
        self.purchaseUI = purchaseUI
    }

    #if TEST_STORE

    func purchase(product: TestStoreProduct) async -> TestPurchaseResult {
        guard !self.purchaseInProgress else {
            return .failure(ErrorUtils.operationAlreadyInProgressError())
        }

        let newPurchaseTask = Task<TestPurchaseResult, Never> { [weak self] in
            guard let self else {
                return .failure(ErrorUtils.unknownError())
            }

            let result = await self.purchaseUI.presentPurchaseUI(for: product)

            let purchaseResult: TestPurchaseResult
            switch result {
            case .cancel:
                purchaseResult = .cancel
            case .error(let error):
                purchaseResult = .failure(error)
            case .simulateFailure:
                purchaseResult = .failure(self.simulatedError)
            case .simulateSuccess:
                let transaction = await self.createStoreTransaction(product: product)
                purchaseResult = .success(transaction)
            }
            return purchaseResult
        }

        self.currentPurchaseTask = newPurchaseTask
        let purchaseResult = await newPurchaseTask.value
        self.currentPurchaseTask = nil

        return purchaseResult
    }

    private func createStoreTransaction(product: TestStoreProduct) async -> StoreTransaction {
        let purchaseDate = Date()
        let transactionId = "test_\(purchaseDate.millisecondsSince1970)_\(UUID().uuidString)"
        let storefront = await Storefront.currentStorefront
        let testStoreTransaction = TestStoreTransaction(productIdentifier: product.productIdentifier,
                                                        purchaseDate: purchaseDate,
                                                        transactionIdentifier: transactionId,
<<<<<<< HEAD
                                                        quantity: 1,
=======
>>>>>>> 66dd16d6
                                                        storefront: storefront,
                                                        jwsRepresentation: nil)
        return StoreTransaction(testStoreTransaction)
    }

    nonisolated private var simulatedError: PurchasesError {
        return ErrorUtils.productNotAvailableForPurchaseError(
            withMessage: Strings.purchase.error_message_for_simulating_test_purchase_failure.description)
    }

    #endif // TEST_STORE
}

// MARK: - Purchase Alert Presentation

private extension TestStorePurchaseHandler {

}<|MERGE_RESOLUTION|>--- conflicted
+++ resolved
@@ -88,10 +88,6 @@
         let testStoreTransaction = TestStoreTransaction(productIdentifier: product.productIdentifier,
                                                         purchaseDate: purchaseDate,
                                                         transactionIdentifier: transactionId,
-<<<<<<< HEAD
-                                                        quantity: 1,
-=======
->>>>>>> 66dd16d6
                                                         storefront: storefront,
                                                         jwsRepresentation: nil)
         return StoreTransaction(testStoreTransaction)
