--- conflicted
+++ resolved
@@ -45,14 +45,6 @@
         return (try? loadFile(at: url)) != nil
     }
 
-<<<<<<< HEAD
-    /// Generate a url for a location on disk based in the input URL
-    func generateLocalFilesystemURL(forRemoteURL url: URL) -> URL? {
-        return cacheDirectory?
-            .appendingPathComponent(url.absoluteString.asData.md5String)
-            .appendingPathExtension(url.pathExtension)
-
-=======
     /// Creates a directory in the cache from a base path
     func createCacheDirectoryIfNeeded(basePath: String) -> URL? {
         guard let cacheDirectory else {
@@ -72,7 +64,6 @@
         }
 
         return path
->>>>>>> b9599773
     }
 
     /// Load data from url
