//
//  Copyright RevenueCat Inc. All Rights Reserved.
//
//  Licensed under the MIT License (the "License");
//  you may not use this file except in compliance with the License.
//  You may obtain a copy of the License at
//
//      https://opensource.org/licenses/MIT
//
//  DeviceCache.swift
//
//  Created by Joshua Liebowitz on 7/13/21.
//

import Foundation

// swiftlint:disable file_length type_body_length
class DeviceCache {
    private static let defaultBasePath = "RevenueCat"

    var cachedAppUserID: String? { return self._cachedAppUserID.value }
    var cachedLegacyAppUserID: String? { return self._cachedLegacyAppUserID.value }
    var cachedOfferings: Offerings? { self.offeringsCachedObject.cachedInstance }

    private let systemInfo: SystemInfo
    private let userDefaults: SynchronizedUserDefaults
    private let largeItemCache: SynchronizedLargeItemCache
    private let offeringsCachedObject: InMemoryCachedObject<Offerings>

    private let _cachedAppUserID: Atomic<String?>
    private let _cachedLegacyAppUserID: Atomic<String?>

    private var userDefaultsObserver: NSObjectProtocol?

    private var offeringsCachePreferredLocales: [String] = []
    private let cacheURL: URL?

    init(systemInfo: SystemInfo,
         userDefaults: UserDefaults,
         fileManager: LargeItemCacheType = FileManager.default,
         offeringsCachedObject: InMemoryCachedObject<Offerings> = .init()) {
        self.offeringsCachedObject = offeringsCachedObject
        self.systemInfo = systemInfo
        self.userDefaults = .init(userDefaults: userDefaults)
        self._cachedAppUserID = .init(userDefaults.string(forKey: CacheKeys.appUserDefaults))
        self._cachedLegacyAppUserID = .init(userDefaults.string(forKey: CacheKeys.legacyGeneratedAppUserDefaults))
        self.cacheURL = fileManager.createDocumentDirectoryIfNeeded(basePath: Self.defaultBasePath)
        self.largeItemCache = .init(cache: fileManager, basePath: Self.defaultBasePath)

        Logger.verbose(Strings.purchase.device_cache_init(self))
    }

    deinit {
        Logger.verbose(Strings.purchase.device_cache_deinit(self))
    }

    // MARK: - generic methods

    func update<Key: DeviceCacheKeyType, Value: Codable>(
        key: Key,
        default defaultValue: Value,
        updater: @Sendable (inout Value) -> Void
    ) {
        self.largeItemCache.write { cache, cacheURL in
            guard let cacheURL = cacheURL else { return }
            let fileURL = cacheURL.appendingPathComponent(key.rawValue)

            var value: Value = defaultValue
            if let data = try? cache.loadFile(at: fileURL),
               let decoded: Value = try? JSONDecoder.default.decode(jsonData: data, logErrors: true) {
                value = decoded
            }

            updater(&value)

            if let data = try? JSONEncoder.default.encode(value: value, logErrors: true) {
                try? cache.saveData(data, to: fileURL)
            }
        }
    }

    func value<Key: DeviceCacheKeyType, Value: Codable>(for key: Key) -> Value? {
        // Large data used to be stored in the user defaults and resulted in crashes, we need to ensure that
        // we are cleaning out that data
        userDefaults.write { defaults in
            defaults.removeObject(forKey: key)
        }
        return self.largeItemCache.value(forKey: key)
    }

    // MARK: - appUserID

    func cache(appUserID: String) {
        self.userDefaults.write {
            $0.set(appUserID, forKey: CacheKeys.appUserDefaults)
        }
        self._cachedAppUserID.value = appUserID
    }

    func clearCaches(oldAppUserID: String, andSaveWithNewUserID newUserID: String) {
        self.userDefaults.write { userDefaults in
            userDefaults.removeObject(forKey: CacheKeys.legacyGeneratedAppUserDefaults)
            userDefaults.removeObject(
                forKey: CacheKey.customerInfo(oldAppUserID)
            )

            // Clear CustomerInfo cache timestamp for oldAppUserID.
            userDefaults.removeObject(forKey: CacheKey.customerInfoLastUpdated(oldAppUserID))

            // Clear offerings cache.
            self.offeringsCachedObject.clearCache()
            userDefaults.removeObject(forKey: CacheKey.offerings(oldAppUserID))

            // Clear virtual currencies cache
            userDefaults.removeObject(forKey: CacheKey.virtualCurrencies(oldAppUserID))

            // Delete attributes if synced for the old app user id.
            if Self.unsyncedAttributesByKey(userDefaults, appUserID: oldAppUserID).isEmpty {
                var attributes = Self.storedAttributesForAllUsers(userDefaults)
                attributes.removeValue(forKey: oldAppUserID)
                userDefaults.set(attributes, forKey: CacheKeys.subscriberAttributes)
            }

            // Cache new appUserID.
            userDefaults.set(newUserID, forKey: CacheKeys.appUserDefaults)
            self._cachedAppUserID.value = newUserID
            self._cachedLegacyAppUserID.value = nil
        }

        // Clear offerings cache from large item cache
        self.largeItemCache.removeObject(forKey: CacheKey.offerings(oldAppUserID))
    }

    // MARK: - CustomerInfo

    func cachedCustomerInfoData(appUserID: String) -> Data? {
        return self.userDefaults.read {
            $0.data(forKey: CacheKey.customerInfo(appUserID))
        }
    }

    func cache(customerInfo: Data, appUserID: String) {
        self.userDefaults.write {
            $0.set(customerInfo, forKey: CacheKey.customerInfo(appUserID))
            Self.setCustomerInfoCacheTimestampToNow($0, appUserID: appUserID)
        }
    }

    func isCustomerInfoCacheStale(appUserID: String, isAppBackgrounded: Bool) -> Bool {
        return self.userDefaults.read {
            guard let cachesLastUpdated = Self.customerInfoLastUpdated($0, appUserID: appUserID) else {
                return true
            }

            let timeSinceLastCheck = cachesLastUpdated.timeIntervalSinceNow * -1
            let cacheDurationInSeconds = self.cacheDurationInSeconds(
                isAppBackgrounded: isAppBackgrounded,
                isSandbox: self.systemInfo.isSandbox
            )

            return timeSinceLastCheck >= cacheDurationInSeconds
        }
    }

    func clearCustomerInfoCacheTimestamp(appUserID: String) {
        self.userDefaults.write {
            Self.clearCustomerInfoCacheTimestamp($0, appUserID: appUserID)
        }
    }

    func setCustomerInfoCache(timestamp: Date, appUserID: String) {
        self.userDefaults.write {
            Self.setCustomerInfoCache($0, timestamp: timestamp, appUserID: appUserID)
        }
    }

    func clearCustomerInfoCache(appUserID: String) {
        self.userDefaults.write {
            Self.clearCustomerInfoCacheTimestamp($0, appUserID: appUserID)
            $0.removeObject(forKey: CacheKey.customerInfo(appUserID))
        }
    }

    // MARK: - Offerings

<<<<<<< HEAD
    func cachedOfferingsResponseData(appUserID: String) -> Data? {
        // Large data used to be stored in the user defaults and resulted in crashes, we need to ensure that
        // we are cleaning out that data
        userDefaults.write { defaults in
            defaults.removeObject(forKey: CacheKey.offerings(appUserID))
        }

        guard let cacheURL = self.cacheURL else {
            return nil
        }

        let fileURL = cacheURL.appendingPathComponent(CacheKey.offerings(appUserID).rawValue)

        return self.largeItemCache.read { cache, _ in
            try? cache.loadFile(at: fileURL)
=======
    func cachedOfferingsContentsData(appUserID: String) -> Data? {
        return self.userDefaults.read {
            $0.data(forKey: CacheKey.offerings(appUserID))
>>>>>>> 373cf135
        }
    }

    func cache(offerings: Offerings, preferredLocales: [String], appUserID: String) {
        // We can't get the preferred locales from the `systemInfo` object because they may change
        // during the get offerings request, before this cache method gets called.
        // For the cache we need the preferred locales that were used in the request.
        self.cacheInMemory(offerings: offerings)
        self.offeringsCachePreferredLocales = preferredLocales
<<<<<<< HEAD
        self.largeItemCache.set(codable: offerings.response, forKey: CacheKey.offerings(appUserID))
=======
        self.userDefaults.write {
            $0.set(codable: offerings.contents, forKey: CacheKey.offerings(appUserID))
        }
>>>>>>> 373cf135
    }

    func cacheInMemory(offerings: Offerings) {
        self.offeringsCachedObject.cache(instance: offerings)
    }

    func clearOfferingsCache(appUserID: String) {
        self.offeringsCachedObject.clearCache()
        self.offeringsCachePreferredLocales = []
        self.largeItemCache.removeObject(forKey: CacheKey.offerings(appUserID))
    }

    func isOfferingsCacheStale(isAppBackgrounded: Bool) -> Bool {
        // Time-based staleness, or
        return self.offeringsCachedObject.isCacheStale(
            durationInSeconds: self.cacheDurationInSeconds(isAppBackgrounded: isAppBackgrounded,
                                                           isSandbox: self.systemInfo.isSandbox)
        ) ||
        // Locale-based staleness
        self.offeringsCachePreferredLocales != self.systemInfo.preferredLocales
    }

    func forceOfferingsCacheStale() {
        self.offeringsCachedObject.clearCacheTimestamp()
        self.offeringsCachePreferredLocales = []
    }

    func offeringsCacheStatus(isAppBackgrounded: Bool) -> CacheStatus {
        if self.offeringsCachedObject.cachedInstance == nil {
            return .notFound
        } else if self.isOfferingsCacheStale(isAppBackgrounded: isAppBackgrounded) {
            return .stale
        } else {
            return .valid
        }
    }

    // MARK: - subscriber attributes

    func store(subscriberAttribute: SubscriberAttribute, appUserID: String) {
        store(subscriberAttributesByKey: [subscriberAttribute.key: subscriberAttribute], appUserID: appUserID)
    }

    func store(subscriberAttributesByKey: [String: SubscriberAttribute], appUserID: String) {
        guard !subscriberAttributesByKey.isEmpty else {
            return
        }

        self.userDefaults.write {
            Self.store($0, subscriberAttributesByKey: subscriberAttributesByKey, appUserID: appUserID)
        }
    }

    func subscriberAttribute(attributeKey: String, appUserID: String) -> SubscriberAttribute? {
        return self.userDefaults.read {
            Self.storedSubscriberAttributes($0, appUserID: appUserID)[attributeKey]
        }
    }

    func unsyncedAttributesByKey(appUserID: String) -> [String: SubscriberAttribute] {
        return self.userDefaults.read {
            Self.unsyncedAttributesByKey($0, appUserID: appUserID)
        }
    }

    func numberOfUnsyncedAttributes(appUserID: String) -> Int {
        return self.unsyncedAttributesByKey(appUserID: appUserID).count
    }

    func cleanupSubscriberAttributes() {
        self.userDefaults.write {
            Self.migrateSubscriberAttributes($0)
            Self.deleteSyncedSubscriberAttributesForOtherUsers($0)
        }
    }

    func unsyncedAttributesForAllUsers() -> [String: [String: SubscriberAttribute]] {
        self.userDefaults.read {
            let attributesDict = $0.dictionary(forKey: CacheKeys.subscriberAttributes) ?? [:]
            var attributes: [String: [String: SubscriberAttribute]] = [:]
            for (appUserID, attributesDictForUser) in attributesDict {
                var attributesForUser: [String: SubscriberAttribute] = [:]
                let attributesDictForUser = attributesDictForUser as? [String: [String: Any]] ?? [:]
                for (attributeKey, attributeDict) in attributesDictForUser {
                    if let attribute = SubscriberAttribute(dictionary: attributeDict), !attribute.isSynced {
                        attributesForUser[attributeKey] = attribute
                    }
                }
                if attributesForUser.count > 0 {
                    attributes[appUserID] = attributesForUser
                }
            }
            return attributes
        }
    }

    func deleteAttributesIfSynced(appUserID: String) {
        self.userDefaults.write {
            guard Self.unsyncedAttributesByKey($0, appUserID: appUserID).isEmpty else {
                return
            }
            Self.deleteAllAttributes($0, appUserID: appUserID)
        }
    }

    func copySubscriberAttributes(oldAppUserID: String, newAppUserID: String) {
        self.userDefaults.write {
            let unsyncedAttributesToCopy = Self.unsyncedAttributesByKey($0, appUserID: oldAppUserID)
            guard !unsyncedAttributesToCopy.isEmpty else {
                return
            }

            Logger.info(Strings.attribution.copying_attributes(oldAppUserID: oldAppUserID, newAppUserID: newAppUserID))
            Self.store($0, subscriberAttributesByKey: unsyncedAttributesToCopy, appUserID: newAppUserID)
            Self.deleteAllAttributes($0, appUserID: oldAppUserID)
        }
    }

    // MARK: - attribution

    func latestAdvertisingIdsByNetworkSent(appUserID: String) -> [AttributionNetwork: String] {
        return self.userDefaults.read {
            let key = CacheKey.attributionDataDefaults(appUserID)
            let latestAdvertisingIdsByRawNetworkSent = $0.object(forKey: key.rawValue) as? [String: String] ?? [:]

            let latestSent: [AttributionNetwork: String] =
                 latestAdvertisingIdsByRawNetworkSent.compactMapKeys { networkKey in
                     guard let networkRawValue = Int(networkKey),
                        let attributionNetwork = AttributionNetwork(rawValue: networkRawValue) else {
                            Logger.error(
                                Strings.attribution.latest_attribution_sent_user_defaults_invalid(
                                    networkKey: networkKey
                                )
                            )
                             return nil
                        }
                        return attributionNetwork
                    }

            return latestSent
        }
    }

    func set(latestAdvertisingIdsByNetworkSent: [AttributionNetwork: String], appUserID: String) {
        self.userDefaults.write {
            let latestAdIdsByRawNetworkStringSent = latestAdvertisingIdsByNetworkSent.mapKeys { String($0.rawValue) }
            $0.set(latestAdIdsByRawNetworkStringSent,
                   forKey: CacheKey.attributionDataDefaults(appUserID))
        }
    }

    func clearLatestNetworkAndAdvertisingIdsSent(appUserID: String) {
        self.userDefaults.write {
            $0.removeObject(forKey: CacheKey.attributionDataDefaults(appUserID))
        }
    }

    private func cacheDurationInSeconds(isAppBackgrounded: Bool, isSandbox: Bool) -> TimeInterval {
        return CacheDuration.duration(status: .init(backgrounded: isAppBackgrounded),
                                      environment: .init(sandbox: isSandbox))
    }

    // MARK: - Products Entitlements

    var isProductEntitlementMappingCacheStale: Bool {
        return self.userDefaults.read {
            guard let cacheLastUpdated = Self.productEntitlementMappingLastUpdated($0) else {
                return true
            }

            let cacheAge = Date().timeIntervalSince(cacheLastUpdated)
            return cacheAge > DeviceCache.productEntitlementMappingCacheDuration.seconds
        }
    }

    func store(productEntitlementMapping: ProductEntitlementMapping) {
        if self.largeItemCache.set(
            codable: productEntitlementMapping,
            forKey: CacheKeys.productEntitlementMapping
        ) {
            self.userDefaults.write {
                $0.set(Date(), forKey: CacheKeys.productEntitlementMappingLastUpdated)
            }
        }
    }

    var cachedProductEntitlementMapping: ProductEntitlementMapping? {
        // Large data used to be stored in the user defaults and resulted in crashes, we need to ensure that
        // we are cleaning out that data
        userDefaults.write { defaults in
            defaults.removeObject(forKey: CacheKeys.productEntitlementMapping)
        }
        return self.largeItemCache.value(forKey: CacheKeys.productEntitlementMapping)
    }

    // MARK: - StoreKit 2
    private let cachedSyncedSK2ObserverModeTransactionIDsLock = Lock(.nonRecursive)

    func registerNewSyncedSK2ObserverModeTransactionIDs(_ ids: [UInt64]) {
        cachedSyncedSK2ObserverModeTransactionIDsLock.perform {
            var transactionIDs = self.userDefaults.read { userDefaults in
                userDefaults.array(
                    forKey: CacheKey.syncedSK2ObserverModeTransactionIDs.rawValue) as? [UInt64]
            } ?? []

            transactionIDs.append(contentsOf: ids)

            self.userDefaults.write {
                $0.set(
                    transactionIDs,
                    forKey: CacheKey.syncedSK2ObserverModeTransactionIDs
                )
            }
        }
    }

    func cachedSyncedSK2ObserverModeTransactionIDs() -> [UInt64] {
        cachedSyncedSK2ObserverModeTransactionIDsLock.perform {
            return self.userDefaults.read { userDefaults in
                userDefaults.array(
                    forKey: CacheKey.syncedSK2ObserverModeTransactionIDs.rawValue) as? [UInt64] ?? []
            }
        }
    }

    // MARK: - Virtual Currencies

    func cache(
        virtualCurrencies: Data,
        appUserID: String
    ) {
        self.userDefaults.write {
            $0.set(virtualCurrencies, forKey: CacheKey.virtualCurrencies(appUserID))
            Self.setVirtualCurrenciesCacheLastUpdatedTimestampToNow($0, appUserID: appUserID)
        }
    }

    func cachedVirtualCurrenciesData(forAppUserID appUserID: String) -> Data? {
        return self.userDefaults.read {
            $0.data(forKey: CacheKey.virtualCurrencies(appUserID))
        }
    }

    func isVirtualCurrenciesCacheStale(appUserID: String, isAppBackgrounded: Bool) -> Bool {
        return self.userDefaults.read {
            guard let cachesLastUpdated = Self.virtualCurrenciesLastUpdated($0, appUserID: appUserID) else {
                return true
            }

            let timeSinceLastCheck = cachesLastUpdated.timeIntervalSinceNow * -1
            let cacheDurationInSeconds = self.cacheDurationInSeconds(
                isAppBackgrounded: isAppBackgrounded,
                isSandbox: self.systemInfo.isSandbox
            )

            return timeSinceLastCheck >= cacheDurationInSeconds
        }
    }

    func clearVirtualCurrenciesCache(appUserID: String) {
        self.userDefaults.write {
            Self.clearVirtualCurrenciesCacheLastUpdatedTimestamp($0, appUserID: appUserID)
            $0.removeObject(forKey: CacheKey.virtualCurrencies(appUserID))
        }
    }

    func clearVirtualCurrenciesCacheLastUpdatedTimestamp(appUserID: String) {
        self.userDefaults.write {
            Self.clearVirtualCurrenciesCacheLastUpdatedTimestamp($0, appUserID: appUserID)
        }
    }

    func setVirtualCurrenciesCacheLastUpdatedTimestamp(
        timestamp: Date,
        appUserID: String
    ) {
        self.userDefaults.write {
            Self.setVirtualCurrenciesCacheLastUpdatedTimestamp($0, timestamp: timestamp, appUserID: appUserID)
        }
    }

    // MARK: - Helper functions
    internal enum CacheKeys: String, DeviceCacheKeyType {

        case legacyGeneratedAppUserDefaults = "com.revenuecat.userdefaults.appUserID"
        case appUserDefaults = "com.revenuecat.userdefaults.appUserID.new"
        case subscriberAttributes = "com.revenuecat.userdefaults.subscriberAttributes"
        case productEntitlementMapping = "com.revenuecat.userdefaults.productEntitlementMapping"
        case productEntitlementMappingLastUpdated = "com.revenuecat.userdefaults.productEntitlementMappingLastUpdated"

    }

    fileprivate enum CacheKey: DeviceCacheKeyType {

        static let base = "com.revenuecat.userdefaults."
        static let legacySubscriberAttributesBase = "\(Self.base)subscriberAttributes."

        case customerInfo(String)
        case customerInfoLastUpdated(String)
        case offerings(String)
        case legacySubscriberAttributes(String)
        case attributionDataDefaults(String)
        case syncedSK2ObserverModeTransactionIDs
        case virtualCurrencies(String)
        case virtualCurrenciesLastUpdated(String)

        var rawValue: String {
            switch self {
            case let .customerInfo(userID): return "\(Self.base)purchaserInfo.\(userID)"
            case let .customerInfoLastUpdated(userID): return "\(Self.base)purchaserInfoLastUpdated.\(userID)"
            case let .offerings(userID): return "\(Self.base)offerings.\(userID)"
            case let .legacySubscriberAttributes(userID): return "\(Self.legacySubscriberAttributesBase)\(userID)"
            case let .attributionDataDefaults(userID): return "\(Self.base)attribution.\(userID)"
            case .syncedSK2ObserverModeTransactionIDs:
                return "\(Self.base)syncedSK2ObserverModeTransactionIDs"
            case let .virtualCurrencies(userID): return "\(Self.base)virtualCurrencies.\(userID)"
            case let .virtualCurrenciesLastUpdated(userID): return "\(Self.base)virtualCurrenciesLastUpdated.\(userID)"
            }
        }

    }

}

// @unchecked because:
// - Class is not `final` (it's mocked). This implicitly makes subclasses `Sendable` even if they're not thread-safe.
extension DeviceCache: @unchecked Sendable {}

// MARK: -

extension DeviceCache: ProductEntitlementMappingFetcher {

    var productEntitlementMapping: ProductEntitlementMapping? {
        return self.cachedProductEntitlementMapping
    }

}

// MARK: - Private

// All methods that modify or read from the UserDefaults data source but require external mechanisms for ensuring
// mutual exclusion.
private extension DeviceCache {

    static func appUserIDsWithLegacyAttributes(_ userDefaults: UserDefaults) -> [String] {
        var appUserIDsWithLegacyAttributes: [String] = []

        let userDefaultsDict = userDefaults.dictionaryRepresentation()
        for key in userDefaultsDict.keys where key.starts(with: CacheKey.base) {
            let appUserID = key.replacingOccurrences(of: CacheKey.legacySubscriberAttributesBase, with: "")
            appUserIDsWithLegacyAttributes.append(appUserID)
        }

        return appUserIDsWithLegacyAttributes
    }

    static func cachedAppUserID(_ userDefaults: UserDefaults) -> String? {
        userDefaults.string(forKey: CacheKeys.appUserDefaults)
    }

    static func storedAttributesForAllUsers(_ userDefaults: UserDefaults) -> [String: Any] {
        let attributes = userDefaults.dictionary(forKey: CacheKeys.subscriberAttributes) ?? [:]
        return attributes
    }

    static func customerInfoLastUpdated(
        _ userDefaults: UserDefaults,
        appUserID: String
    ) -> Date? {
        return userDefaults.date(forKey: CacheKey.customerInfoLastUpdated(appUserID))
    }

    static func clearCustomerInfoCacheTimestamp(
        _ userDefaults: UserDefaults,
        appUserID: String
    ) {
        userDefaults.removeObject(forKey: CacheKey.customerInfoLastUpdated(appUserID))
    }

    static func unsyncedAttributesByKey(
        _ userDefaults: UserDefaults,
        appUserID: String
    ) -> [String: SubscriberAttribute] {
        let allSubscriberAttributesByKey = Self.storedSubscriberAttributes(
            userDefaults,
            appUserID: appUserID
        )
        var unsyncedAttributesByKey: [String: SubscriberAttribute] = [:]
        for attribute in allSubscriberAttributesByKey.values where !attribute.isSynced {
            unsyncedAttributesByKey[attribute.key] = attribute
        }
        return unsyncedAttributesByKey
    }

    static func store(
        _ userDefaults: UserDefaults,
        subscriberAttributesByKey: [String: SubscriberAttribute],
        appUserID: String
    ) {
        var groupedSubscriberAttributes = Self.storedAttributesForAllUsers(userDefaults)
        var subscriberAttributesForAppUserID = groupedSubscriberAttributes[appUserID] as? [String: Any] ?? [:]
        for (key, attributes) in subscriberAttributesByKey {
            subscriberAttributesForAppUserID[key] = attributes.asDictionary()
        }
        groupedSubscriberAttributes[appUserID] = subscriberAttributesForAppUserID
        userDefaults.set(groupedSubscriberAttributes, forKey: CacheKeys.subscriberAttributes)
    }

    static func deleteAllAttributes(
        _ userDefaults: UserDefaults,
        appUserID: String
    ) {
        var groupedAttributes = Self.storedAttributesForAllUsers(userDefaults)
        let attributesForAppUserID = groupedAttributes.removeValue(forKey: appUserID)
        guard attributesForAppUserID != nil else {
            Logger.warn(Strings.identity.deleting_attributes_none_found)
            return
        }
        userDefaults.set(groupedAttributes, forKey: CacheKeys.subscriberAttributes)
    }

    static func setCustomerInfoCache(
        _ userDefaults: UserDefaults,
        timestamp: Date,
        appUserID: String
    ) {
        userDefaults.set(timestamp, forKey: CacheKey.customerInfoLastUpdated(appUserID))
    }

    static func setCustomerInfoCacheTimestampToNow(
        _ userDefaults: UserDefaults,
        appUserID: String
    ) {
        Self.setCustomerInfoCache(userDefaults, timestamp: Date(), appUserID: appUserID)
    }

    static func subscriberAttributes(
        _ userDefaults: UserDefaults,
        appUserID: String
    ) -> [String: Any] {
        return Self.storedAttributesForAllUsers(userDefaults)[appUserID] as? [String: Any] ?? [:]
    }

    static func storedSubscriberAttributes(
        _ userDefaults: UserDefaults,
        appUserID: String
    ) -> [String: SubscriberAttribute] {
        let allAttributesObjectsByKey = Self.subscriberAttributes(userDefaults, appUserID: appUserID)
        var allSubscriberAttributesByKey: [String: SubscriberAttribute] = [:]
        for (key, attributeDict) in allAttributesObjectsByKey {
            if let dictionary = attributeDict as? [String: Any],
                let attribute = SubscriberAttribute(dictionary: dictionary) {
                allSubscriberAttributesByKey[key] = attribute
            }
        }

        return allSubscriberAttributesByKey
    }

    static func migrateSubscriberAttributes(_ userDefaults: UserDefaults) {
        let appUserIDsWithLegacyAttributes = Self.appUserIDsWithLegacyAttributes(userDefaults)
        var attributesInNewFormat = userDefaults.dictionary(forKey: CacheKeys.subscriberAttributes) ?? [:]
        for appUserID in appUserIDsWithLegacyAttributes {
            let legacyAttributes = userDefaults.dictionary(
                forKey: CacheKey.legacySubscriberAttributes(appUserID)) ?? [:]
            let existingAttributes = Self.subscriberAttributes(userDefaults,
                                                               appUserID: appUserID)
            let allAttributesForUser = legacyAttributes.merging(existingAttributes)
            attributesInNewFormat[appUserID] = allAttributesForUser

            userDefaults.removeObject(forKey: CacheKey.legacySubscriberAttributes(appUserID))

        }
        userDefaults.set(attributesInNewFormat, forKey: CacheKeys.subscriberAttributes)
    }

    static func deleteSyncedSubscriberAttributesForOtherUsers(
        _ userDefaults: UserDefaults
    ) {
        let allStoredAttributes: [String: [String: Any]]
        = userDefaults.dictionary(forKey: CacheKeys.subscriberAttributes)
        as? [String: [String: Any]] ?? [:]

        var filteredAttributes: [String: Any] = [:]

        // swiftlint:disable:next force_unwrapping
        let currentAppUserID = Self.cachedAppUserID(userDefaults)!

        filteredAttributes[currentAppUserID] = allStoredAttributes[currentAppUserID]

        for appUserID in allStoredAttributes.keys where appUserID != currentAppUserID {
            var unsyncedAttributesForUser: [String: [String: Any]] = [:]
            let allStoredAttributesForAppUserID = allStoredAttributes[appUserID] as? [String: [String: Any]] ?? [:]
            for (attributeKey, storedAttributesForUser) in allStoredAttributesForAppUserID {
                if let attribute = SubscriberAttribute(dictionary: storedAttributesForUser), !attribute.isSynced {
                    unsyncedAttributesForUser[attributeKey] = storedAttributesForUser
                }
            }

            if !unsyncedAttributesForUser.isEmpty {
                filteredAttributes[appUserID] = unsyncedAttributesForUser
            }
        }

        userDefaults.set(filteredAttributes, forKey: CacheKeys.subscriberAttributes)
    }

    static func productEntitlementMappingLastUpdated(_ userDefaults: UserDefaults) -> Date? {
        return userDefaults.date(forKey: CacheKeys.productEntitlementMappingLastUpdated)
    }

    static func virtualCurrenciesLastUpdated(
        _ userDefaults: UserDefaults,
        appUserID: String
    ) -> Date? {
        return userDefaults.date(forKey: CacheKey.virtualCurrenciesLastUpdated(appUserID))
    }

    static func setVirtualCurrenciesCacheLastUpdatedTimestamp(
        _ userDefaults: UserDefaults,
        timestamp: Date,
        appUserID: String
    ) {
        userDefaults.set(timestamp, forKey: CacheKey.virtualCurrenciesLastUpdated(appUserID))
    }

    static func setVirtualCurrenciesCacheLastUpdatedTimestampToNow(
        _ userDefaults: UserDefaults,
        appUserID: String
    ) {
        Self.setVirtualCurrenciesCacheLastUpdatedTimestamp(userDefaults, timestamp: Date(), appUserID: appUserID)
    }

    static func clearVirtualCurrenciesCacheLastUpdatedTimestamp(
        _ userDefaults: UserDefaults,
        appUserID: String
    ) {
        userDefaults.removeObject(forKey: CacheKey.virtualCurrenciesLastUpdated(appUserID))
    }
}

fileprivate extension UserDefaults {

    func set(_ value: Any?, forKey key: DeviceCacheKeyType) {
        self.set(value, forKey: key.rawValue)
    }

    func string(forKey defaultName: DeviceCacheKeyType) -> String? {
        return self.string(forKey: defaultName.rawValue)
    }

    func removeObject(forKey defaultName: DeviceCacheKeyType) {
        self.removeObject(forKey: defaultName.rawValue)
    }

    func dictionary(forKey defaultName: DeviceCacheKeyType) -> [String: Any]? {
        return self.dictionary(forKey: defaultName.rawValue)
    }

    func date(forKey defaultName: DeviceCacheKeyType) -> Date? {
        return self.object(forKey: defaultName.rawValue) as? Date
    }

    func data(forKey key: DeviceCacheKeyType) -> Data? {
        return self.data(forKey: key.rawValue)
    }

}

private extension DeviceCache {

    enum CacheDuration {

        // swiftlint:disable:next nesting
        enum AppStatus {

            case foreground
            case background

            init(backgrounded: Bool) {
                self = backgrounded ? .background : .foreground
            }

        }

        // swiftlint:disable:next nesting
        enum Environment {

            case production
            case sandbox

            init(sandbox: Bool) {
                self = sandbox ? .sandbox : .production
            }

        }

        static func duration(status: AppStatus, environment: Environment) -> TimeInterval {
            switch (environment, status) {
            case (.production, .foreground): return 60 * 5.0
            case (.production, .background): return 60 * 60 * 25.0

            case (.sandbox, .foreground): return 60 * 5.0
            case (.sandbox, .background): return 60 * 5.0
            }
        }

    }

    static let productEntitlementMappingCacheDuration: DispatchTimeInterval = .hours(25)

}

protocol DeviceCacheKeyType {

    var rawValue: String { get }

}<|MERGE_RESOLUTION|>--- conflicted
+++ resolved
@@ -183,8 +183,7 @@
 
     // MARK: - Offerings
 
-<<<<<<< HEAD
-    func cachedOfferingsResponseData(appUserID: String) -> Data? {
+    func cachedOfferingsContentsData(appUserID: String) -> Data? {
         // Large data used to be stored in the user defaults and resulted in crashes, we need to ensure that
         // we are cleaning out that data
         userDefaults.write { defaults in
@@ -199,11 +198,6 @@
 
         return self.largeItemCache.read { cache, _ in
             try? cache.loadFile(at: fileURL)
-=======
-    func cachedOfferingsContentsData(appUserID: String) -> Data? {
-        return self.userDefaults.read {
-            $0.data(forKey: CacheKey.offerings(appUserID))
->>>>>>> 373cf135
         }
     }
 
@@ -213,13 +207,7 @@
         // For the cache we need the preferred locales that were used in the request.
         self.cacheInMemory(offerings: offerings)
         self.offeringsCachePreferredLocales = preferredLocales
-<<<<<<< HEAD
-        self.largeItemCache.set(codable: offerings.response, forKey: CacheKey.offerings(appUserID))
-=======
-        self.userDefaults.write {
-            $0.set(codable: offerings.contents, forKey: CacheKey.offerings(appUserID))
-        }
->>>>>>> 373cf135
+        self.largeItemCache.set(codable: offerings.contents, forKey: CacheKey.offerings(appUserID))
     }
 
     func cacheInMemory(offerings: Offerings) {
