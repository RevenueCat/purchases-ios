--- conflicted
+++ resolved
@@ -94,19 +94,26 @@
         }
 
         if !newData.isEmpty {
-<<<<<<< HEAD
-            if network == .appleSearchAds {
-                postSearchAds(newData: newData,
-                              network: network,
-                              appUserID: currentAppUserID,
-                              newDictToCache: newDictToCache)
-            } else {
-                postSubscriberAttributes(newData: newData,
-                                         network: network,
-                                         appUserID: currentAppUserID,
-                                         newDictToCache: newDictToCache)
-            }
-        }
+            postSubscriberAttributes(newData: newData,
+                                     network: network,
+                                     appUserID: currentAppUserID,
+                                     newDictToCache: newDictToCache)
+        }
+    }
+
+    // should match OS availability in https://developer.apple.com/documentation/ad_services
+    @available(iOS 14.3, macOS 11.1, macCatalyst 14.3, *)
+    func postAdServicesTokenIfNeeded() {
+        let latestTokenSent = latestNetworkIdAndAdvertisingIdentifierSent(network: .adServices)
+        guard latestTokenSent == nil else {
+            return
+        }
+
+        guard let attributionToken = attributionFetcher.adServicesToken() else {
+            return
+        }
+
+        self.post(adServicesToken: attributionToken)
     }
 
     // note to maddie -- tried pulling this out for re-use, but subattrs handles
@@ -134,6 +141,22 @@
 //        return newDictToCache
 //    }
 
+    // should match OS availability in https://developer.apple.com/documentation/ad_services
+    @available(iOS 14.3, macOS 11.1, macCatalyst 14.3, *)
+    func postAdServicesTokenIfNeeded() {
+        let latestTokenSent = latestNetworkIdAndAdvertisingIdentifierSent(network: .adServices)
+        guard latestTokenSent == nil else {
+            return
+        }
+
+        guard let attributionToken = attributionFetcher.adServicesToken() else {
+            return
+        }
+
+        self.post(adServicesToken: attributionToken)
+    }
+
+
     func post(adServicesToken: String) {
         let currentAppUserID = self.currentUserProvider.currentAppUserID
         backend.post(adServicesToken: adServicesToken, appUserID: currentAppUserID) { error in
@@ -155,54 +178,6 @@
         }
     }
 
-    func postAppleSearchAdsAttributionIfNeeded() {
-        guard attributionFetcher.isAuthorizedToPostSearchAds else {
-            return
-        }
-
-        let latestIdsSent = latestNetworkIdAndAdvertisingIdentifierSent(network: .appleSearchAds)
-        guard latestIdsSent == nil else {
-            return
-        }
-
-        attributionFetcher.afficheClientAttributionDetails { attributionDetails, error in
-            guard let attributionDetails = attributionDetails,
-                  error == nil else {
-                return
-            }
-
-            let attributionDetailsValues = Array(attributionDetails.values)
-            let firstAttributionDict = attributionDetailsValues.first as? [String: NSObject]
-
-            guard let hasIad = firstAttributionDict?["iad-attribution"] as? NSNumber,
-                  hasIad.boolValue == true else {
-                return
-            }
-
-            self.post(attributionData: attributionDetails, fromNetwork: .appleSearchAds, networkUserId: nil)
-=======
-            postSubscriberAttributes(newData: newData,
-                                     network: network,
-                                     appUserID: currentAppUserID,
-                                     newDictToCache: newDictToCache)
->>>>>>> 5268820a
-        }
-    }
-
-    // should match OS availability in https://developer.apple.com/documentation/ad_services
-    @available(iOS 14.3, macOS 11.1, macCatalyst 14.3, *)
-    func postAdServicesTokenIfNeeded() {
-        let latestTokenSent = latestNetworkIdAndAdvertisingIdentifierSent(network: .adServices)
-        guard latestTokenSent == nil else {
-            return
-        }
-
-        guard let attributionToken = attributionFetcher.adServicesToken() else {
-            return
-        }
-
-        self.post(adServicesToken: attributionToken)
-    }
 
     func postPostponedAttributionDataIfNeeded() {
         guard let postponedAttributionData = Self.postponedAttributionData else {
