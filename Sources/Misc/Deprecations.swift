--- conflicted
+++ resolved
@@ -56,13 +56,6 @@
         return await eligiblePromotionalOffers(forProduct: product)
     }
 
-<<<<<<< HEAD
-    /**
-     * Enable automatic collection of Apple Search Ads attribution. Defaults to `false`.
-     */
-    @available(*, deprecated, message: "Use Purchases.automaticAdServicesAttributionTokenCollection instead")
-    @objc static var automaticAppleSearchAdsAttributionCollection: Bool = false
-=======
     @available(iOS, deprecated: 1, renamed: "configure(with:)")
     @available(tvOS, deprecated: 1, renamed: "configure(with:)")
     @available(watchOS, deprecated: 1, renamed: "configure(with:)")
@@ -149,7 +142,12 @@
             dangerousSettings: dangerousSettings
         )
     }
->>>>>>> cbfde54a
+
+    /**
+     * Enable automatic collection of Apple Search Ads attribution. Defaults to `false`.
+     */
+    @available(*, deprecated, message: "Use Purchases.automaticAdServicesAttributionTokenCollection instead")
+    @objc static var automaticAppleSearchAdsAttributionCollection: Bool = false
 
 }
 
