//
//  Copyright RevenueCat Inc. All Rights Reserved.
//
//  Licensed under the MIT License (the "License");
//  you may not use this file except in compliance with the License.
//  You may obtain a copy of the License at
//
//      https://opensource.org/licenses/MIT
//
// CustomerCenterConfigData.swift
//
//
//  Created by Cesar de la Vega on 28/5/24.
//

import Foundation

// swiftlint:disable missing_docs nesting file_length type_body_length
@_spi(Internal) public typealias RCColor = PaywallColor

@_spi(Internal) public struct CustomerCenterConfigData: Equatable {

    @_spi(Internal) public let screens: [Screen.ScreenType: Screen]
    @_spi(Internal) public let appearance: Appearance
    @_spi(Internal) public let localization: Localization
    @_spi(Internal) public let support: Support
    @_spi(Internal) public let lastPublishedAppVersion: String?
    @_spi(Internal) public let productId: UInt?

    @_spi(Internal) public init(
        screens: [Screen.ScreenType: Screen],
        appearance: Appearance,
        localization: Localization,
        support: Support,
        lastPublishedAppVersion: String?,
        productId: UInt?
    ) {
        self.screens = screens
        self.appearance = appearance
        self.localization = localization
        self.support = support
        self.lastPublishedAppVersion = lastPublishedAppVersion
        self.productId = productId
    }

    @_spi(Internal) public struct Localization: Equatable {

        let locale: String
        let localizedStrings: [String: String]

        @_spi(Internal) public init(locale: String, localizedStrings: [String: String]) {
            self.locale = locale
            self.localizedStrings = localizedStrings
        }

        @_spi(Internal) public enum CommonLocalizedString: String, Equatable {

            case copy = "copy"
            case noThanks = "no_thanks"
            case noSubscriptionsFound = "no_subscriptions_found"
            case tryCheckRestore = "try_check_restore"
            case restorePurchases = "restore_purchases"
            case cancel = "cancel"
            case billingCycle = "billing_cycle"
            case currentPrice = "current_price"
            case expired = "expired"
            case expires = "expires"
            case nextBillingDate = "next_billing_date"
            case refundCanceled = "refund_canceled"
            case refundErrorGeneric = "refund_error_generic"
            case refundGranted = "refund_granted"
            case refundStatus = "refund_status"
            case subEarliestExpiration = "sub_earliest_expiration"
            case subEarliestRenewal = "sub_earliest_renewal"
            case subExpired = "sub_expired"
            case contactSupport = "contact_support"
            case defaultBody = "default_body"
            case defaultSubject = "default_subject"
            case dismiss = "dismiss"
            case done = "done"
            case unknown = "unknown"
            case updateWarningTitle = "update_warning_title"
            case updateWarningDescription = "update_warning_description"
            case updateWarningUpdate = "update_warning_update"
            case updateWarningIgnore = "update_warning_ignore"
            case pleaseContactSupportToManage = "please_contact_support"
            case appleSubscriptionManage = "apple_subscription_manage"
            case googleSubscriptionManage = "google_subscription_manage"
            case amazonSubscriptionManage = "amazon_subscription_manage"
            case webSubscriptionManage = "web_subscription_manage"
            case platformMismatch = "platform_mismatch"
            case goingToCheckPurchases = "going_to_check_purchases"
            case checkPastPurchases = "check_past_purchases"
            case purchasesRecovered = "purchases_recovered"
            case purchasesRestoring = "purchases_restoring"
            case purchasesRecoveredExplanation = "purchases_recovered_explanation"
            case purchasesNotFound = "purchases_not_found"
            case purchasesNotRecoveredExplanation = "purchases_not_recovered"
            case manageSubscription = "manage_subscription"
            case youHavePromo = "you_have_promo"
            case youHaveLifetime = "you_have_lifetime"
            case free = "free"
            case never = "never"
            case seeAllPurchases = "screen_management_see_all_purchases"
            case purchaseInfoPurchasedOnDate = "purchase_info_purchased_on_date"
            case purchaseInfoExpiredOnDate = "purchase_info_expired_on_date"
            case purchaseInfoRenewsOnDate = "purchase_info_renews_on_date"
            case purchaseInfoExpiresOnDate = "purchase_info_expires_on_date"
            case activeSubscriptions = "screen_purchase_history_active_subscriptions_title"
            case expiredSubscriptions = "screen_purchase_history_expired_subscriptions_title"
            case otherPurchases = "screen_purchase_history_others_title"
            case accountDetails = "screen_purchase_history_account_details_title"
            case dateWhenAppWasPurchased = "screen_purchase_history_original_purchase_date"
            case userId = "screen_purchase_history_user_id"
            case purchaseHistory = "screen_purchase_history_title"
            case sharedThroughFamilyMember = "shared_through_family_member"
            case active = "active"
            case inactive = "inactive"
            case introductoryPrice = "introductory_price"
            case trialPeriod = "trial_period"
            case productName = "product_name"
            case paidPrice = "paid_price"
            case originalDownloadDate = "original_download_date"
            case historyLatestPurchaseDate = "history_latest_purchase_date"
            case status = "status"
            case nextRenewalDate = "next_renewal"
            case unsubscribedAt = "unsubscribed_at"
            case billingIssueDetectedAt = "billing_issue_detected_at"
            case gracePeriodExpiresAt = "grace_period_expires_at"
            case periodType = "period_type"
            case refundedAt = "refunded_at"
            case store = "store"
            case productID = "product_id"
            case sandbox = "sandbox"
            case transactionID = "transaction_id"
            case answerYes = "yes"
            case answerNo = "no"
            case storeAppStore = "app_store"
            case storeMacAppStore = "mac_app_store"
            case storePlayStore = "google_play_store"
            case storeStripe = "stripe"
            case storePromotional = "promotional"
            case storeAmazon = "amazon_store"
            case cardStorePromotional = "card_store_promotional"
            case storeExternal = "external_store"
            case storeUnknownStore = "unknown_store"
            case storePaddle = "store_paddle"
<<<<<<< HEAD
            case storeWeb = "store_web"
            case debugHeaderTitle = "Debug"
            case seeAllVirtualCurrencies = "see_all_virtual_currencies"
            case virtualCurrencyBalancesScreenHeader = "virtual_currency_balances_screen_header"
            case noVirtualCurrencyBalancesFound = "no_virtual_currency_balances_found"
=======
            case storeWeb = "web_store"
            case debugHeaderTitle = "debug"
>>>>>>> 9f2249de
            case youMayHaveDuplicatedSubscriptionsTitle = "you_may_have_duplicated_subscriptions_title"
            case youMayHaveDuplicatedSubscriptionsSubtitle = "you_may_have_duplicated_subscriptions_subtitle"
            case pricePaid = "price_paid"
            case expiresOnDateWithoutChanges = "expires_on_date_without_changes"
            case renewsOnDateForPrice = "renews_on_date_for_price"
            case renewsOnDate = "renews_on_date"
            case priceAfterwards = "price_afterwards"
            case freeTrialUntilDate = "free_trial_until_date"
            case priceExpiresOnDateWithoutChanges = "price_expires_on_date_without_changes"
            case badgeCancelled = "badge_cancelled"
            case badgeTrialCancelled = "badge_free_trial_cancelled"
            case badgeFreeTrial = "badge_free_trial"
            case refundSuccess = "refund_success"
            case actionsSectionTitle = "actions_section_title"
            case subscriptionsSectionTitle = "subscriptions_section_title"
            case purchasesSectionTitle = "purchases_section_title"

            @_spi(Internal) public var defaultValue: String {
                switch self {
                case .copy:
                    return "Copy"
                case .noThanks:
                    return "No, thanks"
                case .noSubscriptionsFound:
                    return "No Subscriptions found"
                case .tryCheckRestore:
                    return "We can try checking your Apple account for any previous purchases"
                case .restorePurchases:
                    return "Restore purchases"
                case .goingToCheckPurchases:
                    return "Let’s take a look! We’re going to check your account for missing purchases."
                case .checkPastPurchases:
                    return "Check past purchases"
                case .purchasesRecovered:
                    return "Purchases restored"
                case .purchasesRestoring:
                    return "Restoring..."
                case .purchasesRecoveredExplanation:
                    return "We restored your past purchases and applied them to your account."
                case .purchasesNotFound:
                    return "No past purchases"
                case .purchasesNotRecoveredExplanation:
                    return "We could not find any purchases with your account. " +
                    "If you think this is an error, please contact support."
                case .cancel:
                    return "Cancel"
                case .billingCycle:
                    return "Billing cycle"
                case .currentPrice:
                    return "Price"
                case .expired:
                    return "Expired"
                case .expires:
                    return "Expires"
                case .nextBillingDate:
                    return "Next billing date"
                case .refundCanceled:
                    return "Refund canceled"
                case .refundErrorGeneric:
                    return "An error occurred while processing the refund request. Please try again."
                case .refundGranted:
                    return "Refund requested"
                case .refundStatus:
                    return "Refund status"
                case .subEarliestExpiration:
                    return "This is your subscription with the earliest expiration date."
                case .subEarliestRenewal:
                    return "This is your subscription with the earliest billing date."
                case .subExpired:
                    return "This subscription has expired."
                case .contactSupport:
                    return "Contact support"
                case .defaultBody:
                    return "Please describe your issue or question."
                case .defaultSubject:
                    return "Support Request"
                case .dismiss:
                    return "Dismiss"
                case .done:
                    return "Done"
                case .unknown:
                    return "Unknown"
                case .updateWarningTitle:
                    return "Update available"
                case .updateWarningDescription:
                    return "Downloading the latest version of the app may help solve the problem."
                case .updateWarningUpdate:
                    return "Update"
                case .updateWarningIgnore:
                    return "Continue"
                case .platformMismatch:
                    return "Platform mismatch"
                case .pleaseContactSupportToManage:
                    return "Please contact support to manage your subscription."
                case .appleSubscriptionManage:
                    return "You have an active subscription from the Apple App Store. " +
                    "You can manage your subscription by using the App Store app on an Apple device."
                case .googleSubscriptionManage:
                    return "You have an active subscription from the Google Play Store"
                case .amazonSubscriptionManage:
                    return "You have an active subscription from the Amazon Appstore. " +
                    "You can manage your subscription in the Amazon Appstore app."
                case .webSubscriptionManage:
                    return "You have an active subscription that was purchased on the web."
                    + " You can manage your subscription using the button below."
                case .manageSubscription:
                    return "Manage your subscription"
                case .youHavePromo:
                    return "You’ve been granted a subscription that doesn’t renew"
                case .youHaveLifetime:
                    return "Your active lifetime subscription"
                case .free:
                    return "Free"
                case .never:
                    return "Never"
                case .seeAllPurchases:
                    return "See All Purchases"
                case .purchaseInfoPurchasedOnDate:
                    return "Purchased on {{ date }}"
                case .purchaseInfoExpiredOnDate:
                    return "Expired on {{ date }}"
                case .purchaseInfoRenewsOnDate:
                    return "Renews on {{ date }}"
                case .purchaseInfoExpiresOnDate:
                    return "Expires on {{ date }}"
                case .activeSubscriptions:
                    return "Active Subscriptions"
                case .expiredSubscriptions:
                    return "Expired Subscriptions"
                case .otherPurchases:
                    return "Other"
                case .accountDetails:
                    return "Account Details"
                case .dateWhenAppWasPurchased:
                    return "Original Download Date"
                case .userId:
                    return "User ID"
                case .purchaseHistory:
                    return "Purchase History"
                case .sharedThroughFamilyMember:
                    return "Shared through family member"
                case .active:
                    return "Active"
                case .inactive:
                    return "Inactive"
                case .introductoryPrice:
                    return "Introductory Price"
                case .trialPeriod:
                    return "Trial Period"
                case .productName:
                    return "Product Name"
                case .paidPrice:
                    return "Paid Price"
                case .originalDownloadDate:
                    return "Original Download Date"
                case .historyLatestPurchaseDate:
                    return "Latest Purchase Date"
                case .status:
                    return "Status"
                case .nextRenewalDate:
                    return "Next Renewal"
                case .unsubscribedAt:
                    return "Unsubscribed At"
                case .billingIssueDetectedAt:
                    return "Billing Issue Detected At"
                case .gracePeriodExpiresAt:
                    return "Grace Period Expires At"
                case .periodType:
                    return "Period Type"
                case .refundedAt:
                    return "Refunded At"
                case .store:
                    return "Store"
                case .productID:
                    return "Product ID"
                case .sandbox:
                    return "Sandbox"
                case .transactionID:
                    return "Transaction ID"
                case .answerYes:
                    return "Yes"
                case .answerNo:
                    return "No"
                case .storeAppStore:
                    return "Apple App Store"
                case .storeMacAppStore:
                    return "Mac App Store"
                case .storePlayStore:
                    return "Google Play Store"
                case .storeStripe:
                    return "Stripe"
                case .storePromotional:
                    return "Promotional"
                case .storeAmazon:
                    return "Amazon Store"
                case .cardStorePromotional:
                    return "Via Support"
                case .storeExternal:
                    return "External Purchases"
                case .storeUnknownStore:
                    return "Unknown Store"
                case .storePaddle:
                    return "Paddle"
                case .storeWeb:
                    return "Web"
                case .debugHeaderTitle:
                    return "Debug"
                case .virtualCurrencyBalancesScreenHeader:
                    return "In-App Currencies"
                case .seeAllVirtualCurrencies:
                    return "See all in-app currencies"
                case .noVirtualCurrencyBalancesFound:
                    return "It doesn't look like you've purchased any in-app currencies."
                case .youMayHaveDuplicatedSubscriptionsTitle:
                    return "You may have duplicated subscriptions"
                case .youMayHaveDuplicatedSubscriptionsSubtitle:
                    return "You might be subscribed both on the web and through the App Store." +
                        "To avoid being charged twice, please cancel your iOS subscription in your device settings."
                case .pricePaid:
                    return "Paid {{ price }}."
                case .expiresOnDateWithoutChanges:
                    return "Expires on {{ date }} without further charges."
                case .renewsOnDateForPrice:
                    return "Renews on {{ date }} for {{ price }}."
                case .renewsOnDate:
                    return "Renews on {{ date }}."
                case .priceAfterwards:
                    return "{{ price }} afterwards."
                case .freeTrialUntilDate:
                    return "Free trial until {{ date }}."
                case .priceExpiresOnDateWithoutChanges:
                     return "{{ price }}. Expires on {{ date }} without changes."
                case .badgeCancelled:
                    return "Cancelled"
                case .badgeFreeTrial:
                    return "Free trial"
                case .badgeTrialCancelled:
                    return "Cancelled trial"
                case .refundSuccess:
                    return "Apple has received the refund request"
                case .actionsSectionTitle:
                    return "Actions"
                case .subscriptionsSectionTitle:
                    return "Subscriptions"
                case .purchasesSectionTitle:
                    return "Purchases"
                }
            }
        }

        @_spi(Internal) public subscript(_ key: CommonLocalizedString) -> String {
            localizedStrings[key.rawValue] ?? key.defaultValue
        }
    }

    @_spi(Internal) public struct HelpPath: Equatable {

        @_spi(Internal) public let id: String
        @_spi(Internal) public let title: String
        @_spi(Internal) public let url: URL?
        @_spi(Internal) public let openMethod: OpenMethod?
        @_spi(Internal) public let type: PathType
        @_spi(Internal) public let detail: PathDetail?
        @_spi(Internal) public let refundWindowDuration: RefundWindowDuration?

        @_spi(Internal) public init(
            id: String,
            title: String,
            url: URL? = nil,
            openMethod: OpenMethod? = nil,
            type: PathType,
            detail: PathDetail?,
            refundWindowDuration: RefundWindowDuration? = nil
        ) {
            self.id = id
            self.title = title
            self.url = url
            self.openMethod = openMethod
            self.type = type
            self.detail = detail
            self.refundWindowDuration = refundWindowDuration
        }

        @_spi(Internal) public enum PathDetail: Equatable {

            case promotionalOffer(PromotionalOffer)
            case feedbackSurvey(FeedbackSurvey)

        }

        @_spi(Internal) public enum RefundWindowDuration: Equatable {
            case forever
            case duration(ISODuration)
        }

        @_spi(Internal) public enum PathType: String, Equatable {

            case missingPurchase = "MISSING_PURCHASE"
            case refundRequest = "REFUND_REQUEST"
            case changePlans = "CHANGE_PLANS"
            case cancel = "CANCEL"
            case customUrl = "CUSTOM_URL"
            case unknown

            init(from rawValue: String) {
                switch rawValue {
                case "MISSING_PURCHASE":
                    self = .missingPurchase
                case "REFUND_REQUEST":
                    self = .refundRequest
                case "CHANGE_PLANS":
                    self = .changePlans
                case "CANCEL":
                    self = .cancel
                case "CUSTOM_URL":
                    self = .customUrl
                default:
                    self = .unknown
                }
            }

        }

        @_spi(Internal) public enum OpenMethod: String, Equatable {

            case inApp = "IN_APP"
            case external = "EXTERNAL"

            init?(from rawValue: String?) {
                switch rawValue {
                case "IN_APP":
                    self = .inApp
                case "EXTERNAL":
                    self = .external
                default:
                    return nil
                }
            }

        }

        @_spi(Internal) public struct PromotionalOffer: Equatable {

            @_spi(Internal) public let iosOfferId: String
            @_spi(Internal) public let eligible: Bool
            @_spi(Internal) public let title: String
            @_spi(Internal) public let subtitle: String
            @_spi(Internal) public let productMapping: [String: String]
            @_spi(Internal) public let crossProductPromotions: [String: CrossProductPromotion]

            @_spi(Internal) public struct CrossProductPromotion: Equatable {
                @_spi(Internal) public let storeOfferIdentifier: String
                @_spi(Internal) public let targetProductId: String

                @_spi(Internal) public init(
                    storeofferingidentifier: String,
                    targetproductid: String
                ) {
                    self.storeOfferIdentifier = storeofferingidentifier
                    self.targetProductId = targetproductid
                }
            }

            @_spi(Internal) public init(
                iosOfferId: String,
                eligible: Bool,
                title: String,
                subtitle: String,
                productMapping: [String: String],
                crossProductPromotions: [String: CrossProductPromotion] = [:]
            ) {
                self.iosOfferId = iosOfferId
                self.eligible = eligible
                self.title = title
                self.subtitle = subtitle
                self.productMapping = productMapping
                self.crossProductPromotions = crossProductPromotions
            }
        }

        @_spi(Internal) public struct FeedbackSurvey: Equatable {

            @_spi(Internal) public let title: String
            @_spi(Internal) public let options: [Option]

            @_spi(Internal) public init(title: String, options: [Option]) {
                self.title = title
                self.options = options
            }

            @_spi(Internal) public struct Option: Equatable {

                public let id: String
                public let title: String
                public let promotionalOffer: PromotionalOffer?

                public init(id: String, title: String, promotionalOffer: PromotionalOffer?) {
                    self.id = id
                    self.title = title
                    self.promotionalOffer = promotionalOffer
                }

            }

        }

    }

    @_spi(Internal) public struct Appearance: Equatable {

        @_spi(Internal) public let accentColor: ColorInformation
        @_spi(Internal) public let textColor: ColorInformation
        @_spi(Internal) public let backgroundColor: ColorInformation
        @_spi(Internal) public let buttonTextColor: ColorInformation
        @_spi(Internal) public let buttonBackgroundColor: ColorInformation

        @_spi(Internal) public init(
            accentColor: ColorInformation,
            textColor: ColorInformation,
            backgroundColor: ColorInformation,
            buttonTextColor: ColorInformation,
            buttonBackgroundColor: ColorInformation
        ) {
            self.accentColor = accentColor
            self.textColor = textColor
            self.backgroundColor = backgroundColor
            self.buttonTextColor = buttonTextColor
            self.buttonBackgroundColor = buttonBackgroundColor
        }

        @_spi(Internal) public struct ColorInformation: Equatable {

            @_spi(Internal) public var light: RCColor?
            @_spi(Internal) public var dark: RCColor?

            @_spi(Internal) public init() {
                self.light = nil
                self.dark = nil
            }

            @_spi(Internal) public init(
                light: String?,
                dark: String?
            ) {
                if let light = light {
                    do {
                        self.light = try RCColor(stringRepresentation: light)
                    } catch {
                        Logger.error("Failed to parse light color \(light)")
                    }
                }
                if let dark = dark {
                    do {
                        self.dark = try RCColor(stringRepresentation: dark)
                    } catch {
                        Logger.error("Failed to parse dark color \(dark)")
                    }
                }
            }
        }

    }

    @_spi(Internal) public struct Screen: Equatable {

        @_spi(Internal) public let type: ScreenType
        @_spi(Internal) public let title: String
        @_spi(Internal) public let subtitle: String?
        @_spi(Internal) public let paths: [HelpPath]

        @_spi(Internal) public init(type: ScreenType, title: String, subtitle: String?, paths: [HelpPath]) {
            self.type = type
            self.title = title
            self.subtitle = subtitle
            self.paths = paths
        }

        @_spi(Internal) public enum ScreenType: String, Equatable {
            case management = "MANAGEMENT"
            case noActive = "NO_ACTIVE"
            case unknown

            init(from rawValue: String) {
                switch rawValue {
                case "MANAGEMENT":
                    self = .management
                case "NO_ACTIVE":
                    self = .noActive
                default:
                    self = .unknown
                }
            }
        }

    }

    @_spi(Internal) public struct Support: Equatable {

        @_spi(Internal) public let email: String
        @_spi(Internal) public let shouldWarnCustomerToUpdate: Bool
        @_spi(Internal) public let displayPurchaseHistoryLink: Bool
        @_spi(Internal) public let displayVirtualCurrencies: Bool
        @_spi(Internal) public let shouldWarnCustomersAboutMultipleSubscriptions: Bool

        @_spi(Internal) public init(
            email: String,
            shouldWarnCustomerToUpdate: Bool,
            displayPurchaseHistoryLink: Bool,
            displayVirtualCurrencies: Bool,
            shouldWarnCustomersAboutMultipleSubscriptions: Bool
        ) {
            self.email = email
            self.shouldWarnCustomerToUpdate = shouldWarnCustomerToUpdate
            self.displayPurchaseHistoryLink = displayPurchaseHistoryLink
            self.displayVirtualCurrencies = displayVirtualCurrencies
            self.shouldWarnCustomersAboutMultipleSubscriptions = shouldWarnCustomersAboutMultipleSubscriptions
        }

    }

}

@available(iOS 14.0, macOS 11.0, tvOS 14.0, watchOS 7.0, *)
extension CustomerCenterConfigData {

    init(from response: CustomerCenterConfigResponse) {
        let localization = Localization(from: response.customerCenter.localization)
        self.localization = localization
        self.appearance = Appearance(from: response.customerCenter.appearance)
        self.screens = Dictionary(uniqueKeysWithValues: response.customerCenter.screens.map {
            let type = CustomerCenterConfigData.Screen.ScreenType(from: $0.key)
            return (type, Screen(from: $0.value, localization: localization))
        })
        self.support = Support(from: response.customerCenter.support)
        self.lastPublishedAppVersion = response.lastPublishedAppVersion
        self.productId = response.itunesTrackId
    }

}

extension CustomerCenterConfigData.Screen {

    init(from response: CustomerCenterConfigResponse.Screen,
         localization: CustomerCenterConfigData.Localization) {
        self.type = ScreenType(from: response.type.rawValue)
        self.title = response.title
        self.subtitle = response.subtitle
        self.paths = response.paths.compactMap { CustomerCenterConfigData.HelpPath(from: $0) }
    }

}

@available(iOS 14.0, macOS 11.0, tvOS 14.0, watchOS 7.0, *)
extension CustomerCenterConfigData.Appearance {

    init(from response: CustomerCenterConfigResponse.Appearance) {
        self.accentColor = .init(light: response.light.accentColor,
                                 dark: response.dark.accentColor)
        self.textColor = .init(light: response.light.textColor,
                               dark: response.dark.textColor)
        self.backgroundColor = .init(light: response.light.backgroundColor,
                                     dark: response.dark.backgroundColor)
        self.buttonTextColor = .init(light: response.light.buttonTextColor,
                                     dark: response.dark.buttonTextColor)
        self.buttonBackgroundColor = .init(light: response.light.buttonBackgroundColor,
                                           dark: response.dark.buttonBackgroundColor)
    }

}

extension CustomerCenterConfigData.Localization {

    init(from response: CustomerCenterConfigResponse.Localization) {
        // swiftlint:disable:next todo
        // TODO: convert to Locale
        self.locale = response.locale
        self.localizedStrings = response.localizedStrings
    }

}

extension CustomerCenterConfigData.HelpPath {

    init?(from response: CustomerCenterConfigResponse.HelpPath) {
        self.id = response.id
        self.title = response.title
        self.type = CustomerCenterConfigData.HelpPath.PathType(from: response.type.rawValue)
        if self.type == .customUrl {
            if let responseUrl = response.url,
               let url = URL(string: responseUrl),
               let openMethod = CustomerCenterConfigData.HelpPath.OpenMethod(from: response.openMethod?.rawValue) {
                self.url = url
                self.openMethod = openMethod
            } else {
                return nil
            }
        } else {
            self.url = nil
            self.openMethod = nil
        }
        if let promotionalOfferResponse = response.promotionalOffer {
            self.detail = .promotionalOffer(PromotionalOffer(from: promotionalOfferResponse))
        } else if let feedbackSurveyResponse = response.feedbackSurvey {
            self.detail = .feedbackSurvey(FeedbackSurvey(from: feedbackSurveyResponse))
        } else {
            self.detail = nil
        }

        if let window = response.refundWindow {
            self.refundWindowDuration = window == "forever"
                ? RefundWindowDuration.forever
                : ISODurationFormatter.parse(from: window).map { .duration($0) }
        } else {
            self.refundWindowDuration = nil
        }
    }
}

extension CustomerCenterConfigData.HelpPath.PromotionalOffer {

    init(from response: CustomerCenterConfigResponse.HelpPath.PromotionalOffer) {
        self.iosOfferId = response.iosOfferId
        self.eligible = response.eligible
        self.title = response.title
        self.subtitle = response.subtitle
        self.productMapping = response.productMapping
        self.crossProductPromotions = response.crossProductPromotions?.mapValues { CrossProductPromotion(from: $0) }
            ?? [:]
    }

}

extension CustomerCenterConfigData.HelpPath.PromotionalOffer.CrossProductPromotion {

    init(from response: CustomerCenterConfigResponse.HelpPath.PromotionalOffer.CrossProductPromotion) {
        self.storeOfferIdentifier = response.storeOfferIdentifier
        self.targetProductId = response.targetProductId
    }

}

extension CustomerCenterConfigData.HelpPath.FeedbackSurvey {

    init(from response: CustomerCenterConfigResponse.HelpPath.FeedbackSurvey) {
        self.title = response.title
        self.options = response.options.map { Option(from: $0) }
    }

}

extension CustomerCenterConfigData.HelpPath.FeedbackSurvey.Option {

    init(from response: CustomerCenterConfigResponse.HelpPath.FeedbackSurvey.Option) {
        self.id = response.id
        self.title = response.title
        if let promotionalOffer = response.promotionalOffer {
            self.promotionalOffer = CustomerCenterConfigData.HelpPath.PromotionalOffer(from: promotionalOffer)
        } else {
            self.promotionalOffer = nil
        }

    }

}

extension CustomerCenterConfigData.Support {

    init(from response: CustomerCenterConfigResponse.Support) {
        self.email = response.email
        self.shouldWarnCustomerToUpdate = response.shouldWarnCustomerToUpdate ?? true
        self.displayPurchaseHistoryLink = response.displayPurchaseHistoryLink ?? false
        self.displayVirtualCurrencies = response.displayVirtualCurrencies ?? false
        self.shouldWarnCustomersAboutMultipleSubscriptions = response.shouldWarnCustomersAboutMultipleSubscriptions
            ?? false
    }

}

extension CustomerCenterConfigData.HelpPath.PathType: Sendable, Codable {}<|MERGE_RESOLUTION|>--- conflicted
+++ resolved
@@ -145,16 +145,11 @@
             case storeExternal = "external_store"
             case storeUnknownStore = "unknown_store"
             case storePaddle = "store_paddle"
-<<<<<<< HEAD
             case storeWeb = "store_web"
             case debugHeaderTitle = "Debug"
             case seeAllVirtualCurrencies = "see_all_virtual_currencies"
             case virtualCurrencyBalancesScreenHeader = "virtual_currency_balances_screen_header"
             case noVirtualCurrencyBalancesFound = "no_virtual_currency_balances_found"
-=======
-            case storeWeb = "web_store"
-            case debugHeaderTitle = "debug"
->>>>>>> 9f2249de
             case youMayHaveDuplicatedSubscriptionsTitle = "you_may_have_duplicated_subscriptions_title"
             case youMayHaveDuplicatedSubscriptionsSubtitle = "you_may_have_duplicated_subscriptions_subtitle"
             case pricePaid = "price_paid"
