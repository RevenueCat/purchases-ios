--- conflicted
+++ resolved
@@ -344,29 +344,17 @@
                     return "You might be subscribed both on the web and through the App Store." +
                         "To avoid being charged twice, please cancel your iOS subscription in your device settings."
                 case .pricePaid:
-<<<<<<< HEAD
-                    return "Paid {{ price }}"
-=======
                     return "Paid {{ price }}."
->>>>>>> 4087a9ca
                 case .expiresOnDateWithoutChanges:
                     return "Expires on {{ date }} without further charges."
                 case .renewsOnDateForPrice:
                     return "Renews on {{ date }} for {{ price }}."
                 case .renewsOnDate:
-<<<<<<< HEAD
-                    return "Renews on {{ date }}"
-                case .priceAfterwards:
-                    return "{{ price }} afterwards."
-                case .freeTrialUntilDate:
-                    return "Free trial until {{ date }}"
-=======
                     return "Renews on {{ date }}."
                 case .priceAfterwards:
                     return "{{ price }} afterwards."
                 case .freeTrialUntilDate:
                     return "Free trial until {{ date }}."
->>>>>>> 4087a9ca
                 }
             }
         }
