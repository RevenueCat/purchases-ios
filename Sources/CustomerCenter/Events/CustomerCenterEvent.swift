--- conflicted
+++ resolved
@@ -22,17 +22,15 @@
 
 }
 
-<<<<<<< HEAD
-    /// An identifier that represents a Customer Center event.
-    public typealias ID = UUID
-=======
+/// An identifier that represents a Customer Center event.
+public typealias ID = UUID
+
 enum CustomerCenterEventDiscriminator: String {
 
     case lifecycle = "lifecycle"
     case answerSubmitted = "answer_submitted"
 
 }
->>>>>>> 0e81efe0
 
 /// Data that represents a customer center event creation.
 public struct CustomerCenterEventCreationData {
