//
//  Copyright RevenueCat Inc. All Rights Reserved.
//
//  Licensed under the MIT License (the "License");
//  you may not use this file except in compliance with the License.
//  You may obtain a copy of the License at
//
//      https://opensource.org/licenses/MIT
//
//  DiagnosticsTracker.swift
//
//  Created by Cesar de la Vega on 4/4/24.

import Foundation

// swiftlint:disable function_parameter_count
protocol DiagnosticsTrackerType {

    @available(iOS 15.0, tvOS 15.0, macOS 12.0, watchOS 8.0, *)
    func track(_ event: DiagnosticsEvent)

    @available(iOS 15.0, tvOS 15.0, macOS 12.0, watchOS 8.0, *)
    func trackCustomerInfoVerificationResultIfNeeded(_ customerInfo: CustomerInfo)

    @available(iOS 15.0, tvOS 15.0, macOS 12.0, watchOS 8.0, *)
    func trackProductsRequest(wasSuccessful: Bool,
                              storeKitVersion: StoreKitVersion,
                              errorMessage: String?,
                              errorCode: Int?,
                              storeKitErrorDescription: String?,
                              requestedProductIds: Set<String>,
                              notFoundProductIds: Set<String>,
                              responseTime: TimeInterval)

    @available(iOS 15.0, tvOS 15.0, macOS 12.0, watchOS 8.0, *)
    func trackHttpRequestPerformed(endpointName: String,
                                   responseTime: TimeInterval,
                                   wasSuccessful: Bool,
                                   responseCode: Int,
                                   backendErrorCode: Int?,
                                   resultOrigin: HTTPResponseOrigin?,
                                   verificationResult: VerificationResult,
                                   isRetry: Bool)

    @available(iOS 15.0, tvOS 15.0, macOS 12.0, watchOS 8.0, *)
    func trackPurchaseRequest(wasSuccessful: Bool,
                              storeKitVersion: StoreKitVersion,
                              errorMessage: String?,
                              errorCode: Int?,
                              storeKitErrorDescription: String?,
                              productId: String,
                              promotionalOfferId: String?,
                              winBackOfferApplied: Bool,
                              purchaseResult: DiagnosticsEvent.PurchaseResult?,
                              responseTime: TimeInterval)

    @available(iOS 15.0, tvOS 15.0, macOS 12.0, watchOS 8.0, *)
    func trackMaxDiagnosticsSyncRetriesReached()

    @available(iOS 15.0, tvOS 15.0, macOS 12.0, watchOS 8.0, *)
    func trackClearingDiagnosticsAfterFailedSync()

    @available(iOS 15.0, tvOS 15.0, macOS 12.0, watchOS 8.0, *)
    func trackEnteredOfflineEntitlementsMode()

    @available(iOS 15.0, tvOS 15.0, macOS 12.0, watchOS 8.0, *)
    func trackErrorEnteringOfflineEntitlementsMode(reason: DiagnosticsEvent.OfflineEntitlementsModeErrorReason,
                                                   errorMessage: String)

    @available(iOS 15.0, tvOS 15.0, macOS 12.0, watchOS 8.0, *)
    func trackOfferingsStarted()

    @available(iOS 15.0, tvOS 15.0, macOS 12.0, watchOS 8.0, *)
    func trackOfferingsResult(requestedProductIds: Set<String>?,
                              notFoundProductIds: Set<String>?,
                              errorMessage: String?,
                              errorCode: Int?,
                              verificationResult: VerificationResult?,
                              cacheStatus: CacheStatus,
                              responseTime: TimeInterval)

    @available(iOS 15.0, tvOS 15.0, macOS 12.0, watchOS 8.0, *)
<<<<<<< HEAD
    func trackGetCustomerInfoStarted()

    @available(iOS 15.0, tvOS 15.0, macOS 12.0, watchOS 8.0, *)
    func trackGetCustomerInfoResult(cacheFetchPolicy: CacheFetchPolicy,
                                    verificationResult: VerificationResult?,
                                    hadUnsyncedPurchasesBefore: Bool?,
                                    errorMessage: String?,
                                    errorCode: Int?,
                                    responseTime: TimeInterval)
=======
    func trackProductsStarted(requestedProductIds: Set<String>)

    @available(iOS 15.0, tvOS 15.0, macOS 12.0, watchOS 8.0, *)
    func trackProductsResult(requestedProductIds: Set<String>,
                             notFoundProductIds: Set<String>?,
                             errorMessage: String?,
                             errorCode: Int?,
                             responseTime: TimeInterval)

>>>>>>> 203e32b4
}

@available(iOS 15.0, tvOS 15.0, macOS 12.0, watchOS 8.0, *)
final class DiagnosticsTracker: DiagnosticsTrackerType, Sendable {

    private let diagnosticsFileHandler: DiagnosticsFileHandlerType
    private let diagnosticsDispatcher: OperationDispatcher
    private let dateProvider: DateProvider
    private let appSessionID: UUID

    init(diagnosticsFileHandler: DiagnosticsFileHandlerType,
         diagnosticsDispatcher: OperationDispatcher = .default,
         dateProvider: DateProvider = DateProvider(),
         appSessionID: UUID = SystemInfo.appSessionID) {
        self.diagnosticsFileHandler = diagnosticsFileHandler
        self.diagnosticsDispatcher = diagnosticsDispatcher
        self.dateProvider = dateProvider
        self.appSessionID = appSessionID
    }

    func track(_ event: DiagnosticsEvent) {
        self.diagnosticsDispatcher.dispatchOnWorkerThread {
            await self.clearDiagnosticsFileIfTooBig()
            await self.diagnosticsFileHandler.appendEvent(diagnosticsEvent: event)
        }
    }

    func trackCustomerInfoVerificationResultIfNeeded(
        _ customerInfo: CustomerInfo
    ) {
        let verificationResult = customerInfo.entitlements.verification
        if verificationResult == .notRequested {
            return
        }

        let event = DiagnosticsEvent(
            name: .customerInfoVerificationResult,
            properties: DiagnosticsEvent.Properties(verificationResult: verificationResult.name),
            timestamp: self.dateProvider.now(),
            appSessionId: self.appSessionID
        )
        self.track(event)
    }

    func trackProductsRequest(wasSuccessful: Bool,
                              storeKitVersion: StoreKitVersion,
                              errorMessage: String?,
                              errorCode: Int?,
                              storeKitErrorDescription: String?,
                              requestedProductIds: Set<String>,
                              notFoundProductIds: Set<String>,
                              responseTime: TimeInterval) {
        self.track(
            DiagnosticsEvent(name: .appleProductsRequest,
                             properties: DiagnosticsEvent.Properties(
                                responseTime: responseTime,
                                storeKitVersion: storeKitVersion,
                                successful: wasSuccessful,
                                errorMessage: errorMessage,
                                errorCode: errorCode,
                                skErrorDescription: storeKitErrorDescription,
                                requestedProductIds: requestedProductIds,
                                notFoundProductIds: notFoundProductIds
                             ),
                             timestamp: self.dateProvider.now(),
                             appSessionId: self.appSessionID)
        )
    }

    func trackHttpRequestPerformed(endpointName: String,
                                   responseTime: TimeInterval,
                                   wasSuccessful: Bool,
                                   responseCode: Int,
                                   backendErrorCode: Int?,
                                   resultOrigin: HTTPResponseOrigin?,
                                   verificationResult: VerificationResult,
                                   isRetry: Bool) {
        self.track(
            DiagnosticsEvent(
                name: .httpRequestPerformed,
                properties: DiagnosticsEvent.Properties(
                    verificationResult: verificationResult.name,
                    endpointName: endpointName,
                    responseTime: responseTime,
                    successful: wasSuccessful,
                    responseCode: responseCode,
                    backendErrorCode: backendErrorCode,
                    etagHit: resultOrigin == .cache,
                    isRetry: isRetry
                ),
                timestamp: self.dateProvider.now(),
                appSessionId: self.appSessionID
            )
        )
    }

    func trackPurchaseRequest(wasSuccessful: Bool,
                              storeKitVersion: StoreKitVersion,
                              errorMessage: String?,
                              errorCode: Int?,
                              storeKitErrorDescription: String?,
                              productId: String,
                              promotionalOfferId: String?,
                              winBackOfferApplied: Bool,
                              purchaseResult: DiagnosticsEvent.PurchaseResult?,
                              responseTime: TimeInterval) {
        self.track(
            DiagnosticsEvent(name: .applePurchaseAttempt,
                             properties: DiagnosticsEvent.Properties(
                                responseTime: responseTime,
                                storeKitVersion: storeKitVersion,
                                successful: wasSuccessful,
                                errorMessage: errorMessage,
                                errorCode: errorCode,
                                skErrorDescription: storeKitErrorDescription,
                                productId: productId,
                                promotionalOfferId: promotionalOfferId,
                                winBackOfferApplied: winBackOfferApplied,
                                purchaseResult: purchaseResult
                             ),
                             timestamp: self.dateProvider.now(),
                             appSessionId: self.appSessionID)
        )
    }

    func trackMaxDiagnosticsSyncRetriesReached() {
        self.track(DiagnosticsEvent(name: .maxEventsStoredLimitReached,
                                    properties: .empty,
                                    timestamp: self.dateProvider.now(),
                                    appSessionId: self.appSessionID))
    }

    func trackClearingDiagnosticsAfterFailedSync() {
        self.track(DiagnosticsEvent(name: .clearingDiagnosticsAfterFailedSync,
                                    properties: .empty,
                                    timestamp: self.dateProvider.now(),
                                    appSessionId: self.appSessionID))
    }

    func trackEnteredOfflineEntitlementsMode() {
        self.track(DiagnosticsEvent(name: .enteredOfflineEntitlementsMode,
                                    properties: .empty,
                                    timestamp: self.dateProvider.now(),
                                    appSessionId: self.appSessionID))
    }

    func trackErrorEnteringOfflineEntitlementsMode(reason: DiagnosticsEvent.OfflineEntitlementsModeErrorReason,
                                                   errorMessage: String) {
        self.track(DiagnosticsEvent(name: .errorEnteringOfflineEntitlementsMode,
                                    properties: DiagnosticsEvent.Properties(
                                        offlineEntitlementErrorReason: reason,
                                        errorMessage: errorMessage
                                    ),
                                    timestamp: self.dateProvider.now(),
                                    appSessionId: self.appSessionID))
    }

    func trackOfferingsStarted() {
        self.track(
            DiagnosticsEvent(name: .getOfferingsStarted,
                             properties: .empty,
                             timestamp: self.dateProvider.now(),
                             appSessionId: self.appSessionID)
        )
    }

    func trackOfferingsResult(requestedProductIds: Set<String>?,
                              notFoundProductIds: Set<String>?,
                              errorMessage: String?,
                              errorCode: Int?,
                              verificationResult: VerificationResult?,
                              cacheStatus: CacheStatus,
                              responseTime: TimeInterval) {
        self.track(
            DiagnosticsEvent(name: .getOfferingsResult,
                             properties: DiagnosticsEvent.Properties(
                                verificationResult: verificationResult?.name,
                                responseTime: responseTime,
                                errorMessage: errorMessage,
                                errorCode: errorCode,
                                requestedProductIds: requestedProductIds,
                                notFoundProductIds: notFoundProductIds,
                                cacheStatus: cacheStatus
                             ),
                             timestamp: self.dateProvider.now(),
                             appSessionId: self.appSessionID)
        )
    }

<<<<<<< HEAD
    func trackGetCustomerInfoStarted() {
        self.track(
            DiagnosticsEvent(name: .getCustomerInfoStarted,
                             properties: .empty,
=======
    func trackProductsStarted(requestedProductIds: Set<String>) {
        self.track(
            DiagnosticsEvent(name: .getProductsStarted,
                             properties: DiagnosticsEvent.Properties(
                                requestedProductIds: requestedProductIds
                             ),
>>>>>>> 203e32b4
                             timestamp: self.dateProvider.now(),
                             appSessionId: self.appSessionID)
        )
    }

<<<<<<< HEAD
    func trackGetCustomerInfoResult(cacheFetchPolicy: CacheFetchPolicy,
                                    verificationResult: VerificationResult?,
                                    hadUnsyncedPurchasesBefore: Bool?,
                                    errorMessage: String?,
                                    errorCode: Int?,
                                    responseTime: TimeInterval) {
        self.track(
            DiagnosticsEvent(name: .getCustomerInfoResult,
                             properties: DiagnosticsEvent.Properties(
                                verificationResult: verificationResult?.name,
                                responseTime: responseTime,
                                errorMessage: errorMessage,
                                errorCode: errorCode,
                                cacheFetchPolicy: cacheFetchPolicy,
                                hadUnsyncedPurchasesBefore: hadUnsyncedPurchasesBefore
=======
    func trackProductsResult(requestedProductIds: Set<String>,
                             notFoundProductIds: Set<String>?,
                             errorMessage: String?,
                             errorCode: Int?,
                             responseTime: TimeInterval) {
        self.track(
            DiagnosticsEvent(name: .getProductsResult,
                             properties: DiagnosticsEvent.Properties(
                                responseTime: responseTime,
                                errorMessage: errorMessage,
                                errorCode: errorCode,
                                requestedProductIds: requestedProductIds,
                                notFoundProductIds: notFoundProductIds
>>>>>>> 203e32b4
                             ),
                             timestamp: self.dateProvider.now(),
                             appSessionId: self.appSessionID)
        )
    }
<<<<<<< HEAD
=======

>>>>>>> 203e32b4
}

@available(iOS 15.0, tvOS 15.0, macOS 12.0, watchOS 8.0, *)
private extension DiagnosticsTracker {

    func clearDiagnosticsFileIfTooBig() async {
        if await self.diagnosticsFileHandler.isDiagnosticsFileTooBig() {
            await self.diagnosticsFileHandler.emptyDiagnosticsFile()
            let maxEventsStoredEvent = DiagnosticsEvent(name: .maxEventsStoredLimitReached,
                                                        properties: .empty,
                                                        timestamp: self.dateProvider.now(),
                                                        appSessionId: self.appSessionID)
            await self.diagnosticsFileHandler.appendEvent(diagnosticsEvent: maxEventsStoredEvent)
        }
    }

}<|MERGE_RESOLUTION|>--- conflicted
+++ resolved
@@ -80,7 +80,16 @@
                               responseTime: TimeInterval)
 
     @available(iOS 15.0, tvOS 15.0, macOS 12.0, watchOS 8.0, *)
-<<<<<<< HEAD
+    func trackProductsStarted(requestedProductIds: Set<String>)
+
+    @available(iOS 15.0, tvOS 15.0, macOS 12.0, watchOS 8.0, *)
+    func trackProductsResult(requestedProductIds: Set<String>,
+                             notFoundProductIds: Set<String>?,
+                             errorMessage: String?,
+                             errorCode: Int?,
+                             responseTime: TimeInterval)
+
+    @available(iOS 15.0, tvOS 15.0, macOS 12.0, watchOS 8.0, *)
     func trackGetCustomerInfoStarted()
 
     @available(iOS 15.0, tvOS 15.0, macOS 12.0, watchOS 8.0, *)
@@ -90,17 +99,6 @@
                                     errorMessage: String?,
                                     errorCode: Int?,
                                     responseTime: TimeInterval)
-=======
-    func trackProductsStarted(requestedProductIds: Set<String>)
-
-    @available(iOS 15.0, tvOS 15.0, macOS 12.0, watchOS 8.0, *)
-    func trackProductsResult(requestedProductIds: Set<String>,
-                             notFoundProductIds: Set<String>?,
-                             errorMessage: String?,
-                             errorCode: Int?,
-                             responseTime: TimeInterval)
-
->>>>>>> 203e32b4
 }
 
 @available(iOS 15.0, tvOS 15.0, macOS 12.0, watchOS 8.0, *)
@@ -290,25 +288,45 @@
         )
     }
 
-<<<<<<< HEAD
+    func trackProductsStarted(requestedProductIds: Set<String>) {
+        self.track(
+            DiagnosticsEvent(name: .getProductsStarted,
+                             properties: DiagnosticsEvent.Properties(
+                                requestedProductIds: requestedProductIds
+                             ),
+                             timestamp: self.dateProvider.now(),
+                             appSessionId: self.appSessionID)
+        )
+    }
+
+    func trackProductsResult(requestedProductIds: Set<String>,
+                             notFoundProductIds: Set<String>?,
+                             errorMessage: String?,
+                             errorCode: Int?,
+                             responseTime: TimeInterval) {
+        self.track(
+            DiagnosticsEvent(name: .getProductsResult,
+                             properties: DiagnosticsEvent.Properties(
+                                responseTime: responseTime,
+                                errorMessage: errorMessage,
+                                errorCode: errorCode,
+                                requestedProductIds: requestedProductIds,
+                                notFoundProductIds: notFoundProductIds
+                             ),
+                             timestamp: self.dateProvider.now(),
+                             appSessionId: self.appSessionID)
+        )
+    }
+
     func trackGetCustomerInfoStarted() {
         self.track(
             DiagnosticsEvent(name: .getCustomerInfoStarted,
                              properties: .empty,
-=======
-    func trackProductsStarted(requestedProductIds: Set<String>) {
-        self.track(
-            DiagnosticsEvent(name: .getProductsStarted,
-                             properties: DiagnosticsEvent.Properties(
-                                requestedProductIds: requestedProductIds
-                             ),
->>>>>>> 203e32b4
-                             timestamp: self.dateProvider.now(),
-                             appSessionId: self.appSessionID)
-        )
-    }
-
-<<<<<<< HEAD
+                             timestamp: self.dateProvider.now(),
+                             appSessionId: self.appSessionID)
+        )
+    }
+
     func trackGetCustomerInfoResult(cacheFetchPolicy: CacheFetchPolicy,
                                     verificationResult: VerificationResult?,
                                     hadUnsyncedPurchasesBefore: Bool?,
@@ -324,30 +342,11 @@
                                 errorCode: errorCode,
                                 cacheFetchPolicy: cacheFetchPolicy,
                                 hadUnsyncedPurchasesBefore: hadUnsyncedPurchasesBefore
-=======
-    func trackProductsResult(requestedProductIds: Set<String>,
-                             notFoundProductIds: Set<String>?,
-                             errorMessage: String?,
-                             errorCode: Int?,
-                             responseTime: TimeInterval) {
-        self.track(
-            DiagnosticsEvent(name: .getProductsResult,
-                             properties: DiagnosticsEvent.Properties(
-                                responseTime: responseTime,
-                                errorMessage: errorMessage,
-                                errorCode: errorCode,
-                                requestedProductIds: requestedProductIds,
-                                notFoundProductIds: notFoundProductIds
->>>>>>> 203e32b4
-                             ),
-                             timestamp: self.dateProvider.now(),
-                             appSessionId: self.appSessionID)
-        )
-    }
-<<<<<<< HEAD
-=======
-
->>>>>>> 203e32b4
+                             ),
+                             timestamp: self.dateProvider.now(),
+                             appSessionId: self.appSessionID)
+        )
+    }
 }
 
 @available(iOS 15.0, tvOS 15.0, macOS 12.0, watchOS 8.0, *)
