--- conflicted
+++ resolved
@@ -336,7 +336,21 @@
                         ))
     }
 
-<<<<<<< HEAD
+    func trackRestorePurchasesStarted() {
+        self.trackEvent(name: .restorePurchasesStarted, properties: .empty)
+    }
+
+    func trackRestorePurchasesResult(errorMessage: String?,
+                                     errorCode: Int?,
+                                     responseTime: TimeInterval) {
+        self.trackEvent(name: .restorePurchasesResult,
+                        properties: DiagnosticsEvent.Properties(
+                            responseTime: responseTime,
+                            errorMessage: errorMessage,
+                            errorCode: errorCode
+                        ))
+    }
+
     func trackPurchaseStarted(productId: String,
                               productType: StoreProduct.ProductType) {
         self.trackEvent(name: .purchaseStarted,
@@ -364,23 +378,6 @@
                         )
         )
     }
-=======
-    func trackRestorePurchasesStarted() {
-        self.trackEvent(name: .restorePurchasesStarted, properties: .empty)
-    }
-
-    func trackRestorePurchasesResult(errorMessage: String?,
-                                     errorCode: Int?,
-                                     responseTime: TimeInterval) {
-        self.trackEvent(name: .restorePurchasesResult,
-                        properties: DiagnosticsEvent.Properties(
-                            responseTime: responseTime,
-                            errorMessage: errorMessage,
-                            errorCode: errorCode
-                        ))
-    }
-
->>>>>>> c86df21c
 }
 
 @available(iOS 15.0, tvOS 15.0, macOS 12.0, watchOS 8.0, *)
