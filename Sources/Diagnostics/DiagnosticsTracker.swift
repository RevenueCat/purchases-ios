//
//  Copyright RevenueCat Inc. All Rights Reserved.
//
//  Licensed under the MIT License (the "License");
//  you may not use this file except in compliance with the License.
//  You may obtain a copy of the License at
//
//      https://opensource.org/licenses/MIT
//
//  DiagnosticsTracker.swift
//
//  Created by Cesar de la Vega on 4/4/24.

import Foundation

// swiftlint:disable function_parameter_count
protocol DiagnosticsTrackerType {

    @available(iOS 15.0, tvOS 15.0, macOS 12.0, watchOS 8.0, *)
    func track(_ event: DiagnosticsEvent)

    @available(iOS 15.0, tvOS 15.0, macOS 12.0, watchOS 8.0, *)
    func trackCustomerInfoVerificationResultIfNeeded(_ customerInfo: CustomerInfo)

    @available(iOS 15.0, tvOS 15.0, macOS 12.0, watchOS 8.0, *)
    func trackProductsRequest(wasSuccessful: Bool,
                              storeKitVersion: StoreKitVersion,
                              errorMessage: String?,
                              errorCode: Int?,
                              storeKitErrorDescription: String?,
                              requestedProductIds: Set<String>,
                              notFoundProductIds: Set<String>,
                              responseTime: TimeInterval)

    @available(iOS 15.0, tvOS 15.0, macOS 12.0, watchOS 8.0, *)
    func trackHttpRequestPerformed(endpointName: String,
                                   responseTime: TimeInterval,
                                   wasSuccessful: Bool,
                                   responseCode: Int,
                                   backendErrorCode: Int?,
                                   resultOrigin: HTTPResponseOrigin?,
                                   verificationResult: VerificationResult)

    @available(iOS 15.0, tvOS 15.0, macOS 12.0, watchOS 8.0, *)
    func trackPurchaseRequest(wasSuccessful: Bool,
                              storeKitVersion: StoreKitVersion,
                              errorMessage: String?,
                              errorCode: Int?,
                              storeKitErrorDescription: String?,
                              productId: String,
                              promotionalOfferId: String?,
                              winBackOfferApplied: Bool,
                              purchaseResult: DiagnosticsEvent.PurchaseResult?,
                              responseTime: TimeInterval)

}

@available(iOS 15.0, tvOS 15.0, macOS 12.0, watchOS 8.0, *)
final class DiagnosticsTracker: DiagnosticsTrackerType, Sendable {

    private let diagnosticsFileHandler: DiagnosticsFileHandlerType
    private let diagnosticsDispatcher: OperationDispatcher
    private let dateProvider: DateProvider
    private let appSessionID: UUID

    init(diagnosticsFileHandler: DiagnosticsFileHandlerType,
         diagnosticsDispatcher: OperationDispatcher = .default,
         dateProvider: DateProvider = DateProvider(),
         appSessionID: UUID = SystemInfo.appSessionID) {
        self.diagnosticsFileHandler = diagnosticsFileHandler
        self.diagnosticsDispatcher = diagnosticsDispatcher
        self.dateProvider = dateProvider
        self.appSessionID = appSessionID
    }

    func track(_ event: DiagnosticsEvent) {
        self.diagnosticsDispatcher.dispatchOnWorkerThread {
            await self.clearDiagnosticsFileIfTooBig()
            await self.diagnosticsFileHandler.appendEvent(diagnosticsEvent: event)
        }
    }

    func trackCustomerInfoVerificationResultIfNeeded(
        _ customerInfo: CustomerInfo
    ) {
        let verificationResult = customerInfo.entitlements.verification
        if verificationResult == .notRequested {
            return
        }

        let event = DiagnosticsEvent(
<<<<<<< HEAD
            eventType: .customerInfoVerificationResult,
            properties: [.verificationResultKey: AnyEncodable(verificationResult.name)],
            timestamp: self.dateProvider.now(),
            appSessionId: self.appSessionID
=======
            name: .customerInfoVerificationResult,
            properties: DiagnosticsEvent.Properties(verificationResult: verificationResult.name),
            timestamp: self.dateProvider.now()
>>>>>>> 6c25d133
        )
        self.track(event)
    }

    func trackProductsRequest(wasSuccessful: Bool,
                              storeKitVersion: StoreKitVersion,
                              errorMessage: String?,
                              errorCode: Int?,
                              storeKitErrorDescription: String?,
                              requestedProductIds: Set<String>,
                              notFoundProductIds: Set<String>,
                              responseTime: TimeInterval) {
        self.track(
<<<<<<< HEAD
            DiagnosticsEvent(eventType: .appleProductsRequest,
                             properties: [
                                .successfulKey: AnyEncodable(wasSuccessful),
                                .storeKitVersion: AnyEncodable("store_kit_\(storeKitVersion.debugDescription)"),
                                .errorMessageKey: AnyEncodable(errorMessage),
                                .errorCodeKey: AnyEncodable(errorCode),
                                .skErrorDescriptionKey: AnyEncodable(storeKitErrorDescription),
                                .requestedProductIdsKey: AnyEncodable(requestedProductIds),
                                .notFoundProductIdsKey: AnyEncodable(notFoundProductIds),
                                .responseTimeMillisKey: AnyEncodable(Int(responseTime * 1000))
                             ],
                             timestamp: self.dateProvider.now(),
                             appSessionId: self.appSessionID
                            )
=======
            DiagnosticsEvent(name: .appleProductsRequest,
                             properties: DiagnosticsEvent.Properties(
                                responseTime: responseTime,
                                storeKitVersion: storeKitVersion,
                                successful: wasSuccessful,
                                errorMessage: errorMessage,
                                errorCode: errorCode,
                                skErrorDescription: storeKitErrorDescription,
                                requestedProductIds: requestedProductIds,
                                notFoundProductIds: notFoundProductIds
                             ),
                             timestamp: self.dateProvider.now())
>>>>>>> 6c25d133
        )
    }

    func trackHttpRequestPerformed(endpointName: String,
                                   responseTime: TimeInterval,
                                   wasSuccessful: Bool,
                                   responseCode: Int,
                                   backendErrorCode: Int?,
                                   resultOrigin: HTTPResponseOrigin?,
                                   verificationResult: VerificationResult) {
        self.track(
            DiagnosticsEvent(
<<<<<<< HEAD
                eventType: DiagnosticsEvent.EventType.httpRequestPerformed,
                properties: [
                    .endpointNameKey: AnyEncodable(endpointName),
                    .responseTimeMillisKey: AnyEncodable(Int(responseTime * 1000)),
                    .successfulKey: AnyEncodable(wasSuccessful),
                    .responseCodeKey: AnyEncodable(responseCode),
                    .backendErrorCodeKey: AnyEncodable(backendErrorCode),
                    .eTagHitKey: AnyEncodable(resultOrigin == .cache),
                    .verificationResultKey: AnyEncodable(verificationResult.name)
                ],
                timestamp: self.dateProvider.now(),
                appSessionId: self.appSessionID
=======
                name: .httpRequestPerformed,
                properties: DiagnosticsEvent.Properties(
                    verificationResult: verificationResult.name,
                    endpointName: endpointName,
                    responseTime: responseTime,
                    successful: wasSuccessful,
                    responseCode: responseCode,
                    backendErrorCode: backendErrorCode,
                    eTagHit: resultOrigin == .cache
                ),
                timestamp: self.dateProvider.now()
>>>>>>> 6c25d133
            )
        )
    }

    func trackPurchaseRequest(wasSuccessful: Bool,
                              storeKitVersion: StoreKitVersion,
                              errorMessage: String?,
                              errorCode: Int?,
                              storeKitErrorDescription: String?,
                              productId: String,
                              promotionalOfferId: String?,
                              winBackOfferApplied: Bool,
                              purchaseResult: DiagnosticsEvent.PurchaseResult?,
                              responseTime: TimeInterval) {
        self.track(
<<<<<<< HEAD
            DiagnosticsEvent(eventType: .applePurchaseAttempt,
                             properties: [
                                .successfulKey: AnyEncodable(wasSuccessful),
                                .storeKitVersion: AnyEncodable("store_kit_\(storeKitVersion.debugDescription)"),
                                .errorMessageKey: AnyEncodable(errorMessage),
                                .errorCodeKey: AnyEncodable(errorCode),
                                .skErrorDescriptionKey: AnyEncodable(storeKitErrorDescription),
                                .productIdKey: AnyEncodable(productId),
                                .promotionalOfferIdKey: AnyEncodable(promotionalOfferId),
                                .winBackOfferAppliedKey: AnyEncodable(winBackOfferApplied),
                                .purchaseResultKey: AnyEncodable(purchaseResult),
                                .responseTimeMillisKey: AnyEncodable(Int(responseTime * 1000))
                             ],
                             timestamp: self.dateProvider.now(),
                             appSessionId: self.appSessionID)
=======
            DiagnosticsEvent(name: .applePurchaseAttempt,
                             properties: DiagnosticsEvent.Properties(
                                responseTime: responseTime,
                                storeKitVersion: storeKitVersion,
                                successful: wasSuccessful,
                                errorMessage: errorMessage,
                                errorCode: errorCode,
                                skErrorDescription: storeKitErrorDescription,
                                productId: productId,
                                promotionalOfferId: promotionalOfferId,
                                winBackOfferApplied: winBackOfferApplied,
                                purchaseResult: purchaseResult
                             ),
                             timestamp: self.dateProvider.now())
>>>>>>> 6c25d133
        )
    }

}

@available(iOS 15.0, tvOS 15.0, macOS 12.0, watchOS 8.0, *)
private extension DiagnosticsTracker {

    func clearDiagnosticsFileIfTooBig() async {
        if await self.diagnosticsFileHandler.isDiagnosticsFileTooBig() {
            await self.diagnosticsFileHandler.emptyDiagnosticsFile()
<<<<<<< HEAD
            let maxEventsStoredEvent = DiagnosticsEvent(eventType: .maxEventsStoredLimitReached,
                                                        properties: [:],
                                                        timestamp: self.dateProvider.now(),
                                                        appSessionId: self.appSessionID)
=======
            let maxEventsStoredEvent = DiagnosticsEvent(name: .maxEventsStoredLimitReached,
                                                        properties: .empty,
                                                        timestamp: self.dateProvider.now())
>>>>>>> 6c25d133
            await self.diagnosticsFileHandler.appendEvent(diagnosticsEvent: maxEventsStoredEvent)
        }
    }

}<|MERGE_RESOLUTION|>--- conflicted
+++ resolved
@@ -89,16 +89,10 @@
         }
 
         let event = DiagnosticsEvent(
-<<<<<<< HEAD
-            eventType: .customerInfoVerificationResult,
-            properties: [.verificationResultKey: AnyEncodable(verificationResult.name)],
+            name: .customerInfoVerificationResult,
+            properties: DiagnosticsEvent.Properties(verificationResult: verificationResult.name),
             timestamp: self.dateProvider.now(),
             appSessionId: self.appSessionID
-=======
-            name: .customerInfoVerificationResult,
-            properties: DiagnosticsEvent.Properties(verificationResult: verificationResult.name),
-            timestamp: self.dateProvider.now()
->>>>>>> 6c25d133
         )
         self.track(event)
     }
@@ -112,22 +106,6 @@
                               notFoundProductIds: Set<String>,
                               responseTime: TimeInterval) {
         self.track(
-<<<<<<< HEAD
-            DiagnosticsEvent(eventType: .appleProductsRequest,
-                             properties: [
-                                .successfulKey: AnyEncodable(wasSuccessful),
-                                .storeKitVersion: AnyEncodable("store_kit_\(storeKitVersion.debugDescription)"),
-                                .errorMessageKey: AnyEncodable(errorMessage),
-                                .errorCodeKey: AnyEncodable(errorCode),
-                                .skErrorDescriptionKey: AnyEncodable(storeKitErrorDescription),
-                                .requestedProductIdsKey: AnyEncodable(requestedProductIds),
-                                .notFoundProductIdsKey: AnyEncodable(notFoundProductIds),
-                                .responseTimeMillisKey: AnyEncodable(Int(responseTime * 1000))
-                             ],
-                             timestamp: self.dateProvider.now(),
-                             appSessionId: self.appSessionID
-                            )
-=======
             DiagnosticsEvent(name: .appleProductsRequest,
                              properties: DiagnosticsEvent.Properties(
                                 responseTime: responseTime,
@@ -139,8 +117,8 @@
                                 requestedProductIds: requestedProductIds,
                                 notFoundProductIds: notFoundProductIds
                              ),
-                             timestamp: self.dateProvider.now())
->>>>>>> 6c25d133
+                             timestamp: self.dateProvider.now(),
+                             appSessionId: self.appSessionID)
         )
     }
 
@@ -153,20 +131,6 @@
                                    verificationResult: VerificationResult) {
         self.track(
             DiagnosticsEvent(
-<<<<<<< HEAD
-                eventType: DiagnosticsEvent.EventType.httpRequestPerformed,
-                properties: [
-                    .endpointNameKey: AnyEncodable(endpointName),
-                    .responseTimeMillisKey: AnyEncodable(Int(responseTime * 1000)),
-                    .successfulKey: AnyEncodable(wasSuccessful),
-                    .responseCodeKey: AnyEncodable(responseCode),
-                    .backendErrorCodeKey: AnyEncodable(backendErrorCode),
-                    .eTagHitKey: AnyEncodable(resultOrigin == .cache),
-                    .verificationResultKey: AnyEncodable(verificationResult.name)
-                ],
-                timestamp: self.dateProvider.now(),
-                appSessionId: self.appSessionID
-=======
                 name: .httpRequestPerformed,
                 properties: DiagnosticsEvent.Properties(
                     verificationResult: verificationResult.name,
@@ -177,8 +141,8 @@
                     backendErrorCode: backendErrorCode,
                     eTagHit: resultOrigin == .cache
                 ),
-                timestamp: self.dateProvider.now()
->>>>>>> 6c25d133
+                timestamp: self.dateProvider.now(),
+                appSessionId: self.appSessionID
             )
         )
     }
@@ -194,23 +158,6 @@
                               purchaseResult: DiagnosticsEvent.PurchaseResult?,
                               responseTime: TimeInterval) {
         self.track(
-<<<<<<< HEAD
-            DiagnosticsEvent(eventType: .applePurchaseAttempt,
-                             properties: [
-                                .successfulKey: AnyEncodable(wasSuccessful),
-                                .storeKitVersion: AnyEncodable("store_kit_\(storeKitVersion.debugDescription)"),
-                                .errorMessageKey: AnyEncodable(errorMessage),
-                                .errorCodeKey: AnyEncodable(errorCode),
-                                .skErrorDescriptionKey: AnyEncodable(storeKitErrorDescription),
-                                .productIdKey: AnyEncodable(productId),
-                                .promotionalOfferIdKey: AnyEncodable(promotionalOfferId),
-                                .winBackOfferAppliedKey: AnyEncodable(winBackOfferApplied),
-                                .purchaseResultKey: AnyEncodable(purchaseResult),
-                                .responseTimeMillisKey: AnyEncodable(Int(responseTime * 1000))
-                             ],
-                             timestamp: self.dateProvider.now(),
-                             appSessionId: self.appSessionID)
-=======
             DiagnosticsEvent(name: .applePurchaseAttempt,
                              properties: DiagnosticsEvent.Properties(
                                 responseTime: responseTime,
@@ -224,8 +171,8 @@
                                 winBackOfferApplied: winBackOfferApplied,
                                 purchaseResult: purchaseResult
                              ),
-                             timestamp: self.dateProvider.now())
->>>>>>> 6c25d133
+                             timestamp: self.dateProvider.now(),
+                             appSessionId: self.appSessionID)
         )
     }
 
@@ -237,16 +184,10 @@
     func clearDiagnosticsFileIfTooBig() async {
         if await self.diagnosticsFileHandler.isDiagnosticsFileTooBig() {
             await self.diagnosticsFileHandler.emptyDiagnosticsFile()
-<<<<<<< HEAD
-            let maxEventsStoredEvent = DiagnosticsEvent(eventType: .maxEventsStoredLimitReached,
-                                                        properties: [:],
+            let maxEventsStoredEvent = DiagnosticsEvent(name: .maxEventsStoredLimitReached,
+                                                        properties: .empty,
                                                         timestamp: self.dateProvider.now(),
                                                         appSessionId: self.appSessionID)
-=======
-            let maxEventsStoredEvent = DiagnosticsEvent(name: .maxEventsStoredLimitReached,
-                                                        properties: .empty,
-                                                        timestamp: self.dateProvider.now())
->>>>>>> 6c25d133
             await self.diagnosticsFileHandler.appendEvent(diagnosticsEvent: maxEventsStoredEvent)
         }
     }
