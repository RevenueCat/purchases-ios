--- conflicted
+++ resolved
@@ -417,8 +417,6 @@
                         )
         )
     }
-<<<<<<< HEAD
-=======
 
     func trackApplePresentCodeRedemptionSheetRequest() {
         self.trackEvent(name: .applePresentCodeRedemptionSheetRequest, properties: .empty)
@@ -460,7 +458,6 @@
                         ))
     }
 
->>>>>>> 4b9287ae
 }
 
 @available(iOS 15.0, tvOS 15.0, macOS 12.0, watchOS 8.0, *)
