//
//  Copyright RevenueCat Inc. All Rights Reserved.
//
//  Licensed under the MIT License (the "License");
//  you may not use this file except in compliance with the License.
//  You may obtain a copy of the License at
//
//      https://opensource.org/licenses/MIT
//
//  DiagnosticsTracker.swift
//
//  Created by Cesar de la Vega on 4/4/24.

import Foundation

// swiftlint:disable function_parameter_count
// swiftlint:disable file_length
protocol DiagnosticsTrackerType {

    @available(iOS 15.0, tvOS 15.0, macOS 12.0, watchOS 8.0, *)
    func track(_ event: DiagnosticsEvent)

    @available(iOS 15.0, tvOS 15.0, macOS 12.0, watchOS 8.0, *)
    func trackCustomerInfoVerificationResultIfNeeded(_ customerInfo: CustomerInfo)

    @available(iOS 15.0, tvOS 15.0, macOS 12.0, watchOS 8.0, *)
    func trackProductsRequest(wasSuccessful: Bool,
                              storeKitVersion: StoreKitVersion,
                              errorMessage: String?,
                              errorCode: Int?,
                              storeKitErrorDescription: String?,
                              requestedProductIds: Set<String>,
                              notFoundProductIds: Set<String>,
                              responseTime: TimeInterval)

    @available(iOS 15.0, tvOS 15.0, macOS 12.0, watchOS 8.0, *)
    func trackHttpRequestPerformed(endpointName: String,
                                   responseTime: TimeInterval,
                                   wasSuccessful: Bool,
                                   responseCode: Int,
                                   backendErrorCode: Int?,
                                   resultOrigin: HTTPResponseOrigin?,
                                   verificationResult: VerificationResult,
                                   isRetry: Bool)

    @available(iOS 15.0, tvOS 15.0, macOS 12.0, watchOS 8.0, *)
    func trackPurchaseRequest(wasSuccessful: Bool,
                              storeKitVersion: StoreKitVersion,
                              errorMessage: String?,
                              errorCode: Int?,
                              storeKitErrorDescription: String?,
                              productId: String,
                              promotionalOfferId: String?,
                              winBackOfferApplied: Bool,
                              purchaseResult: DiagnosticsEvent.PurchaseResult?,
                              responseTime: TimeInterval)

    @available(iOS 15.0, tvOS 15.0, macOS 12.0, watchOS 8.0, *)
    func trackMaxDiagnosticsSyncRetriesReached()

    @available(iOS 15.0, tvOS 15.0, macOS 12.0, watchOS 8.0, *)
    func trackClearingDiagnosticsAfterFailedSync()

    @available(iOS 15.0, tvOS 15.0, macOS 12.0, watchOS 8.0, *)
    func trackEnteredOfflineEntitlementsMode()

    @available(iOS 15.0, tvOS 15.0, macOS 12.0, watchOS 8.0, *)
    func trackErrorEnteringOfflineEntitlementsMode(reason: DiagnosticsEvent.OfflineEntitlementsModeErrorReason,
                                                   errorMessage: String)

    @available(iOS 15.0, tvOS 15.0, macOS 12.0, watchOS 8.0, *)
    func trackOfferingsStarted()

    @available(iOS 15.0, tvOS 15.0, macOS 12.0, watchOS 8.0, *)
    func trackOfferingsResult(requestedProductIds: Set<String>?,
                              notFoundProductIds: Set<String>?,
                              errorMessage: String?,
                              errorCode: Int?,
                              verificationResult: VerificationResult?,
                              cacheStatus: CacheStatus,
                              responseTime: TimeInterval)

    @available(iOS 15.0, tvOS 15.0, macOS 12.0, watchOS 8.0, *)
    func trackProductsStarted(requestedProductIds: Set<String>)

    @available(iOS 15.0, tvOS 15.0, macOS 12.0, watchOS 8.0, *)
    func trackProductsResult(requestedProductIds: Set<String>,
                             notFoundProductIds: Set<String>?,
                             errorMessage: String?,
                             errorCode: Int?,
                             responseTime: TimeInterval)

    @available(iOS 15.0, tvOS 15.0, macOS 12.0, watchOS 8.0, *)
    func trackGetCustomerInfoStarted()

    @available(iOS 15.0, tvOS 15.0, macOS 12.0, watchOS 8.0, *)
    func trackGetCustomerInfoResult(cacheFetchPolicy: CacheFetchPolicy,
                                    verificationResult: VerificationResult?,
                                    hadUnsyncedPurchasesBefore: Bool?,
                                    errorMessage: String?,
                                    errorCode: Int?,
                                    responseTime: TimeInterval)

    @available(iOS 15.0, tvOS 15.0, macOS 12.0, watchOS 8.0, *)
    func trackSyncPurchasesStarted()

    @available(iOS 15.0, tvOS 15.0, macOS 12.0, watchOS 8.0, *)
    func trackSyncPurchasesResult(errorMessage: String?,
                                  errorCode: Int?,
                                  responseTime: TimeInterval)

    @available(iOS 15.0, tvOS 15.0, macOS 12.0, watchOS 8.0, *)
    func trackRestorePurchasesStarted()

    @available(iOS 15.0, tvOS 15.0, macOS 12.0, watchOS 8.0, *)
    func trackRestorePurchasesResult(errorMessage: String?,
                                     errorCode: Int?,
                                     responseTime: TimeInterval)

    @available(iOS 15.0, tvOS 15.0, macOS 12.0, watchOS 8.0, *)
    func trackApplePresentCodeRedemptionSheetRequest()

    @available(iOS 15.0, tvOS 15.0, macOS 12.0, watchOS 8.0, *)
<<<<<<< HEAD
    func trackAppleTrialOrIntroEligibilityRequest(wasSuccessful: Bool,
                                                  storeKitVersion: StoreKitVersion,
                                                  requestedProductIds: Set<String>,
                                                  eligibilityUnknownCount: Int?,
                                                  eligibilityIneligibleCount: Int?,
                                                  eligibilityEligibleCount: Int?,
                                                  eligibilityNoIntroOfferCount: Int?,
                                                  errorMessage: String?,
                                                  errorCode: Int?,
                                                  responseTime: TimeInterval)
=======
    func trackAppleTransactionQueueReceived(productId: String?,
                                            paymentDiscountId: String?,
                                            transactionState: String,
                                            errorMessage: String?)
>>>>>>> 027122de

}

@available(iOS 15.0, tvOS 15.0, macOS 12.0, watchOS 8.0, *)
final class DiagnosticsTracker: DiagnosticsTrackerType, Sendable {

    private let diagnosticsFileHandler: DiagnosticsFileHandlerType
    private let diagnosticsDispatcher: OperationDispatcher
    private let dateProvider: DateProvider
    private let appSessionID: UUID

    init(diagnosticsFileHandler: DiagnosticsFileHandlerType,
         diagnosticsDispatcher: OperationDispatcher = .default,
         dateProvider: DateProvider = DateProvider(),
         appSessionID: UUID = SystemInfo.appSessionID) {
        self.diagnosticsFileHandler = diagnosticsFileHandler
        self.diagnosticsDispatcher = diagnosticsDispatcher
        self.dateProvider = dateProvider
        self.appSessionID = appSessionID
    }

    func track(_ event: DiagnosticsEvent) {
        self.diagnosticsDispatcher.dispatchOnWorkerThread {
            await self.clearDiagnosticsFileIfTooBig()
            await self.diagnosticsFileHandler.appendEvent(diagnosticsEvent: event)
        }
    }

    func trackCustomerInfoVerificationResultIfNeeded(
        _ customerInfo: CustomerInfo
    ) {
        let verificationResult = customerInfo.entitlements.verification
        if verificationResult == .notRequested {
            return
        }

        self.trackEvent(name: .customerInfoVerificationResult,
                        properties: DiagnosticsEvent.Properties(verificationResult: verificationResult.name))
    }

    func trackProductsRequest(wasSuccessful: Bool,
                              storeKitVersion: StoreKitVersion,
                              errorMessage: String?,
                              errorCode: Int?,
                              storeKitErrorDescription: String?,
                              requestedProductIds: Set<String>,
                              notFoundProductIds: Set<String>,
                              responseTime: TimeInterval) {
        self.trackEvent(name: .appleProductsRequest,
                        properties: DiagnosticsEvent.Properties(
                            responseTime: responseTime,
                            storeKitVersion: storeKitVersion,
                            successful: wasSuccessful,
                            errorMessage: errorMessage,
                            errorCode: errorCode,
                            skErrorDescription: storeKitErrorDescription,
                            requestedProductIds: requestedProductIds,
                            notFoundProductIds: notFoundProductIds
                        ))
    }

    func trackHttpRequestPerformed(endpointName: String,
                                   responseTime: TimeInterval,
                                   wasSuccessful: Bool,
                                   responseCode: Int,
                                   backendErrorCode: Int?,
                                   resultOrigin: HTTPResponseOrigin?,
                                   verificationResult: VerificationResult,
                                   isRetry: Bool) {
        self.trackEvent(name: .httpRequestPerformed,
                        properties: DiagnosticsEvent.Properties(
                            verificationResult: verificationResult.name,
                            endpointName: endpointName,
                            responseTime: responseTime,
                            successful: wasSuccessful,
                            responseCode: responseCode,
                            backendErrorCode: backendErrorCode,
                            etagHit: resultOrigin == .cache,
                            isRetry: isRetry
                        ))
    }

    func trackPurchaseRequest(wasSuccessful: Bool,
                              storeKitVersion: StoreKitVersion,
                              errorMessage: String?,
                              errorCode: Int?,
                              storeKitErrorDescription: String?,
                              productId: String,
                              promotionalOfferId: String?,
                              winBackOfferApplied: Bool,
                              purchaseResult: DiagnosticsEvent.PurchaseResult?,
                              responseTime: TimeInterval) {
        self.trackEvent(name: .applePurchaseAttempt,
                        properties: DiagnosticsEvent.Properties(
                            responseTime: responseTime,
                            storeKitVersion: storeKitVersion,
                            successful: wasSuccessful,
                            errorMessage: errorMessage,
                            errorCode: errorCode,
                            skErrorDescription: storeKitErrorDescription,
                            productId: productId,
                            promotionalOfferId: promotionalOfferId,
                            winBackOfferApplied: winBackOfferApplied,
                            purchaseResult: purchaseResult
                        ))
    }

    func trackMaxDiagnosticsSyncRetriesReached() {
        self.trackEvent(name: .maxEventsStoredLimitReached, properties: .empty)
    }

    func trackClearingDiagnosticsAfterFailedSync() {
        self.trackEvent(name: .clearingDiagnosticsAfterFailedSync, properties: .empty)
    }

    func trackEnteredOfflineEntitlementsMode() {
        self.trackEvent(name: .enteredOfflineEntitlementsMode, properties: .empty)
    }

    func trackErrorEnteringOfflineEntitlementsMode(reason: DiagnosticsEvent.OfflineEntitlementsModeErrorReason,
                                                   errorMessage: String) {
        self.trackEvent(name: .errorEnteringOfflineEntitlementsMode,
                        properties: DiagnosticsEvent.Properties(
                            offlineEntitlementErrorReason: reason,
                            errorMessage: errorMessage
                        ))
    }

    func trackOfferingsStarted() {
        self.trackEvent(name: .getOfferingsStarted, properties: .empty)
    }

    func trackOfferingsResult(requestedProductIds: Set<String>?,
                              notFoundProductIds: Set<String>?,
                              errorMessage: String?,
                              errorCode: Int?,
                              verificationResult: VerificationResult?,
                              cacheStatus: CacheStatus,
                              responseTime: TimeInterval) {
        self.trackEvent(name: .getOfferingsResult,
                        properties: DiagnosticsEvent.Properties(
                            verificationResult: verificationResult?.name,
                            responseTime: responseTime,
                            errorMessage: errorMessage,
                            errorCode: errorCode,
                            requestedProductIds: requestedProductIds,
                            notFoundProductIds: notFoundProductIds,
                            cacheStatus: cacheStatus
                        ))
    }

    func trackProductsStarted(requestedProductIds: Set<String>) {
        self.trackEvent(name: .getProductsResult,
                        properties: DiagnosticsEvent.Properties(
                            requestedProductIds: requestedProductIds
                        ))
    }

    func trackProductsResult(requestedProductIds: Set<String>,
                             notFoundProductIds: Set<String>?,
                             errorMessage: String?,
                             errorCode: Int?,
                             responseTime: TimeInterval) {
        self.trackEvent(name: .getProductsResult,
                        properties: DiagnosticsEvent.Properties(
                            responseTime: responseTime,
                            errorMessage: errorMessage,
                            errorCode: errorCode,
                            requestedProductIds: requestedProductIds,
                            notFoundProductIds: notFoundProductIds
                        ))
    }

    func trackGetCustomerInfoStarted() {
        self.trackEvent(name: .getCustomerInfoStarted, properties: .empty)
    }

    func trackGetCustomerInfoResult(cacheFetchPolicy: CacheFetchPolicy,
                                    verificationResult: VerificationResult?,
                                    hadUnsyncedPurchasesBefore: Bool?,
                                    errorMessage: String?,
                                    errorCode: Int?,
                                    responseTime: TimeInterval) {
        self.trackEvent(name: .getCustomerInfoResult,
                        properties: DiagnosticsEvent.Properties(
                            verificationResult: verificationResult?.name,
                            responseTime: responseTime,
                            errorMessage: errorMessage,
                            errorCode: errorCode,
                            cacheFetchPolicy: cacheFetchPolicy,
                            hadUnsyncedPurchasesBefore: hadUnsyncedPurchasesBefore
                        ))
    }

    func trackSyncPurchasesStarted() {
        self.trackEvent(name: .syncPurchasesStarted, properties: .empty)
    }

    func trackSyncPurchasesResult(errorMessage: String?,
                                  errorCode: Int?,
                                  responseTime: TimeInterval) {
        self.trackEvent(name: .syncPurchasesResult,
                        properties: DiagnosticsEvent.Properties(
                            responseTime: responseTime,
                            errorMessage: errorMessage,
                            errorCode: errorCode
                        ))
    }

    func trackRestorePurchasesStarted() {
        self.trackEvent(name: .restorePurchasesStarted, properties: .empty)
    }

    func trackRestorePurchasesResult(errorMessage: String?,
                                     errorCode: Int?,
                                     responseTime: TimeInterval) {
        self.trackEvent(name: .restorePurchasesResult,
                        properties: DiagnosticsEvent.Properties(
                            responseTime: responseTime,
                            errorMessage: errorMessage,
                            errorCode: errorCode
                        ))
    }

    func trackApplePresentCodeRedemptionSheetRequest() {
        self.trackEvent(name: .applePresentCodeRedemptionSheetRequest, properties: .empty)
    }

<<<<<<< HEAD
    func trackAppleTrialOrIntroEligibilityRequest(wasSuccessful: Bool,
                                                  storeKitVersion: StoreKitVersion,
                                                  requestedProductIds: Set<String>,
                                                  eligibilityUnknownCount: Int?,
                                                  eligibilityIneligibleCount: Int?,
                                                  eligibilityEligibleCount: Int?,
                                                  eligibilityNoIntroOfferCount: Int?,
                                                  errorMessage: String?,
                                                  errorCode: Int?,
                                                  responseTime: TimeInterval) {
        self.trackEvent(name: .appleTrialOrIntroEligibilityRequest,
                        properties: DiagnosticsEvent.Properties(
                            responseTime: responseTime,
                            storeKitVersion: storeKitVersion,
                            successful: wasSuccessful,
                            errorMessage: errorMessage,
                            errorCode: errorCode,
                            requestedProductIds: requestedProductIds,
                            eligibilityUnknownCount: eligibilityUnknownCount,
                            eligibilityIneligibleCount: eligibilityIneligibleCount,
                            eligibilityEligibleCount: eligibilityEligibleCount,
                            eligibilityNoIntroOfferCount: eligibilityNoIntroOfferCount
=======
    func trackAppleTransactionQueueReceived(productId: String?,
                                            paymentDiscountId: String?,
                                            transactionState: String,
                                            errorMessage: String?) {
        self.trackEvent(name: .appleTransactionQueueReceived,
                        properties: DiagnosticsEvent.Properties(
                            errorMessage: errorMessage,
                            skErrorDescription: transactionState,
                            productId: productId,
                            promotionalOfferId: paymentDiscountId
>>>>>>> 027122de
                        ))
    }

}

@available(iOS 15.0, tvOS 15.0, macOS 12.0, watchOS 8.0, *)
private extension DiagnosticsTracker {

    func trackEvent(name: DiagnosticsEvent.EventName, properties: DiagnosticsEvent.Properties) {
        self.track(
            DiagnosticsEvent(name: name,
                             properties: properties,
                             timestamp: self.dateProvider.now(),
                             appSessionId: self.appSessionID)
        )
    }

    func clearDiagnosticsFileIfTooBig() async {
        if await self.diagnosticsFileHandler.isDiagnosticsFileTooBig() {
            await self.diagnosticsFileHandler.emptyDiagnosticsFile()
            let maxEventsStoredEvent = DiagnosticsEvent(name: .maxEventsStoredLimitReached,
                                                        properties: .empty,
                                                        timestamp: self.dateProvider.now(),
                                                        appSessionId: self.appSessionID)
            await self.diagnosticsFileHandler.appendEvent(diagnosticsEvent: maxEventsStoredEvent)
        }
    }

}<|MERGE_RESOLUTION|>--- conflicted
+++ resolved
@@ -121,7 +121,6 @@
     func trackApplePresentCodeRedemptionSheetRequest()
 
     @available(iOS 15.0, tvOS 15.0, macOS 12.0, watchOS 8.0, *)
-<<<<<<< HEAD
     func trackAppleTrialOrIntroEligibilityRequest(wasSuccessful: Bool,
                                                   storeKitVersion: StoreKitVersion,
                                                   requestedProductIds: Set<String>,
@@ -132,12 +131,12 @@
                                                   errorMessage: String?,
                                                   errorCode: Int?,
                                                   responseTime: TimeInterval)
-=======
+
+    @available(iOS 15.0, tvOS 15.0, macOS 12.0, watchOS 8.0, *)
     func trackAppleTransactionQueueReceived(productId: String?,
                                             paymentDiscountId: String?,
                                             transactionState: String,
                                             errorMessage: String?)
->>>>>>> 027122de
 
 }
 
@@ -366,7 +365,6 @@
         self.trackEvent(name: .applePresentCodeRedemptionSheetRequest, properties: .empty)
     }
 
-<<<<<<< HEAD
     func trackAppleTrialOrIntroEligibilityRequest(wasSuccessful: Bool,
                                                   storeKitVersion: StoreKitVersion,
                                                   requestedProductIds: Set<String>,
@@ -389,7 +387,9 @@
                             eligibilityIneligibleCount: eligibilityIneligibleCount,
                             eligibilityEligibleCount: eligibilityEligibleCount,
                             eligibilityNoIntroOfferCount: eligibilityNoIntroOfferCount
-=======
+                        ))
+    }
+
     func trackAppleTransactionQueueReceived(productId: String?,
                                             paymentDiscountId: String?,
                                             transactionState: String,
@@ -400,7 +400,6 @@
                             skErrorDescription: transactionState,
                             productId: productId,
                             promotionalOfferId: paymentDiscountId
->>>>>>> 027122de
                         ))
     }
 
