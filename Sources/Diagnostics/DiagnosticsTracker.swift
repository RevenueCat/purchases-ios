//
//  Copyright RevenueCat Inc. All Rights Reserved.
//
//  Licensed under the MIT License (the "License");
//  you may not use this file except in compliance with the License.
//  You may obtain a copy of the License at
//
//      https://opensource.org/licenses/MIT
//
//  DiagnosticsTracker.swift
//
//  Created by Cesar de la Vega on 4/4/24.

// swiftlint:disable file_length
import Foundation

// swiftlint:disable function_parameter_count
// swiftlint:disable file_length
// swiftlint:disable type_body_length
<<<<<<< HEAD
protocol DiagnosticsTrackerType: Sendable {
=======
protocol DiagnosticsTrackerType {
>>>>>>> 4b9287ae

    @available(iOS 15.0, tvOS 15.0, macOS 12.0, watchOS 8.0, *)
    func track(_ event: DiagnosticsEvent)

    @available(iOS 15.0, tvOS 15.0, macOS 12.0, watchOS 8.0, *)
    func trackCustomerInfoVerificationResultIfNeeded(_ customerInfo: CustomerInfo)

    @available(iOS 15.0, tvOS 15.0, macOS 12.0, watchOS 8.0, *)
    func trackProductsRequest(wasSuccessful: Bool,
                              storeKitVersion: StoreKitVersion,
                              errorMessage: String?,
                              errorCode: Int?,
                              storeKitErrorDescription: String?,
                              requestedProductIds: Set<String>,
                              notFoundProductIds: Set<String>,
                              responseTime: TimeInterval)

    @available(iOS 15.0, tvOS 15.0, macOS 12.0, watchOS 8.0, *)
    func trackHttpRequestPerformed(endpointName: String,
                                   responseTime: TimeInterval,
                                   wasSuccessful: Bool,
                                   responseCode: Int,
                                   backendErrorCode: Int?,
                                   resultOrigin: HTTPResponseOrigin?,
                                   verificationResult: VerificationResult,
                                   isRetry: Bool)

    @available(iOS 15.0, tvOS 15.0, macOS 12.0, watchOS 8.0, *)
    func trackPurchaseAttempt(wasSuccessful: Bool,
                              storeKitVersion: StoreKitVersion,
                              errorMessage: String?,
                              errorCode: Int?,
                              storeKitErrorDescription: String?,
                              productId: String,
                              promotionalOfferId: String?,
                              winBackOfferApplied: Bool,
                              purchaseResult: DiagnosticsEvent.PurchaseResult?,
                              responseTime: TimeInterval)

    @available(iOS 15.0, tvOS 15.0, macOS 12.0, watchOS 8.0, *)
    func trackMaxDiagnosticsSyncRetriesReached()

    @available(iOS 15.0, tvOS 15.0, macOS 12.0, watchOS 8.0, *)
    func trackClearingDiagnosticsAfterFailedSync()

    @available(iOS 15.0, tvOS 15.0, macOS 12.0, watchOS 8.0, *)
    func trackEnteredOfflineEntitlementsMode()

    @available(iOS 15.0, tvOS 15.0, macOS 12.0, watchOS 8.0, *)
    func trackErrorEnteringOfflineEntitlementsMode(reason: DiagnosticsEvent.OfflineEntitlementsModeErrorReason,
                                                   errorMessage: String)

    @available(iOS 15.0, tvOS 15.0, macOS 12.0, watchOS 8.0, *)
    func trackOfferingsStarted()

    @available(iOS 15.0, tvOS 15.0, macOS 12.0, watchOS 8.0, *)
    func trackOfferingsResult(requestedProductIds: Set<String>?,
                              notFoundProductIds: Set<String>?,
                              errorMessage: String?,
                              errorCode: Int?,
                              verificationResult: VerificationResult?,
                              cacheStatus: CacheStatus,
                              responseTime: TimeInterval)

    @available(iOS 15.0, tvOS 15.0, macOS 12.0, watchOS 8.0, *)
    func trackProductsStarted(requestedProductIds: Set<String>)

    @available(iOS 15.0, tvOS 15.0, macOS 12.0, watchOS 8.0, *)
    func trackProductsResult(requestedProductIds: Set<String>,
                             notFoundProductIds: Set<String>?,
                             errorMessage: String?,
                             errorCode: Int?,
                             responseTime: TimeInterval)

    @available(iOS 15.0, tvOS 15.0, macOS 12.0, watchOS 8.0, *)
    func trackGetCustomerInfoStarted()

    @available(iOS 15.0, tvOS 15.0, macOS 12.0, watchOS 8.0, *)
    func trackGetCustomerInfoResult(cacheFetchPolicy: CacheFetchPolicy,
                                    verificationResult: VerificationResult?,
                                    hadUnsyncedPurchasesBefore: Bool?,
                                    errorMessage: String?,
                                    errorCode: Int?,
                                    responseTime: TimeInterval)

    @available(iOS 15.0, tvOS 15.0, macOS 12.0, watchOS 8.0, *)
    func trackPurchaseStarted(productId: String,
                              productType: StoreProduct.ProductType)

    @available(iOS 15.0, tvOS 15.0, macOS 12.0, watchOS 8.0, *)
    func trackPurchaseResult(productId: String,
                             productType: StoreProduct.ProductType,
                             verificationResult: VerificationResult?,
                             errorMessage: String?,
                             errorCode: Int?,
                             responseTime: TimeInterval)

    @available(iOS 15.0, tvOS 15.0, macOS 12.0, watchOS 8.0, *)
    func trackSyncPurchasesStarted()

    @available(iOS 15.0, tvOS 15.0, macOS 12.0, watchOS 8.0, *)
    func trackSyncPurchasesResult(errorMessage: String?,
                                  errorCode: Int?,
                                  responseTime: TimeInterval)

    @available(iOS 15.0, tvOS 15.0, macOS 12.0, watchOS 8.0, *)
    func trackRestorePurchasesStarted()

    @available(iOS 15.0, tvOS 15.0, macOS 12.0, watchOS 8.0, *)
    func trackRestorePurchasesResult(errorMessage: String?,
                                     errorCode: Int?,
                                     responseTime: TimeInterval)

    @available(iOS 15.0, tvOS 15.0, macOS 12.0, watchOS 8.0, *)
    func trackApplePresentCodeRedemptionSheetRequest()

    @available(iOS 15.0, tvOS 15.0, macOS 12.0, watchOS 8.0, *)
    func trackAppleTrialOrIntroEligibilityRequest(storeKitVersion: StoreKitVersion,
                                                  requestedProductIds: Set<String>,
                                                  eligibilityUnknownCount: Int?,
                                                  eligibilityIneligibleCount: Int?,
                                                  eligibilityEligibleCount: Int?,
                                                  eligibilityNoIntroOfferCount: Int?,
                                                  errorMessage: String?,
                                                  errorCode: Int?,
                                                  responseTime: TimeInterval)

    @available(iOS 15.0, tvOS 15.0, macOS 12.0, watchOS 8.0, *)
    func trackAppleTransactionQueueReceived(productId: String?,
                                            paymentDiscountId: String?,
                                            transactionState: String,
                                            errorMessage: String?)

    @available(iOS 15.0, tvOS 15.0, macOS 12.0, watchOS 8.0, *)
    func trackAppleTransactionUpdateReceived(transactionId: UInt64,
                                             environment: String?,
                                             storefront: String?,
                                             productId: String,
                                             purchaseDate: Date,
                                             expirationDate: Date?,
                                             price: Float?,
                                             currency: String?,
                                             reason: String?)
}

@available(iOS 15.0, tvOS 15.0, macOS 12.0, watchOS 8.0, *)
final class DiagnosticsTracker: DiagnosticsTrackerType, Sendable {

    private let diagnosticsFileHandler: DiagnosticsFileHandlerType
    private let diagnosticsDispatcher: OperationDispatcher
    private let dateProvider: DateProvider
    private let appSessionID: UUID

    init(diagnosticsFileHandler: DiagnosticsFileHandlerType,
         diagnosticsDispatcher: OperationDispatcher = .default,
         dateProvider: DateProvider = DateProvider(),
         appSessionID: UUID = SystemInfo.appSessionID) {
        self.diagnosticsFileHandler = diagnosticsFileHandler
        self.diagnosticsDispatcher = diagnosticsDispatcher
        self.dateProvider = dateProvider
        self.appSessionID = appSessionID
    }

    func track(_ event: DiagnosticsEvent) {
        self.diagnosticsDispatcher.dispatchOnWorkerThread {
            await self.clearDiagnosticsFileIfTooBig()
            await self.diagnosticsFileHandler.appendEvent(diagnosticsEvent: event)
        }
    }

    func trackCustomerInfoVerificationResultIfNeeded(
        _ customerInfo: CustomerInfo
    ) {
        let verificationResult = customerInfo.entitlements.verification
        if verificationResult == .notRequested {
            return
        }

        self.trackEvent(name: .customerInfoVerificationResult,
                        properties: DiagnosticsEvent.Properties(verificationResult: verificationResult.name))
    }

    func trackProductsRequest(wasSuccessful: Bool,
                              storeKitVersion: StoreKitVersion,
                              errorMessage: String?,
                              errorCode: Int?,
                              storeKitErrorDescription: String?,
                              requestedProductIds: Set<String>,
                              notFoundProductIds: Set<String>,
                              responseTime: TimeInterval) {
        self.trackEvent(name: .appleProductsRequest,
                        properties: DiagnosticsEvent.Properties(
                            responseTime: responseTime,
                            storeKitVersion: storeKitVersion,
                            successful: wasSuccessful,
                            errorMessage: errorMessage,
                            errorCode: errorCode,
                            skErrorDescription: storeKitErrorDescription,
                            requestedProductIds: requestedProductIds,
                            notFoundProductIds: notFoundProductIds
                        ))
    }

    func trackHttpRequestPerformed(endpointName: String,
                                   responseTime: TimeInterval,
                                   wasSuccessful: Bool,
                                   responseCode: Int,
                                   backendErrorCode: Int?,
                                   resultOrigin: HTTPResponseOrigin?,
                                   verificationResult: VerificationResult,
                                   isRetry: Bool) {
        self.trackEvent(name: .httpRequestPerformed,
                        properties: DiagnosticsEvent.Properties(
                            verificationResult: verificationResult.name,
                            endpointName: endpointName,
                            responseTime: responseTime,
                            successful: wasSuccessful,
                            responseCode: responseCode,
                            backendErrorCode: backendErrorCode,
                            etagHit: resultOrigin == .cache,
                            isRetry: isRetry
                        ))
    }

    func trackPurchaseAttempt(wasSuccessful: Bool,
                              storeKitVersion: StoreKitVersion,
                              errorMessage: String?,
                              errorCode: Int?,
                              storeKitErrorDescription: String?,
                              productId: String,
                              promotionalOfferId: String?,
                              winBackOfferApplied: Bool,
                              purchaseResult: DiagnosticsEvent.PurchaseResult?,
                              responseTime: TimeInterval) {
        self.trackEvent(name: .applePurchaseAttempt,
                        properties: DiagnosticsEvent.Properties(
                            responseTime: responseTime,
                            storeKitVersion: storeKitVersion,
                            successful: wasSuccessful,
                            errorMessage: errorMessage,
                            errorCode: errorCode,
                            skErrorDescription: storeKitErrorDescription,
                            productId: productId,
                            promotionalOfferId: promotionalOfferId,
                            winBackOfferApplied: winBackOfferApplied,
                            purchaseResult: purchaseResult
                        ))
    }

    func trackMaxDiagnosticsSyncRetriesReached() {
        self.trackEvent(name: .maxEventsStoredLimitReached, properties: .empty)
    }

    func trackClearingDiagnosticsAfterFailedSync() {
        self.trackEvent(name: .clearingDiagnosticsAfterFailedSync, properties: .empty)
    }

    func trackEnteredOfflineEntitlementsMode() {
        self.trackEvent(name: .enteredOfflineEntitlementsMode, properties: .empty)
    }

    func trackErrorEnteringOfflineEntitlementsMode(reason: DiagnosticsEvent.OfflineEntitlementsModeErrorReason,
                                                   errorMessage: String) {
        self.trackEvent(name: .errorEnteringOfflineEntitlementsMode,
                        properties: DiagnosticsEvent.Properties(
                            offlineEntitlementErrorReason: reason,
                            errorMessage: errorMessage
                        ))
    }

    func trackOfferingsStarted() {
        self.trackEvent(name: .getOfferingsStarted, properties: .empty)
    }

    func trackOfferingsResult(requestedProductIds: Set<String>?,
                              notFoundProductIds: Set<String>?,
                              errorMessage: String?,
                              errorCode: Int?,
                              verificationResult: VerificationResult?,
                              cacheStatus: CacheStatus,
                              responseTime: TimeInterval) {
        self.trackEvent(name: .getOfferingsResult,
                        properties: DiagnosticsEvent.Properties(
                            verificationResult: verificationResult?.name,
                            responseTime: responseTime,
                            errorMessage: errorMessage,
                            errorCode: errorCode,
                            requestedProductIds: requestedProductIds,
                            notFoundProductIds: notFoundProductIds,
                            cacheStatus: cacheStatus
                        ))
    }

    func trackProductsStarted(requestedProductIds: Set<String>) {
        self.trackEvent(name: .getProductsResult,
                        properties: DiagnosticsEvent.Properties(
                            requestedProductIds: requestedProductIds
                        ))
    }

    func trackProductsResult(requestedProductIds: Set<String>,
                             notFoundProductIds: Set<String>?,
                             errorMessage: String?,
                             errorCode: Int?,
                             responseTime: TimeInterval) {
        self.trackEvent(name: .getProductsResult,
                        properties: DiagnosticsEvent.Properties(
                            responseTime: responseTime,
                            errorMessage: errorMessage,
                            errorCode: errorCode,
                            requestedProductIds: requestedProductIds,
                            notFoundProductIds: notFoundProductIds
                        ))
    }

    func trackGetCustomerInfoStarted() {
        self.trackEvent(name: .getCustomerInfoStarted, properties: .empty)
    }

    func trackGetCustomerInfoResult(cacheFetchPolicy: CacheFetchPolicy,
                                    verificationResult: VerificationResult?,
                                    hadUnsyncedPurchasesBefore: Bool?,
                                    errorMessage: String?,
                                    errorCode: Int?,
                                    responseTime: TimeInterval) {
        self.trackEvent(name: .getCustomerInfoResult,
                        properties: DiagnosticsEvent.Properties(
                            verificationResult: verificationResult?.name,
                            responseTime: responseTime,
                            errorMessage: errorMessage,
                            errorCode: errorCode,
                            cacheFetchPolicy: cacheFetchPolicy,
                            hadUnsyncedPurchasesBefore: hadUnsyncedPurchasesBefore
                        ))
    }

    func trackSyncPurchasesStarted() {
        self.trackEvent(name: .syncPurchasesStarted, properties: .empty)
    }

    func trackSyncPurchasesResult(errorMessage: String?,
                                  errorCode: Int?,
                                  responseTime: TimeInterval) {
        self.trackEvent(name: .syncPurchasesResult,
                        properties: DiagnosticsEvent.Properties(
                            responseTime: responseTime,
                            errorMessage: errorMessage,
                            errorCode: errorCode
                        ))
    }

    func trackRestorePurchasesStarted() {
        self.trackEvent(name: .restorePurchasesStarted, properties: .empty)
    }

    func trackRestorePurchasesResult(errorMessage: String?,
                                     errorCode: Int?,
                                     responseTime: TimeInterval) {
        self.trackEvent(name: .restorePurchasesResult,
                        properties: DiagnosticsEvent.Properties(
                            responseTime: responseTime,
                            errorMessage: errorMessage,
                            errorCode: errorCode
                        ))
    }

    func trackPurchaseStarted(productId: String,
                              productType: StoreProduct.ProductType) {
        self.trackEvent(name: .purchaseStarted,
                        properties: DiagnosticsEvent.Properties(
                            productId: productId,
                            productType: productType
                        )
        )
    }

    func trackPurchaseResult(productId: String,
                             productType: StoreProduct.ProductType,
                             verificationResult: VerificationResult?,
                             errorMessage: String?,
                             errorCode: Int?,
                             responseTime: TimeInterval) {
        self.trackEvent(name: .purchaseResult,
                        properties: DiagnosticsEvent.Properties(
                            verificationResult: verificationResult?.name,
                            responseTime: responseTime,
                            errorMessage: errorMessage,
                            errorCode: errorCode,
                            productId: productId,
                            productType: productType
                        )
        )
    }

    func trackApplePresentCodeRedemptionSheetRequest() {
        self.trackEvent(name: .applePresentCodeRedemptionSheetRequest, properties: .empty)
    }

    func trackAppleTransactionUpdateReceived(transactionId: UInt64,
                                             environment: String?,
                                             storefront: String?,
                                             productId: String,
                                             purchaseDate: Date,
                                             expirationDate: Date?,
                                             price: Float?,
                                             currency: String?,
                                             reason: String?) {
        self.trackEvent(name: .appleTransactionUpdateReceived,
                        properties: DiagnosticsEvent.Properties(
                            productId: productId,
                            transactionId: transactionId,
                            environment: environment,
                            storefront: storefront,
                            purchaseDate: purchaseDate,
                            expirationDate: expirationDate,
                            price: price,
                            currency: currency,
                            reason: reason
                        ))
    }

    func trackAppleTrialOrIntroEligibilityRequest(storeKitVersion: StoreKitVersion,
                                                  requestedProductIds: Set<String>,
                                                  eligibilityUnknownCount: Int?,
                                                  eligibilityIneligibleCount: Int?,
                                                  eligibilityEligibleCount: Int?,
                                                  eligibilityNoIntroOfferCount: Int?,
                                                  errorMessage: String?,
                                                  errorCode: Int?,
                                                  responseTime: TimeInterval) {
        self.trackEvent(name: .appleTrialOrIntroEligibilityRequest,
                        properties: DiagnosticsEvent.Properties(
                            responseTime: responseTime,
                            storeKitVersion: storeKitVersion,
                            errorMessage: errorMessage,
                            errorCode: errorCode,
                            requestedProductIds: requestedProductIds,
                            eligibilityUnknownCount: eligibilityUnknownCount,
                            eligibilityIneligibleCount: eligibilityIneligibleCount,
                            eligibilityEligibleCount: eligibilityEligibleCount,
                            eligibilityNoIntroOfferCount: eligibilityNoIntroOfferCount
                        ))
    }

    func trackAppleTransactionQueueReceived(productId: String?,
                                            paymentDiscountId: String?,
                                            transactionState: String,
                                            errorMessage: String?) {
        self.trackEvent(name: .appleTransactionQueueReceived,
                        properties: DiagnosticsEvent.Properties(
                            errorMessage: errorMessage,
                            skErrorDescription: transactionState,
                            productId: productId,
                            promotionalOfferId: paymentDiscountId
                        ))
    }

}

@available(iOS 15.0, tvOS 15.0, macOS 12.0, watchOS 8.0, *)
private extension DiagnosticsTracker {

    func trackEvent(name: DiagnosticsEvent.EventName, properties: DiagnosticsEvent.Properties) {
        self.track(
            DiagnosticsEvent(name: name,
                             properties: properties,
                             timestamp: self.dateProvider.now(),
                             appSessionId: self.appSessionID)
        )
    }

    func clearDiagnosticsFileIfTooBig() async {
        if await self.diagnosticsFileHandler.isDiagnosticsFileTooBig() {
            await self.diagnosticsFileHandler.emptyDiagnosticsFile()
            let maxEventsStoredEvent = DiagnosticsEvent(name: .maxEventsStoredLimitReached,
                                                        properties: .empty,
                                                        timestamp: self.dateProvider.now(),
                                                        appSessionId: self.appSessionID)
            await self.diagnosticsFileHandler.appendEvent(diagnosticsEvent: maxEventsStoredEvent)
        }
    }

}<|MERGE_RESOLUTION|>--- conflicted
+++ resolved
@@ -11,17 +11,12 @@
 //
 //  Created by Cesar de la Vega on 4/4/24.
 
-// swiftlint:disable file_length
 import Foundation
 
 // swiftlint:disable function_parameter_count
 // swiftlint:disable file_length
 // swiftlint:disable type_body_length
-<<<<<<< HEAD
 protocol DiagnosticsTrackerType: Sendable {
-=======
-protocol DiagnosticsTrackerType {
->>>>>>> 4b9287ae
 
     @available(iOS 15.0, tvOS 15.0, macOS 12.0, watchOS 8.0, *)
     func track(_ event: DiagnosticsEvent)
