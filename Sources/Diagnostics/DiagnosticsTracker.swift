--- conflicted
+++ resolved
@@ -64,7 +64,10 @@
     func trackEnteredOfflineEntitlementsMode()
 
     @available(iOS 15.0, tvOS 15.0, macOS 12.0, watchOS 8.0, *)
-<<<<<<< HEAD
+    func trackErrorEnteringOfflineEntitlementsMode(reason: DiagnosticsEvent.OfflineEntitlementsModeErrorReason,
+                                                   errorMessage: String)
+
+    @available(iOS 15.0, tvOS 15.0, macOS 12.0, watchOS 8.0, *)
     func trackOfferingsStarted()
 
     @available(iOS 15.0, tvOS 15.0, macOS 12.0, watchOS 8.0, *)
@@ -75,11 +78,6 @@
                               verificationResult: VerificationResult?,
                               cacheStatus: CacheStatus,
                               responseTime: TimeInterval)
-
-=======
-    func trackErrorEnteringOfflineEntitlementsMode(reason: DiagnosticsEvent.OfflineEntitlementsModeErrorReason,
-                                                   errorMessage: String)
->>>>>>> f719448e
 }
 
 @available(iOS 15.0, tvOS 15.0, macOS 12.0, watchOS 8.0, *)
@@ -226,7 +224,17 @@
                                     appSessionId: self.appSessionID))
     }
 
-<<<<<<< HEAD
+    func trackErrorEnteringOfflineEntitlementsMode(reason: DiagnosticsEvent.OfflineEntitlementsModeErrorReason,
+                                                   errorMessage: String) {
+        self.track(DiagnosticsEvent(name: .errorEnteringOfflineEntitlementsMode,
+                                    properties: DiagnosticsEvent.Properties(
+                                        offlineEntitlementErrorReason: reason,
+                                        errorMessage: errorMessage
+                                    ),
+                                    timestamp: self.dateProvider.now(),
+                                    appSessionId: self.appSessionID))
+    }
+
     func trackOfferingsStarted() {
         self.track(
             DiagnosticsEvent(name: .getOfferingsStarted,
@@ -243,7 +251,6 @@
                               verificationResult: VerificationResult?,
                               cacheStatus: CacheStatus,
                               responseTime: TimeInterval) {
-        // WIP Add verification result property once we expose verification result in offerings object
         self.track(
             DiagnosticsEvent(name: .getOfferingsResult,
                              properties: DiagnosticsEvent.Properties(
@@ -260,18 +267,6 @@
         )
     }
 
-=======
-    func trackErrorEnteringOfflineEntitlementsMode(reason: DiagnosticsEvent.OfflineEntitlementsModeErrorReason,
-                                                   errorMessage: String) {
-        self.track(DiagnosticsEvent(name: .errorEnteringOfflineEntitlementsMode,
-                                    properties: DiagnosticsEvent.Properties(
-                                        offlineEntitlementErrorReason: reason,
-                                        errorMessage: errorMessage
-                                    ),
-                                    timestamp: self.dateProvider.now(),
-                                    appSessionId: self.appSessionID))
-    }
->>>>>>> f719448e
 }
 
 @available(iOS 15.0, tvOS 15.0, macOS 12.0, watchOS 8.0, *)
