//
//  Copyright RevenueCat Inc. All Rights Reserved.
//
//  Licensed under the MIT License (the "License");
//  you may not use this file except in compliance with the License.
//  You may obtain a copy of the License at
//
//      https://opensource.org/licenses/MIT
//
//  DiagnosticsEntry.swift
//
//  Created by Cesar de la Vega on 1/4/24.

import Foundation

/// When sending this to the backend `JSONEncoder.KeyEncodingStrategy.convertToSnakeCase` is used.
struct DiagnosticsEvent: Codable, Equatable {

    let id: UUID
    private(set) var version: Int = 1
    let name: EventName
    let properties: Properties
    let timestamp: Date
    let appSessionId: UUID

    init(id: UUID = UUID(),
         name: EventName,
         properties: Properties,
         timestamp: Date,
         appSessionId: UUID) {
        self.id = id
        self.name = name
        self.properties = properties
        self.timestamp = timestamp
        self.appSessionId = appSessionId
    }

    enum EventName: String, Codable, Equatable {
        case httpRequestPerformed = "http_request_performed"
        case appleProductsRequest = "apple_products_request"
        case customerInfoVerificationResult = "customer_info_verification_result"
        case maxEventsStoredLimitReached = "max_events_stored_limit_reached"
        case clearingDiagnosticsAfterFailedSync = "clearing_diagnostics_after_failed_sync"
        case enteredOfflineEntitlementsMode = "entered_offline_entitlements_mode"
        case errorEnteringOfflineEntitlementsMode = "error_entering_offline_entitlements_mode"
        case applePurchaseAttempt = "apple_purchase_attempt"
        case maxDiagnosticsSyncRetriesReached = "max_diagnostics_sync_retries_reached"
        case getOfferingsStarted = "get_offerings_started"
        case getOfferingsResult = "get_offerings_result"
        case getProductsStarted = "get_products_started"
        case getProductsResult = "get_products_result"
        case getCustomerInfoStarted = "get_customer_info_started"
        case getCustomerInfoResult = "get_customer_info_result"
<<<<<<< HEAD
        case purchaseStarted = "purchase_started"
        case purchaseResult = "purchase_result"
=======
        case syncPurchasesStarted = "sync_purchases_started"
        case syncPurchasesResult = "sync_purchases_result"
>>>>>>> bfb95859
    }

    enum PurchaseResult: String, Codable, Equatable {
        case verified = "VERIFIED"
        case unverified = "UNVERIFIED"
        case userCancelled = "USER_CANCELLED"
        case pending = "PENDING"
    }

    enum OfflineEntitlementsModeErrorReason: String, Codable, Equatable {
        case oneTimePurchaseFound = "ONE_TIME_PURCHASE_FOUND"
        case noEntitlementMappingAvailable = "NO_ENTITLEMENT_MAPPING_AVAILABLE"
        case unknown = "UNKNOWN"
    }

    struct Properties: Codable, Equatable {
        let verificationResult: String?
        let endpointName: String?
        let responseTimeMillis: Int?
        let storeKitVersion: String?
        let successful: Bool?
        let responseCode: Int?
        let backendErrorCode: Int?
        let offlineEntitlementErrorReason: OfflineEntitlementsModeErrorReason?
        let errorMessage: String?
        let errorCode: Int?
        let skErrorDescription: String?
        let etagHit: Bool?
        let requestedProductIds: Set<String>?
        let notFoundProductIds: Set<String>?
        let productId: String?
        let productType: String?
        let promotionalOfferId: String?
        let winBackOfferApplied: Bool?
        let purchaseResult: PurchaseResult?
        let cacheStatus: CacheStatus?
        let cacheFetchPolicy: String?
        let hadUnsyncedPurchasesBefore: Bool?
        let isRetry: Bool?

        init(verificationResult: String? = nil,
             endpointName: String? = nil,
             responseTime: TimeInterval? = nil,
             storeKitVersion: StoreKitVersion? = nil,
             successful: Bool? = nil,
             responseCode: Int? = nil,
             backendErrorCode: Int? = nil,
             offlineEntitlementErrorReason: OfflineEntitlementsModeErrorReason? = nil,
             errorMessage: String? = nil,
             errorCode: Int? = nil,
             skErrorDescription: String? = nil,
             etagHit: Bool? = nil,
             requestedProductIds: Set<String>? = nil,
             notFoundProductIds: Set<String>? = nil,
             productId: String? = nil,
             productType: StoreProduct.ProductType? = nil,
             promotionalOfferId: String? = nil,
             winBackOfferApplied: Bool? = nil,
             purchaseResult: PurchaseResult? = nil,
             cacheStatus: CacheStatus? = nil,
             cacheFetchPolicy: CacheFetchPolicy? = nil,
             hadUnsyncedPurchasesBefore: Bool? = nil,
             isRetry: Bool? = nil) {
            self.verificationResult = verificationResult
            self.endpointName = endpointName
            self.responseTimeMillis = responseTime.map { Int($0 * 1000) }
            self.storeKitVersion = storeKitVersion.map { "store_kit_\($0.debugDescription)" }
            self.successful = successful
            self.responseCode = responseCode
            self.backendErrorCode = backendErrorCode
            self.offlineEntitlementErrorReason = offlineEntitlementErrorReason
            self.errorMessage = errorMessage
            self.errorCode = errorCode
            self.skErrorDescription = skErrorDescription
            self.etagHit = etagHit
            self.requestedProductIds = requestedProductIds
            self.notFoundProductIds = notFoundProductIds
            self.productId = productId
            self.productType = productType?.diagnosticsName
            self.promotionalOfferId = promotionalOfferId
            self.winBackOfferApplied = winBackOfferApplied
            self.purchaseResult = purchaseResult
            self.cacheStatus = cacheStatus
            self.cacheFetchPolicy = cacheFetchPolicy.map { $0.diagnosticsName }
            self.hadUnsyncedPurchasesBefore = hadUnsyncedPurchasesBefore
            self.isRetry = isRetry
        }

        static let empty = Properties()
    }
}

fileprivate extension CacheFetchPolicy {

    var diagnosticsName: String {
        switch self {
        case .fromCacheOnly: return "FROM_CACHE_ONLY"
        case .fetchCurrent: return "FETCH_CURRENT"
        case .notStaleCachedOrFetched: return "NOT_STALE_CACHED_OR_FETCHED"
        case .cachedOrFetched: return "CACHED_OR_FETCHED"
        }
    }
}

fileprivate extension StoreProduct.ProductType {

    var diagnosticsName: String {
        switch self {
        case .consumable: return "CONSUMABLE"
        case .nonConsumable: return "NON_CONSUMABLE"
        case .nonRenewableSubscription: return "NON_RENEWABLE_SUBSCRIPTION"
        case .autoRenewableSubscription: return "AUTO_RENEWABLE_SUBSCRIPTION"
        }
    }
}<|MERGE_RESOLUTION|>--- conflicted
+++ resolved
@@ -51,13 +51,10 @@
         case getProductsResult = "get_products_result"
         case getCustomerInfoStarted = "get_customer_info_started"
         case getCustomerInfoResult = "get_customer_info_result"
-<<<<<<< HEAD
         case purchaseStarted = "purchase_started"
         case purchaseResult = "purchase_result"
-=======
         case syncPurchasesStarted = "sync_purchases_started"
         case syncPurchasesResult = "sync_purchases_result"
->>>>>>> bfb95859
     }
 
     enum PurchaseResult: String, Codable, Equatable {
