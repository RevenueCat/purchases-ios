--- conflicted
+++ resolved
@@ -47,13 +47,10 @@
         case maxDiagnosticsSyncRetriesReached = "max_diagnostics_sync_retries_reached"
         case getOfferingsStarted = "get_offerings_started"
         case getOfferingsResult = "get_offerings_result"
-<<<<<<< HEAD
+        case getProductsStarted = "get_products_started"
+        case getProductsResult = "get_products_result"
         case getCustomerInfoStarted = "get_customer_info_started"
         case getCustomerInfoResult = "get_customer_info_result"
-=======
-        case getProductsStarted = "get_products_started"
-        case getProductsResult = "get_products_result"
->>>>>>> 203e32b4
     }
 
     enum PurchaseResult: String, Codable, Equatable {
