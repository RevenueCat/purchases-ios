--- conflicted
+++ resolved
@@ -16,11 +16,6 @@
 
 public typealias DisplayString = PaywallComponent.LocaleResources<String>
 
-<<<<<<< HEAD
-protocol PaywallComponentBase: Codable, Sendable, Hashable, Equatable {
-
-}
-=======
 extension ColorHex {
 
     enum Error: Swift.Error {
@@ -68,7 +63,6 @@
 }
 
 protocol PaywallComponentBase: Codable, Sendable, Hashable, Equatable { }
->>>>>>> 8d0bbc09
 
 public enum PaywallComponent: PaywallComponentBase {
 
