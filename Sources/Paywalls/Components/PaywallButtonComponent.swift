//
//  Copyright RevenueCat Inc. All Rights Reserved.
//
//  Licensed under the MIT License (the "License");
//  you may not use this file except in compliance with the License.
//  You may obtain a copy of the License at
//
//      https://opensource.org/licenses/MIT
//
//  PaywallButtonComponent.swift
//
//  Created by Jay Shortway on 02/10/2024.
//
// swiftlint:disable missing_docs

import Foundation

#if PAYWALL_COMPONENTS

public extension PaywallComponent {

    struct ButtonComponent: PaywallComponentBase {

        // swiftlint:disable nesting
        public enum Action: Codable, Sendable, Hashable, Equatable {
            case restorePurchases
            case navigateTo(destination: Destination)
            case navigateBack
        }

        public enum Destination: Codable, Sendable, Hashable, Equatable {
            case customerCenter
            case URL(url: URL, method: URLMethod)
        }

        public enum URLMethod: Codable, Sendable, Hashable, Equatable {
            case inAppBrowser
            case externalBrowser
            case deepLink
        }
        // swiftlint:enable nesting

        let type: ComponentType
<<<<<<< HEAD
        public let action: Action
        public let text: PaywallComponent.TextComponent

        public init(
            action: Action,
            text: PaywallComponent.TextComponent
        ) {
            self.type = .button
            self.action = action
            self.text = text
=======
        public let stack: PaywallComponent.StackComponent

        public init(
            stack: PaywallComponent.StackComponent
        ) {
            self.type = .button
            self.stack = stack
>>>>>>> 310bee9c
        }

    }

}

#endif<|MERGE_RESOLUTION|>--- conflicted
+++ resolved
@@ -41,26 +41,16 @@
         // swiftlint:enable nesting
 
         let type: ComponentType
-<<<<<<< HEAD
         public let action: Action
-        public let text: PaywallComponent.TextComponent
+        public let stack: PaywallComponent.StackComponent
 
         public init(
             action: Action,
-            text: PaywallComponent.TextComponent
+            stack: PaywallComponent.StackComponent
         ) {
             self.type = .button
             self.action = action
-            self.text = text
-=======
-        public let stack: PaywallComponent.StackComponent
-
-        public init(
-            stack: PaywallComponent.StackComponent
-        ) {
-            self.type = .button
             self.stack = stack
->>>>>>> 310bee9c
         }
 
     }
