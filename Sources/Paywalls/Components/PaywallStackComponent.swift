//
//  Copyright RevenueCat Inc. All Rights Reserved.
//
//  Licensed under the MIT License (the "License");
//  you may not use this file except in compliance with the License.
//  You may obtain a copy of the License at
//
//      https://opensource.org/licenses/MIT
//
//  StackComponent.swift
//
//  Created by James Borthwick on 2024-08-20.
// swiftlint:disable missing_docs

import Foundation

#if PAYWALL_COMPONENTS

public extension PaywallComponent {

    struct StackComponent: PaywallComponentBase {

        let type: ComponentType
        public let components: [PaywallComponent]
        public let width: WidthSize?
        public let spacing: CGFloat?
        public let backgroundColor: ColorInfo?
        public let dimension: Dimension
        public let padding: Padding
        public let margin: Padding
        public let cornerRadiuses: CornerRadiuses?
        public let border: Border?
        public let shadow: Shadow?

<<<<<<< HEAD
        public let state: ComponentState<PartialStackComponent>?
        public let conditions: ComponentConditions<PartialStackComponent>?

=======
>>>>>>> 4586c43d
        public init(components: [PaywallComponent],
                    dimension: Dimension = .vertical(.center),
                    width: WidthSize? = nil,
                    spacing: CGFloat? = nil,
                    backgroundColor: ColorInfo? = nil,
                    padding: Padding = .zero,
                    margin: Padding = .zero,
                    cornerRadiuses: CornerRadiuses? = nil,
                    border: Border? = nil,
<<<<<<< HEAD
                    state: ComponentState<PartialStackComponent>? = nil,
                    conditions: ComponentConditions<PartialStackComponent>? = nil
=======
                    shadow: Shadow? = nil
>>>>>>> 4586c43d
        ) {
            self.components = components
            self.width = width
            self.spacing = spacing
            self.backgroundColor = backgroundColor
            self.type = .stack
            self.dimension = dimension
            self.padding = padding
            self.margin = margin
            self.cornerRadiuses = cornerRadiuses
            self.border = border
<<<<<<< HEAD
            self.state = state
            self.conditions = conditions
=======
            self.shadow = shadow
>>>>>>> 4586c43d
        }

    }

    struct PartialStackComponent: PartialComponent {

<<<<<<< HEAD
        public let width: WidthSize?
        public let spacing: CGFloat?
        public let backgroundColor: ColorInfo?
        public let dimension: Dimension?
        public let padding: Padding?
        public let margin: Padding?
        public let cornerRadiuses: CornerRadiuses?
        public let border: Border?

        public init(dimension: Dimension? = nil,
                    width: WidthSize? = nil,
                    spacing: CGFloat? = nil,
                    backgroundColor: ColorInfo? = nil,
                    padding: Padding? = nil,
                    margin: Padding? = nil,
                    cornerRadiuses: CornerRadiuses? = nil,
                    border: Border? = nil
        ) {
            self.width = width
            self.spacing = spacing
            self.backgroundColor = backgroundColor
            self.dimension = dimension
            self.padding = padding
            self.margin = margin
            self.cornerRadiuses = cornerRadiuses
            self.border = border
        }

    }

}

=======
>>>>>>> 4586c43d
#endif<|MERGE_RESOLUTION|>--- conflicted
+++ resolved
@@ -32,12 +32,9 @@
         public let border: Border?
         public let shadow: Shadow?
 
-<<<<<<< HEAD
         public let state: ComponentState<PartialStackComponent>?
         public let conditions: ComponentConditions<PartialStackComponent>?
 
-=======
->>>>>>> 4586c43d
         public init(components: [PaywallComponent],
                     dimension: Dimension = .vertical(.center),
                     width: WidthSize? = nil,
@@ -47,12 +44,9 @@
                     margin: Padding = .zero,
                     cornerRadiuses: CornerRadiuses? = nil,
                     border: Border? = nil,
-<<<<<<< HEAD
+                    shadow: Shadow? = nil,
                     state: ComponentState<PartialStackComponent>? = nil,
                     conditions: ComponentConditions<PartialStackComponent>? = nil
-=======
-                    shadow: Shadow? = nil
->>>>>>> 4586c43d
         ) {
             self.components = components
             self.width = width
@@ -64,19 +58,15 @@
             self.margin = margin
             self.cornerRadiuses = cornerRadiuses
             self.border = border
-<<<<<<< HEAD
+            self.shadow = shadow
             self.state = state
             self.conditions = conditions
-=======
-            self.shadow = shadow
->>>>>>> 4586c43d
         }
 
     }
 
     struct PartialStackComponent: PartialComponent {
 
-<<<<<<< HEAD
         public let width: WidthSize?
         public let spacing: CGFloat?
         public let backgroundColor: ColorInfo?
@@ -109,6 +99,4 @@
 
 }
 
-=======
->>>>>>> 4586c43d
 #endif