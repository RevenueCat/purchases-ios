//
//  Copyright RevenueCat Inc. All Rights Reserved.
//
//  Licensed under the MIT License (the "License");
//  you may not use this file except in compliance with the License.
//  You may obtain a copy of the License at
//
//      https://opensource.org/licenses/MIT
//
//  PaywallPackageComponent.swift
//
//  Created by Josh Holtz on 9/27/24.

import Foundation

// swiftlint:disable missing_docs

#if PAYWALL_COMPONENTS

public extension PaywallComponent {

    struct PackageComponent: PaywallComponentBase {

        let type: ComponentType
        public let packageID: String
<<<<<<< HEAD
        public let isDefaultSelected: Bool
        public let stack: PaywallComponent.StackComponent

        public init(packageID: String,
                    isDefaultSelected: Bool,
=======
        public let isSelectedByDefault: Bool
        public let stack: PaywallComponent.StackComponent

        public init(packageID: String,
                    isSelectedByDefault: Bool,
>>>>>>> ee3fb188
                    stack: PaywallComponent.StackComponent
        ) {
            self.type = .package
            self.packageID = packageID
<<<<<<< HEAD
            self.isDefaultSelected = isDefaultSelected
=======
            self.isSelectedByDefault = isSelectedByDefault
>>>>>>> ee3fb188
            self.stack = stack
        }
    }

}

#endif<|MERGE_RESOLUTION|>--- conflicted
+++ resolved
@@ -23,28 +23,16 @@
 
         let type: ComponentType
         public let packageID: String
-<<<<<<< HEAD
-        public let isDefaultSelected: Bool
-        public let stack: PaywallComponent.StackComponent
-
-        public init(packageID: String,
-                    isDefaultSelected: Bool,
-=======
         public let isSelectedByDefault: Bool
         public let stack: PaywallComponent.StackComponent
 
         public init(packageID: String,
                     isSelectedByDefault: Bool,
->>>>>>> ee3fb188
                     stack: PaywallComponent.StackComponent
         ) {
             self.type = .package
             self.packageID = packageID
-<<<<<<< HEAD
-            self.isDefaultSelected = isDefaultSelected
-=======
             self.isSelectedByDefault = isSelectedByDefault
->>>>>>> ee3fb188
             self.stack = stack
         }
     }
