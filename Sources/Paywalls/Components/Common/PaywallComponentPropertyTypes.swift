--- conflicted
+++ resolved
@@ -523,30 +523,16 @@
         public let alignment: TwoDimensionAlignment
         public let stack: StackComponent
 
-<<<<<<< HEAD
-        public init(style: BadgeStyle, alignment: TwoDimensionAlignment, stack: CodableBox<StackComponent>) {
+        public init(style: BadgeStyle, alignment: TwoDimensionAlignment, stack: StackComponent) {
             self.style = style
             self.alignment = alignment
             self.stack = stack
         }
 
-    }
-
-    // Holds a reference to a `Codable` value.
-    final class CodableBox<T: Codable>: Codable {
-
-        public let value: T
-
-        public init(_ value: T) { self.value = value }
-
-        public required init(from decoder: Decoder) throws {
-            value = try T(from: decoder)
-=======
         public static func == (lhs: Badge, rhs: Badge) -> Bool {
             return lhs.style == rhs.style &&
                    lhs.alignment == rhs.alignment &&
                    lhs.stack == rhs.stack
->>>>>>> cf47528c
         }
 
         public func hash(into hasher: inout Hasher) {
