//
//  Copyright RevenueCat Inc. All Rights Reserved.
//
//  Licensed under the MIT License (the "License");
//  you may not use this file except in compliance with the License.
//  You may obtain a copy of the License at
//
//      https://opensource.org/licenses/MIT
//
//  ProcessInfo+Extensions.swift
//
//  Created by Nacho Soto on 11/29/22.

import Foundation

#if canImport(UIKit)
import UIKit
#endif

#if DEBUG

enum EnvironmentKey: String {

    case XCTestConfigurationFile = "XCTestConfigurationFilePath"
    case RCRunningTests = "RCRunningTests"
    case RCRunningIntegrationTests = "RCRunningIntegrationTests"
    case RCMockAdServicesToken = "RCMockAdServicesToken"
    case XCCloud = "XCODE_CLOUD"

}

extension ProcessInfo {

    static subscript(key: EnvironmentKey) -> String? {
        return Self.processInfo.environment[key.rawValue]
    }

}

extension ProcessInfo {

    static var isRunningUnitTests: Bool {
        return self[.XCTestConfigurationFile] != nil
    }

    /// `true` when running unit or integration tests (configured in .xctestplan files).
    @_spi(Internal) public static var isRunningRevenueCatTests: Bool {
        return self[.RCRunningTests] == "1"
    }

    /// `true` when running integration tests (configured in .xctestplan files).
    static var isRunningIntegrationTests: Bool {
        return self[.RCRunningIntegrationTests] == "1"
    }

    static var mockAdServicesToken: String? {
        guard let token = self[.RCMockAdServicesToken], !token.isEmpty else { return nil }

        return token
    }

    static var isXcodeCloud: Bool {
        return self[.XCCloud] == "1"
    }

    /// Returns a string identifying the platform and environment
    /// the app is running on (iOS, Mac Catalyst, visionOS, etc.).
    @_spi(Internal) public var platformString: String {
        #if os(macOS)
        return "Native Mac"
        #elseif os(tvOS)
        return "tvOS"
        #elseif os(watchOS)
        return "watchOS"
        #elseif os(visionOS)
        // May want to distinguish between iPad apps running on visionOS and native visionOS apps in the future
        return "visionOS"
        #elseif os(iOS)
        if isMacCatalystApp {
            if #available(iOS 14.0, *), isiOSAppOnMac {
                switch UIDevice.current.userInterfaceIdiom {
                case .phone:
                    return "iPhone App on Mac"
                case .pad:
                    return "iPad App on Mac"
                default:
                    return "Unexpected iOS App on Mac"
                }
            } else {
                switch UIDevice.current.userInterfaceIdiom {
                case .mac:
                    return "Mac Catalyst Optimized for Mac"
                case .pad:
                    return "Mac Catalyst Scaled to iPad"
                default:
                    return "Unexpected Platform on Mac Catalyst"
                }
            }
        } else {
<<<<<<< HEAD
            return "iOS"
=======
            switch UIDevice.current.userInterfaceIdiom {
            case .phone:
                return "iOS"
            case .pad:
                return "iPad OS"
            default:
                return "Unexpected iOS Platform"
            }
>>>>>>> 4af12385
        }
        #endif
    }
}

#endif<|MERGE_RESOLUTION|>--- conflicted
+++ resolved
@@ -97,9 +97,6 @@
                 }
             }
         } else {
-<<<<<<< HEAD
-            return "iOS"
-=======
             switch UIDevice.current.userInterfaceIdiom {
             case .phone:
                 return "iOS"
@@ -108,7 +105,6 @@
             default:
                 return "Unexpected iOS Platform"
             }
->>>>>>> 4af12385
         }
         #endif
     }
