//
//  Copyright RevenueCat Inc. All Rights Reserved.
//
//  Licensed under the MIT License (the "License");
//  you may not use this file except in compliance with the License.
//  You may obtain a copy of the License at
//
//      https://opensource.org/licenses/MIT
//
//  HTTPRequestPath.swift
//
//  Created by Nacho Soto on 8/8/23.

import Foundation

protocol HTTPRequestPath {

    /// The base URL for requests to this path.
    static var serverHostURL: URL { get }

    /// The fallback hosts to use when the main server is down.
    ///
    /// Not all endpoints have a fallback host, but some do.
    var fallbackHosts: [URL] { get }

    /// Whether requests to this path are authenticated.
    var authenticated: Bool { get }

    /// Whether requests to this path can be cached using `ETagManager`.
    var shouldSendEtag: Bool { get }

    /// Whether the endpoint will perform signature verification.
    var supportsSignatureVerification: Bool { get }

    /// Whether endpoint requires a nonce for signature verification.
    var needsNonceForSigning: Bool { get }

    /// The name of the endpoint.
    var name: String { get }

    /// The full relative path for this endpoint.
    var relativePath: String { get }
}

extension HTTPRequestPath {

    var fallbackHosts: [URL] {
        return []
    }

    var url: URL? { return self.url(proxyURL: nil) }

    func url(proxyURL: URL? = nil, fallbackHostIndex: Int? = nil) -> URL? {
        let baseURL: URL
        if let proxyURL {
            baseURL = proxyURL
        } else if let fallbackHostIndex {
            guard let fallbackHost = self.fallbackHosts[safe: fallbackHostIndex] else {
                return nil
            }
            baseURL = fallbackHost
        } else {
            baseURL = Self.serverHostURL
        }
        return URL(string: self.relativePath, relativeTo: baseURL)
    }
}

// MARK: - Main paths

extension HTTPRequest {

    enum Path: Hashable {

        case getCustomerInfo(appUserID: String)
        case getOfferings(appUserID: String)
        case getIntroEligibility(appUserID: String)
        case logIn
        case postAttributionData(appUserID: String)
        case postOfferForSigning
        case postReceiptData
        case postSubscriberAttributes(appUserID: String)
        case postAdServicesToken(appUserID: String)
        case health
<<<<<<< HEAD
        case appHealth(appUserID: String)
=======
        case appHealthReport(appUserID: String)
>>>>>>> df8e0f0f
        case getProductEntitlementMapping
        case getCustomerCenterConfig(appUserID: String)
        case postRedeemWebPurchase

    }

    enum PaywallPath: Hashable {

        case postEvents

    }

    enum DiagnosticsPath: Hashable {

        case postDiagnostics

    }

    enum WebBillingPath: Hashable {

        case getWebProducts(appUserID: String)

    }

}

extension HTTPRequest.Path: HTTPRequestPath {

    // swiftlint:disable:next force_unwrapping
    static let serverHostURL = URL(string: "https://api.revenuecat.com")!

    var fallbackHosts: [URL] {
        switch self {
        case .getOfferings, .getProductEntitlementMapping:
            // swiftlint:disable:next force_unwrapping
            return [URL(string: "https://api-production.8-lives-cat.io")!]
        default:
            return []
        }
    }

    var authenticated: Bool {
        switch self {
        case .getCustomerInfo,
                .getOfferings,
                .getIntroEligibility,
                .logIn,
                .postAttributionData,
                .postOfferForSigning,
                .postReceiptData,
                .postSubscriberAttributes,
                .postAdServicesToken,
                .postRedeemWebPurchase,
                .getProductEntitlementMapping,
                .getCustomerCenterConfig,
<<<<<<< HEAD
                .appHealth:
=======
                .appHealthReport:
>>>>>>> df8e0f0f
            return true

        case .health:
            return false
        }
    }

    var shouldSendEtag: Bool {
        switch self {
        case .getCustomerInfo,
                .getOfferings,
                .getIntroEligibility,
                .logIn,
                .postAttributionData,
                .postOfferForSigning,
                .postReceiptData,
                .postSubscriberAttributes,
                .postAdServicesToken,
                .postRedeemWebPurchase,
                .getProductEntitlementMapping,
                .getCustomerCenterConfig,
<<<<<<< HEAD
                .appHealth:
=======
                .appHealthReport:
>>>>>>> df8e0f0f
            return true
        case .health:
            return false
        }
    }

    var supportsSignatureVerification: Bool {
        switch self {
        case .getCustomerInfo,
                .logIn,
                .postReceiptData,
                .health,
                .getOfferings,
                .getProductEntitlementMapping,
                .appHealthReport:
            return true
        case .getIntroEligibility,
                .postSubscriberAttributes,
                .postAttributionData,
                .postAdServicesToken,
                .postOfferForSigning,
                .postRedeemWebPurchase,
                .getCustomerCenterConfig,
                .appHealth:
            return false
        }
    }

    var needsNonceForSigning: Bool {
        switch self {
        case .getCustomerInfo,
                .logIn,
                .postReceiptData,
                .health:
            return true
        case .getOfferings,
                .getIntroEligibility,
                .postSubscriberAttributes,
                .postAttributionData,
                .postAdServicesToken,
                .postOfferForSigning,
                .postRedeemWebPurchase,
                .getProductEntitlementMapping,
                .getCustomerCenterConfig,
<<<<<<< HEAD
                .appHealth:
=======
                .appHealthReport:
>>>>>>> df8e0f0f
            return false
        }
    }

    var relativePath: String {
        return "/v1/\(self.pathComponent)"
    }

    var pathComponent: String {
        switch self {
        case let .getCustomerInfo(appUserID):
            return "subscribers/\(Self.escape(appUserID))"

        case let .getOfferings(appUserID):
            return "subscribers/\(Self.escape(appUserID))/offerings"

        case let .getIntroEligibility(appUserID):
            return "subscribers/\(Self.escape(appUserID))/intro_eligibility"
            
        case let .appHealth(appUserID):
            return "subscribers/\(Self.escape(appUserID))/health"

        case let .appHealthReport(appUserID):
            return "subscribers/\(Self.escape(appUserID))/health_report"

        case .logIn:
            return "subscribers/identify"

        case let .postAttributionData(appUserID):
            return "subscribers/\(Self.escape(appUserID))/attribution"

        case let .postAdServicesToken(appUserID):
            return "subscribers/\(Self.escape(appUserID))/adservices_attribution"

        case .postOfferForSigning:
            return "offers"

        case .postReceiptData:
            return "receipts"

        case let .postSubscriberAttributes(appUserID):
            return "subscribers/\(Self.escape(appUserID))/attributes"

        case .health:
            return "health"

        case .getProductEntitlementMapping:
            return "product_entitlement_mapping"

        case let .getCustomerCenterConfig(appUserID):
            return "customercenter/\(Self.escape(appUserID))"

        case .postRedeemWebPurchase:
            return "subscribers/redeem_purchase"

        }
    }

    var name: String {
        switch self {
        case .getCustomerInfo:
            return "get_customer"

        case .getOfferings:
            return "get_offerings"

        case .getIntroEligibility:
            return "get_intro_eligibility"

        case .logIn:
            return "log_in"

        case .postAttributionData:
            return "post_attribution"

        case .postAdServicesToken:
            return "post_adservices_token"

        case .postOfferForSigning:
            return "post_offer_for_signing"

        case .postReceiptData:
            return "post_receipt"

        case .postSubscriberAttributes:
            return "post_attributes"

        case .health:
            return "post_health"

        case .getProductEntitlementMapping:
            return "get_product_entitlement_mapping"

        case .getCustomerCenterConfig:
            return "customer_center"

        case .postRedeemWebPurchase:
            return "post_redeem_web_purchase"
            
        case .appHealth:
            return "get_app_health"

        case .appHealthReport:
            return "get_app_health_report"

        }
    }

    private static func escape(_ appUserID: String) -> String {
        return appUserID.trimmedAndEscaped
    }
}<|MERGE_RESOLUTION|>--- conflicted
+++ resolved
@@ -82,11 +82,8 @@
         case postSubscriberAttributes(appUserID: String)
         case postAdServicesToken(appUserID: String)
         case health
-<<<<<<< HEAD
         case appHealth(appUserID: String)
-=======
         case appHealthReport(appUserID: String)
->>>>>>> df8e0f0f
         case getProductEntitlementMapping
         case getCustomerCenterConfig(appUserID: String)
         case postRedeemWebPurchase
@@ -142,11 +139,8 @@
                 .postRedeemWebPurchase,
                 .getProductEntitlementMapping,
                 .getCustomerCenterConfig,
-<<<<<<< HEAD
                 .appHealth:
-=======
                 .appHealthReport:
->>>>>>> df8e0f0f
             return true
 
         case .health:
@@ -168,11 +162,8 @@
                 .postRedeemWebPurchase,
                 .getProductEntitlementMapping,
                 .getCustomerCenterConfig,
-<<<<<<< HEAD
                 .appHealth:
-=======
                 .appHealthReport:
->>>>>>> df8e0f0f
             return true
         case .health:
             return false
@@ -217,11 +208,8 @@
                 .postRedeemWebPurchase,
                 .getProductEntitlementMapping,
                 .getCustomerCenterConfig,
-<<<<<<< HEAD
                 .appHealth:
-=======
                 .appHealthReport:
->>>>>>> df8e0f0f
             return false
         }
     }
