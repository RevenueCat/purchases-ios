//
//  Copyright RevenueCat Inc. All Rights Reserved.
//
//  Licensed under the MIT License (the "License");
//  you may not use this file except in compliance with the License.
//  You may obtain a copy of the License at
//
//      https://opensource.org/licenses/MIT
//
//  CustomerCenterConfigResponse.swift
//
//
//  Created by Cesar de la Vega on 31/5/24.
//

import Foundation

// swiftlint:disable nesting

struct CustomerCenterConfigResponse {

    let customerCenter: CustomerCenter
    let lastPublishedAppVersion: String?
    let itunesTrackId: UInt?

    struct CustomerCenter {

        let appearance: Appearance
        let screens: [String: Screen]
        let localization: Localization
        let support: Support

    }

    struct Localization {

        let locale: String
        let localizedStrings: [String: String]

    }

    struct HelpPath {

        let id: String
        let title: String
        let type: PathType
        let url: String?
        let openMethod: OpenMethod?
        let promotionalOffer: PromotionalOffer?
        let feedbackSurvey: FeedbackSurvey?
        let refundWindow: String?

        enum PathType: String {

            case missingPurchase = "MISSING_PURCHASE"
            case refundRequest = "REFUND_REQUEST"
            case changePlans = "CHANGE_PLANS"
            case cancel = "CANCEL"
            case customUrl = "CUSTOM_URL"
            case unknown

        }

        enum OpenMethod: String {

            case inApp = "IN_APP"
            case external = "EXTERNAL"
            case unknown

        }

        struct PromotionalOffer {

            let iosOfferId: String
            let eligible: Bool
            let title: String
            let subtitle: String
            let productMapping: [String: String]
            let crossProductPromotions: [String: CrossProductPromotion]?

            struct CrossProductPromotion {
                let storeOfferIdentifier: String
                let targetProductId: String
            }

        }

        struct FeedbackSurvey {

            let title: String
            let options: [Option]

            struct Option {

                let id: String
                let title: String
                let promotionalOffer: PromotionalOffer?

            }

        }

    }

    struct Appearance {

        let light: AppearanceCustomColors
        let dark: AppearanceCustomColors

        struct AppearanceCustomColors {

            let accentColor: String?
            let textColor: String?
            let backgroundColor: String?
            let buttonTextColor: String?
            let buttonBackgroundColor: String?

        }

    }

    struct Screen {

        let title: String
        let type: ScreenType
        let subtitle: String?
        let paths: [HelpPath]

        enum ScreenType: String {

            case management = "MANAGEMENT"
            case noActive = "NO_ACTIVE"
            case unknown

        }

    }

    struct Support {

        let email: String
        let shouldWarnCustomerToUpdate: Bool?
        let displayPurchaseHistoryLink: Bool?
<<<<<<< HEAD
        let displayVirtualCurrencies: Bool?
=======
        let shouldWarnCustomersAboutMultipleSubscriptions: Bool?
>>>>>>> 6e993e0f
    }

}

extension CustomerCenterConfigResponse: Codable, Equatable {}
extension CustomerCenterConfigResponse.CustomerCenter: Codable, Equatable {}
extension CustomerCenterConfigResponse.Localization: Codable, Equatable {}
extension CustomerCenterConfigResponse.HelpPath: Codable, Equatable {}
extension CustomerCenterConfigResponse.HelpPath.PathType: Equatable {}
extension CustomerCenterConfigResponse.HelpPath.OpenMethod: Equatable {}
extension CustomerCenterConfigResponse.HelpPath.PromotionalOffer: Codable, Equatable {}
extension CustomerCenterConfigResponse.HelpPath.PromotionalOffer.CrossProductPromotion: Codable, Equatable {}
extension CustomerCenterConfigResponse.HelpPath.FeedbackSurvey: Codable, Equatable {}
extension CustomerCenterConfigResponse.HelpPath.FeedbackSurvey.Option: Codable, Equatable {}
extension CustomerCenterConfigResponse.Appearance: Codable, Equatable {}
extension CustomerCenterConfigResponse.Appearance.AppearanceCustomColors: Codable, Equatable {}
extension CustomerCenterConfigResponse.Screen: Codable, Equatable {}
extension CustomerCenterConfigResponse.Screen.ScreenType: Equatable {}
extension CustomerCenterConfigResponse.Support: Codable, Equatable {}

protocol CodableEnumWithUnknownCase: Codable {

    static var unknownCase: Self { get }

}

extension CodableEnumWithUnknownCase where Self: RawRepresentable, Self.RawValue == String {

    init(from decoder: Decoder) throws {
        let container = try decoder.singleValueContainer()
        let value = try container.decode(String.self)
        self = Self(rawValue: value) ?? Self.unknownCase
    }

}

extension CustomerCenterConfigResponse.Screen.ScreenType: CodableEnumWithUnknownCase {

    static var unknownCase: Self { .unknown }

}

extension CustomerCenterConfigResponse.HelpPath.PathType: CodableEnumWithUnknownCase {

    static var unknownCase: Self { .unknown }

}

extension CustomerCenterConfigResponse.HelpPath.OpenMethod: CodableEnumWithUnknownCase {

    static var unknownCase: Self { .unknown }

}

extension CustomerCenterConfigResponse: HTTPResponseBody {}<|MERGE_RESOLUTION|>--- conflicted
+++ resolved
@@ -141,11 +141,8 @@
         let email: String
         let shouldWarnCustomerToUpdate: Bool?
         let displayPurchaseHistoryLink: Bool?
-<<<<<<< HEAD
         let displayVirtualCurrencies: Bool?
-=======
         let shouldWarnCustomersAboutMultipleSubscriptions: Bool?
->>>>>>> 6e993e0f
     }
 
 }
