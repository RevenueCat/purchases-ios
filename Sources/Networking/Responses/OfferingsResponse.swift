--- conflicted
+++ resolved
@@ -23,7 +23,6 @@
             let identifier: String
             let platformProductIdentifier: String
             let webCheckoutUrl: URL?
-            var productIdByStoreType: [String: String]?
 
         }
 
@@ -69,27 +68,10 @@
         )
     }
 
-<<<<<<< HEAD
-    var productIdentifiersByStoreType: [String: Set<String>] {
-        var result: [String: Set<String>] = [:]
-
-        for offering in self.offerings {
-            for package in offering.packages {
-                if let productIdByStoreType = package.productIdByStoreType {
-                    for (store, productId) in productIdByStoreType {
-                        result[store, default: Set()].insert(productId)
-                    }
-                }
-            }
-        }
-
-        return result
-=======
     var hasAnyWebCheckoutUrl: Bool {
         return self.offerings
             .lazy
             .contains { $0.webCheckoutUrl != nil }
->>>>>>> 2d064d1e
     }
 
     var packages: [Offering.Package] {
