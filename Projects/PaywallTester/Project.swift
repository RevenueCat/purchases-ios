--- conflicted
+++ resolved
@@ -25,16 +25,8 @@
     organizationName: .revenueCatOrgName,
     settings: .settings(
         base: [:].automaticCodeSigning(devTeam: .revenueCatTeamID),
-<<<<<<< HEAD
-        configurations: [
-            .debug(name: "Debug", xcconfig: .relativeToRoot("Global.xcconfig")),
-            .release(name: "Release")
-        ],
-        defaultSettings: .essential
-=======
         configurations: .xcconfigFileConfigurations,
         defaultSettings: .recommended
->>>>>>> 721d2b17
     ),
     targets: [
         .target(
