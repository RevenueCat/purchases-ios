--- conflicted
+++ resolved
@@ -5,15 +5,7 @@
 let project = Project(
     name: "Maestro",
     organizationName: .revenueCatOrgName,
-<<<<<<< HEAD
-    settings: .settings(
-        base: [:].automaticCodeSigning(devTeam: .revenueCatTeamID),
-        configurations: .xcconfigFileConfigurations,
-        defaultSettings: .recommended
-    ),
-=======
     settings: .project,
->>>>>>> 17d9e629
     targets: [
         .target(
             name: "Maestro",
