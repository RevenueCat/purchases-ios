--- conflicted
+++ resolved
@@ -30,15 +30,7 @@
 let project = Project(
     name: "PurchaseTester",
     organizationName: .revenueCatOrgName,
-<<<<<<< HEAD
-    settings: .settings(
-        base: [:].automaticCodeSigning(devTeam: .revenueCatTeamID),
-        configurations: .xcconfigFileConfigurations,
-        defaultSettings: .recommended
-    ),
-=======
     settings: .project,
->>>>>>> 17d9e629
     targets: [
         .target(
             name: "PurchaseTester",
