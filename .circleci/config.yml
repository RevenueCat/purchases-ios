--- conflicted
+++ resolved
@@ -1,11 +1,6 @@
 orbs:
   macos: circleci/macos@2.5.1
-<<<<<<< HEAD
-  slack: circleci/slack@4.10.1
-
-=======
   slack: circleci/slack@5.0.0
->>>>>>> a54329ab
   # Disabled until compatible with M1: codecov: codecov/codecov@3.3.0
   # codecov: codecov/codecov@3.3.0
 
