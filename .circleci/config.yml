--- conflicted
+++ resolved
@@ -1343,17 +1343,7 @@
         - not: << pipeline.parameters.generate_snapshots >>
         - not: << pipeline.parameters.generate_revenuecatui_snapshots >>
     jobs:
-<<<<<<< HEAD
       - run-test-ios-15
-=======
-      - lint
-      - run-test-ios-17
-      - run-test-ios-18
-      - pod-lib-lint
-      - run-revenuecat-ui-ios-17
-      - run-revenuecat-ui-ios-18
-      - emerge_purchases_ui_snapshot_tests
->>>>>>> 9e60fd27
 
   create-tag:
     when:
