orbs:
  macos: circleci/macos@2.5.1
  slack: circleci/slack@4.10.1
  revenuecat: revenuecat/sdks-common-config@3.9.0
  # Disabled until compatible with M1: codecov: codecov/codecov@3.3.0
  # codecov: codecov/codecov@3.3.0

version: 2.1

parameters:
  action:
    type: enum
    enum: [default, bump]
    default: default
  generate_snapshots:
    default: false
    type: boolean
  generate_revenuecatui_snapshots:
    default: false
    type: boolean

executors:
  macos-executor:
    parameters:
      xcode_version:
        type: string
        default: "16.4"
    macos:
      # circleci-lint: disable=unknown-xcode-version
      xcode: << parameters.xcode_version >>
    resource_class: m4pro.medium
    environment:
      CIRCLECI_TESTS_GENERATE_SNAPSHOTS: << pipeline.parameters.generate_snapshots >>
      CIRCLECI_TESTS_GENERATE_REVENUECAT_UI_SNAPSHOTS: << pipeline.parameters.generate_revenuecatui_snapshots >>
    working_directory: ~/purchases-ios
    shell: /bin/bash --login -o pipefail
  macos-executor-for-macos-12_6:
    parameters:
      xcode_version:
        type: string
        default: "16.4"
    macos:
      # circleci-lint: disable=unknown-xcode-version
      xcode: << parameters.xcode_version >>
    resource_class: macos.m1.medium.gen1

aliases:
  release-branches: &release-branches
    filters:
      tags:
        ignore: /.*/
      branches:
        only: /^release\/.*/
  release-tags: &release-tags
    filters:
      tags:
        ignore: /^.*-SNAPSHOT/
      branches:
        ignore: /.*/
  release-branches-and-main: &release-branches-and-main
    filters:
      tags:
        ignore: /.*/
      branches:
        only:
          - main
          - paywalls
          - /^release\/.*/
  only-main-branch: &only-main-branch
    filters:
      tags:
        ignore: /.*/
      branches:
        only: main
  non-patch-release-branches: &non-patch-release-branches
    filters:
      tags:
        ignore: /.*/
      branches:
        only: /^release\/.*\.0$/

commands:
  install-runtime:
    parameters:
      runtime-name:
        type: string
    steps:
      # - install-brew-dependency:
      #     dependency_name: 'xcodes'
      # - run:
      #     name: Install simulator
      #     command: | # Print all available simulators and install required one
      #         xcodes runtimes
      #         sudo xcodes runtimes install "<< parameters.runtime-name >>"
      # Xcodes got broken with latest iOS 18 betas. This is a temporary workaround. https://github.com/XcodesOrg/xcodes/issues/368
      - run:
          name: Install fixed xcodes version
          command: |
              mint install https://github.com/alvar-bolt/xcodes.git@alvar/ios-18-quickfix
      - run:
          name: Install simulator
          command: | # Print all available simulators and install required one
              $HOME/.mint/bin/xcodes runtimes
              sudo $HOME/.mint/bin/xcodes runtimes install "<< parameters.runtime-name >>"

  install-bundle-dependencies:
    parameters:
      directory:
        type: string
        default: .
    steps:
      - restore_cache:
          keys:
            - v2-gem-cache-{{ checksum "Gemfile.lock" }}-{{ arch }}
      # CircleCI images fail on Ruby 3.3
      # https://github.com/fastlane/fastlane/issues/21794#issuecomment-2021331335
      - run:
          name: Set Ruby 3.2.2
          command: |
            eval "$(rbenv init -)"
            rbenv install -s 3.2.2  # Replace with your required Ruby version
            rbenv global 3.2.2
            rbenv rehash
      - run:
          name: Verify Ruby version
          command: ruby -v
      - run:
          name: Bundle install
          working_directory: << parameters.directory >>
          command: |
              bundle config set --local clean 'true'
              bundle config set --local path 'vendor/bundle'
              bundle install
      - save_cache:
          key: v2-gem-cache-{{ checksum "Gemfile.lock" }}-{{ arch }}
          paths:
            - vendor/bundle

  install-dependencies:
    parameters:
      directory:
        type: string
        default: .
      install_xcbeautify:
        type: boolean
        default: true
      install_mint:
        type: boolean
        default: false
      install_mint_0_17_5:
        type: boolean
        default: false
      install_swiftlint:
        type: boolean
        default: true
    steps:
      - install-bundle-dependencies:
          directory: << parameters.directory >>
      - restore_cache:
          keys:
            - homebrew-cache-{{ checksum "Brewfile.lock.json" }}-{{ arch }}
      - when:
          condition: << parameters.install_xcbeautify >>
          steps:
            - install-brew-dependency:
                dependency_name: "xcbeautify"
      - when:
          condition: << parameters.install_mint >>
          steps:
            - install-brew-dependency:
                dependency_name: "mint"
      - when:
          condition: << parameters.install_mint_0_17_5 >>
          steps:
            - install-mint-0_17_5
      - when:
          condition: << parameters.install_swiftlint >>
          steps:
            - install-brew-dependency:
                dependency_name: "swiftlint"
      - run: brew tap robotsandpencils/made
      - save_cache:
          key: homebrew-cache-{{ checksum "Brewfile.lock.json" }}-{{ arch }}
          paths:
            - /usr/local/Cellar/swiftlint/
            - /usr/local/Cellar/xcbeautify/
            - /Users/$USER/Library/Caches/Homebrew/

  install-brew-dependency:
    parameters:
      dependency_name:
        type: string
    steps:
      - run:
          name: Install << parameters.dependency_name >>
          command: |
            # Link dependency in case it was found in the cache
            brew link << parameters.dependency_name >> || true

            if which << parameters.dependency_name >> > /dev/null 2>&1; then
                echo "Skipping installation, already found."
                exit 0;
            fi
            brew install << parameters.dependency_name >>
          environment:
            HOMEBREW_NO_INSTALL_CLEANUP: 1

  install-mint-0_17_5:
    steps:
      - run:
          name: Install Mint 0.17.5
          command: |
            git clone https://github.com/yonaskolb/Mint.git
            cd Mint
            git checkout 0.17.5
            make

  install-xcbeautify-for-xcode14:
    description: "Installs xcbeautify 1.6.0 using Mint"
    steps:
      - run:
          name: Install xcbeautify using Mint
          command: mint install cpisciotta/xcbeautify@1.6.0

  install-xcbeautify-for-xcode15:
    description: "Installs xcbeautify 2.30.1 using Mint"
    steps:
      - run:
          name: Install xcbeautify 2.30.1 using Mint
          command: mint install cpisciotta/xcbeautify@2.30.1

  install-rubydocker-dependencies:
    steps:
      - restore_cache:
          keys:
            - v1-rubydocker-gem-cache-{{ checksum "Gemfile.lock" }}-{{ arch }}
      - run:
          name: Bundle install
          command: bundle install --clean --path vendor/bundle
      - save_cache:
          key: v1-rubydocker-gem-cache-{{ checksum "Gemfile.lock" }}-{{ arch }}
          paths:
            - vendor/bundle

  compress_result_bundle:
    parameters:
      directory:
        type: string
      bundle_name:
        type: string
    steps:
      - run:
          name: Compress result bundle
          command: |
             tar -czf << parameters.bundle_name >>.xcresult.tar.gz << parameters.bundle_name >>.xcresult && \
             rm -r << parameters.bundle_name >>.xcresult
          working_directory: << parameters.directory >>
          when: always

  scan:
    parameters:
      directory:
        type: string
    steps:
      - run:
          name: Replace API key
          command: bundle exec fastlane replace_api_key_integration_tests
      - run:
          name: Run tests
          working_directory: << parameters.directory >>
          command: bundle exec fastlane scan
      - store_test_results:
          path: fastlane/test_output
      - store_artifacts:
          path: fastlane/test_output/report.html
          destination: test_report.html

  scan-and-archive:
    parameters:
      directory:
        type: string
    steps:
      - run:
          name: Replace API key
          command: bundle exec fastlane replace_api_key_integration_tests
      - run:
          name: Run tests
          working_directory: << parameters.directory >>
          command: bundle exec fastlane scan
      - store_test_results:
          path: fastlane/test_output
      - store_artifacts:
          path: fastlane/test_output/report.html
          destination: test_report.html
      - run:
          name: Archive
          working_directory: << parameters.directory >>
          command: |
              bundle exec fastlane archive

  scan-and-archive-all-platforms:
    parameters:
      directory:
        type: string
    steps:
      - run:
          name: Replace API key
          command: bundle exec fastlane replace_api_key_integration_tests
      - run:
          name: Run tests
          working_directory: << parameters.directory >>
          command: bundle exec fastlane scan
      - store_test_results:
          path: fastlane/test_output
      - store_artifacts:
          path: fastlane/test_output/report.html
          destination: test_report.html
      - run:
          name: Archive all platforms
          working_directory: << parameters.directory >>
          command: |
              bundle exec fastlane archive_all_platforms

  install-dependencies-scan-and-archive:
    parameters:
      directory:
        type: string
    steps:
      - install-dependencies:
          directory: << parameters.directory >>
      - scan-and-archive:
          directory: << parameters.directory >>

  setup-git-credentials:
     steps:
       - run:
           name: Setup Git config
           command: |
             git config --global user.email $GIT_EMAIL
             git config --global user.name $GIT_USERNAME

  trust-github-key:
    steps:
      - run:
          name: Trust GitHub key
          command: |
              for ip in $(dig @8.8.8.8 github.com +short); \
              do ssh-keyscan github.com,$ip; \
              ssh-keyscan $ip; \
              done 2>/dev/null >> ~/.ssh/known_hosts

  update-spm-installation-commit:
    steps:
      - run:
          name: Update git commit in targets that use SPM for dependencies
          command: |
              bundle exec fastlane update_swift_package_commit

  update-carthage-installation-commit:
    steps:
      - install-dependencies
      - run:
          name: Update git commit in Carthage Installation tests
          working_directory: Tests/InstallationTests/CarthageInstallation/
          command: |
              bundle exec fastlane update_carthage_commit

  create-snapshot-pr-if-needed:
    parameters:
      version:
        type: string
      job:
        type: string
      condition:
        type: boolean
    steps:
      - when:
          condition: << parameters.condition >>
          steps:
            - setup-git-credentials
            - run:
                name: Run << parameters.job >>
                command: bundle exec fastlane << parameters.job >> version:"<< parameters.version >>"

  run-backend-tests:
    parameters:
      test_plan:
        type: string
    steps:
      - checkout
      - install-dependencies
      - update-spm-installation-commit
      - run:
          name: Run backend_integration Tests
          command: bundle exec fastlane backend_integration_tests test_plan:"<< parameters.test_plan >>"
          no_output_timeout: 5m
          environment:
            SCAN_DEVICE: iPhone 15 (17.4.0)
      - run:
          name: Run RETRY 1 (of 4) backend_integration Tests
          command: bundle exec fastlane retry_failed_tests retry_attempt:1
          no_output_timeout: 5m
          environment:
            SCAN_DEVICE: iPhone 15 Pro (17.4.0)
      - run:
          name: Run RETRY 2 (of 4) backend_integration Tests
          command: bundle exec fastlane retry_failed_tests retry_attempt:2
          no_output_timeout: 5m
          environment:
            SCAN_DEVICE: iPhone 15 Pro Max (17.4.0)
      - run:
          name: Run RETRY 3 (of 4) backend_integration Tests
          command: bundle exec fastlane retry_failed_tests retry_attempt:3
          no_output_timeout: 5m
          environment:
            SCAN_DEVICE: iPhone 15 Plus (17.4.0)
      - run:
          name: Run RETRY 4 (of 4) backend_integration Tests
          command: bundle exec fastlane retry_failed_tests retry_attempt:4 fail_build:true
          no_output_timeout: 5m
          environment:
            SCAN_DEVICE: iPhone 15 Pro (17.4.0)
      - compress_result_bundle:
          directory: fastlane/test_output/xctest/ios
          bundle_name: BackendIntegrationTests
      - store_test_results:
          path: fastlane/test_output
      - store_artifacts:
          path: fastlane/test_output/xctest
          destination: scan-test-output

jobs:
  spm-release-build-xcode-14:
    executor:
      name: macos-executor
      xcode_version: "14.3.1"
    steps:
      - checkout
      - run:
          name: SPM Release Build
          command: swift build -c release --target RevenueCat
          no_output_timeout: 30m

  spm-release-build-xcode-15:
    executor:
      name: macos-executor
      xcode_version: "15.4.0"
    steps:
      - checkout
      - install-dependencies:
          install_xcbeautify: false
          install_mint: true
          install_swiftlint: false
      - install-xcbeautify-for-xcode15
      - run:
          name: SPM Release Build
          command: swift build -c release --target RevenueCat
          no_output_timeout: 30m

  spm-custom-entitlement-computation-build:
    executor:
      name: macos-executor
    steps:
      - checkout
      - run:
          name: SPM Custom Entitlement Computation Build
          command: swift build --target RevenueCat_CustomEntitlementComputation
          no_output_timeout: 30m
      - install-dependencies
      - update-spm-installation-commit
      - run:
          name: Custom Entitlement Computation API Tests
          command: bundle exec fastlane build_custom_entitlement_computation_api_tester

  spm-receipt-parser:
    executor:
      name: macos-executor
    steps:
      - checkout
      - run:
          name: SPM Receipt Parser
          command: swift build -c release --target ReceiptParser
          no_output_timeout: 30m

  spm-revenuecat-ui-ios-15:
    executor:
      name: macos-executor
      xcode_version: "14.3.1"
    steps:
      - checkout
      - install-dependencies:
          install_swiftlint: false
      - update-spm-installation-commit
      - run:
          name: SPM RevenueCatUI Tests
          command: bundle exec fastlane test_revenuecatui
          no_output_timeout: 5m
          environment:
            DEVICE: iPhone 13,OS=15.5
      - create-snapshot-pr-if-needed:
          condition: << pipeline.parameters.generate_revenuecatui_snapshots >>
          job: "create_snapshots_repo_pr"
          version: "revenuecatui-15"
      - compress_result_bundle:
          directory: fastlane/test_output
          bundle_name: revenuecatui
      - store_test_results:
          path: fastlane/test_output/revenuecatui/tests.xml
      - store_artifacts:
          path: fastlane/test_output
          destination: scan-test-output

  spm-revenuecat-ui-ios-16:
    executor:
      name: macos-executor
      xcode_version: "15.4.0"
    steps:
      - checkout
      - install-dependencies:
          install_xcbeautify: false
          install_mint: true
          install_swiftlint: false
      - install-xcbeautify-for-xcode15
      - update-spm-installation-commit
      - run:
          name: SPM RevenueCatUI Release Build
          command: swift build -c release --target RevenueCatUI
          no_output_timeout: 5m
      - run:
          name: SPM RevenueCatUI Tests
          command: bundle exec fastlane test_revenuecatui
          no_output_timeout: 5m
          environment:
            DEVICE: iPhone 14,OS=16.4
      - create-snapshot-pr-if-needed:
          condition: << pipeline.parameters.generate_revenuecatui_snapshots >>
          job: "create_snapshots_repo_pr"
          version: "revenuecatui-16"
      - compress_result_bundle:
          directory: fastlane/test_output
          bundle_name: revenuecatui
      - store_test_results:
          path: fastlane/test_output/revenuecatui/tests.xml
      - store_artifacts:
          path: fastlane/test_output
          destination: scan-test-output
      - run:
          condition:
            - not: << pipeline.parameters.generate_revenuecatui_snapshots >>
          name: RevenueCatUI API Tests
          command: bundle exec fastlane build_revenuecatui_api_tester

  spm-revenuecat-ui-ios-17:
    executor:
      name: macos-executor
      xcode_version: "15.4.0"
    steps:
      - checkout
      - install-dependencies:
          install_xcbeautify: false
          install_mint: true
          install_swiftlint: false
      - install-xcbeautify-for-xcode15
      - update-spm-installation-commit
      - run:
          name: SPM RevenueCatUI Release Build
          command: swift build -c release --target RevenueCatUI
          no_output_timeout: 5m
      - run:
          name: SPM RevenueCatUI Tests
          command: bundle exec fastlane test_revenuecatui
          no_output_timeout: 15m
          environment:
            DEVICE: iPhone 15 Pro,OS=17.2
      - create-snapshot-pr-if-needed:
          condition: << pipeline.parameters.generate_revenuecatui_snapshots >>
          job: "create_snapshots_repo_pr"
          version: "revenuecatui-17"
      - compress_result_bundle:
          directory: fastlane/test_output
          bundle_name: revenuecatui
      - store_test_results:
          path: fastlane/test_output/revenuecatui/tests.xml
      - store_artifacts:
          path: fastlane/test_output
          destination: scan-test-output

  spm-revenuecat-ui-watchos:
    executor:
      name: macos-executor
    steps:
      - checkout
      - install-dependencies
      - update-spm-installation-commit
      - run:
          name: SPM RevenueCatUI Tests
          command: bundle exec fastlane test_revenuecatui
          no_output_timeout: 15m
          environment:
            PLATFORM: watchOS Simulator
            DEVICE: Apple Watch Series 9 (45mm),OS=10.4
            BUILD_SDK: watchsimulator
      - compress_result_bundle:
          directory: fastlane/test_output
          bundle_name: revenuecatui
      - store_test_results:
          path: fastlane/test_output/revenuecatui/tests.xml
      - store_artifacts:
          path: fastlane/test_output
          destination: scan-test-output

  run-test-macos:
    executor:
      name: macos-executor
    steps:
      - checkout
      - install-dependencies
      - run:
          name: Run tests
          command: bundle exec fastlane mac test_macos
          no_output_timeout: 15m
      - compress_result_bundle:
          directory: fastlane/test_output/xctest/macos
          bundle_name: RevenueCat
      - create-snapshot-pr-if-needed:
          condition: << pipeline.parameters.generate_snapshots >>
          job: "create_snapshot_pr"
          version: "macos"
      - store_test_results:
          path: fastlane/test_output
      - store_artifacts:
          path: fastlane/test_output/xctest
          destination: scan-test-output

  run-test-ios-17:
    executor:
      name: macos-executor
      xcode_version: "15.4.0"
    steps:
      - checkout
      - install-dependencies:
          install_xcbeautify: false
          install_mint: true
          install_swiftlint: false
      - install-xcbeautify-for-xcode15
      - run:
          name: Run tests
          command: bundle exec fastlane test_ios
          no_output_timeout: 15m
          environment:
            SCAN_DEVICE: iPhone 15 (17.2.0)
      - compress_result_bundle:
          directory: fastlane/test_output/xctest/ios
          bundle_name: RevenueCat
      - create-snapshot-pr-if-needed:
          condition: << pipeline.parameters.generate_snapshots >>
          job: "create_snapshot_pr"
          version: "ios-17"
      - store_test_results:
          path: fastlane/test_output
      - store_artifacts:
          path: fastlane/test_output/xctest
          destination: scan-test-output

  run-test-ios-18:
    <<: *base-job
    steps:
      - checkout
      - install-dependencies:
          install_swiftlint: << parameters.install_swiftlint >>
      - run:
          name: Run tests
          command: bundle exec fastlane test_ios
          no_output_timeout: 15m
          environment:
            SCAN_DEVICE: iPhone 16 (18.5)
      - compress_result_bundle:
          directory: fastlane/test_output/xctest/ios
          bundle_name: RevenueCat
      - create-snapshot-pr-if-needed:
          condition: << pipeline.parameters.generate_snapshots >>
          job: "create_snapshot_pr"
          version: "ios-17"
      - store_test_results:
          path: fastlane/test_output
      - store_artifacts:
          path: fastlane/test_output/xctest
          destination: scan-test-output

  run-test-ios-16:
    executor:
      name: macos-executor
      xcode_version: "15.4.0"
    steps:
      - checkout
      - install-dependencies:
          install_xcbeautify: false
          install_mint: true
          install_swiftlint: false
      - install-xcbeautify-for-xcode15
      - update-spm-installation-commit
      - run:
          name: Run tests
          command: bundle exec fastlane test_ios
          no_output_timeout: 5m
          environment:
            SCAN_DEVICE: iPhone 14 (16.4)
      # Disabled until it's compatible with M1: https://github.com/codecov/feedback/issues/51
      # - codecov/upload:
      #     xtra_args: "-v --xc --xp fastlane/test_output/xctest/ios/RevenueCat.xcresult --preventSymbolicLinks=true"
      - compress_result_bundle:
          directory: fastlane/test_output/xctest/ios
          bundle_name: RevenueCat
      - create-snapshot-pr-if-needed:
          condition: << pipeline.parameters.generate_snapshots >>
          job: "create_snapshot_pr"
          version: "ios-16"
      - store_test_results:
          path: fastlane/test_output
      - store_artifacts:
          path: fastlane/test_output/xctest
          destination: scan-test-output

  run-test-ios-15:
    executor:
      name: macos-executor
      xcode_version: "15.4.0"
    steps:
      - checkout
      - install-dependencies:
          install_xcbeautify: false
          install_mint: true
          install_swiftlint: false
      - install-xcbeautify-for-xcode15
      - update-spm-installation-commit
      - run:
          name: Run tests
          command: bundle exec fastlane test_ios
          no_output_timeout: 5m
          environment:
            SCAN_DEVICE: iPhone 13 (15.5)
      - compress_result_bundle:
          directory: fastlane/test_output/xctest/ios
          bundle_name: RevenueCat
      - create-snapshot-pr-if-needed:
          condition: << pipeline.parameters.generate_snapshots >>
          job: "create_snapshot_pr"
          version: "ios-15"
      - store_test_results:
          path: fastlane/test_output
      - store_artifacts:
          path: fastlane/test_output/xctest
          destination: scan-test-output

  run-test-tvos:
    executor:
      name: macos-executor
    steps:
      - checkout
      - install-dependencies
      - run:
          name: Run tests
          command: bundle exec fastlane test_tvos
          no_output_timeout: 5m
      - compress_result_bundle:
          directory: fastlane/test_output/xctest/tvos
          bundle_name: RevenueCat
      - store_test_results:
          path: fastlane/test_output
      - store_artifacts:
          path: fastlane/test_output/xctest
          destination: scan-test-output

  run-test-watchos:
    executor:
      name: macos-executor
    steps:
      - checkout
      - install-dependencies
      - run:
          name: Run tests
          command: bundle exec fastlane test_watchos
          no_output_timeout: 5m
          environment:
            SCAN_PLATFORM: watchOS Simulator
            SCAN_DEVICE: Apple Watch Series 10 (46mm) (11.5)
            BUILD_SDK: watchsimulator
      - compress_result_bundle:
          directory: fastlane/test_output/xctest/watchos
          bundle_name: RevenueCat
      - store_test_results:
          path: fastlane/test_output
      - store_artifacts:
          path: fastlane/test_output/xctest
          destination: scan-test-output

  run-test-ios-14:
    executor:
      name: macos-executor-for-macos-12_6
      # Pre-iOS 15 requires macOS 12 which requires Xcode 14.2
      # See https://circleci.com/docs/using-macos/#supported-xcode-versions
      xcode_version: "14.2.0"
    steps:
      - checkout
      - install-dependencies:
          install_xcbeautify: false
          # Mint 0.17.5 is required here as newer versions of Mint don't support macOS 12.
          install_mint_0_17_5: true
          install_swiftlint: false
      - install-xcbeautify-for-xcode14
      - update-spm-installation-commit
      - install-runtime:
          runtime-name: iOS 14.5
      - run:
          name: Run tests
          command: bundle exec fastlane test_ios skip_sk_tests:true
          no_output_timeout: 5m
          environment:
            SCAN_DEVICE: iPhone 12 (14.5)
      - compress_result_bundle:
          directory: fastlane/test_output/xctest/ios
          bundle_name: RevenueCat
      - create-snapshot-pr-if-needed:
          condition: << pipeline.parameters.generate_snapshots >>
          job: "create_snapshot_pr"
          version: "ios-14"
      - store_test_results:
          path: fastlane/test_output
      - store_artifacts:
          path: fastlane/test_output/xctest
          destination: scan-test-output

  run-test-ios-13:
    executor:
      name: macos-executor-for-macos-12_6
      xcode_version: "14.2.0"
    steps:
      - checkout
      - install-dependencies:
          install_xcbeautify: false
          # Mint 0.17.5 is required here as newer versions of Mint don't support macOS 12.
          install_mint_0_17_5: true
          install_swiftlint: false
      - macos/install-rosetta
      - install-xcbeautify-for-xcode14
      - update-spm-installation-commit
      - install-runtime:
          runtime-name: iOS 13.7
      - run:
          name: Run tests
          command: bundle exec fastlane test_ios
          no_output_timeout: 5m
          environment:
            SCAN_DEVICE: iPhone 11 (13.7)
      - compress_result_bundle:
          directory: fastlane/test_output/xctest/ios
          bundle_name: RevenueCat
      - create-snapshot-pr-if-needed:
          condition: << pipeline.parameters.generate_snapshots >>
          job: "create_snapshot_pr"
          version: "ios-13"
      - store_test_results:
          path: fastlane/test_output
      - store_artifacts:
          path: fastlane/test_output/xctest
          destination: scan-test-output

  run-test-ios-12:
    executor:
      name: macos-executor-for-macos-12_6
      xcode_version: "14.2.0"
    steps:
      - checkout
      - install-dependencies:
          install_xcbeautify: false
          # Mint 0.17.5 is required here as newer versions of Mint don't support macOS 12.
          install_mint_0_17_5: true
          install_swiftlint: false
      - macos/install-rosetta
      - install-xcbeautify-for-xcode14
      - update-spm-installation-commit
      - install-runtime:
          runtime-name: iOS 12.4
      - run:
          name: Run tests
          command: bundle exec fastlane test_ios
          no_output_timeout: 5m
          environment:
            SCAN_DEVICE: iPhone 6 (12.4)
      - compress_result_bundle:
          directory: fastlane/test_output/xctest/ios
          bundle_name: RevenueCat
      - create-snapshot-pr-if-needed:
          condition: << pipeline.parameters.generate_snapshots >>
          job: "create_snapshot_pr"
          version: "ios-12"
      - store_test_results:
          path: fastlane/test_output
      - store_artifacts:
          path: fastlane/test_output/xctest
          destination: scan-test-output

  build-tv-watch-and-macos:
    executor:
      name: macos-executor
    steps:
      - checkout
      - install-dependencies
      - run:
          name: Build tvOS, watchOS and macOS
          command: bundle exec fastlane build_tv_watch_mac
          no_output_timeout: 30m

  build-visionos:
    executor:
      name: macos-executor
    steps:
      - checkout
      - install-dependencies
      - run:
          name: Build visionOS
          command: bundle exec fastlane build_visionos
          no_output_timeout: 30m

  backend-integration-tests-SK1:
    executor:
      name: macos-executor
    steps:
      - run-backend-tests:
          test_plan: "BackendIntegrationTests-SK1"

  backend-integration-tests-SK2:
    executor:
      name: macos-executor
    steps:
      - run-backend-tests:
          test_plan: "BackendIntegrationTests-SK2"

  backend-integration-tests-other:
    executor:
      name: macos-executor
    steps:
      - run-backend-tests:
          test_plan: "BackendIntegrationTests-Other"

  backend-integration-tests-offline:
    executor:
      name: macos-executor
    steps:
      - run-backend-tests:
          test_plan: "BackendIntegrationTests-Offline"

  backend-integration-tests-custom-entitlements:
    executor:
      name: macos-executor
    steps:
      - run-backend-tests:
          test_plan: "BackendIntegrationTests-CustomEntitlements"

  release-checks:
    executor:
      name: macos-executor
    steps:
      - checkout
      - trust-github-key
      # Bundler
      - restore_cache:
          keys:
            - v2-gem-cache-{{ checksum "Gemfile.lock" }}-{{ arch }}
      - run: bundle install --clean --path vendor/bundle
      - save_cache:
          key: v2-gem-cache-{{ checksum "Gemfile.lock" }}-{{ arch }}
          paths:
            - vendor/bundle
      - install-dependencies
      - update-spm-installation-commit
      - run:
          name: Deployment checks
          command: bundle exec fastlane release_checks
          environment:
            SCAN_SCHEME: All Tests
          no_output_timeout: 30m
      - store_test_results:
          path: fastlane/test_output
      - store_artifacts:
          path: fastlane/test_output/report.html
          destination: test_report.html

  docs-deploy:
    executor:
      name: macos-executor
      # needs to be xcode 14 since we couldn't get xcode 15 to get along with --additional-symbol-graph-dir
      # https://github.com/RevenueCat/purchases-ios/pull/1997
      xcode_version: "14.3.1"
    steps:
      - setup-git-credentials
      - checkout
      - install-bundle-dependencies
      - run:
          name: Build docs
          command: bundle exec fastlane generate_docs
          environment:
            DOCS_IOS_VERSION: "17.4"

  make-release:
    executor:
      name: macos-executor
    steps:
      - checkout
      - trust-github-key
      - install-dependencies
      - update-spm-installation-commit
      - run:
          name: Deploy new version
          command: bundle exec fastlane release
          no_output_timeout: 30m

  push-revenuecat-pod:
    executor:
      name: macos-executor
    steps:
      - checkout
      - install-bundle-dependencies
      - trust-github-key
      - run:
          name: Deploy new version
          command: bundle exec fastlane push_revenuecat_pod
          no_output_timeout: 30m

  push-revenuecatui-pod:
    executor:
      name: macos-executor
    steps:
      - checkout
      - install-bundle-dependencies
      - trust-github-key
      - run:
          name: Deploy new version
          command: bundle exec fastlane push_revenuecatui_pod
          no_output_timeout: 30m

  prepare-next-version:
    executor:
      name: macos-executor
    steps:
      - setup-git-credentials
      - checkout
      - install-dependencies
      - trust-github-key
      - run:
          name: Prepare next version
          command: bundle exec fastlane prepare_next_version

  installation-tests-cocoapods:
    executor:
      name: macos-executor
    steps:
      - checkout
      - install-dependencies
      - install-dependencies:
          directory: Tests/InstallationTests/CocoapodsInstallation
      - run:
          name: Install Pods
          working_directory: Tests/InstallationTests/CocoapodsInstallation/
          command: |
              bundle exec pod install
      - scan-and-archive:
          directory: Tests/InstallationTests/CocoapodsInstallation

  installation-tests-swift-package-manager:
    executor:
      name: macos-executor
    steps:
      - checkout
      - trust-github-key
      - install-dependencies
      - update-spm-installation-commit
      - install-dependencies:
          directory: Tests/InstallationTests/SPMInstallation/
      - scan-and-archive-all-platforms:
          directory: Tests/InstallationTests/SPMInstallation/

  installation-tests-custom-entitlement-computation-swift-package-manager:
    executor:
      name: macos-executor
    steps:
      - checkout
      - trust-github-key
      - install-dependencies
      - update-spm-installation-commit
      - install-dependencies:
          directory: Tests/InstallationTests/SPMCustomEntitlementComputationInstallation/
      - scan:
          directory: Tests/InstallationTests/SPMCustomEntitlementComputationInstallation/

  installation-tests-receipt-parser:
    executor:
      name: macos-executor
    steps:
      - checkout
      - trust-github-key
      - install-dependencies
      - update-spm-installation-commit
      - install-dependencies:
          directory: Tests/InstallationTests/ReceiptParserInstallation/
      - scan-and-archive-all-platforms:
          directory: Tests/InstallationTests/ReceiptParserInstallation/

  installation-tests-carthage:
    executor:
      name: macos-executor
    steps:
      - checkout
      - trust-github-key
      - run:
          name: Upgrade Carthage
          command: |
            brew update
            brew upgrade carthage
      - update-carthage-installation-commit
      # Carthage
      - run:
          name: Carthage Update
          working_directory: Tests/InstallationTests/CarthageInstallation/
          command: |
              bundle exec fastlane installation_tests

      - install-dependencies-scan-and-archive:
          directory: Tests/InstallationTests/CarthageInstallation/

  installation-tests-xcode-direct-integration:
    executor:
      name: macos-executor
    working_directory: ~/purchases-ios/
    shell: /bin/bash --login -o pipefail
    steps:
      - checkout

      - install-dependencies-scan-and-archive:
          directory: Tests/InstallationTests/XcodeDirectInstallation/

  lint:
    executor:
      name: macos-executor
    working_directory: ~/purchases-ios/
    shell: /bin/bash --login -o pipefail
    steps:
      - checkout
      - install-dependencies
      - run:
          command: mkdir -p fastlane/test_output/swiftlint
      - run:
          name: Run fastlane swiftlint lane
          command: |
            bundle exec fastlane run swiftlint raise_if_swiftlint_error:true strict:true \
            reporter:junit output_file:fastlane/test_output/swiftlint/junit.xml
      - store_test_results:
          path: fastlane/test_output
      - store_artifacts:
          path: fastlane/test_output

  danger:
    docker:
      - image: cimg/ruby:3.1.2
    working_directory: ~/purchases-ios
    shell: /bin/bash --login -o pipefail
    steps:
      - checkout
      - install-rubydocker-dependencies
      - run:
          name: Run Danger
          command: bundle exec danger --verbose

  tag-release-branch:
    docker:
      - image: cimg/ruby:3.1.2
    working_directory: ~/purchases-ios
    shell: /bin/bash --login -o pipefail
    steps:
      - checkout
      - setup-git-credentials
      - trust-github-key
      - install-rubydocker-dependencies
      - run:
          name: Tag branch
          command: bundle exec fastlane tag_current_branch

  release-train:
    executor:
      name: macos-executor
    steps:
      - checkout
      - setup-git-credentials
      - trust-github-key
      - install-dependencies
      - run:
          name: Create automatic PR
          command: bundle exec fastlane automatic_bump github_rate_limit:10

  integration-tests-all:
    executor:
      name: macos-executor
    steps:
      - checkout
      - setup-git-credentials
      - trust-github-key
      - install-dependencies
      - update-spm-installation-commit
      - run:
          name: Backend and LoadShedder integration tests
          command: bundle exec fastlane backend_integration_tests test_plan:"BackendIntegrationTests-All-CI"
          no_output_timeout: 5m
          environment:
            SCAN_DEVICE: iPhone 14 (17.2.0)
      - compress_result_bundle:
          directory: fastlane/test_output/xctest/ios
          bundle_name: BackendIntegrationTests
      - store_test_results:
          path: fastlane/test_output
      - store_artifacts:
          path: fastlane/test_output/xctest
          destination: scan-test-output

  loadshedder-integration-tests-v3:
    executor:
      name: macos-executor
    steps:
      - checkout
      - setup-git-credentials
      - trust-github-key
      - install-dependencies
      - update-spm-installation-commit
      - run:
          name: V3 LoadShedder integration tests
          command: bundle exec fastlane v3_loadshedder_integration_tests
      - compress_result_bundle:
          directory: fastlane/test_output/xctest/ios
          bundle_name: v3LoadShedderIntegration

  deploy-purchase-tester:
    executor:
      name: macos-executor
    steps:
      - checkout
      - setup-git-credentials
      - trust-github-key
      - install-dependencies
      - update-spm-installation-commit
      - run:
          name: Submit Purchase Tester
          working_directory: "Tests/TestingApps/PurchaseTesterSwiftUI"
          command: bundle exec fastlane deploy_purchase_tester

  notify-on-non-patch-release-branches:
    docker:
      - image: 'cimg/base:stable'
    steps:
      - slack/notify:
          custom: |
              {
                "text": "Public facing changes detected",
                "blocks": [
                  {
                    "type": "header",
                    "text": {
                      "type": "plain_text",
                      "text": "REMINDER :raised_hand:",
                      "emoji": true
                    }
                  },
                  {
                    "type": "section",
                    "text": {
                      "type": "mrkdwn",
                      "text": "Do *public docs* need to be updated?"
                    }
                  },
                  {
                    "type": "section",
                    "text": {
                      "type": "mrkdwn",
                      "text": "Does the *SDK parity spreadsheet* need to be updated?"
                    }
                  },
                  {
                    "type": "section",
                    "fields": [
                      {
                        "type": "mrkdwn",
                        "text": "*Project*: $CIRCLE_PROJECT_REPONAME"
                      },
                      {
                        "type": "mrkdwn",
                        "text": "*Branch*: $CIRCLE_BRANCH"
                      }
                    ]
                  }
                ]
              }

  deploy-to-spm:
    docker:
      - image: cimg/ruby:3.1.2
    working_directory: ~/purchases-ios
    shell: /bin/bash --login -o pipefail
    steps:
      - checkout
      - install-rubydocker-dependencies
      - run:
          name: Clone purchases-ios and push to purchases-ios-spm
          command: bundle exec fastlane deploy_to_spm

workflows:
  version: 2
  generate-snapshot:
    when: << pipeline.parameters.generate_snapshots >>
    jobs:
<<<<<<< HEAD
      - run-test-ios-18:
          xcode_version: '16.4'
      - run-test-ios-17:
          xcode_version: '15.2'
      - run-test-ios-16:
          xcode_version: '14.3.0'
          install_swiftlint: false
      - run-test-ios-15:
          xcode_version: '14.3.0'
          install_swiftlint: false
      - run-test-ios-14:
          xcode_version: '14.2.0'
          install_swiftlint: false
      - run-test-ios-13:
          xcode_version: '14.2.0'
          install_swiftlint: false
      - run-test-ios-12:
          xcode_version: '14.2.0'
          install_swiftlint: false
=======
      - run-test-ios-17
      - run-test-ios-16
      - run-test-ios-14
      - run-test-ios-13
      - run-test-ios-12
>>>>>>> 5d218edf
      - run-test-macos

  generate_revenuecatui_snapshots:
    when: << pipeline.parameters.generate_revenuecatui_snapshots >>
    jobs:
      - spm-revenuecat-ui-ios-15
      - spm-revenuecat-ui-ios-16
      - spm-revenuecat-ui-ios-17

  build-test:
    when:
      and:
        - not:
            equal: [ scheduled_pipeline, << pipeline.trigger_source >> ]
        - not: << pipeline.parameters.generate_snapshots >>
        - not: << pipeline.parameters.generate_revenuecatui_snapshots >>
    jobs:
      - lint
<<<<<<< HEAD
      - spm-release-build-xcode-14:
          xcode_version: '14.3.0'
          install_swiftlint: false
      - spm-release-build-xcode-15:
          xcode_version: '15.2'
=======
      - spm-release-build-xcode-14
      - spm-release-build-xcode-15
>>>>>>> 5d218edf
      - spm-custom-entitlement-computation-build
      - spm-receipt-parser
      - spm-revenuecat-ui-ios-15
      - spm-revenuecat-ui-ios-16
      - spm-revenuecat-ui-ios-17
      - spm-revenuecat-ui-watchos
      - run-test-macos
      - run-test-ios-17
      - run-test-ios-16
      - run-test-ios-15
      - run-test-watchos
      - run-test-tvos
      # Pre-iOS 15 requires macOS 12 which requires Xcode 14.2
      # See https://circleci.com/docs/using-macos/#supported-xcode-versions
      - run-test-ios-14
      - run-test-ios-13:
          <<: *release-branches-and-main
      - run-test-ios-12:
          <<: *release-branches-and-main
      - build-tv-watch-and-macos
      - build-visionos
      - backend-integration-tests-SK1:
          filters:
              branches:
                # Forked pull requests have CIRCLE_BRANCH set to pull/XXX
                ignore: /pull\/[0-9]+/
      - backend-integration-tests-SK2:
          filters:
              branches:
                # Forked pull requests have CIRCLE_BRANCH set to pull/XXX
                ignore: /pull\/[0-9]+/
      - backend-integration-tests-other:
          filters:
              branches:
                # Forked pull requests have CIRCLE_BRANCH set to pull/XXX
                ignore: /pull\/[0-9]+/
      - backend-integration-tests-offline:
          # These tests are flaky due to FB13133387 so we don't want the noise in every PR
          <<: *release-branches-and-main
      - backend-integration-tests-custom-entitlements:
          filters:
              branches:
                # Forked pull requests have CIRCLE_BRANCH set to pull/XXX
                ignore: /pull\/[0-9]+/

  deploy:
    when:
      not:
        equal: [ scheduled_pipeline, << pipeline.trigger_source >> ]
    jobs:
      - release-checks:
          <<: *release-branches
      - installation-tests-cocoapods:
          <<: *release-branches
      - installation-tests-swift-package-manager:
          <<: *release-branches
      - installation-tests-custom-entitlement-computation-swift-package-manager:
          <<: *release-branches
      - installation-tests-receipt-parser:
          <<: *release-branches
      - installation-tests-carthage:
          <<: *release-branches
      - installation-tests-xcode-direct-integration:
          <<: *release-branches
      - hold:
          type: approval
          requires:
            - release-checks
            - installation-tests-cocoapods
            - installation-tests-swift-package-manager
            - installation-tests-custom-entitlement-computation-swift-package-manager
            - installation-tests-carthage
            - installation-tests-xcode-direct-integration
            - installation-tests-receipt-parser
          <<: *release-branches
      - tag-release-branch:
          requires:
            - hold
          <<: *release-branches
      - make-release:
          <<: *release-tags
      - push-revenuecat-pod:
          requires:
            - make-release
          <<: *release-tags
      - push-revenuecatui-pod:
          requires:
            - make-release
            - push-revenuecat-pod
          <<: *release-tags
      - deploy-to-spm:
          requires:
            - make-release
          <<: *release-tags
      - docs-deploy:
          <<: *release-tags
      - deploy-purchase-tester:
          <<: *release-tags
      - revenuecat/insert-changelog-latest-in-main-if-needed:
          cache-version: v1
          requires:
            - make-release
            - push-revenuecat-pod
            - push-revenuecatui-pod
            - deploy-to-spm
            - docs-deploy
            - deploy-purchase-tester
          <<: *release-tags
      - notify-on-non-patch-release-branches:
          requires:
            - make-release
          <<: *non-patch-release-branches
          context: slack-secrets
  snapshot-bump:
    when:
      not:
        equal: [ scheduled_pipeline, << pipeline.trigger_source >> ]
    jobs:
      - prepare-next-version:
          <<: *only-main-branch
  danger:
    jobs:
      - danger
  weekly-run-workflow:
    when:
      and:
        - equal: [ scheduled_pipeline, << pipeline.trigger_source >> ]
        - equal: [ "release-train", << pipeline.schedule.name >> ]
    jobs:
      - release-train

  daily-loadshedder-integration-tests:
    when:
      and:
        - equal: [ scheduled_pipeline, << pipeline.trigger_source >> ]
        - equal: [ "load_shedder_integration_tests", << pipeline.schedule.name >> ]
    jobs:
      - loadshedder-integration-tests-v3
      - integration-tests-all

  manual-trigger-bump:
    when:
      equal: [ bump, << pipeline.parameters.action >> ]
    jobs:
      - release-train<|MERGE_RESOLUTION|>--- conflicted
+++ resolved
@@ -632,23 +632,19 @@
           path: fastlane/test_output/xctest
           destination: scan-test-output
 
-  run-test-ios-17:
-    executor:
-      name: macos-executor
-      xcode_version: "15.4.0"
-    steps:
-      - checkout
-      - install-dependencies:
-          install_xcbeautify: false
-          install_mint: true
-          install_swiftlint: false
-      - install-xcbeautify-for-xcode15
+  run-test-ios-18:
+    executor:
+      name: macos-executor
+    steps:
+      - checkout
+      - install-dependencies:
+          install_swiftlint: << parameters.install_swiftlint >>
       - run:
           name: Run tests
           command: bundle exec fastlane test_ios
           no_output_timeout: 15m
           environment:
-            SCAN_DEVICE: iPhone 15 (17.2.0)
+            SCAN_DEVICE: iPhone 16 (18.5)
       - compress_result_bundle:
           directory: fastlane/test_output/xctest/ios
           bundle_name: RevenueCat
@@ -662,18 +658,23 @@
           path: fastlane/test_output/xctest
           destination: scan-test-output
 
-  run-test-ios-18:
-    <<: *base-job
-    steps:
-      - checkout
-      - install-dependencies:
-          install_swiftlint: << parameters.install_swiftlint >>
+  run-test-ios-17:
+    executor:
+      name: macos-executor
+      xcode_version: "15.4.0"
+    steps:
+      - checkout
+      - install-dependencies:
+          install_xcbeautify: false
+          install_mint: true
+          install_swiftlint: false
+      - install-xcbeautify-for-xcode15
       - run:
           name: Run tests
           command: bundle exec fastlane test_ios
           no_output_timeout: 15m
           environment:
-            SCAN_DEVICE: iPhone 16 (18.5)
+            SCAN_DEVICE: iPhone 15 (17.2.0)
       - compress_result_bundle:
           directory: fastlane/test_output/xctest/ios
           bundle_name: RevenueCat
@@ -1315,34 +1316,15 @@
   generate-snapshot:
     when: << pipeline.parameters.generate_snapshots >>
     jobs:
-<<<<<<< HEAD
-      - run-test-ios-18:
-          xcode_version: '16.4'
-      - run-test-ios-17:
-          xcode_version: '15.2'
-      - run-test-ios-16:
-          xcode_version: '14.3.0'
-          install_swiftlint: false
-      - run-test-ios-15:
-          xcode_version: '14.3.0'
-          install_swiftlint: false
-      - run-test-ios-14:
-          xcode_version: '14.2.0'
-          install_swiftlint: false
-      - run-test-ios-13:
-          xcode_version: '14.2.0'
-          install_swiftlint: false
-      - run-test-ios-12:
-          xcode_version: '14.2.0'
-          install_swiftlint: false
-=======
+      - run-test-ios-18
       - run-test-ios-17
       - run-test-ios-16
+      - run-test-ios-15
       - run-test-ios-14
       - run-test-ios-13
       - run-test-ios-12
->>>>>>> 5d218edf
       - run-test-macos
+      - run-test-watchos
 
   generate_revenuecatui_snapshots:
     when: << pipeline.parameters.generate_revenuecatui_snapshots >>
@@ -1360,16 +1342,8 @@
         - not: << pipeline.parameters.generate_revenuecatui_snapshots >>
     jobs:
       - lint
-<<<<<<< HEAD
-      - spm-release-build-xcode-14:
-          xcode_version: '14.3.0'
-          install_swiftlint: false
-      - spm-release-build-xcode-15:
-          xcode_version: '15.2'
-=======
       - spm-release-build-xcode-14
       - spm-release-build-xcode-15
->>>>>>> 5d218edf
       - spm-custom-entitlement-computation-build
       - spm-receipt-parser
       - spm-revenuecat-ui-ios-15
