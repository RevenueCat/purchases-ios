--- conflicted
+++ resolved
@@ -1134,11 +1134,7 @@
       - spm-revenuecat-ui-ios-16:
           xcode_version: '14.3.0'
       - spm-revenuecat-ui-ios-17:
-<<<<<<< HEAD
-          xcode_version: '15.3'
-=======
-          xcode_version: '15.2'
->>>>>>> 50b78c85
+          xcode_version: '15.3'
 
   build-test:
     when:
@@ -1318,11 +1314,7 @@
       - loadshedder-integration-tests-v3:
           xcode_version: '15.3'
       - integration-tests-all:
-<<<<<<< HEAD
-          xcode_version: '15.3'
-=======
-          xcode_version: '15.2'
->>>>>>> 50b78c85
+          xcode_version: '15.3'
 
   manual-trigger-bump:
     when:
