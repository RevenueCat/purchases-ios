//
//  Copyright RevenueCat Inc. All Rights Reserved.
//
//  Licensed under the MIT License (the "License");
//  you may not use this file except in compliance with the License.
//  You may obtain a copy of the License at
//
//      https://opensource.org/licenses/MIT
//
//  RCPurchasesErrorUtils.swift
//
//  Created by Cesar de la Vega on 7/21/21.
//

import Foundation
import StoreKit

class ErrorUtils: NSObject {

    /**
     * Constructs an NSError with the ``ErrorCode/networkError`` code and a populated `NSUnderlyingErrorKey` in
     * the `NSError.userInfo` dictionary.
     *
     * - Parameter underlyingError: The value of the `NSUnderlyingErrorKey` key.
     *
     * - Note: This error is used when there is an error performing network request returns an error or when there
     * is an `NSJSONSerialization` error.
     */
    static func networkError(withUnderlyingError underlyingError: Error, generatedBy: String? = nil) -> Error {
        return error(with: .networkError, underlyingError: underlyingError, generatedBy: generatedBy)
    }

    /**
     * Maps a ``BackendErrorCode`` code to a ``ErrorCode``. code. Constructs an Error with the mapped code and adds a
     * `NSUnderlyingErrorKey` in the `NSError.userInfo` dictionary. The backend error code will be mapped using
     * ``BackendErrorCode/toPurchasesErrorCode()``.
     *
     * - Parameter backendCode: The numerical value of the error.
     * - Parameter backendMessage: The message of the errror contained under the `NSUnderlyingErrorKey` key.
     *
     * - Note: This error is used when an network request returns an error. The backend error returned is wrapped in
     * this internal error code.
     */
    static func backendError(withBackendCode backendCode: BackendErrorCode, backendMessage: String?) -> Error {
        return backendError(withBackendCode: backendCode, backendMessage: backendMessage, extraUserInfo: nil)
    }

    /**
     * Maps a ``BackendErrorCode`` code to an ``ErrorCode``. code. Constructs an Error with the mapped code and adds a
     * `RCUnderlyingErrorKey` in the `NSError.userInfo` dictionary. The backend error code will be mapped using
     * ``BackendErrorCode/toPurchasesErrorCode()``.
     *
     * - Parameter backendCode: The numerical value of the error.
     * - Parameter backendMessage: The message of the errror contained under the `NSUnderlyingErrorKey` key in the
     * UserInfo dictionary.
     * - Parameter finishable: Will be added to the UserInfo dictionary under the ``ErrorDetails/finishableKey`` to
     * indicate if the transaction should be finished after this error.
     *
     * - Note: This error is used when an network request returns an error. The backend error returned is wrapped in
     * this internal error code.
     */
    static func backendError(withBackendCode backendCode: BackendErrorCode,
                             backendMessage: String?,
                             finishable: Bool) -> Error {
        let extraUserInfo: [NSError.UserInfoKey: Any] = [
            ErrorDetails.finishableKey: finishable
        ]

        return backendError(withBackendCode: backendCode, backendMessage: backendMessage, extraUserInfo: extraUserInfo)
    }

    /**
     * Constructs an Error with the ``ErrorCode/unexpectedBackendResponseError`` code.
     *
     * - Note: This error is used when a network request returns an unexpected response.
     */
    static func unexpectedBackendResponseError(extraUserInfo: [NSError.UserInfoKey: Any]? = nil) -> Error {
        return error(with: ErrorCode.unexpectedBackendResponseError, extraUserInfo: extraUserInfo)
    }

    /**
     * Constructs an Error with the ``ErrorCode/unexpectedBackendResponseError`` code which contains an underlying
     * ``UnexpectedBackendResponseSubErrorCode``
     *
     * - Note: This error is used when a network request returns an unexpected response and we can determine some
     * of what went wrong with the response.
     */
    static func unexpectedBackendResponse(withSubError maybeSubError: Error?,
                                          generatedBy maybeGeneratedBy: String? = nil,
                                          extraContext maybeExtraContext: String? = nil) -> Error {
        return backendResponseError(withSubError: maybeSubError,
                                    generatedBy: maybeGeneratedBy,
                                    extraContext: maybeExtraContext)
    }

    /**
     * Constructs an Error with the ``ErrorCode/missingReceiptFileError`` code.
     *
     * - Note: This error is used when the receipt is missing in the device. This can happen if the user is in
     * sandbox or if there are no previous purchases.
     */
    static func missingReceiptFileError() -> Error {
        return error(with: ErrorCode.missingReceiptFileError)
    }

    /**
     * Constructs an Error with the ``ErrorCode/invalidAppUserIdError`` code.
     *
     * - Note: This error is used when the appUserID can't be found in user defaults. This can happen if user defaults
     * are removed manually or if the OS deletes entries when running out of space.
     */
    static func missingAppUserIDError() -> Error {
        return error(with: ErrorCode.invalidAppUserIdError)
    }

    /**
     * Constructs an Error with the ``ErrorCode/productDiscountMissingIdentifierError`` code.
     *
     * - Note: This error code is used when attemping to post data about product discounts but the discount is
     * missing an indentifier.
     */
    static func productDiscountMissingIdentifierError() -> Error {
        return error(with: ErrorCode.productDiscountMissingIdentifierError)
    }

    /**
     * Constructs an Error with the ``ErrorCode/productDiscountMissingSubscriptionGroupIdentifierError`` code.
     *
     * - Note: This error code is used when attemping to post data about product discounts but the discount is
     * missing a subscriptionGroupIndentifier.
     */
    static func productDiscountMissingSubscriptionGroupIdentifierError() -> Error {
        return error(with: ErrorCode.productDiscountMissingSubscriptionGroupIdentifierError)
    }

    /**
     * Constructs an Error with the ``ErrorCode/invalidAppUserIdError`` code.
     *
     * - Note: This error is used when the appUserID can't be found in user defaults. This can happen if user defaults
     * are removed manually or if the OS deletes entries when running out of space.
     */
    static func missingAppUserIDForAliasCreationError() -> Error {
        return error(with: ErrorCode.missingAppUserIDForAliasCreationError)
    }

    /**
     * Constructs an Error with the ``ErrorCode/logOutAnonymousUserError`` code.
     *
     * - Note: This error is used when logOut is called but the current user is anonymous,
     * as noted by ``Purchases/isAnonymous`` property.
     */
    static func logOutAnonymousUserError() -> Error {
        return error(with: ErrorCode.logOutAnonymousUserError)
    }

    /**
     * Constructs an Error with the ``ErrorCode/paymentPendingError`` code.
     *
     * - Note: This error is used during an “ask to buy” flow for a payment. The completion block of the purchasing
     * function will get this error to indicate the guardian has to complete the purchase.
     */
    static func paymentDeferredError() -> Error {
        return error(with: ErrorCode.paymentPendingError, message: "The payment is deferred.")
    }

    /**
     * Constructs an Error with the ``ErrorCode/unknownError`` code and optional message.
     */
    static func unknownError(message: String? = nil) -> Error {
        return error(with: ErrorCode.unknownError, message: message)
    }

    /**
     * Constructs an Error with the ``ErrorCode/unknownError`` code.
     */
    static func unknownError() -> Error {
        return error(with: ErrorCode.unknownError, message: nil)
    }

    /**
     * Constructs an Error with the ``ErrorCode/operationAlreadyInProgressForProductError`` code.
     *
     * - Note: This error is used when a purchase is initiated for a product, but there's already a purchase for the
     * same product in progress.
     */
    static func operationAlreadyInProgressError() -> Error {
        return error(with: ErrorCode.operationAlreadyInProgressForProductError)
    }

    /**
     * Constructs an Error with the ``ErrorCode/configurationError`` code.
     *
     * - Note: This error is used when the configuration in App Store Connect doesn't match the configuration
     * in the RevenueCat dashboard.
     */
    static func configurationError(message: String? = nil) -> Error {
        return error(with: ErrorCode.configurationError, message: message)
    }

    /**
     * Maps an `SKError` to a Error with a ``ErrorCode``. Adds a underlying error in the `NSError.userInfo` dictionary.
     *
     * - Parameter skError: The originating `SKError`.
     */
    static func purchasesError(withSKError skError: Error) -> Error {
        let errorCode = (skError as? SKError)?.toPurchasesErrorCode() ?? .unknownError
        return error(with: errorCode, message: errorCode.description, underlyingError: skError)
    }

    /**
     * Constructs an Error with the ``ErrorCode/purchaseCancelledError`` code.
     *
     * - Note: This error is used when  a purchase is cancelled by the user.
     */
    @objc static func purchaseCancelledError() -> Error {
        let errorCode = ErrorCode.purchaseCancelledError
        return ErrorUtils.error(with: errorCode,
                                message: errorCode.description,
                                underlyingError: nil)
    }

<<<<<<< HEAD
    /**
     * Constructs an Error with the ``ErrorCode/storeProblemError`` code.
     *
     * - Note: This error is used when there is a problem with the App Store.
     */
    @objc static func storeProblemError(withMessage message: String, error: Error? = nil) -> Error {
        let errorCode = ErrorCode.storeProblemError
        return ErrorUtils.error(with: errorCode,
                                message: message,
                                underlyingError: error)
    }

    /**
     * Constructs an Error with the ``ErrorCode/customerInfoError`` code.
     *
     * - Note: This error is used when there is a problem related to the customer info.
     */
    @objc static func customerInfoError(withMessage message: String, error: Error? = nil) -> Error {
        let errorCode = ErrorCode.customerInfoError
        return ErrorUtils.error(with: errorCode,
                                message: message,
                                underlyingError: error)
    }

    /**
     * Constructs an Error with the ``ErrorCode/systemInfoError`` code.
     *
     * - Note: This error is used when there is a problem related to the system info.
     */
    @objc static func systemInfoError(withMessage message: String, error: Error? = nil) -> Error {
        let errorCode = ErrorCode.systemInfoError
        return ErrorUtils.error(with: errorCode,
                                message: message,
                                underlyingError: error)
    }

    /**
     * Constructs an Error with the ``ErrorCode/beginRefundRequestError`` code.
     *
     * - Note: This error is used when there is a problem beginning a refund request.
     */
    @objc static func beginRefundRequestError(withMessage message: String, error: Error? = nil) -> Error {
        let errorCode = ErrorCode.beginRefundRequestError
        return ErrorUtils.error(with: errorCode,
                                message: message,
                                underlyingError: error)
=======
private extension SKError {

    // swiftlint:disable:next cyclomatic_complexity
    func toPurchasesErrorCode() -> ErrorCode {
        switch self.code {
        case .cloudServiceNetworkConnectionFailed,
             .cloudServiceRevoked,
             .overlayTimeout,
             .overlayPresentedInBackgroundScene:
            return .storeProblemError
        case .clientInvalid,
             .paymentNotAllowed,
             .cloudServicePermissionDenied,
             .privacyAcknowledgementRequired:
            return .purchaseNotAllowedError
        case .paymentCancelled,
             .overlayCancelled:
            return .purchaseCancelledError
        case .paymentInvalid,
             .unauthorizedRequestData,
             .missingOfferParams,
             .invalidOfferPrice,
             .invalidSignature,
             .invalidOfferIdentifier:
            return .purchaseInvalidError
        case .storeProductNotAvailable:
            return .productNotAvailableForPurchaseError
        case .ineligibleForOffer,
             .overlayInvalidConfiguration,
             .unsupportedPlatform:
            return .purchaseNotAllowedError
        case .unknown:
            if let error = self.userInfo[NSUnderlyingErrorKey] as? NSError {
                switch (error.domain, error.code) {
                case ("ASDServerErrorDomain", 3532): // "You’re currently subscribed to this"
                    // See https://github.com/RevenueCat/purchases-ios/issues/392
                    return .productAlreadyPurchasedError

                default: break
                }
            }

            return .storeProblemError

        @unknown default:
            return .unknownError
        }
>>>>>>> 7819a543
    }

}

extension ErrorUtils {

    static func backendError(withBackendCode backendCode: BackendErrorCode,
                             backendMessage maybeBackendMessage: String?,
                             extraUserInfo: [NSError.UserInfoKey: Any]? = nil) -> Error {
        let errorCode = backendCode.toPurchasesErrorCode()
        let underlyingError = backendUnderlyingError(backendCode: backendCode, backendMessage: maybeBackendMessage)

        return error(with: errorCode,
                     message: errorCode.description,
                     underlyingError: underlyingError,
                     extraUserInfo: extraUserInfo)
    }

}

private extension ErrorUtils {

    static func addUserInfo(userInfo: [String: String], error: Error) -> Error {
        let nsError = error as NSError
        let nsErrorWithUserInfo = NSError(domain: nsError.domain, code: nsError.code, userInfo: userInfo)
        return nsErrorWithUserInfo as Error
    }

    static func error(with code: ErrorCode,
                      message: String? = nil,
                      underlyingError: Error? = nil,
                      generatedBy: String? = nil,
                      extraUserInfo: [NSError.UserInfoKey: Any]? = nil) -> Error {
        var userInfo = extraUserInfo ?? [:]
        userInfo[NSLocalizedDescriptionKey as NSError.UserInfoKey] = message ?? code.description
        if let maybeUnderlyingError = underlyingError {
            userInfo[NSUnderlyingErrorKey as NSError.UserInfoKey] = maybeUnderlyingError
        }
        userInfo[ErrorDetails.generatedByKey] = generatedBy
        userInfo[ErrorDetails.readableErrorCodeKey] = code.codeName

<<<<<<< HEAD
        switch code {
        case .networkError,
             .unknownError,
             .receiptAlreadyInUseError,
             .unexpectedBackendResponseError,
             .invalidReceiptError,
             .invalidAppUserIdError,
             .operationAlreadyInProgressForProductError,
             .unknownBackendError,
             .invalidSubscriberAttributesError,
             .beginRefundRequestError,
             .logOutAnonymousUserError:
            Logger.error(code.description)
        case .purchaseCancelledError,
             .storeProblemError,
             .purchaseNotAllowedError,
             .purchaseInvalidError,
             .productNotAvailableForPurchaseError,
             .productAlreadyPurchasedError,
             .missingReceiptFileError,
             .invalidCredentialsError,
             .invalidAppleSubscriptionKeyError,
             .ineligibleError,
             .insufficientPermissionsError,
             .paymentPendingError:
            Logger.appleError(code.description)
        default:
            break
        }
=======
        Self.logErrorIfNeeded(code)

>>>>>>> 7819a543
        let nsError = code as NSError
        let nsErrorWithUserInfo = NSError(domain: nsError.domain,
                                          code: nsError.code,
                                          userInfo: userInfo as [String: Any])
        return nsErrorWithUserInfo as Error
    }

    static func backendResponseError(withSubError maybeSubError: Error?,
                                     generatedBy maybeGeneratedBy: String?,
                                     extraContext maybeExtraContext: String?) -> Error {
        var userInfo: [NSError.UserInfoKey: Any] = [:]
        let describableSubError = maybeSubError as? DescribableError
        let errorDescription = describableSubError?.description ?? ErrorCode.unexpectedBackendResponseError.description
        userInfo[NSLocalizedDescriptionKey as NSError.UserInfoKey] = errorDescription
        userInfo[NSUnderlyingErrorKey as NSError.UserInfoKey] = maybeSubError
        userInfo[ErrorDetails.readableErrorCodeKey] = ErrorCode.unexpectedBackendResponseError.codeName
        userInfo[ErrorDetails.generatedByKey] = maybeGeneratedBy
        userInfo[ErrorDetails.extraContextKey] = maybeExtraContext

        let nsError = ErrorCode.unexpectedBackendResponseError as NSError
        let nsErrorWithUserInfo = NSError(domain: nsError.domain,
                                          code: nsError.code,
                                          userInfo: userInfo as [String: Any])
        return nsErrorWithUserInfo as Error
    }

    static func backendUnderlyingError(backendCode: BackendErrorCode, backendMessage: String?) -> Error {
        let userInfo = [
            NSLocalizedDescriptionKey: backendMessage ?? ""
        ]
        let errorWithUserInfo = addUserInfo(userInfo: userInfo, error: backendCode)
        return errorWithUserInfo
    }

    private static func logErrorIfNeeded(_ code: ErrorCode) {
        switch code {
        case .networkError,
                .unknownError,
                .receiptAlreadyInUseError,
                .unexpectedBackendResponseError,
                .invalidReceiptError,
                .invalidAppUserIdError,
                .operationAlreadyInProgressForProductError,
                .unknownBackendError,
                .invalidSubscriberAttributesError,
                .logOutAnonymousUserError,
                .receiptInUseByOtherSubscriberError,
                .configurationError,
                .unsupportedError,
                .emptySubscriberAttributes,
                .productDiscountMissingIdentifierError,
                .missingAppUserIDForAliasCreationError,
                .productDiscountMissingSubscriptionGroupIdentifierError:
            Logger.error(code.description)

        case .purchaseCancelledError,
                .storeProblemError,
                .purchaseNotAllowedError,
                .purchaseInvalidError,
                .productNotAvailableForPurchaseError,
                .productAlreadyPurchasedError,
                .missingReceiptFileError,
                .invalidCredentialsError,
                .invalidAppleSubscriptionKeyError,
                .ineligibleError,
                .insufficientPermissionsError,
                .paymentPendingError:
            Logger.appleError(code.description)

        @unknown default:
            Logger.error(code.description)
        }
    }
}<|MERGE_RESOLUTION|>--- conflicted
+++ resolved
@@ -219,7 +219,6 @@
                                 underlyingError: nil)
     }
 
-<<<<<<< HEAD
     /**
      * Constructs an Error with the ``ErrorCode/storeProblemError`` code.
      *
@@ -266,55 +265,6 @@
         return ErrorUtils.error(with: errorCode,
                                 message: message,
                                 underlyingError: error)
-=======
-private extension SKError {
-
-    // swiftlint:disable:next cyclomatic_complexity
-    func toPurchasesErrorCode() -> ErrorCode {
-        switch self.code {
-        case .cloudServiceNetworkConnectionFailed,
-             .cloudServiceRevoked,
-             .overlayTimeout,
-             .overlayPresentedInBackgroundScene:
-            return .storeProblemError
-        case .clientInvalid,
-             .paymentNotAllowed,
-             .cloudServicePermissionDenied,
-             .privacyAcknowledgementRequired:
-            return .purchaseNotAllowedError
-        case .paymentCancelled,
-             .overlayCancelled:
-            return .purchaseCancelledError
-        case .paymentInvalid,
-             .unauthorizedRequestData,
-             .missingOfferParams,
-             .invalidOfferPrice,
-             .invalidSignature,
-             .invalidOfferIdentifier:
-            return .purchaseInvalidError
-        case .storeProductNotAvailable:
-            return .productNotAvailableForPurchaseError
-        case .ineligibleForOffer,
-             .overlayInvalidConfiguration,
-             .unsupportedPlatform:
-            return .purchaseNotAllowedError
-        case .unknown:
-            if let error = self.userInfo[NSUnderlyingErrorKey] as? NSError {
-                switch (error.domain, error.code) {
-                case ("ASDServerErrorDomain", 3532): // "You’re currently subscribed to this"
-                    // See https://github.com/RevenueCat/purchases-ios/issues/392
-                    return .productAlreadyPurchasedError
-
-                default: break
-                }
-            }
-
-            return .storeProblemError
-
-        @unknown default:
-            return .unknownError
-        }
->>>>>>> 7819a543
     }
 
 }
@@ -356,40 +306,8 @@
         userInfo[ErrorDetails.generatedByKey] = generatedBy
         userInfo[ErrorDetails.readableErrorCodeKey] = code.codeName
 
-<<<<<<< HEAD
-        switch code {
-        case .networkError,
-             .unknownError,
-             .receiptAlreadyInUseError,
-             .unexpectedBackendResponseError,
-             .invalidReceiptError,
-             .invalidAppUserIdError,
-             .operationAlreadyInProgressForProductError,
-             .unknownBackendError,
-             .invalidSubscriberAttributesError,
-             .beginRefundRequestError,
-             .logOutAnonymousUserError:
-            Logger.error(code.description)
-        case .purchaseCancelledError,
-             .storeProblemError,
-             .purchaseNotAllowedError,
-             .purchaseInvalidError,
-             .productNotAvailableForPurchaseError,
-             .productAlreadyPurchasedError,
-             .missingReceiptFileError,
-             .invalidCredentialsError,
-             .invalidAppleSubscriptionKeyError,
-             .ineligibleError,
-             .insufficientPermissionsError,
-             .paymentPendingError:
-            Logger.appleError(code.description)
-        default:
-            break
-        }
-=======
         Self.logErrorIfNeeded(code)
 
->>>>>>> 7819a543
         let nsError = code as NSError
         let nsErrorWithUserInfo = NSError(domain: nsError.domain,
                                           code: nsError.code,
