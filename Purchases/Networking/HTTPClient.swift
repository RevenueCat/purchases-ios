--- conflicted
+++ resolved
@@ -231,17 +231,11 @@
             }
         }
 
-<<<<<<< HEAD
+        var maybeNetworkError = maybeNetworkError
         if dnsChecker.isBlockedAPIError(maybeNetworkError),
-            let resolvedHost = dnsChecker.blockedHostFromError(maybeNetworkError) {
-            Logger.error(NetworkStrings.blocked_network(newHost: resolvedHost))
-=======
-        var maybeNetworkError = maybeNetworkError
-        if DNSChecker.isBlockedAPIError(maybeNetworkError),
-            let blockedError = DNSChecker.errorWithBlockedHostFromError(maybeNetworkError) {
+            let blockedError = dnsChecker.errorWithBlockedHostFromError(maybeNetworkError) {
             Logger.error(blockedError.description)
             maybeNetworkError = blockedError
->>>>>>> 01086efa
         }
 
         if let httpResponse = maybeHTTPResponse,
