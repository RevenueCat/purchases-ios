--- conflicted
+++ resolved
@@ -53,39 +53,13 @@
     return nil;
 }
 
-<<<<<<< HEAD
-+ (RCPackage *_Nullable)createPackageWithData:(NSDictionary *)data products:(NSDictionary<NSString *, SKProduct *> *)products offeringIdentifier:(NSString *)offeringIdentifier
-=======
-- (nullable RCPackage *)createPackageWithData:(NSDictionary *)data products:(NSDictionary<NSString *, SKProduct *> *)products
->>>>>>> 23dcc42d
+- (nullable RCPackage *)createPackageWithData:(NSDictionary *)data products:(NSDictionary<NSString *, SKProduct *> *)products offeringIdentifier:(NSString *)offeringIdentifier
 {
     SKProduct *product = products[data[@"platform_product_identifier"]];
     if (product) {
         NSString *identifier = data[@"identifier"];
-<<<<<<< HEAD
-        enum RCPackageType packageType;
-        if ([identifier isEqualToString:@"$rc_lifetime"]) {
-            packageType = RCPackageTypeLifetime;
-        } else if ([identifier isEqualToString:@"$rc_annual"]) {
-            packageType = RCPackageTypeAnnual;
-        } else if ([identifier isEqualToString:@"$rc_six_month"]) {
-            packageType = RCPackageTypeSixMonth;
-        } else if ([identifier isEqualToString:@"$rc_three_month"]) {
-            packageType = RCPackageTypeThreeMonth;
-        } else if ([identifier isEqualToString:@"$rc_two_month"]) {
-            packageType = RCPackageTypeTwoMonth;
-        } else if ([identifier isEqualToString:@"$rc_monthly"]) {
-            packageType = RCPackageTypeMonthly;
-        } else if ([identifier isEqualToString:@"$rc_weekly"]) {
-            packageType = RCPackageTypeWeekly;
-        } else {
-            packageType = RCPackageTypeCustom;
-        }
-        return [[RCPackage alloc] initWithIdentifier:identifier packageType:packageType product:product offeringIdentifier:offeringIdentifier];
-=======
         RCPackageType packageType = [RCPackage getPackageTypeFromString:identifier];
         return [[RCPackage alloc] initWithIdentifier:identifier packageType:packageType product:product];
->>>>>>> 23dcc42d
     }
     return nil;
 }
