//
//  RCOfferingsFactory.m
//  Purchases
//
//  Created by RevenueCat.
//  Copyright © 2019 Purchases. All rights reserved.
//

#import <StoreKit/StoreKit.h>
#import "RCOfferingsFactory.h"
#import "RCOffering.h"
#import "RCPackage.h"
#import "RCOfferings.h"
#import "RCOfferings+Protected.h"
#import "RCPackage+Protected.h"
#import "RCOffering+Protected.h"


@interface RCOfferingsFactory ()

@end

@implementation RCOfferingsFactory

- (RCOfferings *)createOfferingsWithProducts:(NSDictionary<NSString *, SKProduct *> *)products data:(NSDictionary *)data
{
    NSArray *offeringsData = data[@"offerings"];
    NSMutableDictionary *offerings = [NSMutableDictionary dictionary];
    for (NSDictionary *offeringData in offeringsData) {
        RCOffering *offering = [self createOfferingWithProducts:products offeringData:offeringData];
        if (offering) {
            offerings[offering.identifier] = offering;
        }
    }

    return [[RCOfferings alloc] initWithOfferings:[NSDictionary dictionaryWithDictionary:offerings] currentOfferingID:data[@"current_offering_id"]];
}

- (nullable RCOffering *)createOfferingWithProducts:(NSDictionary<NSString *, SKProduct *> *)products offeringData:(NSDictionary *)offeringData
{
    NSMutableArray<RCPackage *> *availablePackages = [NSMutableArray array];
    NSString *offeringIdentifier = offeringData[@"identifier"];
    for (NSDictionary *packageData in offeringData[@"packages"]) {
        RCPackage *package = [self createPackageWithData:packageData products:products offeringIdentifier:offeringIdentifier];
        if (package) {
            [availablePackages addObject:package];
        }
    }

    if (availablePackages.count != 0) {
        return [[RCOffering alloc] initWithIdentifier:offeringIdentifier serverDescription:offeringData[@"description"] availablePackages:[NSArray arrayWithArray:availablePackages]];
    }
    return nil;
}

- (nullable RCPackage *)createPackageWithData:(NSDictionary *)data products:(NSDictionary<NSString *, SKProduct *> *)products offeringIdentifier:(NSString *)offeringIdentifier
{
    SKProduct *product = products[data[@"platform_product_identifier"]];
    if (product) {
        NSString *identifier = data[@"identifier"];
<<<<<<< HEAD
        RCPackageType packageType = [RCPackage getPackageTypeFromString:identifier];
        return [[RCPackage alloc] initWithIdentifier:identifier packageType:packageType product:product offeringIdentifier:offeringIdentifier];
=======
        RCPackageType packageType = [RCPackage packageTypeFromString:identifier];
        return [[RCPackage alloc] initWithIdentifier:identifier packageType:packageType product:product];
>>>>>>> 51f22a4a
    }
    return nil;
}

@end<|MERGE_RESOLUTION|>--- conflicted
+++ resolved
@@ -58,13 +58,8 @@
     SKProduct *product = products[data[@"platform_product_identifier"]];
     if (product) {
         NSString *identifier = data[@"identifier"];
-<<<<<<< HEAD
-        RCPackageType packageType = [RCPackage getPackageTypeFromString:identifier];
+        RCPackageType packageType = [RCPackage packageTypeFromString:identifier];
         return [[RCPackage alloc] initWithIdentifier:identifier packageType:packageType product:product offeringIdentifier:offeringIdentifier];
-=======
-        RCPackageType packageType = [RCPackage packageTypeFromString:identifier];
-        return [[RCPackage alloc] initWithIdentifier:identifier packageType:packageType product:product];
->>>>>>> 51f22a4a
     }
     return nil;
 }
