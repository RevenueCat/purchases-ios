--- conflicted
+++ resolved
@@ -13,14 +13,10 @@
 
 NS_ASSUME_NONNULL_BEGIN
 
-<<<<<<< HEAD
 // TODO: remove it when the attribution fetcher will be migrated
 typedef void (^RCAttributionDetailsBlock)(NSDictionary<NSString *, NSObject *> *_Nullable, NSError *_Nullable);
 
-@class RCDeviceCache, RCIdentityManager, RCBackend, RCAttributionData;
-=======
 @class RCDeviceCache, RCIdentityManager, RCBackend;
->>>>>>> 79d58c91
 @class RCSystemInfo;
 
 
