//
//  RCPurchases+Protected.h
//  Purchases
//
//  Created by RevenueCat.
//  Copyright © 2019 RevenueCat. All rights reserved.
//

@class RCPurchases,
    RCStoreKitRequestFetcher,
    RCBackend,
    RCStoreKitWrapper,
    RCReceiptFetcher,
    RCAttributionFetcher,
    RCOfferingsFactory,
    RCDeviceCache,
    RCIdentityManager,
    RCSubscriberAttributesManager,
    RCSystemInfo,
    RCOperationDispatcher,
    RCIntroEligibilityCalculator,
    RCReceiptParser,
    RCPurchaserInfoManager,
    RCProductsManager;

<<<<<<< HEAD
#import "Purchases.h"
#import "RCStoreKitWrapper.h"
=======
@protocol RCStoreKitWrapperDelegate;
>>>>>>> 793202b5

NS_ASSUME_NONNULL_BEGIN


@interface RCPurchases (Protected) <RCStoreKitWrapperDelegate>

- (instancetype)initWithAppUserID:(nullable NSString *)appUserID
                   requestFetcher:(RCStoreKitRequestFetcher *)requestFetcher
                   receiptFetcher:(RCReceiptFetcher *)receiptFetcher
               attributionFetcher:(RCAttributionFetcher *)attributionFetcher
                          backend:(RCBackend *)backend
                  storeKitWrapper:(RCStoreKitWrapper *)storeKitWrapper
               notificationCenter:(NSNotificationCenter *)notificationCenter
                       systemInfo:(RCSystemInfo *)systemInfo
                 offeringsFactory:(RCOfferingsFactory *)offeringsFactory
                      deviceCache:(RCDeviceCache *)deviceCache
                  identityManager:(RCIdentityManager *)identityManager
      subscriberAttributesManager:(RCSubscriberAttributesManager *)subscriberAttributesManager
              operationDispatcher:(RCOperationDispatcher *)operationDispatcher
       introEligibilityCalculator:(RCIntroEligibilityCalculator *)introEligibilityCalculator
                    receiptParser:(RCReceiptParser *)receiptParser
             purchaserInfoManager:(RCPurchaserInfoManager *)purchaserInfoManager
                  productsManager:(RCProductsManager *)productsManager;

+ (void)setDefaultInstance:(nullable RCPurchases *)instance;

- (void)_setPushTokenString:(nullable NSString *)pushToken;

@property (nonatomic) RCDeviceCache *deviceCache;
@property (nonatomic) RCBackend *backend;
@property (nonatomic) NSNotificationCenter *notificationCenter;

@end


NS_ASSUME_NONNULL_END<|MERGE_RESOLUTION|>--- conflicted
+++ resolved
@@ -23,12 +23,8 @@
     RCPurchaserInfoManager,
     RCProductsManager;
 
-<<<<<<< HEAD
+@protocol RCStoreKitWrapperDelegate;
 #import "Purchases.h"
-#import "RCStoreKitWrapper.h"
-=======
-@protocol RCStoreKitWrapperDelegate;
->>>>>>> 793202b5
 
 NS_ASSUME_NONNULL_BEGIN
 
