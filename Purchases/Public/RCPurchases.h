--- conflicted
+++ resolved
@@ -131,13 +131,6 @@
                           appUserID:(NSString * _Nullable)appUserID
                        userDefaults:(NSUserDefaults * _Nullable)userDefaults;
 
-<<<<<<< HEAD
-/**
- Removes the current configured instance.
- */
-+ (void)removeInstance;
-=======
-
 /**
  Configures an instance of the Purchases SDK with a custom userDefaults. Use this constructor if you want to sync status across a shared container, such as between a host app and an extension. The instance of the Purchases SDK will be set as a singleton. You should access the singleton instance using [RCPurchases sharedPurchases]
  
@@ -155,7 +148,11 @@
                           appUserID:(NSString * _Nullable)appUserID
                        userDefaults:(NSUserDefaults * _Nullable)userDefaults
                        observerMode:(BOOL)observerMode;
->>>>>>> 29f01244
+
+/**
+ Removes the current configured instance.
+ */
++ (void)removeInstance;
 
 /**
  Indicates whether the user is allowed to make payments.
