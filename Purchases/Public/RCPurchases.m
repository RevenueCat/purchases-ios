//
//  RCPurchases.m
//  Purchases
//
//  Created by RevenueCat.
//  Copyright © 2019 RevenueCat. All rights reserved.
//

@import PurchasesCoreSwift;

#import "RCAttributionPoster.h"
#import "RCIdentityManager.h"
#import "RCPurchaserInfoManager.h"
#import "RCPurchases+Protected.h"
#import "RCPurchases+SubscriberAttributes.h"
#import "RCPurchases.h"
#import "RCSubscriberAttributesManager.h"

// TODO: simply replace with OperationDispatcher when migrating
#define CALL_IF_SET_ON_MAIN_THREAD(completion, ...) if (completion) [self.operationDispatcher dispatchOnMainThread:^{ completion(__VA_ARGS__); }];
#define CALL_IF_SET_ON_SAME_THREAD(completion, ...) if (completion) completion(__VA_ARGS__);

@interface RCPurchases () <RCStoreKitWrapperDelegate, RCPurchaserInfoManagerDelegate> {
    NSNumber * _Nullable _allowSharingAppStoreAccount;
}

/**
 * Completion block for calls that send back receipt data
 */
typedef void (^RCReceiveReceiptDataBlock)(NSData *);

@property (nonatomic) RCStoreKitRequestFetcher *requestFetcher;
@property (nonatomic) RCProductsManager *productsManager;
@property (nonatomic) RCReceiptFetcher *receiptFetcher;
@property (nonatomic) RCBackend *backend;
@property (nonatomic) RCStoreKitWrapper *storeKitWrapper;
@property (nonatomic) NSNotificationCenter *notificationCenter;

// TODO: move to new class PurchasesManager, possibly rename to a name that describes intent?
@property (nonatomic) NSMutableDictionary<NSString *, NSString *> *presentedOfferingsByProductIdentifier;
// TODO: move to new class PurchasesManager
@property (nonatomic) NSMutableDictionary<NSString *, RCPurchaseCompletedBlock> *purchaseCompleteCallbacks;

@property (nonatomic) RCAttributionFetcher *attributionFetcher;
@property (nonatomic) RCAttributionPoster *attributionPoster;
@property (nonatomic) RCOfferingsFactory *offeringsFactory;
@property (nonatomic) RCDeviceCache *deviceCache;
@property (nonatomic) RCIdentityManager *identityManager;
@property (nonatomic) RCSystemInfo *systemInfo;
@property (nonatomic) RCIntroEligibilityCalculator *introEligibilityCalculator;
@property (nonatomic) RCReceiptParser *receiptParser;
@property (nonatomic) RCPurchaserInfoManager *purchaserInfoManager;
@property (nonatomic) RCOfferingsManager *offeringsManager;

@end

static RCPurchases *_sharedPurchases = nil;

@implementation RCPurchases

#pragma mark - Configuration

- (BOOL)allowSharingAppStoreAccount {
    if (_allowSharingAppStoreAccount == nil) {
        return self.isAnonymous;
    }

    return [_allowSharingAppStoreAccount boolValue];
}

- (void)setAllowSharingAppStoreAccount:(BOOL)allow {
    _allowSharingAppStoreAccount = @(allow);
}

static BOOL _automaticAppleSearchAdsAttributionCollection = NO;

+ (void)setAutomaticAppleSearchAdsAttributionCollection:(BOOL)automaticAppleSearchAdsAttributionCollection {
    _automaticAppleSearchAdsAttributionCollection = automaticAppleSearchAdsAttributionCollection;
}

+ (BOOL)automaticAppleSearchAdsAttributionCollection {
    return _automaticAppleSearchAdsAttributionCollection;
}

+ (void)setDebugLogsEnabled:(BOOL)enabled {
    RCLogLevel level = enabled ? RCLogLevelDebug : RCLogLevelInfo;
    [self setLogLevel:level];
}

+ (BOOL)debugLogsEnabled {
    return self.logLevel <= RCLogLevelDebug;
}

+ (void)setLogHandler:(void(^)(RCLogLevel, NSString * _Nonnull))logHandler {
    RCLog.logHandler = logHandler;
}

+ (RCLogLevel)logLevel {
    return RCLog.logLevel;
}

+ (void)setLogLevel:(RCLogLevel)logLevel {
    RCLog.logLevel = logLevel;
}

+ (NSURL *)proxyURL {
    return RCSystemInfo.proxyURL;
}

+ (void)setProxyURL:(nullable NSURL *)proxyURL {
    RCSystemInfo.proxyURL = proxyURL;
}

+ (BOOL)forceUniversalAppStore {
    return RCSystemInfo.forceUniversalAppStore;
}

+ (void)setForceUniversalAppStore:(BOOL)forceUniversalAppStore {
    RCSystemInfo.forceUniversalAppStore = forceUniversalAppStore;
}

+ (BOOL)simulatesAskToBuyInSandbox {
    return RCStoreKitWrapper.simulatesAskToBuyInSandbox;
}

+ (void)setSimulatesAskToBuyInSandbox:(BOOL)simulatesAskToBuyInSandbox {
    RCStoreKitWrapper.simulatesAskToBuyInSandbox = simulatesAskToBuyInSandbox;
}

+ (NSString *)frameworkVersion {
    return RCSystemInfo.frameworkVersion;
}

- (BOOL)finishTransactions {
    return self.systemInfo.finishTransactions;
}

- (void)setFinishTransactions:(BOOL)finishTransactions {
    self.systemInfo.finishTransactions = finishTransactions;
}

+ (BOOL)isConfigured {
    return _sharedPurchases != nil;
}

+ (instancetype)sharedPurchases {
    NSCAssert(_sharedPurchases, RCStrings.configure.no_singleton_instance);
    return _sharedPurchases;
}

+ (void)setDefaultInstance:(RCPurchases *)instance {
    @synchronized([RCPurchases class]) {
        if (_sharedPurchases) {
            [RCLog info:[NSString stringWithFormat:@"%@", RCStrings.configure.purchase_instance_already_set]];
        }
        _sharedPurchases = instance;
    }
}

+ (BOOL)canMakePayments {
    return [SKPaymentQueue canMakePayments];
}

+ (instancetype)configureWithAPIKey:(NSString *)APIKey {
    return [self configureWithAPIKey:APIKey appUserID:nil];
}

+ (instancetype)configureWithAPIKey:(NSString *)APIKey appUserID:(nullable NSString *)appUserID {
    return [self configureWithAPIKey:APIKey appUserID:appUserID observerMode:false];
}

+ (instancetype)configureWithAPIKey:(NSString *)APIKey
                          appUserID:(nullable NSString *)appUserID
                       observerMode:(BOOL)observerMode {
    return [self configureWithAPIKey:APIKey appUserID:appUserID observerMode:observerMode userDefaults:nil];
}

+ (instancetype)configureWithAPIKey:(NSString *)APIKey
                          appUserID:(nullable NSString *)appUserID
                       observerMode:(BOOL)observerMode
                       userDefaults:(nullable NSUserDefaults *)userDefaults {
    return [self configureWithAPIKey:APIKey
                           appUserID:appUserID
                        observerMode:observerMode
                        userDefaults:userDefaults
                      platformFlavor:nil
               platformFlavorVersion:nil];
}

+ (instancetype)configureWithAPIKey:(NSString *)APIKey
                          appUserID:(nullable NSString *)appUserID
                       observerMode:(BOOL)observerMode
                       userDefaults:(nullable NSUserDefaults *)userDefaults
                     platformFlavor:(NSString *)platformFlavor
              platformFlavorVersion:(NSString *)platformFlavorVersion {
    RCPurchases *purchases = [[self alloc] initWithAPIKey:APIKey
                                                appUserID:appUserID
                                             userDefaults:userDefaults
                                             observerMode:observerMode
                                           platformFlavor:platformFlavor
                                    platformFlavorVersion:platformFlavorVersion];
    [self setDefaultInstance:purchases];
    return purchases;
}

- (instancetype)initWithAPIKey:(NSString *)APIKey appUserID:(nullable NSString *)appUserID {
    return [self initWithAPIKey:APIKey
                      appUserID:appUserID
                   userDefaults:nil
                   observerMode:false
                 platformFlavor:nil
          platformFlavorVersion:nil];
}

// TODO: if possible, move to new DI manager class
- (instancetype)initWithAPIKey:(NSString *)APIKey
                     appUserID:(nullable NSString *)appUserID
                  userDefaults:(nullable NSUserDefaults *)userDefaults
                  observerMode:(BOOL)observerMode
                platformFlavor:(nullable NSString *)platformFlavor
         platformFlavorVersion:(nullable NSString *)platformFlavorVersion {
    RCOperationDispatcher *operationDispatcher = [[RCOperationDispatcher alloc] init];
    RCReceiptRefreshRequestFactory *receiptRefreshRequestFactory = [[RCReceiptRefreshRequestFactory alloc] init];
    RCStoreKitRequestFetcher *fetcher = [[RCStoreKitRequestFetcher alloc]
                                         initWithRequestFactory:receiptRefreshRequestFactory
                                         operationDispatcher:operationDispatcher];
    RCReceiptFetcher *receiptFetcher = [[RCReceiptFetcher alloc] initWithRequestFetcher:fetcher];
    NSError *error = nil;
    RCSystemInfo *systemInfo = [[RCSystemInfo alloc] initWithPlatformFlavor:platformFlavor
                                                      platformFlavorVersion:platformFlavorVersion
                                                         finishTransactions:!observerMode
                                                                      error:&error];
    NSAssert(systemInfo, error.localizedDescription);

    RCETagManager *eTagManager = [[RCETagManager alloc] init];

    RCBackend *backend = [[RCBackend alloc] initWithAPIKey:APIKey
                                                systemInfo:systemInfo
                                               eTagManager:eTagManager
                                       operationDispatcher:operationDispatcher];
    RCStoreKitWrapper *storeKitWrapper = [[RCStoreKitWrapper alloc] init];
    RCOfferingsFactory *offeringsFactory = [[RCOfferingsFactory alloc] init];

    if (userDefaults == nil) {
        userDefaults = [NSUserDefaults standardUserDefaults];
    }

    RCDeviceCache *deviceCache = [[RCDeviceCache alloc] initWithUserDefaults:userDefaults];
    RCIntroEligibilityCalculator *introCalculator = [[RCIntroEligibilityCalculator alloc] init];
    RCReceiptParser *receiptParser = [[RCReceiptParser alloc] init];
    RCPurchaserInfoManager *purchaserInfoManager = [[RCPurchaserInfoManager alloc]
                                                                            initWithOperationDispatcher:operationDispatcher
                                                                                            deviceCache:deviceCache
                                                                                                backend:backend
                                                                                             systemInfo:systemInfo];
    RCIdentityManager *identityManager = [[RCIdentityManager alloc] initWith:deviceCache
                                                                     backend:backend
                                                        purchaserInfoManager:purchaserInfoManager];
    RCAttributionTypeFactory *attributionTypeFactory = [[RCAttributionTypeFactory alloc] init];
    RCAttributionFetcher *attributionFetcher = [[RCAttributionFetcher alloc]
                                                initWithAttributionFactory:attributionTypeFactory
                                                systemInfo:systemInfo];
    RCAttributionDataMigrator *attributionDataMigrator = [[RCAttributionDataMigrator alloc] init];
    RCSubscriberAttributesManager *subscriberAttributesManager =
            [[RCSubscriberAttributesManager alloc] initWithBackend:backend
                                                       deviceCache:deviceCache
                                                attributionFetcher:attributionFetcher
                                           attributionDataMigrator:attributionDataMigrator];

    RCAttributionPoster *attributionPoster = [[RCAttributionPoster alloc] initWithDeviceCache:deviceCache
                                                                              identityManager:identityManager
                                                                                      backend:backend
                                                                                   systemInfo:systemInfo
                                                                           attributionFetcher:attributionFetcher
                                                                  subscriberAttributesManager:subscriberAttributesManager];

    RCProductsRequestFactory *productsRequestFactory = [[RCProductsRequestFactory alloc] init];
    RCProductsManager *productsManager = [[RCProductsManager alloc] initWithProductsRequestFactory:productsRequestFactory];
<<<<<<< HEAD
    RCReceiptRefreshRequestFactory *receiptRefreshRequestFactory = [[RCReceiptRefreshRequestFactory alloc] init];
    RCStoreKitRequestFetcher *fetcher = [[RCStoreKitRequestFetcher alloc] initWithRequestFactory:receiptRefreshRequestFactory
                                                                             operationDispatcher:operationDispatcher];
    RCOfferingsManager *offeringsManager = [[RCOfferingsManager alloc] initWithDeviceCache:deviceCache
                                                                       operationDispatcher:operationDispatcher
                                                                                systemInfo:systemInfo
                                                                                   backend:backend
                                                                          offeringsFactory:offeringsFactory
                                                                           productsManager:productsManager];
=======
>>>>>>> f078363a
    return [self initWithAppUserID:appUserID
                    requestFetcher:fetcher
                    receiptFetcher:receiptFetcher
                attributionFetcher:attributionFetcher
                 attributionPoster:attributionPoster
                           backend:backend
                   storeKitWrapper:storeKitWrapper
                notificationCenter:[NSNotificationCenter defaultCenter]
                        systemInfo:systemInfo
                  offeringsFactory:offeringsFactory
                       deviceCache:deviceCache
                   identityManager:identityManager
       subscriberAttributesManager:subscriberAttributesManager
               operationDispatcher:operationDispatcher
        introEligibilityCalculator:introCalculator
                     receiptParser:receiptParser
              purchaserInfoManager:purchaserInfoManager
                   productsManager:productsManager
                  offeringsManager:offeringsManager];
}

- (instancetype)initWithAppUserID:(nullable NSString *)appUserID
                   requestFetcher:(RCStoreKitRequestFetcher *)requestFetcher
                   receiptFetcher:(RCReceiptFetcher *)receiptFetcher
               attributionFetcher:(RCAttributionFetcher *)attributionFetcher
                attributionPoster:(RCAttributionPoster *)attributionPoster
                          backend:(RCBackend *)backend
                  storeKitWrapper:(RCStoreKitWrapper *)storeKitWrapper
               notificationCenter:(NSNotificationCenter *)notificationCenter
                       systemInfo:(RCSystemInfo *)systemInfo
                 offeringsFactory:(RCOfferingsFactory *)offeringsFactory
                      deviceCache:(RCDeviceCache *)deviceCache
                  identityManager:(RCIdentityManager *)identityManager
      subscriberAttributesManager:(RCSubscriberAttributesManager *)subscriberAttributesManager
              operationDispatcher:(RCOperationDispatcher *)operationDispatcher
       introEligibilityCalculator:(RCIntroEligibilityCalculator *)introEligibilityCalculator
                    receiptParser:(RCReceiptParser *)receiptParser
             purchaserInfoManager:(RCPurchaserInfoManager *)purchaserInfoManager
                  productsManager:(RCProductsManager *)productsManager
                 offeringsManager:(RCOfferingsManager *)offeringsManager {
    if (self = [super init]) {
        [RCLog debug:[NSString stringWithFormat:@"%@", RCStrings.configure.debug_enabled]];
        [RCLog debug:[NSString stringWithFormat:RCStrings.configure.sdk_version, self.class.frameworkVersion]];
        [RCLog user:[NSString stringWithFormat:RCStrings.configure.initial_app_user_id, appUserID]];

        self.requestFetcher = requestFetcher;
        self.receiptFetcher = receiptFetcher;
        self.attributionFetcher = attributionFetcher;
        self.attributionPoster = attributionPoster;
        self.backend = backend;
        self.storeKitWrapper = storeKitWrapper;
        self.offeringsFactory = offeringsFactory;
        self.deviceCache = deviceCache;
        self.identityManager = identityManager;

        self.notificationCenter = notificationCenter;

        self.presentedOfferingsByProductIdentifier = [NSMutableDictionary new];
        self.purchaseCompleteCallbacks = [NSMutableDictionary new];

        self.systemInfo = systemInfo;
        self.subscriberAttributesManager = subscriberAttributesManager;
        self.operationDispatcher = operationDispatcher;
        self.introEligibilityCalculator = introEligibilityCalculator;
        self.receiptParser = receiptParser;
        self.purchaserInfoManager = purchaserInfoManager;
        self.productsManager = productsManager;
        self.offeringsManager = offeringsManager;

        [self.identityManager configureWithAppUserID:appUserID];

        [self.systemInfo isApplicationBackgroundedWithCompletion:^(BOOL isBackgrounded) {
            if (!isBackgrounded) {
                [self.operationDispatcher dispatchOnWorkerThreadWithRandomDelay:NO block:^{
                    [self updateAllCachesWithCompletionBlock:nil];
                }];
            } else {
                [self.purchaserInfoManager sendCachedPurchaserInfoIfAvailableForAppUserID:self.appUserID];
            }
        }];
        self.storeKitWrapper.delegate = self;

        [self subscribeToAppStateNotifications];

        [self.attributionPoster postPostponedAttributionDataIfNeeded];
        [self postAppleSearchAddsAttributionCollectionIfNeeded];
    }

    return self;
}

- (void)subscribeToAppStateNotifications {
    [self.notificationCenter addObserver:self
                                selector:@selector(applicationDidBecomeActive:)
                                    name:RCSystemInfo.applicationDidBecomeActiveNotification
                                  object:nil];
    [self.notificationCenter addObserver:self
                                selector:@selector(applicationWillResignActive:)
                                    name:RCSystemInfo.applicationWillResignActiveNotification
                                  object:nil];
}

- (void)dealloc {
    self.storeKitWrapper.delegate = nil;
    self.purchaserInfoManager.delegate = nil;
    [self.notificationCenter removeObserver:self];
    _delegate = nil;
}

@synthesize delegate = _delegate;

- (void)setDelegate:(id <RCPurchasesDelegate>)delegate {
    _delegate = delegate;
    self.purchaserInfoManager.delegate = self;
    [self.purchaserInfoManager sendCachedPurchaserInfoIfAvailableForAppUserID:self.appUserID];
    [RCLog debug:[NSString stringWithFormat:@"%@", RCStrings.configure.delegate_set]];
}

#pragma mark - Public Methods

#pragma mark Attribution

- (void)postAttributionData:(NSDictionary *)data
                fromNetwork:(RCAttributionNetwork)network
           forNetworkUserId:(nullable NSString *)networkUserId {
    [self.attributionPoster postAttributionData:data
                                    fromNetwork:network
                               forNetworkUserId:networkUserId];
}

+ (void)addAttributionData:(NSDictionary *)data
               fromNetwork:(RCAttributionNetwork)network {
    [self addAttributionData:data fromNetwork:network forNetworkUserId:nil];
}

+ (void)addAttributionData:(NSDictionary *)data
               fromNetwork:(RCAttributionNetwork)network
          forNetworkUserId:(nullable NSString *)networkUserId {
    if (self.isConfigured) {
        [_sharedPurchases postAttributionData:data fromNetwork:network forNetworkUserId:networkUserId];
    } else {
        [RCAttributionPoster storePostponedAttributionData:data
                                               fromNetwork:network
                                          forNetworkUserId:networkUserId];
    }
}

- (void)postAppleSearchAddsAttributionCollectionIfNeeded {
    if (_automaticAppleSearchAdsAttributionCollection) {
        [self.attributionPoster postAppleSearchAdsAttributionIfNeeded];
    }
}

#pragma mark Identity

- (NSString *)appUserID {
    return [self.identityManager currentAppUserID];
}

- (BOOL)isAnonymous {
    return [self.identityManager currentUserIsAnonymous];
}

- (void)createAlias:(NSString *)alias completionBlock:(nullable RCReceivePurchaserInfoBlock)completion {
    if ([alias isEqualToString:self.identityManager.currentAppUserID]) {
        [self purchaserInfoWithCompletionBlock:completion];
    } else {
        [self.identityManager createAliasForAppUserID:alias completion:^(NSError *_Nullable error) {
            if (error == nil) {
                [self updateAllCachesWithCompletionBlock:completion];
            } else {
                CALL_IF_SET_ON_MAIN_THREAD(completion, nil, error);
            }
        }];
    }
}

- (void)identify:(NSString *)appUserID completionBlock:(nullable RCReceivePurchaserInfoBlock)completion {
    if ([appUserID isEqualToString:self.identityManager.currentAppUserID]) {
        [self purchaserInfoWithCompletionBlock:completion];
    } else {
        [self.identityManager identifyAppUserID:appUserID completion:^(NSError *error) {
            if (error == nil) {
                [self updateAllCachesWithCompletionBlock:completion];
            } else {
                CALL_IF_SET_ON_MAIN_THREAD(completion, nil, error);
            }
        }];

    }
}

- (void)  logIn:(NSString *)appUserID
completionBlock:(void (^)(RCPurchaserInfo * _Nullable purchaserInfo, BOOL created, NSError * _Nullable error))completion {
    [self.identityManager logInWithAppUserID:appUserID completion:^(RCPurchaserInfo *purchaserInfo,
                                                                    BOOL created,
                                                                    NSError * _Nullable error) {
        CALL_IF_SET_ON_MAIN_THREAD(completion, purchaserInfo, created, error);

        if (error == nil) {
            [self.systemInfo isApplicationBackgroundedWithCompletion:^(BOOL isAppBackgrounded) {
                [self.offeringsManager updateOfferingsCacheWithAppUserID:self.appUserID
                                                       isAppBackgrounded:isAppBackgrounded
                                                              completion:nil];
            }];
        }
    }];
}

- (void)logOutWithCompletionBlock:(nullable RCReceivePurchaserInfoBlock)completion {
    [self.identityManager logOutWithCompletion:^(NSError *error) {
        if (error) {
            CALL_IF_SET_ON_MAIN_THREAD(completion, nil, error);
        } else {
            [self updateAllCachesWithCompletionBlock:completion];
        }
    }];
}

- (void)resetWithCompletionBlock:(nullable RCReceivePurchaserInfoBlock)completion {
    [self.identityManager resetAppUserID];
    [self updateAllCachesWithCompletionBlock:completion];
}

- (void)purchaserInfoWithCompletionBlock:(RCReceivePurchaserInfoBlock)completion {
    [self.purchaserInfoManager purchaserInfoWithAppUserID:self.appUserID
                                          completionBlock:completion];
}

#pragma mark Purchasing

- (void)productsWithIdentifiers:(NSArray<NSString *> *)productIdentifiers
                completionBlock:(RCReceiveProductsBlock)completion {
    NSSet<NSString *> *productIdentifiersSet = [[NSSet alloc] initWithArray:productIdentifiers];
    if (productIdentifiersSet.count > 0) {
        [self.productsManager productsWithIdentifiers:productIdentifiersSet
                                           completion:^(NSSet<SKProduct *> * _Nonnull products) {
            CALL_IF_SET_ON_MAIN_THREAD(completion, products.allObjects);
        }];
    } else {
        CALL_IF_SET_ON_MAIN_THREAD(completion, @[]);
    }
}

- (void)purchaseProduct:(SKProduct *)product
    withCompletionBlock:(RCPurchaseCompletedBlock)completion {
    SKMutablePayment *payment = [self.storeKitWrapper paymentWithProduct:product];
    [self purchaseProduct:product withPayment:payment withPresentedOfferingIdentifier:nil completion:completion];
}

- (void)purchasePackage:(RCPackage *)package
    withCompletionBlock:(RCPurchaseCompletedBlock)completion {
    SKMutablePayment *payment = [self.storeKitWrapper paymentWithProduct:package.product];
    [self purchaseProduct:package.product withPayment:payment withPresentedOfferingIdentifier:package.offeringIdentifier completion:completion];
}

- (void)purchaseProduct:(SKProduct *)product
           withDiscount:(SKPaymentDiscount *)discount
        completionBlock:(RCPurchaseCompletedBlock)completion {
    SKMutablePayment *payment = [self.storeKitWrapper paymentWithProduct:product discount:discount];
    [self purchaseProduct:product withPayment:payment withPresentedOfferingIdentifier:nil completion:completion];
}

- (void)purchasePackage:(RCPackage *)package
           withDiscount:(SKPaymentDiscount *)discount
        completionBlock:(RCPurchaseCompletedBlock)completion {
    SKMutablePayment *payment = [self.storeKitWrapper paymentWithProduct:package.product
                                                                discount:discount];
    [self purchaseProduct:package.product withPayment:payment withPresentedOfferingIdentifier:package.offeringIdentifier completion:completion];
}

- (void)        purchaseProduct:(SKProduct *)product
                    withPayment:(SKMutablePayment *)payment
withPresentedOfferingIdentifier:(nullable NSString *)presentedOfferingIdentifier
                     completion:(RCPurchaseCompletedBlock)completion {
    // todo: move log to relevant class
    [RCLog debug:[NSString stringWithFormat:@"makePurchase"]];

    if (!product || !payment) {
        [RCLog appleWarning:[NSString stringWithFormat:@"%@",
                             RCStrings.purchase.cannot_purchase_product_appstore_configuration_error]];
        completion(nil, nil, [NSError errorWithDomain:RCPurchasesErrorCodeDomain
                                                 code:RCProductNotAvailableForPurchaseError
                                             userInfo:@{
                                                     NSLocalizedDescriptionKey: @"There was problem purchasing the product."
                                             }], false);
        return;
    }

    NSString *productIdentifier;
    if (product.productIdentifier) {
        productIdentifier = product.productIdentifier;
    } else if (payment.productIdentifier) {
        productIdentifier = payment.productIdentifier;
    } else {
        [RCLog info:[NSString stringWithFormat:@"%@", RCStrings.purchase.could_not_purchase_product_id_not_found]];
        completion(nil, nil, [NSError errorWithDomain:RCPurchasesErrorCodeDomain
                                                 code:RCUnknownError
                                             userInfo:@{
                                                     NSLocalizedDescriptionKey: @"There was problem purchasing the product."
                                             }], false);
        return;
    }

    if (!self.finishTransactions) {
        [RCLog warn:[NSString stringWithFormat:@"%@",
                     RCStrings.purchase.purchasing_with_observer_mode_and_finish_transactions_false_warning]];
    }
    NSString *appUserID = self.appUserID;
    payment.applicationUsername = appUserID;

    // This is to prevent the UIApplicationDidBecomeActive call from the purchase popup
    // from triggering a refresh.
    [self.deviceCache setPurchaserInfoCacheTimestampToNowForAppUserID:appUserID];
    [self.deviceCache setOfferingsCacheTimestampToNow];

    if (presentedOfferingIdentifier) {
        [RCLog purchase:[NSString stringWithFormat:RCStrings.purchase.purchasing_product_from_package,
                          productIdentifier, presentedOfferingIdentifier]];
    } else {
        [RCLog purchase:[NSString stringWithFormat:RCStrings.purchase.purchasing_product, productIdentifier]];
    }

    [self.productsManager cacheProduct:product];

    @synchronized (self) {
        self.presentedOfferingsByProductIdentifier[productIdentifier] = presentedOfferingIdentifier;
    }

    @synchronized (self) {
        if (self.purchaseCompleteCallbacks[productIdentifier]) {
            completion(nil, nil, [NSError errorWithDomain:RCPurchasesErrorCodeDomain
                                                     code:RCOperationAlreadyInProgressError
                                                 userInfo:@{
                                                         NSLocalizedDescriptionKey: @"Purchase already in progress for this product."
                                                 }], false);
            return;
        }
        self.purchaseCompleteCallbacks[productIdentifier] = [completion copy];
    }

    [self.storeKitWrapper addPayment:[payment copy]];
}

- (void)syncPurchasesWithCompletionBlock:(nullable RCReceivePurchaserInfoBlock)completion {
    [self syncPurchasesWithReceiptRefreshPolicy:RCReceiptRefreshPolicyNever
#pragma GCC diagnostic push
#pragma GCC diagnostic ignored "-Wdeprecated-declarations"
                                      isRestore:self.allowSharingAppStoreAccount
#pragma GCC diagnostic pop
                                     completion:completion];
}

- (void)restoreTransactionsWithCompletionBlock:(nullable RCReceivePurchaserInfoBlock)completion {
    [self syncPurchasesWithReceiptRefreshPolicy:RCReceiptRefreshPolicyAlways
                                      isRestore:YES
                                     completion:completion];
}

- (void)syncPurchasesWithReceiptRefreshPolicy:(RCReceiptRefreshPolicy)refreshPolicy
                                    isRestore:(BOOL)isRestore
                                   completion:(nullable RCReceivePurchaserInfoBlock)completion {
#pragma GCC diagnostic push
#pragma GCC diagnostic ignored "-Wdeprecated-declarations"
    if (!self.allowSharingAppStoreAccount) {
#pragma GCC diagnostic pop
        [RCLog warn:[NSString stringWithFormat:@"%@",
                     RCStrings.restore.restoretransactions_called_with_allow_sharing_appstore_account_false_warning]];
    }
    // Refresh the receipt and post to backend, this will allow the transactions to be transferred.
    // https://developer.apple.com/library/content/documentation/NetworkingInternet/Conceptual/StoreKitGuide/Chapters/Restoring.html
    [self.receiptFetcher receiptDataWithRefreshPolicy:refreshPolicy
                                           completion:^(NSData *_Nonnull data) {
        if (data.length == 0) {
            if (RCSystemInfo.isSandbox) {
                [RCLog appleWarning:[NSString stringWithFormat:@"%@", RCStrings.receipt.no_sandbox_receipt_restore]];
            }
            CALL_IF_SET_ON_MAIN_THREAD(completion, nil, [RCPurchasesErrorUtils missingReceiptFileError]);
            return;
        }

        RCPurchaserInfo * _Nullable cachedPurchaserInfo = [self.purchaserInfoManager
                                                           cachedPurchaserInfoForAppUserID:self.appUserID];
        BOOL hasOriginalPurchaseDate = cachedPurchaserInfo != nil && cachedPurchaserInfo.originalPurchaseDate != nil;
        BOOL receiptHasTransactions = [self.receiptParser receiptHasTransactionsWithReceiptData:data];
        if (!receiptHasTransactions && hasOriginalPurchaseDate) {
            CALL_IF_SET_ON_MAIN_THREAD(completion, cachedPurchaserInfo, nil);
            return;
        }

        RCSubscriberAttributeDict subscriberAttributes = self.unsyncedAttributesByKey;
        [self.backend postReceiptData:data
                            appUserID:self.appUserID
                            isRestore:isRestore
                          productInfo:nil
          presentedOfferingIdentifier:nil
                         observerMode:!self.finishTransactions
                 subscriberAttributes:subscriberAttributes
                           completion:^(RCPurchaserInfo *_Nullable info, NSError *_Nullable error) {
                               [self handleRestoreReceiptPostWithInfo:info
                                                                error:error
                                                 subscriberAttributes:subscriberAttributes
                                                           completion:completion];
                           }];
    }];
}

- (void)handleRestoreReceiptPostWithInfo:(RCPurchaserInfo *)info
                                   error:(NSError *)error
                    subscriberAttributes:(RCSubscriberAttributeDict)subscriberAttributes
                              completion:(RCReceivePurchaserInfoBlock)completion {
    [self.operationDispatcher dispatchOnMainThread:^{
        if (error) {
            [self markAttributesAsSyncedIfNeeded:subscriberAttributes
                                       appUserID:self.appUserID
                                           error:error];
            CALL_IF_SET_ON_MAIN_THREAD(completion, nil, error);
        } else if (info) {
            [self.purchaserInfoManager cachePurchaserInfo:info forAppUserID:self.appUserID];
            [self markAttributesAsSyncedIfNeeded:subscriberAttributes
                                       appUserID:self.appUserID
                                           error:nil];
            CALL_IF_SET_ON_MAIN_THREAD(completion, info, nil);
        }
    }];
}

// TODO: simplify logic, move to separate class
- (void)checkTrialOrIntroductoryPriceEligibility:(NSArray<NSString *> *)productIdentifiers
                                 completionBlock:(RCReceiveIntroEligibilityBlock)receiveEligibility
{
    [self.receiptFetcher receiptDataWithRefreshPolicy:RCReceiptRefreshPolicyOnlyIfEmpty
                                           completion:^(NSData * _Nullable data) {
        if (data != nil && data.length > 0) {
            if (@available(iOS 12.0, macOS 10.14, macCatalyst 13.0, tvOS 12.0, watchOS 6.2, *)) {
                NSSet *productIdentifiersSet = [[NSSet alloc] initWithArray:productIdentifiers];
                [self.introEligibilityCalculator checkTrialOrIntroductoryPriceEligibilityWith:data
                                                                           productIdentifiers:productIdentifiersSet
                                                                                   completion:^(NSDictionary<NSString *, NSNumber *> * _Nonnull receivedEligibility,
                                                                                                NSError * _Nullable error) {
                    if (!error) {
                        NSMutableDictionary<NSString *, RCIntroEligibility *> *convertedEligibility = [[NSMutableDictionary alloc] init];

                        // TODO: remove enum conversion once this is moved to swift
                        for (NSString *key in receivedEligibility.allKeys) {
                            NSError *error = nil;
                            RCIntroEligibility *eligibility = [[RCIntroEligibility alloc] initWithEligibilityStatusCode:receivedEligibility[key] error:&error];
                            if (!eligibility) {
                                [RCLog error:[NSString stringWithFormat:@"Unable to create an RCIntroEligibility: %@",
                                              error.localizedDescription]];
                            } else {
                                convertedEligibility[key] = eligibility;
                            }
                        }

                        CALL_IF_SET_ON_MAIN_THREAD(receiveEligibility, convertedEligibility);
                    } else {
                        // todo: unify all of these `else`s
                        [RCLog error:[NSString stringWithFormat:RCStrings.receipt.parse_receipt_locally_error,
                                      error.localizedDescription]];
                        [self.backend getIntroEligibilityForAppUserID:self.appUserID
                                                          receiptData:data
                                                   productIdentifiers:productIdentifiers
                                                           completion:^(NSDictionary<NSString *,RCIntroEligibility *> * _Nonnull result, NSError * _Nullable error) {
                            [RCLog error:[NSString stringWithFormat:@"Unable to getIntroEligibilityForAppUserID: %@",
                                          error.localizedDescription]];
                            CALL_IF_SET_ON_MAIN_THREAD(receiveEligibility, result);
                        }];
                    }
                }];
            } else {
                [self.backend getIntroEligibilityForAppUserID:self.appUserID
                                                  receiptData:data
                                           productIdentifiers:productIdentifiers
                                                   completion:^(NSDictionary<NSString *, RCIntroEligibility *> *_Nonnull result, NSError * _Nullable error) {
                    [RCLog error:[NSString stringWithFormat:@"Unable to getIntroEligibilityForAppUserID: %@",
                                  error.localizedDescription]];
                    CALL_IF_SET_ON_MAIN_THREAD(receiveEligibility, result);
                }];
            }
        } else {
            [self.backend getIntroEligibilityForAppUserID:self.appUserID
                                              receiptData:data
                                       productIdentifiers:productIdentifiers
                                               completion:^(NSDictionary<NSString *,RCIntroEligibility *> * _Nonnull result, NSError * _Nullable error) {
                [RCLog error:[NSString stringWithFormat:@"Unable to getIntroEligibilityForAppUserID: %@",
                              error.localizedDescription]];
                CALL_IF_SET_ON_MAIN_THREAD(receiveEligibility, result);
            }];
        }
    }];
}

// TODO: add API availability check here, match headers
- (void)paymentDiscountForProductDiscount:(SKProductDiscount *)discount
                                  product:(SKProduct *)product
                               completion:(RCPaymentDiscountBlock)completion {
    [self.receiptFetcher receiptDataWithRefreshPolicy:RCReceiptRefreshPolicyOnlyIfEmpty
                                           completion:^(NSData * _Nullable data) {
        if (data == nil || data.length == 0) {
            completion(nil, RCPurchasesErrorUtils.missingReceiptFileError);
        } else {
            [self.backend postOfferForSigning:discount.identifier
                        withProductIdentifier:product.productIdentifier
                            subscriptionGroup:product.subscriptionGroupIdentifier
                                  receiptData:data
                                    appUserID:self.appUserID
                                   completion:^(NSString *_Nullable signature,
                                                NSString *_Nullable keyIdentifier,
                                                NSUUID *_Nullable nonce,
                                                NSNumber *_Nullable timestamp,
                                                NSError *_Nullable error) {
                SKPaymentDiscount *paymentDiscount = [[SKPaymentDiscount alloc] initWithIdentifier:discount.identifier
                                                                                     keyIdentifier:keyIdentifier
                                                                                             nonce:nonce
                                                                                         signature:signature
                                                                                         timestamp:timestamp];
                completion(paymentDiscount, error);
            }];
        }
    }];
}

- (void)invalidatePurchaserInfoCache {
    [self.purchaserInfoManager clearPurchaserInfoCacheForAppUserID:self.appUserID];
}

- (void)presentCodeRedemptionSheet API_AVAILABLE(ios(14.0)) API_UNAVAILABLE(tvos, macos, watchos) {
    [self.storeKitWrapper presentCodeRedemptionSheet];
}

#pragma mark Subcriber Attributes

- (void)setAttributes:(NSDictionary<NSString *, NSString *> *)attributes {
    [self.subscriberAttributesManager setAttributes:attributes appUserID:self.appUserID];
}

- (void)setEmail:(nullable NSString *)email {
    [self.subscriberAttributesManager setEmail:email appUserID:self.appUserID];
}

- (void)setPhoneNumber:(nullable NSString *)phoneNumber {
    [self.subscriberAttributesManager setPhoneNumber:phoneNumber appUserID:self.appUserID];
}

- (void)setDisplayName:(nullable NSString *)displayName {
    [self.subscriberAttributesManager setDisplayName:displayName appUserID:self.appUserID];
}

- (void)setPushToken:(nullable NSData *)pushToken {
    [self.subscriberAttributesManager setPushToken:pushToken appUserID:self.appUserID];
}

- (void)_setPushTokenString:(nullable NSString *)pushToken {
    [self.subscriberAttributesManager setPushTokenString:pushToken appUserID:self.appUserID];
}

- (void)setAdjustID:(nullable NSString *)adjustID {
    [self.subscriberAttributesManager setAdjustID:adjustID appUserID:self.appUserID];
}

- (void)setAppsflyerID:(nullable NSString *)appsflyerID {
    [self.subscriberAttributesManager setAppsflyerID:appsflyerID appUserID:self.appUserID];
}

- (void)setFBAnonymousID:(nullable NSString *)fbAnonymousID {
    [self.subscriberAttributesManager setFBAnonymousID:fbAnonymousID appUserID:self.appUserID];
}

- (void)setMparticleID:(nullable NSString *)mparticleID {
    [self.subscriberAttributesManager setMparticleID:mparticleID appUserID:self.appUserID];
}

- (void)setOnesignalID:(nullable NSString *)onesignalID {
    [self.subscriberAttributesManager setOnesignalID:onesignalID appUserID:self.appUserID];
}

- (void)setMediaSource:(nullable NSString *)mediaSource {
    [self.subscriberAttributesManager setMediaSource:mediaSource appUserID:self.appUserID];
}

- (void)setCampaign:(nullable NSString *)campaign {
    [self.subscriberAttributesManager setCampaign:campaign appUserID:self.appUserID];
}

- (void)setAdGroup:(nullable NSString *)adGroup {
    [self.subscriberAttributesManager setAdGroup:adGroup appUserID:self.appUserID];
}

- (void)setAd:(nullable NSString *)ad {
    [self.subscriberAttributesManager setAd:ad appUserID:self.appUserID];
}

- (void)setKeyword:(nullable NSString *)keyword {
    [self.subscriberAttributesManager setKeyword:keyword appUserID:self.appUserID];
}

- (void)setCreative:(nullable NSString *)creative {
    [self.subscriberAttributesManager setCreative:creative appUserID:self.appUserID];
}

- (void)collectDeviceIdentifiers {
    [self.subscriberAttributesManager collectDeviceIdentifiersForAppUserID:self.appUserID];
}

#pragma mark - Private Methods

- (void)applicationDidBecomeActive:(__unused NSNotification *)notif {
    [RCLog debug:[NSString stringWithFormat:@"%@", RCStrings.configure.application_active]];
    [self updateAllCachesIfNeeded];
    [self syncSubscriberAttributesIfNeeded];
    [self postAppleSearchAddsAttributionCollectionIfNeeded];
}

- (void)applicationWillResignActive:(__unused NSNotification *)notif {
    [self syncSubscriberAttributesIfNeeded];
}

- (void)updateAllCachesIfNeeded {
    [self.systemInfo isApplicationBackgroundedWithCompletion:^(BOOL isAppBackgrounded) {
        [self.purchaserInfoManager fetchAndCachePurchaserInfoIfStaleWithAppUserID:self.appUserID
                                                                isAppBackgrounded:isAppBackgrounded
                                                                       completion:nil];
        if ([self.deviceCache isOfferingsCacheStaleWithIsAppBackgrounded:isAppBackgrounded]) {
            [RCLog debug:[NSString stringWithFormat:@"Offerings cache is stale, updating caches"]];
            [self.offeringsManager updateOfferingsCacheWithAppUserID:self.appUserID
                                                   isAppBackgrounded:isAppBackgrounded
                                                          completion:nil];
        }
    }];
}

- (void)updateAllCachesWithCompletionBlock:(nullable RCReceivePurchaserInfoBlock)completion {
    [self.systemInfo isApplicationBackgroundedWithCompletion:^(BOOL isAppBackgrounded) {
        [self.purchaserInfoManager fetchAndCachePurchaserInfoWithAppUserID:self.appUserID
                                                         isAppBackgrounded:isAppBackgrounded
                                                                completion:completion];
        [self.offeringsManager updateOfferingsCacheWithAppUserID:self.appUserID
                                               isAppBackgrounded:isAppBackgrounded
                                                      completion:nil];
    }];
}

- (void)offeringsWithCompletionBlock:(RCReceiveOfferingsBlock)completion {
    [self.offeringsManager offeringsWithAppUserID:self.appUserID
                                  completionBlock:completion];
}

// todo: move to PurchasesManager
- (void)handleReceiptPostWithTransaction:(SKPaymentTransaction *)transaction
                           purchaserInfo:(nullable RCPurchaserInfo *)info
                    subscriberAttributes:(nullable RCSubscriberAttributeDict)subscriberAttributes
                                   error:(nullable NSError *)error {
    [self.operationDispatcher dispatchOnMainThread:^{
        [self markAttributesAsSyncedIfNeeded:subscriberAttributes appUserID:self.appUserID error:error];

        RCPurchaseCompletedBlock _Nullable completion = [self getAndRemovePurchaseCompletedBlockFor:transaction];
        if (info) {
            [self.purchaserInfoManager cachePurchaserInfo:info forAppUserID:self.appUserID];

            CALL_IF_SET_ON_SAME_THREAD(completion, transaction, info, nil, false);

            if (self.finishTransactions) {
                [self.storeKitWrapper finishTransaction:transaction];
            }
        } else if ([error.userInfo[RCErrorDetails.RCFinishableKey] boolValue]) {
            CALL_IF_SET_ON_SAME_THREAD(completion, transaction, nil, error, false);
            if (self.finishTransactions) {
                [self.storeKitWrapper finishTransaction:transaction];
            }
        } else if (![error.userInfo[RCErrorDetails.RCFinishableKey] boolValue]) {
            CALL_IF_SET_ON_SAME_THREAD(completion, transaction, nil, error, false);
        } else {
            [RCLog error:[NSString stringWithFormat:@"%@", RCStrings.receipt.unknown_backend_error]];
            CALL_IF_SET_ON_SAME_THREAD(completion, transaction, nil, error, false);
        }
    }];
}

// todo: move to PurchasesManager if viable, new class otherwise
#pragma MARK: RCStoreKitWrapperDelegate
- (void)storeKitWrapper:(RCStoreKitWrapper *)storeKitWrapper
     updatedTransaction:(SKPaymentTransaction *)transaction {
    switch (transaction.transactionState) {
        case SKPaymentTransactionStateRestored: // For observer mode
        case SKPaymentTransactionStatePurchased: {
            [self handlePurchasedTransaction:transaction];
            break;
        }
        case SKPaymentTransactionStateFailed: {
            _Nullable RCPurchaseCompletedBlock completion = [self getAndRemovePurchaseCompletedBlockFor:transaction];

            CALL_IF_SET_ON_MAIN_THREAD(
                    completion,
                    transaction,
                    nil,
                    [RCPurchasesErrorUtils purchasesErrorWithSKError:transaction.error],
                    transaction.error.code == SKErrorPaymentCancelled);

            if (self.finishTransactions) {
                [self.storeKitWrapper finishTransaction:transaction];
            }
            break;
        }
        case SKPaymentTransactionStateDeferred: {
            _Nullable RCPurchaseCompletedBlock completion = [self getAndRemovePurchaseCompletedBlockFor:transaction];

            NSError *pendingError = [RCPurchasesErrorUtils paymentDeferredError];
            CALL_IF_SET_ON_MAIN_THREAD(completion,
                                       transaction,
                                       nil,
                                       pendingError,
                                       transaction.error.code == SKErrorPaymentCancelled);
            break;
        }
        case SKPaymentTransactionStatePurchasing:
            break;
    }
}

// TODO: move to new class PurchasesManager
- (nullable RCPurchaseCompletedBlock)getAndRemovePurchaseCompletedBlockFor:(SKPaymentTransaction *)transaction {
    RCPurchaseCompletedBlock completion = nil;
    NSString * _Nullable productIdentifier = transaction.rc_productIdentifier;
    if (productIdentifier) {
        @synchronized (self) {
            completion = self.purchaseCompleteCallbacks[productIdentifier];
            self.purchaseCompleteCallbacks[productIdentifier] = nil;
        }
    }
    return completion;
}

- (void)storeKitWrapper:(RCStoreKitWrapper *)storeKitWrapper
     removedTransaction:(SKPaymentTransaction *)transaction {
    // todo: remove it from the protocol if it's entirely unused
}

- (BOOL)storeKitWrapper:(nonnull RCStoreKitWrapper *)storeKitWrapper
  shouldAddStorePayment:(nonnull SKPayment *)payment
             forProduct:(nonnull SKProduct *)product {
    [self.productsManager cacheProduct:product];

    if ([self.delegate respondsToSelector:@selector(purchases:shouldPurchasePromoProduct:defermentBlock:)]) {
        [self.delegate purchases:self
      shouldPurchasePromoProduct:product
                  defermentBlock:^(RCPurchaseCompletedBlock completion) {
                      self.purchaseCompleteCallbacks[product.productIdentifier] = [completion copy];
                      [self.storeKitWrapper addPayment:payment];
                  }];
    }

    return NO;
}

// todo: move to PurchasesManager (or find better name, since this is the exact opposite of a purchase)
- (void)                   storeKitWrapper:(RCStoreKitWrapper *)storeKitWrapper
didRevokeEntitlementsForProductIdentifiers:(NSArray<NSString *> *)productIdentifiers
API_AVAILABLE(ios(14.0), macos(11.0), tvos(14.0), watchos(7.0)) {
    [RCLog debug:[NSString stringWithFormat:RCStrings.purchase.entitlements_revoked_syncing_purchases,
                  productIdentifiers]];
    [self syncPurchasesWithCompletionBlock:^(RCPurchaserInfo * _Nullable purchaserInfo, NSError * _Nullable error) {
        [RCLog debug:[NSString stringWithFormat:@"%@", RCStrings.purchase.purchases_synced]];
    }];
}

// todo: move to PurchasesManager (or find better name, since this is the exact opposite of a purchase)
- (void)handlePurchasedTransaction:(SKPaymentTransaction *)transaction {
    [self.receiptFetcher receiptDataWithRefreshPolicy:RCReceiptRefreshPolicyOnlyIfEmpty
                                           completion:^(NSData * _Nullable data) {
        if (data.length == 0) {
            [self handleReceiptPostWithTransaction:transaction
                                     purchaserInfo:nil
                              subscriberAttributes:nil
                                             error:RCPurchasesErrorUtils.missingReceiptFileError];
        } else {
            [self fetchProductsAndPostReceiptWithTransaction:transaction data:data];
        }
    }];
}

// todo: move to PurchasesManager (or find better name, since this is the exact opposite of a purchase)
- (void)fetchProductsAndPostReceiptWithTransaction:(SKPaymentTransaction *)transaction data:(NSData *)data {
    NSString * _Nullable productIdentifier = transaction.rc_productIdentifier;
    if (productIdentifier) {
        [self productsWithIdentifiers:@[productIdentifier]
                      completionBlock:^(NSArray<SKProduct *> *products) {
                          [self postReceiptWithTransaction:transaction data:data products:products];
                      }];
    } else {
        [self handleReceiptPostWithTransaction:transaction
                                 purchaserInfo:nil
                          subscriberAttributes:nil
                                         error:RCPurchasesErrorUtils.unknownError];
    }
}

// todo: move to PurchasesManager
- (void)postReceiptWithTransaction:(SKPaymentTransaction *)transaction
                              data:(NSData *)data
                          products:(NSArray<SKProduct *> *)products {
    SKProduct *product = products.lastObject;
    RCSubscriberAttributeDict subscriberAttributes = self.unsyncedAttributesByKey;
    RCProductInfo *productInfo = nil;
    NSString *presentedOffering = nil;
    if (product) {
        RCProductInfoExtractor *productInfoExtractor = [[RCProductInfoExtractor alloc] init];
        productInfo = [productInfoExtractor extractInfoFromSKProduct:product];

        @synchronized (self) {
            presentedOffering = self.presentedOfferingsByProductIdentifier[productInfo.productIdentifier];
            [self.presentedOfferingsByProductIdentifier removeObjectForKey:productInfo.productIdentifier];
        }
    }
    [self.backend postReceiptData:data
                        appUserID:self.appUserID
#pragma GCC diagnostic push
#pragma GCC diagnostic ignored "-Wdeprecated-declarations"
                        isRestore:self.allowSharingAppStoreAccount
#pragma GCC diagnostic pop
                      productInfo:productInfo
      presentedOfferingIdentifier:presentedOffering
                     observerMode:!self.finishTransactions
             subscriberAttributes:subscriberAttributes
                       completion:^(RCPurchaserInfo *_Nullable info,
                               NSError *_Nullable error) {
                           [self handleReceiptPostWithTransaction:transaction
                                                    purchaserInfo:info
                                             subscriberAttributes:subscriberAttributes
                                                            error:error];
                       }];
}

#pragma MARK: RCPurchaserInfoManagerDelegate
- (void)purchaserInfoManagerDidReceiveUpdatedPurchaserInfo:(RCPurchaserInfo *)purchaserInfo {
    if (self.delegate && [self.delegate respondsToSelector:@selector(purchases:didReceiveUpdatedPurchaserInfo:)]) {
        [self.delegate purchases:self didReceiveUpdatedPurchaserInfo:purchaserInfo];
    }
}

@end
<|MERGE_RESOLUTION|>--- conflicted
+++ resolved
@@ -276,18 +276,12 @@
 
     RCProductsRequestFactory *productsRequestFactory = [[RCProductsRequestFactory alloc] init];
     RCProductsManager *productsManager = [[RCProductsManager alloc] initWithProductsRequestFactory:productsRequestFactory];
-<<<<<<< HEAD
-    RCReceiptRefreshRequestFactory *receiptRefreshRequestFactory = [[RCReceiptRefreshRequestFactory alloc] init];
-    RCStoreKitRequestFetcher *fetcher = [[RCStoreKitRequestFetcher alloc] initWithRequestFactory:receiptRefreshRequestFactory
-                                                                             operationDispatcher:operationDispatcher];
     RCOfferingsManager *offeringsManager = [[RCOfferingsManager alloc] initWithDeviceCache:deviceCache
                                                                        operationDispatcher:operationDispatcher
                                                                                 systemInfo:systemInfo
                                                                                    backend:backend
                                                                           offeringsFactory:offeringsFactory
                                                                            productsManager:productsManager];
-=======
->>>>>>> f078363a
     return [self initWithAppUserID:appUserID
                     requestFetcher:fetcher
                     receiptFetcher:receiptFetcher
