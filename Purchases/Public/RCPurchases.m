--- conflicted
+++ resolved
@@ -486,7 +486,7 @@
 - (void)purchaseProduct:(SKProduct *)product withPayment:(SKMutablePayment *)payment withPresentedOfferingIdentifier:(nullable NSString *)presentedOfferingIdentifier completion:(RCPurchaseCompletedBlock)completion
 {
     RCDebugLog(@"makePurchase");
-    
+
     if (!product || !payment) {
         RCLog(@"makePurchase - Could not purchase SKProduct.");
         RCLog(@"makePurchase - Ensure your products are correctly configured in App Store Connect");
@@ -498,7 +498,7 @@
                    }], false);
         return;
     }
-    
+
     NSString *productIdentifier;
     if (product.productIdentifier) {
         productIdentifier = product.productIdentifier;
@@ -519,10 +519,8 @@
     }
     payment.applicationUsername = self.appUserID;
 
-    // TODO: double check this
     // This is to prevent the UIApplicationDidBecomeActive call from the purchase popup
     // from triggering a refresh.
-<<<<<<< HEAD
     [self.deviceCache resetCachesTimestamp];
 
     if (presentedOfferingIdentifier) {
@@ -531,12 +529,6 @@
         RCDebugLog(@"makePurchase - %@", payment.productIdentifier);
     }
 
-=======
-    self.cachesLastUpdated = [NSDate date];
-    
-    RCDebugLog(@"makePurchase - Purchasing %@", productIdentifier);
-    
->>>>>>> 897975bf
     @synchronized (self) {
         self.productsByIdentifier[productIdentifier] = product;
     }
@@ -764,12 +756,12 @@
                                             NSMutableArray *missingProducts = [NSMutableArray new];
                                             [self performOnEachProductIdentifierInOfferings:data block:^(NSString *productIdentifier) {
                                                 SKProduct *product = productsById[productIdentifier];
-                                                
+
                                                 if (product == nil) {
                                                     [missingProducts addObject:productIdentifier];
                                                 }
                                             }];
-                                            
+
                                             if (missingProducts.count > 0) {
                                                 RCLog(@"Could not find SKProduct for %@", missingProducts);
                                                 RCLog(@"Ensure your products are correctly configured in App Store Connect");
@@ -781,7 +773,7 @@
                                         } else {
                                             CALL_AND_DISPATCH_IF_SET(completion, nil, [RCPurchasesErrorUtils unexpectedBackendResponseError]);
                                         }
-                                        
+
                                     }];
                                    }];
 }
