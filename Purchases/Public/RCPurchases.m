--- conflicted
+++ resolved
@@ -9,15 +9,8 @@
 @import PurchasesCoreSwift;
 
 #import "RCAttributionFetcher.h"
-<<<<<<< HEAD
+#import "RCAttributionPoster.h"
 #import "RCBackend.h"
-=======
-#import "RCAttributionPoster.h"
-#import "RCAttributionData.h"
-#import "RCOfferingsFactory.h"
-#import "RCPackage+Protected.h"
-#import "RCDeviceCache.h"
->>>>>>> 42ac4084
 #import "RCIdentityManager.h"
 #import "RCPurchaserInfo+Protected.h"
 #import "RCPurchaserInfoManager.h"
@@ -228,13 +221,9 @@
     NSError *error = nil;
     RCSystemInfo *systemInfo = [[RCSystemInfo alloc] initWithPlatformFlavor:platformFlavor
                                                       platformFlavorVersion:platformFlavorVersion
-<<<<<<< HEAD
                                                          finishTransactions:!observerMode
                                                                       error:&error];
     NSAssert(systemInfo, error.localizedDescription);
-=======
-                                                         finishTransactions:!observerMode];
->>>>>>> 42ac4084
 
     RCETagManager *eTagManager = [[RCETagManager alloc] init];
 
@@ -270,23 +259,21 @@
     RCSubscriberAttributesManager *subscriberAttributesManager =
             [[RCSubscriberAttributesManager alloc] initWithBackend:backend
                                                        deviceCache:deviceCache
-<<<<<<< HEAD
-                                                attributionFetcher:attributionFetcher];
-    RCProductsRequestFactory *productsRequestFactory = [[RCProductsRequestFactory alloc] init];
-    RCProductsManager *productsManager = [[RCProductsManager alloc] initWithProductsRequestFactory:productsRequestFactory];
-    RCReceiptRefreshRequestFactory *receiptRefreshRequestFactory = [[RCReceiptRefreshRequestFactory alloc] init];
-    RCStoreKitRequestFetcher *fetcher = [[RCStoreKitRequestFetcher alloc] initWithRequestFactory:receiptRefreshRequestFactory
-                                                                             operationDispatcher:operationDispatcher];
-=======
                                                 attributionFetcher:attributionFetcher
                                            attributionDataMigrator:attributionDataMigrator];
+
     RCAttributionPoster *attributionPoster = [[RCAttributionPoster alloc] initWithDeviceCache:deviceCache
                                                                               identityManager:identityManager
                                                                                       backend:backend
                                                                                    systemInfo:systemInfo
                                                                            attributionFetcher:attributionFetcher
                                                                   subscriberAttributesManager:subscriberAttributesManager];
->>>>>>> 42ac4084
+
+    RCProductsRequestFactory *productsRequestFactory = [[RCProductsRequestFactory alloc] init];
+    RCProductsManager *productsManager = [[RCProductsManager alloc] initWithProductsRequestFactory:productsRequestFactory];
+    RCReceiptRefreshRequestFactory *receiptRefreshRequestFactory = [[RCReceiptRefreshRequestFactory alloc] init];
+    RCStoreKitRequestFetcher *fetcher = [[RCStoreKitRequestFetcher alloc] initWithRequestFactory:receiptRefreshRequestFactory
+                                                                             operationDispatcher:operationDispatcher];
     return [self initWithAppUserID:appUserID
                     requestFetcher:fetcher
                     receiptFetcher:receiptFetcher
@@ -437,17 +424,10 @@
         [RCLog debug:[NSString stringWithFormat:@"%@", RCStrings.attribution.instance_configured_posting_attribution]];
         [_sharedPurchases postAttributionData:data fromNetwork:network forNetworkUserId:networkUserId];
     } else {
-<<<<<<< HEAD
         [RCLog debug:[NSString stringWithFormat:@"%@", RCStrings.attribution.no_instance_configured_caching_attribution]];
-        [RCAttributionFetcher storePostponedAttributionData:data
-                                                fromNetwork:network
-                                           forNetworkUserId:networkUserId];
-=======
-        RCDebugLog(@"%@", RCStrings.attribution.no_instance_configured_caching_attribution);
         [RCAttributionPoster storePostponedAttributionData:data
                                                fromNetwork:network
                                           forNetworkUserId:networkUserId];
->>>>>>> 42ac4084
     }
 }
 
