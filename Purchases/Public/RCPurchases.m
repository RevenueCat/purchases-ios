--- conflicted
+++ resolved
@@ -221,13 +221,9 @@
     NSError *error = nil;
     RCSystemInfo *systemInfo = [[RCSystemInfo alloc] initWithPlatformFlavor:platformFlavor
                                                       platformFlavorVersion:platformFlavorVersion
-<<<<<<< HEAD
                                                          finishTransactions:!observerMode
                                                                       error:&error];
     NSAssert(systemInfo, error.localizedDescription);
-=======
-                                                         finishTransactions:!observerMode];
->>>>>>> fec8ca48
 
     RCETagManager *eTagManager = [[RCETagManager alloc] init];
 
