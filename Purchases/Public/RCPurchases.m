--- conflicted
+++ resolved
@@ -65,7 +65,7 @@
     if (_allowSharingAppStoreAccount == nil) {
         return self.isAnonymous;
     }
-    
+
     return [_allowSharingAppStoreAccount boolValue];
 }
 
@@ -957,25 +957,6 @@
                                       [self.presentedOfferingsByProductIdentifier removeObjectForKey:productIdentifier];
                                   }
 
-<<<<<<< HEAD
-                              [self.backend postReceiptData:data
-                                                  appUserID:self.appUserID
-                                                  isRestore:[self allowSharingAppStoreAccount]
-                                          productIdentifier:productIdentifier
-                                                      price:price
-                                                paymentMode:paymentMode
-                                          introductoryPrice:introPrice
-                                               currencyCode:currencyCode
-                                          subscriptionGroup:subscriptionGroup
-                                                  discounts:discounts
-                                presentedOfferingIdentifier:presentedOffering
-                                                 completion:^(RCPurchaserInfo *_Nullable info,
-                                                         NSError *_Nullable error) {
-                                                     [self handleReceiptPostWithTransaction:transaction
-                                                                              purchaserInfo:info
-                                                                                      error:error];
-                                                 }];
-=======
                                   [self.backend postReceiptData:data
                                                       appUserID:self.appUserID
                                                       isRestore:self.allowSharingAppStoreAccount
@@ -1012,7 +993,6 @@
                                                                                           error:error];
                                                      }];
                               }
->>>>>>> 169f9154
                           }];
         }
     }];
