--- conflicted
+++ resolved
@@ -1192,13 +1192,8 @@
      * - Parameter completion: A completion block that is called when the `SKPaymentDiscount` is returned.
      * If it was not successful, there will be an `Error`.
      */
-<<<<<<< HEAD
-    @available(iOS 13.0, macOS 10.15, tvOS 13.0, watchOS 6.0, *)
+    @available(iOS 13.0, macOS 10.15, tvOS 13.0, watchOS 6.2, *)
     func paymentDiscount(forProductDiscount discount: StoreProductDiscount,
-=======
-    @available(iOS 13.0, macOS 10.15, tvOS 13.0, watchOS 6.2, *)
-    func paymentDiscount(forProductDiscount discount: SKProductDiscount,
->>>>>>> b615fc5d
                          product: SKProduct) async throws -> SKPaymentDiscount {
         return try await paymentDiscountAsync(forProductDiscount: discount, product: product)
     }
