--- conflicted
+++ resolved
@@ -1622,21 +1622,8 @@
         expect(completionCalled).toEventually(beFalse())
         expect(self.identityManager.aliasCalled).toEventually(beTrue())
     }
-<<<<<<< HEAD
-    
-    func testCreateAliasCallsBackend() {
-        setupPurchases()
-        self.backend.aliasCalled = false
-        self.purchases?.createAlias("cesarpedro")
-        
-        expect(self.backend.aliasCalled).toEventually(beTrue())
-    }
-    
-    func testIdentify() {
-=======
 
     func testCreateAliasUpdatesCaches() {
->>>>>>> 9f288b5b
         setupPurchases()
         self.backend.overridePurchaserInfo = Purchases.PurchaserInfo(data: [
             "subscriber": [
