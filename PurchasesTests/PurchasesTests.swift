//
//  PurchasesTests.swift
//  PurchasesTests
//
//  Created by Jacob Eiting on 9/28/17.
//  Copyright © 2019 RevenueCat, Inc. All rights reserved.
//

import XCTest
import Nimble

import Purchases

class MockTransaction: SKPaymentTransaction {

    var mockPayment: SKPayment?
    override var payment: SKPayment {
        get {
            return mockPayment!
        }
    }

    var mockState = SKPaymentTransactionState.purchasing
    override var transactionState: SKPaymentTransactionState {
        get {
            return mockState
        }
    }
    
    var mockError: Error?
    override var error: Error? {
        get {
            return mockError
        }
    }
}

@available(iOS 12.2, *)
class MockProductDiscount: SKProductDiscount {
    
    var mockIdentifier: String
    
    init(mockIdentifier: String) {
        self.mockIdentifier = mockIdentifier
        super.init()
    }
    
    override var price: NSDecimalNumber {
        return 2.99 as NSDecimalNumber
    }
    
    override var priceLocale: Locale {
        return Locale.current
    }
    
    override var identifier: String {
        return self.mockIdentifier
    }
    
    override var subscriptionPeriod: SKProductSubscriptionPeriod {
        return SKProductSubscriptionPeriod()
    }
    
    override var numberOfPeriods: Int {
        return 2
    }
    
    override var paymentMode: SKProductDiscount.PaymentMode {
        return SKProductDiscount.PaymentMode.freeTrial;
    }

}

class PurchasesTests: XCTestCase {

    override func tearDown() {
        purchases?.delegate = nil
        purchases = nil
        Purchases.setDefaultInstance(nil)
    }
    
    class MockReceiptFetcher: RCReceiptFetcher {
        var receiptDataCalled = false
        var shouldReturnReceipt = true
        var receiptDataTimesCalled = 0

        override func receiptData() -> Data? {
            receiptDataCalled = true
            receiptDataTimesCalled += 1
            if (shouldReturnReceipt) {
                return Data(1...3)
            } else {
                return nil
            }
        }

    }

    class MockRequestFetcher: RCStoreKitRequestFetcher {
        var refreshReceiptCalled = false
        var failProducts = false
        var requestedProducts: Set<String?>?
        override func fetchProducts(_ identifiers: Set<String>, completion: @escaping RCFetchProductsCompletionHandler) {
            if (failProducts) {
                completion([SKProduct]())
                return
            }
            requestedProducts = identifiers
            let products = identifiers.map { (identifier) -> MockProduct in
                let p = MockProduct(mockProductIdentifier: identifier)
                p.mockSubscriptionGroupIdentifier = "1234567"
                p.mockDiscountIdentifier = "discount_id"
                return p
            }
            completion(products)
        }

        override func fetchReceiptData(_ completion: @escaping RCFetchReceiptCompletionHandler) {
            refreshReceiptCalled = true
            completion()
        }
    }

    class MockBackend: RCBackend {
        var userID: String?
        var originalApplicationVersion: String?
        var timeout = false
        var getSubscriberCallCount = 0
        var overridePurchaserInfo = PurchaserInfo(data: [
            "subscriber": [
                "subscriptions": [:],
                "other_purchases": [:]
            ]])
        
        override func getSubscriberData(withAppUserID appUserID: String, completion: @escaping RCBackendPurchaserInfoResponseHandler) {
            getSubscriberCallCount += 1
            userID = appUserID
            
            if (!timeout) {
                let info = self.overridePurchaserInfo!
                DispatchQueue.main.async {
                    completion(info, nil)
                }
            }
        }

        var postReceiptDataCalled = false
        var postedIsRestore: Bool?
        var postedProductID: String?
        var postedPrice: NSDecimalNumber?
        var postedPaymentMode: RCPaymentMode?
        var postedIntroPrice: NSDecimalNumber?
        var postedCurrencyCode: String?
        var postedSubscriptionGroup: String?
        var postedDiscounts: Array<RCPromotionalOffer>?
        var postedOfferingIdentifier: String?
        
        var postReceiptPurchaserInfo: PurchaserInfo?
        var postReceiptError: Error?
        var aliasError: Error?
        var aliasCalled = false

        override func postReceiptData(_ data: Data, appUserID: String, isRestore: Bool, productIdentifier: String?, price: NSDecimalNumber?, paymentMode: RCPaymentMode, introductoryPrice: NSDecimalNumber?, currencyCode: String?, subscriptionGroup: String?, discounts: Array<RCPromotionalOffer>?, offeringIdentifier: String?, completion: @escaping RCBackendPurchaserInfoResponseHandler) {
            postReceiptDataCalled = true
            postedIsRestore = isRestore

            postedProductID  = productIdentifier
            postedPrice = price

            postedPaymentMode = paymentMode
            postedIntroPrice = introductoryPrice
            postedSubscriptionGroup = subscriptionGroup

            postedCurrencyCode = currencyCode
            postedDiscounts = discounts
            postedOfferingIdentifier = offeringIdentifier

            completion(postReceiptPurchaserInfo, postReceiptError)
        }

        var postedProductIdentifiers: [String]?
        override func getIntroEligibility(forAppUserID appUserID: String, receiptData: Data?, productIdentifiers: [String], completion: @escaping RCIntroEligibilityResponseHandler) {
            postedProductIdentifiers = productIdentifiers

            var eligibilities = [String: RCIntroEligibility]()
            for productID in productIdentifiers {
                eligibilities[productID] = RCIntroEligibility(eligibilityStatus: RCIntroEligibilityStatus.eligible)
            }

            completion(eligibilities)
        }

        var failOfferings = false
        var gotOfferings = 0
        override func getOfferingsForAppUserID(_ appUserID: String, completion: @escaping RCOfferingsResponseHandler) {
            gotOfferings += 1
            if (failOfferings) {
                completion(nil, PurchasesErrorUtils.unexpectedBackendResponseError())
                return
            }

            let offeringsData = [
                "offerings": [
                    [
                        "identifier": "base",
                        "description": "This is the base offering",
                        "packages": [
                            ["identifier": "$rc_monthly",
                             "platform_product_identifier": "monthly_freetrial"]
                        ]
                    ]
                ],
                "current_offering_id": "base"
            ] as [String : Any]
<<<<<<< HEAD

=======
            
>>>>>>> 0d223fd9
            completion(offeringsData, nil)
        }

        override func createAlias(forAppUserID appUserID: String, withNewAppUserID newAppUserID: String, completion: ((Error?) -> Void)? = nil) {
            aliasCalled = true
            if (aliasError != nil) {
                completion!(aliasError)
            } else {
                userID = newAppUserID
                completion!(nil)
            }
        }

        var postedAttributionData: [RCAttributionData]?
        override func postAttributionData(_ data: [AnyHashable : Any], from network: RCAttributionNetwork, forAppUserID appUserID: String, completion: ((Error?) -> Void)? = nil) {
            if (postedAttributionData == nil) {
                postedAttributionData = []
            }
            postedAttributionData?.append(RCAttributionData(data: data, from: network, forNetworkUserId: appUserID)!)
            completion!(nil)
        }

        var postOfferForSigningCalled = false
        var postOfferForSigningPaymentDiscountResponse: [String: Any] = [:]
        var postOfferForSigningError: Error?
        override func postOffer(forSigning offerIdentifier: String, withProductIdentifier productIdentifier: String, subscriptionGroup: String, receiptData: Data, appUserID applicationUsername: String, completion: @escaping RCOfferSigningResponseHandler) {
            postOfferForSigningCalled = true
            completion(postOfferForSigningPaymentDiscountResponse["signature"] as? String, postOfferForSigningPaymentDiscountResponse["keyIdentifier"] as? String, postOfferForSigningPaymentDiscountResponse["nonce"] as? UUID,  postOfferForSigningPaymentDiscountResponse["timestamp"] as? NSNumber, postOfferForSigningError)
        }
    }

    class MockStoreKitWrapper: RCStoreKitWrapper {
        var payment: SKPayment?
        var addPaymentCallCount = 0
        override func add(_ newPayment: SKPayment) {
            payment = newPayment
            addPaymentCallCount += 1
        }

        var finishCalled = false
        override func finish(_ transaction: SKPaymentTransaction) {
            finishCalled = true
        }

        var mockDelegate: RCStoreKitWrapperDelegate?
        override var delegate: RCStoreKitWrapperDelegate? {
            get {
                return mockDelegate
            }
            set {
                mockDelegate = newValue
            }
        }
    }

    class MockNotificationCenter: NotificationCenter {

        var observers = [(AnyObject, Selector, NSNotification.Name?, Any?)]();

        override func addObserver(_ observer: Any, selector
            aSelector: Selector, name aName: NSNotification.Name?, object anObject: Any?) {
            observers.append((observer as AnyObject, aSelector, aName, anObject))
        }

        override func removeObserver(_ anObserver: Any, name aName: NSNotification.Name?, object anObject: Any?) {
            observers = observers.filter {$0.0 !== anObserver as AnyObject || $0.2 != aName}
        }

        func fireNotifications() {
            for (observer, selector, _, _) in observers {
                _ = observer.perform(selector, with:nil);
            }
        }
    }

    class MockUserDefaults: UserDefaults {
        let appUserIDKey = "com.revenuecat.userdefaults.appUserID"
        let purchaserInfoCachePrefix = "com.revenuecat.userdefaults.purchaserInfo"

        var appUserID: String?
        var cachedUserInfoCount = 0
        var cachedUserInfo = [String : Data]()

        override func string(forKey defaultName: String) -> String? {
            return appUserID;
        }

        override func data(forKey defaultName: String) -> Data? {
            return cachedUserInfo[defaultName];
        }

        override func set(_ value: Any?, forKey defaultName: String) {
            if (defaultName == appUserIDKey) {
                appUserID = value as! String?
            } else if (defaultName.starts(with: purchaserInfoCachePrefix)) {
                cachedUserInfoCount += 1
                cachedUserInfo[defaultName] = value as! Data?
            }
        }
        
        override func removeObject(forKey defaultName: String) {
            appUserID = nil
        }
    }
    
    class MockAttributionFetcher: RCAttributionFetcher {
        var receiptDataCalled = false
        var shouldReturnReceipt = true
        var receiptDataTimesCalled = 0
        
        override func advertisingIdentifier() -> String? {
            return "rc_idfa"
        }
        
        override func identifierForVendor() -> String? {
            return "rc_idfv"
        }
        
        override func adClientAttributionDetails(completionBlock completionHandler: @escaping ([String : NSObject]?, Error?) -> Void) {
            completionHandler(["Version3.1": ["iad-campaign-id": 15292426, "iad-attribution": true] as NSObject], nil)
        }
    
    }
    
    class MockOfferingsFactory: RCOfferingsFactory {
        
        var emptyOfferings = false
        
        override func createOfferings(withProducts products: [String : SKProduct], data: [AnyHashable : Any]) -> Offerings {
            if (emptyOfferings) {
                return Offerings(offerings: [:], currentOfferingID: "base")
            }
            return Offerings(
                offerings: [
                    "base": Offering(
                        identifier: "base",
                        serverDescription: "This is the base offering",
                        availablePackages: [
<<<<<<< HEAD
                            Package(identifier: "$rc_monthly", packageType: PackageType.monthly, product: MockProduct(mockProductIdentifier: "monthly_freetrial"), offeringIdentifier: "base")
=======
                            Package(identifier: "$rc_monthly", packageType: PackageType.monthly, product: MockProduct(mockProductIdentifier: "monthly_freetrial"))
>>>>>>> 0d223fd9
                        ]
                    )],
                currentOfferingID: "base")
        }
        
    }

    class Delegate: NSObject, PurchasesDelegate {
        var purchaserInfo: PurchaserInfo?
        var purchaserInfoReceivedCount = 0
        func purchases(_ purchases: Purchases, didReceiveUpdated purchaserInfo: PurchaserInfo) {
            purchaserInfoReceivedCount += 1
            self.purchaserInfo = purchaserInfo
        }
        
        var promoProduct: SKProduct?
        var makeDeferredPurchase: RCDeferredPromotionalPurchaseBlock?
        func purchases(_ purchases: Purchases, shouldPurchasePromoProduct product: SKProduct, defermentBlock makeDeferredPurchase: @escaping RCDeferredPromotionalPurchaseBlock) {
            promoProduct = product
            self.makeDeferredPurchase = makeDeferredPurchase
        }
    }

    let receiptFetcher = MockReceiptFetcher()
    let requestFetcher = MockRequestFetcher()
    let backend = MockBackend()
    let storeKitWrapper = MockStoreKitWrapper()
    let notificationCenter = MockNotificationCenter();
    let userDefaults = MockUserDefaults();
    let attributionFetcher = MockAttributionFetcher();
    let offeringsFactory = MockOfferingsFactory();

    let purchasesDelegate = Delegate()
    
    let appUserID = "app_user"

    var purchases: Purchases?
    
    func setupPurchases(automaticCollection: Bool = false) {
        Purchases.automaticAppleSearchAdsAttributionCollection = automaticCollection
        purchases = Purchases(appUserID: appUserID,
                              requestFetcher: requestFetcher,
                              receiptFetcher: receiptFetcher,
                              attributionFetcher: attributionFetcher,
                              backend: backend,
                              storeKitWrapper: storeKitWrapper,
                              notificationCenter: notificationCenter,
                              userDefaults: userDefaults,
                              observerMode: false,
                              offeringsFactory: offeringsFactory)
        purchases!.delegate = purchasesDelegate
        Purchases.setDefaultInstance(purchases!)
    }

    func setupAnonPurchases() {
        Purchases.automaticAppleSearchAdsAttributionCollection = false

        purchases = Purchases(appUserID: nil,
                              requestFetcher: requestFetcher,
                              receiptFetcher: receiptFetcher,
                              attributionFetcher: attributionFetcher,
                              backend: backend,
                              storeKitWrapper: storeKitWrapper,
                              notificationCenter: notificationCenter,
                              userDefaults: userDefaults,
                              observerMode: false,
                              offeringsFactory: offeringsFactory)

        purchases!.delegate = purchasesDelegate
    }

    func setupPurchasesObserverModeOn() {
        purchases = Purchases(appUserID: nil,
                              requestFetcher: requestFetcher,
                              receiptFetcher: receiptFetcher,
                              attributionFetcher: attributionFetcher,
                              backend: backend,
                              storeKitWrapper: storeKitWrapper,
                              notificationCenter: notificationCenter,
                              userDefaults: userDefaults,
                              observerMode: true,
                              offeringsFactory: offeringsFactory)

        purchases!.delegate = purchasesDelegate
        Purchases.setDefaultInstance(purchases!)
    }
    
    func testIsAbleToBeInitialized() {
        setupPurchases()
        expect(self.purchases).toNot(beNil())
    }
    
    func testFirstInitializationCallDelegate() {
        setupPurchases()
        expect(self.purchasesDelegate.purchaserInfoReceivedCount).toEventually(equal(1))
    }
    
    func testFirstInitializationCallDelegateForAnon() {
        setupAnonPurchases()
        expect(self.purchasesDelegate.purchaserInfoReceivedCount).toEventually(equal(1))
    }
    
    func testDelegateIsCalledForRandomPurchaseSuccess() {
        setupPurchases()
        
        let purchaserInfo = PurchaserInfo()
        self.backend.postReceiptPurchaserInfo = purchaserInfo
        
        let product = MockProduct(mockProductIdentifier: "product")
        let payment = SKPayment(product: product)
        
        let transaction = MockTransaction()
        
        transaction.mockPayment = payment
        
        transaction.mockState = SKPaymentTransactionState.purchasing
        self.storeKitWrapper.delegate?.storeKitWrapper(self.storeKitWrapper, updatedTransaction: transaction)
        
        transaction.mockState = SKPaymentTransactionState.purchased
        self.storeKitWrapper.delegate?.storeKitWrapper(self.storeKitWrapper, updatedTransaction: transaction)
        
        expect(self.backend.postReceiptDataCalled).to(beTrue())
        expect(self.purchasesDelegate.purchaserInfoReceivedCount).toEventually(equal(2))
    }
    
    func testDelegateIsOnlyCalledOnceIfPurchaserInfoTheSame() {
        setupPurchases()
        
        let purchaserInfo1 = PurchaserInfo(data: [
            "subscriber": [
                "subscriptions": [:],
                "other_purchases": [:],
                "original_application_version": "1.0"
            ]
        ])
        
        let purchaserInfo2 = purchaserInfo1
        
        let product = MockProduct(mockProductIdentifier: "product")
        let payment = SKPayment(product: product)
        
        let transaction = MockTransaction()
        
        transaction.mockPayment = payment
        
        transaction.mockState = SKPaymentTransactionState.purchasing
        self.storeKitWrapper.delegate?.storeKitWrapper(self.storeKitWrapper, updatedTransaction: transaction)
        
        self.backend.postReceiptPurchaserInfo = purchaserInfo1
        transaction.mockState = SKPaymentTransactionState.purchased
        self.storeKitWrapper.delegate?.storeKitWrapper(self.storeKitWrapper, updatedTransaction: transaction)
        
        self.backend.postReceiptPurchaserInfo = purchaserInfo2
        transaction.mockState = SKPaymentTransactionState.purchased
        self.storeKitWrapper.delegate?.storeKitWrapper(self.storeKitWrapper, updatedTransaction: transaction)
        
        expect(self.backend.postReceiptDataCalled).to(beTrue())
        expect(self.purchasesDelegate.purchaserInfoReceivedCount).toEventually(equal(2))
    }
    
    func testDelegateIsCalledTwiceIfPurchaserInfoTheDifferent() {
        setupPurchases()
        
        let purchaserInfo1 = PurchaserInfo(data: [
            "subscriber": [
                "subscriptions": [:],
                "other_purchases": [:],
                "original_application_version": "1.0"
            ]
            ])
        
        let purchaserInfo2 = PurchaserInfo(data: [
            "subscriber": [
                "subscriptions": [:],
                "other_purchases": [:],
                "original_application_version": "2.0"
            ]
            ])
        
        let product = MockProduct(mockProductIdentifier: "product")
        let payment = SKPayment(product: product)
        
        let transaction = MockTransaction()
        
        transaction.mockPayment = payment
        
        transaction.mockState = SKPaymentTransactionState.purchasing
        self.storeKitWrapper.delegate?.storeKitWrapper(self.storeKitWrapper, updatedTransaction: transaction)
        
        self.backend.postReceiptPurchaserInfo = purchaserInfo1
        transaction.mockState = SKPaymentTransactionState.purchased
        self.storeKitWrapper.delegate?.storeKitWrapper(self.storeKitWrapper, updatedTransaction: transaction)
        
        self.backend.postReceiptPurchaserInfo = purchaserInfo2
        transaction.mockState = SKPaymentTransactionState.purchased
        self.storeKitWrapper.delegate?.storeKitWrapper(self.storeKitWrapper, updatedTransaction: transaction)
        
        expect(self.backend.postReceiptDataCalled).to(beTrue())
        expect(self.purchasesDelegate.purchaserInfoReceivedCount).toEventually(equal(3))
    }
    
    func testDelegateIsNotCalledIfBlockPassed() {
        setupPurchases()
        let product = MockProduct(mockProductIdentifier: "com.product.id1")
        self.purchases?.purchaseProduct(product) { (tx, info, error, userCancelled) in
            
        }
        
        let transaction = MockTransaction()
        transaction.mockPayment = self.storeKitWrapper.payment!
        
        transaction.mockState = SKPaymentTransactionState.purchasing
        self.storeKitWrapper.delegate?.storeKitWrapper(self.storeKitWrapper, updatedTransaction: transaction)
        
        transaction.mockState = SKPaymentTransactionState.purchased
        self.storeKitWrapper.delegate?.storeKitWrapper(self.storeKitWrapper, updatedTransaction: transaction)
        
        expect(self.backend.postReceiptDataCalled).to(beTrue())
        expect(self.backend.postedIsRestore).to(beFalse())
        expect(self.purchasesDelegate.purchaserInfoReceivedCount).toEventually(equal(1))
    }

    func testIsAbleToFetchProducts() {
        setupPurchases()
        var products: [SKProduct]?
        let productIdentifiers = ["com.product.id1", "com.product.id2"]
        purchases!.products(productIdentifiers) { (newProducts) in
            products = newProducts
        }

        expect(products).toEventuallyNot(beNil())
        expect(products).toEventually(haveCount(productIdentifiers.count))
    }

    func testSetsSelfAsStoreKitWrapperDelegate() {
        setupPurchases()
        expect(self.storeKitWrapper.delegate).to(be(purchases))
    }

    func testAddsPaymentToWrapper() {
        setupPurchases()
        let product = MockProduct(mockProductIdentifier: "com.product.id1")
        self.purchases?.purchaseProduct(product) { (tx, info, error, userCancelled) in
            
        }

        expect(self.storeKitWrapper.payment).toNot(beNil())
        expect(self.storeKitWrapper.payment?.productIdentifier).to(equal(product.productIdentifier))
    }

    func testTransitioningToPurchasing() {
        setupPurchases()
        let product = MockProduct(mockProductIdentifier: "com.product.id1")
        self.purchases?.purchaseProduct(product) { (tx, info, error, userCancelled) in
            
        }

        let transaction = MockTransaction()
        transaction.mockPayment = self.storeKitWrapper.payment!
        transaction.mockState = SKPaymentTransactionState.purchasing

        self.storeKitWrapper.delegate?.storeKitWrapper(self.storeKitWrapper, updatedTransaction: transaction)

        expect(self.backend.postReceiptDataCalled).to(beFalse())
    }

    func testTransitioningToPurchasedSendsToBackend() {
        setupPurchases()
        let product = MockProduct(mockProductIdentifier: "com.product.id1")
        self.purchases?.purchaseProduct(product) { (tx, info, error, userCancelled) in
            
        }

        let transaction = MockTransaction()
        transaction.mockPayment = self.storeKitWrapper.payment!

        transaction.mockState = SKPaymentTransactionState.purchasing
        self.storeKitWrapper.delegate?.storeKitWrapper(self.storeKitWrapper, updatedTransaction: transaction)

        transaction.mockState = SKPaymentTransactionState.purchased
        self.storeKitWrapper.delegate?.storeKitWrapper(self.storeKitWrapper, updatedTransaction: transaction)

        expect(self.backend.postReceiptDataCalled).to(beTrue())
        expect(self.backend.postedIsRestore).to(beFalse())
    }

    func testReceiptsSendsAsRestoreWhenAnon() {
        setupAnonPurchases()
        let product = MockProduct(mockProductIdentifier: "com.product.id1")
        self.purchases?.purchaseProduct(product) { (tx, info, error, userCancelled) in
            
        }

        let transaction = MockTransaction()
        transaction.mockPayment = self.storeKitWrapper.payment!

        transaction.mockState = SKPaymentTransactionState.purchasing
        self.storeKitWrapper.delegate?.storeKitWrapper(self.storeKitWrapper, updatedTransaction: transaction)

        transaction.mockState = SKPaymentTransactionState.purchased
        self.storeKitWrapper.delegate?.storeKitWrapper(self.storeKitWrapper, updatedTransaction: transaction)

        expect(self.backend.postReceiptDataCalled).to(beTrue())
        expect(self.backend.postedIsRestore).to(beTrue())
    }

    func testFinishesTransactionsIfSentToBackendCorrectly() {
        setupPurchases()
        let product = MockProduct(mockProductIdentifier: "com.product.id1")
        self.purchases?.purchaseProduct(product) { (tx, info, error, userCancelled) in
            
        }

        let transaction = MockTransaction()
        transaction.mockPayment = self.storeKitWrapper.payment!

        transaction.mockState = SKPaymentTransactionState.purchasing
        self.storeKitWrapper.delegate?.storeKitWrapper(self.storeKitWrapper, updatedTransaction: transaction)

        self.backend.postReceiptPurchaserInfo = PurchaserInfo()

        transaction.mockState = SKPaymentTransactionState.purchased
        self.storeKitWrapper.delegate?.storeKitWrapper(self.storeKitWrapper, updatedTransaction: transaction)

        expect(self.backend.postReceiptDataCalled).to(beTrue())
        expect(self.storeKitWrapper.finishCalled).toEventually(beTrue())
    }

    func testDoesntFinishTransactionsIfFinishingDisabled() {
        setupPurchases()
        self.purchases?.finishTransactions = false
        let product = MockProduct(mockProductIdentifier: "com.product.id1")
        self.purchases?.purchaseProduct(product) { (tx, info, error, userCancelled) in
            
        }

        let transaction = MockTransaction()
        transaction.mockPayment = self.storeKitWrapper.payment!

        transaction.mockState = SKPaymentTransactionState.purchasing
        self.storeKitWrapper.delegate?.storeKitWrapper(self.storeKitWrapper, updatedTransaction: transaction)

        self.backend.postReceiptPurchaserInfo = PurchaserInfo()

        transaction.mockState = SKPaymentTransactionState.purchased
        self.storeKitWrapper.delegate?.storeKitWrapper(self.storeKitWrapper, updatedTransaction: transaction)

        expect(self.backend.postReceiptDataCalled).to(beTrue())
        expect(self.storeKitWrapper.finishCalled).toEventually(beFalse())
    }
    
    func testSendsProductInfoIfProductIsCached() {
        setupPurchases()
        let productIdentifiers = ["com.product.id1", "com.product.id2"]
        purchases!.products(productIdentifiers) { (newProducts) in
            let product = newProducts[0];
            self.purchases?.purchaseProduct(product) { (tx, info, error, userCancelled) in
                
            }
            
            let transaction = MockTransaction()
            transaction.mockPayment = self.storeKitWrapper.payment!
            
            transaction.mockState = SKPaymentTransactionState.purchasing
            self.storeKitWrapper.delegate?.storeKitWrapper(self.storeKitWrapper, updatedTransaction: transaction)
            
            self.backend.postReceiptPurchaserInfo = PurchaserInfo()
            
            transaction.mockState = SKPaymentTransactionState.purchased
            self.storeKitWrapper.delegate?.storeKitWrapper(self.storeKitWrapper, updatedTransaction: transaction)
            
            expect(self.backend.postReceiptDataCalled).to(beTrue())
            expect(self.backend.postReceiptData).toNot(beNil())

            expect(self.backend.postedProductID).to(equal(product.productIdentifier))
            expect(self.backend.postedPrice).to(equal(product.price))

            if #available(iOS 11.2, *) {
                expect(self.backend.postedPaymentMode).to(equal(RCPaymentMode.payAsYouGo))
                expect(self.backend.postedIntroPrice).to(equal(product.introductoryPrice?.price))
            } else {
                expect(self.backend.postedPaymentMode).to(equal(RCPaymentMode.none))
                expect(self.backend.postedIntroPrice).to(beNil())
            }
            
            if #available(iOS 12.0, *) {
                expect(self.backend.postedSubscriptionGroup).to(equal(product.subscriptionGroupIdentifier))
            }

            if #available(iOS 12.2, *) {
                expect(self.backend.postedDiscounts?.count).to(equal(1))
                expect(self.backend.postedDiscounts?[0].offerIdentifier).to(equal("discount_id"))
                expect(self.backend.postedDiscounts?[0].price).to(equal(2.99))
                expect(self.backend.postedDiscounts?[0].paymentMode).to(equal(RCPaymentMode.freeTrial))
            }
            
            expect(self.backend.postedCurrencyCode).to(equal(product.priceLocale.currencyCode))

            expect(self.storeKitWrapper.finishCalled).toEventually(beTrue())
        }
    }
    
    func testFetchesProductInfoIfNotCached() {
        setupPurchases()
        let product = MockProduct(mockProductIdentifier: "com.product.id1")
        
        let transaction = MockTransaction()
        storeKitWrapper.payment = SKPayment(product: product);
        transaction.mockPayment = self.storeKitWrapper.payment!
        
        transaction.mockState = SKPaymentTransactionState.purchasing
        self.storeKitWrapper.delegate?.storeKitWrapper(self.storeKitWrapper, updatedTransaction: transaction)
        
        self.backend.postReceiptPurchaserInfo = PurchaserInfo()
        
        transaction.mockState = SKPaymentTransactionState.purchased
        self.storeKitWrapper.delegate?.storeKitWrapper(self.storeKitWrapper, updatedTransaction: transaction)
        
        expect(self.requestFetcher.requestedProducts! as NSSet).to(contain([product.productIdentifier]))
        
        expect(self.backend.postedProductID).toNot(beNil())
        expect(self.backend.postedPrice).toNot(beNil())
        expect(self.backend.postedIntroPrice).toNot(beNil())
        expect(self.backend.postedCurrencyCode).toNot(beNil())
    }
    
    enum BackendError: Error {
        case unknown
    }

    func testAfterSendingDoesntFinishTransactionIfBackendError() {
        setupPurchases()
        let product = MockProduct(mockProductIdentifier: "com.product.id1")
        self.purchases?.purchaseProduct(product) { (tx, info, error, userCancelled) in
            
        }

        let transaction = MockTransaction()
        transaction.mockPayment = self.storeKitWrapper.payment!
        self.backend.postReceiptError = PurchasesErrorUtils.backendError(withBackendCode: RevenueCatBackendErrorCode.invalidAPIKey.rawValue as NSNumber, backendMessage: "Invalid credentials", finishable: false)

        transaction.mockState = SKPaymentTransactionState.purchased
        self.storeKitWrapper.delegate?.storeKitWrapper(self.storeKitWrapper, updatedTransaction: transaction)

        expect(self.backend.postReceiptDataCalled).to(beTrue())
        expect(self.storeKitWrapper.finishCalled).to(beFalse())
    }

    func testAfterSendingFinishesFromBackendErrorIfAppropriate() {
        setupPurchases()
        let product = MockProduct(mockProductIdentifier: "com.product.id1")
        self.purchases?.purchaseProduct(product) { (tx, info, error, userCancelled) in
            
        }

        let transaction = MockTransaction()
        transaction.mockPayment = self.storeKitWrapper.payment!

        self.backend.postReceiptError = PurchasesErrorUtils.backendError(withBackendCode: RevenueCatBackendErrorCode.invalidAPIKey.rawValue as NSNumber, backendMessage: "Invalid credentials", finishable: true)

        transaction.mockState = SKPaymentTransactionState.purchased
        self.storeKitWrapper.delegate?.storeKitWrapper(self.storeKitWrapper, updatedTransaction: transaction)

        expect(self.backend.postReceiptDataCalled).to(beTrue())
        expect(self.storeKitWrapper.finishCalled).toEventually(beTrue())
    }

    func testNotifiesIfTransactionFailsFromBackend() {
        setupPurchases()
        let product = MockProduct(mockProductIdentifier: "com.product.id1")
        self.purchases?.purchaseProduct(product) { (tx, info, error, userCancelled) in
            
        }

        let transaction = MockTransaction()
        transaction.mockPayment = self.storeKitWrapper.payment!

        self.backend.postReceiptError = PurchasesErrorUtils.backendError(withBackendCode: PurchasesErrorCode.invalidCredentialsError.rawValue as NSNumber, backendMessage: "Invalid credentials", finishable: false)

        transaction.mockState = SKPaymentTransactionState.purchased
        self.storeKitWrapper.delegate?.storeKitWrapper(self.storeKitWrapper, updatedTransaction: transaction)

        expect(self.backend.postReceiptDataCalled).to(beTrue())
        expect(self.storeKitWrapper.finishCalled).to(beFalse())
    }

    func testNotifiesIfTransactionFailsFromStoreKit() {
        setupPurchases()
        let product = MockProduct(mockProductIdentifier: "com.product.id1")
        var receivedError: Error?
        self.purchases?.purchaseProduct(product) { (tx, info, error, userCancelled) in
            receivedError = error
        }

        let transaction = MockTransaction()
        transaction.mockError = NSError.init(domain: SKErrorDomain, code: 2, userInfo: nil)
        transaction.mockPayment = self.storeKitWrapper.payment!

        self.backend.postReceiptError = BackendError.unknown

        transaction.mockState = SKPaymentTransactionState.failed
        self.storeKitWrapper.delegate?.storeKitWrapper(self.storeKitWrapper, updatedTransaction: transaction)

        expect(self.backend.postReceiptDataCalled).to(beFalse())
        expect(self.storeKitWrapper.finishCalled).to(beTrue())
        expect(receivedError).toEventuallyNot(beNil())
    }

    func testCallsDelegateAfterBackendResponse() {
        setupPurchases()
        let product = MockProduct(mockProductIdentifier: "com.product.id1")
        
        var purchaserInfo: PurchaserInfo?
        var receivedError: Error?
        var receivedUserCancelled: Bool?
        
        self.purchases?.purchaseProduct(product) { (tx, info, error, userCancelled) in
            purchaserInfo = info
            receivedError = error
            receivedUserCancelled = userCancelled
        }

        let transaction = MockTransaction()
        transaction.mockPayment = self.storeKitWrapper.payment!

        self.backend.postReceiptPurchaserInfo = PurchaserInfo()

        transaction.mockState = SKPaymentTransactionState.purchased
        self.storeKitWrapper.delegate?.storeKitWrapper(self.storeKitWrapper, updatedTransaction: transaction)

        expect(purchaserInfo).toEventually(be(self.backend.postReceiptPurchaserInfo))
        expect(receivedError).toEventually(beNil())
        expect(self.purchasesDelegate.purchaserInfoReceivedCount).to(equal(2))
        expect(receivedUserCancelled).toEventually(beFalse())
    }
    
    func testCompletionBlockOnlyCalledOnce() {
        setupPurchases()
        let product = MockProduct(mockProductIdentifier: "com.product.id1")
        
        var callCount = 0
        
        self.purchases?.purchaseProduct(product) { (tx, info, error, userCancelled) in
            callCount += 1
        }
        
        let transaction = MockTransaction()
        transaction.mockPayment = self.storeKitWrapper.payment!
        
        self.backend.postReceiptPurchaserInfo = PurchaserInfo()
        
        transaction.mockState = SKPaymentTransactionState.purchased
        
        self.storeKitWrapper.delegate?.storeKitWrapper(self.storeKitWrapper, updatedTransaction: transaction)
        self.storeKitWrapper.delegate?.storeKitWrapper(self.storeKitWrapper, updatedTransaction: transaction)
        
        expect(callCount).toEventually(equal(1))
    }
    
    func testCompletionBlockNotCalledForDifferentProducts() {
        setupPurchases()
        let product = MockProduct(mockProductIdentifier: "com.product.id1")
        let otherProduct = MockProduct(mockProductIdentifier: "com.product.id2")
        
        var callCount = 0
        
        self.purchases?.purchaseProduct(product) { (tx, info, error, userCancelled) in
            callCount += 1
        }
        
        let transaction = MockTransaction()
        transaction.mockPayment = SKPayment.init(product: otherProduct)
        
        self.backend.postReceiptPurchaserInfo = PurchaserInfo()
        
        transaction.mockState = SKPaymentTransactionState.purchased
        
        self.storeKitWrapper.delegate?.storeKitWrapper(self.storeKitWrapper, updatedTransaction: transaction)
        
        expect(callCount).toEventually(equal(0))
    }
    
    func testCallingPurchaseWhileSameProductPendingIssuesError() {
        setupPurchases()
        let product = MockProduct(mockProductIdentifier: "com.product.id1")
        
        // First one "works"
        self.purchases?.purchaseProduct(product) { (tx, info, error, userCancelled) in }
        
        var receivedInfo: PurchaserInfo?
        var receivedError: NSError?
        var receivedUserCancelled: Bool?
        
        // Second one issues an error
        self.purchases?.purchaseProduct(product) { (tx, info, error, userCancelled) in
            receivedInfo = info
            receivedError = error as NSError?
            receivedUserCancelled = userCancelled
        }
        
        expect(receivedInfo).toEventually(beNil())
        expect(receivedError).toEventuallyNot(beNil())
        expect(receivedError?.domain).toEventually(equal(PurchasesErrorDomain))
        expect(receivedError?.code).toEventually(equal(PurchasesErrorCode.operationAlreadyInProgressError.rawValue))
        expect(self.storeKitWrapper.addPaymentCallCount).to(equal(1))
        expect(receivedUserCancelled).toEventually(beFalse())
    }

    func testDoesntIgnorePurchasesThatDoNotHaveApplicationUserNames() {
        setupPurchases()
        let transaction = MockTransaction()

        let payment = SKMutablePayment()
        payment.productIdentifier = "test"

        expect(payment.applicationUsername).to(equal(""))

        transaction.mockPayment = payment
        transaction.mockState = SKPaymentTransactionState.purchased

        self.storeKitWrapper.delegate?.storeKitWrapper(self.storeKitWrapper, updatedTransaction: transaction)

        expect(self.backend.postReceiptDataCalled).to(beTrue())
    }

    func testDoesntSetWrapperDelegateToNilIfDelegateNil() {
        setupPurchases()
        purchases!.delegate = nil

        expect(self.storeKitWrapper.delegate).toNot(beNil())

        purchases!.delegate = purchasesDelegate

        expect(self.storeKitWrapper.delegate).toNot(beNil())
    }

    func testSubscribesToUIApplicationDidBecomeActive() {
        setupPurchases()
        expect(self.notificationCenter.observers.count).to(equal(1));
        if self.notificationCenter.observers.count > 0 {
            let (_, _, name, _) = self.notificationCenter.observers[0];
            expect(name).to(equal(NSNotification.Name.UIApplicationDidBecomeActive))
        }
    }

    func testTriggersCallToBackend() {
        setupPurchases()
        notificationCenter.fireNotifications();
        expect(self.backend.userID).toEventuallyNot(beNil());
    }

    func testAutomaticallyFetchesPurchaserInfoOnDidBecomeActive() {
        setupPurchases()
        notificationCenter.fireNotifications();
        expect(self.backend.getSubscriberCallCount).toEventually(equal(1))
    }
    
    func testAutomaticallyCallsDelegateOnDidBecomeActiveAndUpdate() {
        setupPurchases()
        notificationCenter.fireNotifications();
        expect(self.purchasesDelegate.purchaserInfoReceivedCount).toEventually(equal(1))
    }

    func testDoesntRemovesObservationWhenDelegateNild() {
        setupPurchases()
        purchases!.delegate = nil

        expect(self.notificationCenter.observers.count).to(equal(1));
    }

    func testRestoringPurchasesPostsTheReceipt() {
        setupPurchases()
        purchases!.restoreTransactions()
        expect(self.backend.postReceiptDataCalled).to(beTrue())
    }

    func testRestoringPurchasesAlwaysRefreshesAndPostsTheReceipt() {
        setupPurchases()
        self.receiptFetcher.shouldReturnReceipt = true
        purchases!.restoreTransactions()

        expect(self.receiptFetcher.receiptDataTimesCalled).to(equal(1))
        expect(self.requestFetcher.refreshReceiptCalled).to(beFalse())
    }

    func testRestoringPurchasesSetsIsRestore() {
        setupPurchases()
        purchases!.restoreTransactions(nil)
        expect(self.backend.postedIsRestore!).to(beTrue())
    }

    func testRestoringPurchasesSetsIsRestoreForAnon() {
        setupAnonPurchases()
        purchases!.restoreTransactions(nil)

        expect(self.backend.postedIsRestore!).to(beTrue())
    }

    func testRestoringPurchasesCallsSuccessDelegateMethod() {
        setupPurchases()

        let purchaserInfo = PurchaserInfo()
        self.backend.postReceiptPurchaserInfo = purchaserInfo
        
        var receivedPurchaserInfo: PurchaserInfo?

        purchases!.restoreTransactions { (info, error) in
            receivedPurchaserInfo = info
        }

        expect(receivedPurchaserInfo).toEventually(be(purchaserInfo))
    }

    func testRestorePurchasesPassesErrorOnFailure() {
        setupPurchases()
        
        let error = PurchasesErrorUtils.backendError(withBackendCode: RevenueCatBackendErrorCode.invalidAPIKey.rawValue as NSNumber, backendMessage: "Invalid credentials", finishable:true)
        
        self.backend.postReceiptError = error
        self.purchasesDelegate.purchaserInfo = nil
        
        var receivedError: Error?
        
        purchases!.restoreTransactions { (_, newError) in
            receivedError = newError
        }
        
        expect(receivedError).toEventuallyNot(beNil())
    }
    
    func testCallsShouldAddPromoPaymentDelegateMethod() {
        setupPurchases()
        let product = MockProduct(mockProductIdentifier: "mock_product")
        let payment = SKPayment.init()
        
        storeKitWrapper.delegate?.storeKitWrapper(storeKitWrapper, shouldAddStore: payment, for: product)
        
        expect(self.purchasesDelegate.promoProduct).to(be(product))
    }
    
    func testShouldAddPromoPaymentDelegateMethodReturnsFalse() {
        setupPurchases()
        let product = MockProduct(mockProductIdentifier: "mock_product")
        let payment = SKPayment.init()
        
        let result = storeKitWrapper.delegate?.storeKitWrapper(storeKitWrapper, shouldAddStore: payment, for: product)
        
        expect(result).to(beFalse())
    }
    
    func testShouldCacheProductsFromPromoPaymentDelegateMethod() {
        setupPurchases()
        let product = MockProduct(mockProductIdentifier: "mock_product")
        let payment = SKPayment.init(product: product)
        
        storeKitWrapper.delegate?.storeKitWrapper(storeKitWrapper, shouldAddStore: payment, for: product)
        
        let transaction = MockTransaction()
        transaction.mockPayment = payment
        
        transaction.mockState = SKPaymentTransactionState.purchasing
        self.storeKitWrapper.delegate?.storeKitWrapper(self.storeKitWrapper, updatedTransaction: transaction)
        
        transaction.mockState = SKPaymentTransactionState.purchased
        self.storeKitWrapper.delegate?.storeKitWrapper(self.storeKitWrapper, updatedTransaction: transaction)
        
        expect(self.backend.postReceiptDataCalled).to(beTrue())
        expect(self.backend.postedProductID).to(equal(product.productIdentifier))
        expect(self.backend.postedPrice).to(equal(product.price))
    }
    
    func testDeferBlockMakesPayment() {
        setupPurchases()
        let product = MockProduct(mockProductIdentifier: "mock_product")
        let payment = SKPayment.init(product: product)
        
        storeKitWrapper.delegate?.storeKitWrapper(storeKitWrapper, shouldAddStore: payment, for: product)
        
        expect(self.purchasesDelegate.makeDeferredPurchase).toNot(beNil())
        
        expect(self.storeKitWrapper.payment).to(beNil())
        
        self.purchasesDelegate.makeDeferredPurchase! { (_, _, _, _) in
            
        }
        
        expect(self.storeKitWrapper.payment).to(be(payment))
    }


    func testAnonPurchasesGeneratesAnAppUserID() {
        setupAnonPurchases()
        expect(self.purchases?.appUserID).toNot(beEmpty())
    }

    func testAnonPurchasesSavesTheAppUserID() {
        setupAnonPurchases()
        expect(self.userDefaults.appUserID).toNot(beNil())
    }

    func testAnonPurchasesReadsSavedAppUserID() {
        let appUserID = "jerry"
        userDefaults.appUserID = appUserID
        setupAnonPurchases()

        expect(self.purchases?.appUserID).to(equal(appUserID))
    }
    
    func testGetEligibility() {
        setupPurchases()
        purchases!.checkTrialOrIntroductoryPriceEligibility([]) { (eligibilities) in}
    }

    func testGetEligibilitySendsAReceipt() {
        setupPurchases()
        purchases!.checkTrialOrIntroductoryPriceEligibility([]) { (eligibilities) in}

        expect(self.receiptFetcher.receiptDataCalled).to(beTrue())
    }

    func testFetchVersionSendsAReceiptIfNoVersion() {
        setupPurchases()

        self.backend.postReceiptPurchaserInfo = PurchaserInfo(data: [
            "subscriber": [
                "subscriptions": [:],
                "other_purchases": [:],
                "original_application_version": "1.0"
            ]
        ])
        
        var receivedPurchaserInfo: PurchaserInfo?

        purchases?.restoreTransactions { (info, error) in
            receivedPurchaserInfo = info
        }

        expect(receivedPurchaserInfo?.originalApplicationVersion).toEventually(equal("1.0"))
        expect(self.backend.userID).toEventuallyNot(beNil())
        expect(self.backend.postReceiptDataCalled).toEventuallyNot(beFalse())
    }

    func testCachesPurchaserInfo() {
        setupPurchases()

        expect(self.userDefaults.cachedUserInfo.count).toEventually(equal(1))
        expect(self.userDefaults.cachedUserInfo["com.revenuecat.userdefaults.purchaserInfo." + self.purchases!.appUserID]).toEventuallyNot(beNil())
        
        let purchaserInfo = self.userDefaults.cachedUserInfo["com.revenuecat.userdefaults.purchaserInfo." + self.purchases!.appUserID]
        
        do {
            if (purchaserInfo != nil) {
                try JSONSerialization.jsonObject(with: purchaserInfo!, options: [])
            }
        } catch {
            fail()
        }
    }

    func testCachesPurchaserInfoOnPurchase() {
        setupPurchases()

        expect(self.userDefaults.cachedUserInfo.count).toEventually(equal(1))

        self.backend.postReceiptPurchaserInfo = PurchaserInfo(data: [
            "subscriber": [
                "subscriptions": [:],
                "other_purchases": [:]
            ]]);

        let product = MockProduct(mockProductIdentifier: "com.product.id1")
        self.purchases?.purchaseProduct(product) { (tx, info, error, userCancelled) in
            
        }

        let transaction = MockTransaction()
        transaction.mockPayment = self.storeKitWrapper.payment!

        transaction.mockState = SKPaymentTransactionState.purchasing
        self.storeKitWrapper.delegate?.storeKitWrapper(self.storeKitWrapper, updatedTransaction: transaction)

        transaction.mockState = SKPaymentTransactionState.purchased
        self.storeKitWrapper.delegate?.storeKitWrapper(self.storeKitWrapper, updatedTransaction: transaction)

        expect(self.backend.postReceiptDataCalled).to(beTrue())

        expect(self.userDefaults.cachedUserInfoCount).toEventually(equal(2))
    }

    func testSendsCachedPurchaserInfoToGetter() {
        let info = PurchaserInfo(data: [
            "subscriber": [
                "subscriptions": [:],
                "other_purchases": [:]
            ]]);
        let object = try! JSONSerialization.data(withJSONObject: info!.jsonObject(), options:[]);
        self.userDefaults.cachedUserInfo["com.revenuecat.userdefaults.purchaserInfo." + appUserID] = object
        self.backend.timeout = true

        setupPurchases()
        
        var receivedInfo: PurchaserInfo?
        
        purchases!.purchaserInfo { (info, error) in
            receivedInfo = info
        }
        
        expect(receivedInfo).toNot(beNil())
    }
    
    func testDoesntSendCacheIfNoCacheAndCallsBackendAgain() {
        self.backend.timeout = true
        
        setupPurchases()
        
        expect(self.backend.getSubscriberCallCount).to(equal(1))
        
        purchases!.purchaserInfo { (info, error) in
        }
        
        expect(self.backend.getSubscriberCallCount).to(equal(2))
    }

    func testGetsProductInfoFromOfferings() {
        setupPurchases()
        expect(self.backend.gotOfferings).toEventually(equal(1))

        var offerings: Offerings?
        self.purchases?.offerings { (newOfferings, _)  in
            offerings = newOfferings
        }

        expect(offerings).toEventuallyNot(beNil());
        expect(offerings!["base"]).toNot(beNil())
        expect(offerings!["base"]!.monthly).toNot(beNil())
        expect(offerings!["base"]!.monthly?.product).toNot(beNil())
    }

    func testProductInfoIsCachedForOfferings() {
        setupPurchases()
        expect(self.backend.gotOfferings).toEventually(equal(1))
        self.purchases?.offerings { (newOfferings, _) in
            let product = newOfferings!["base"]!.monthly!.product;
<<<<<<< HEAD
            self.purchases?.purchaseProduct(product) { (tx, info, error, userCancelled) in
=======
            self.purchases?.makePurchase(product) { (tx, info, error, userCancelled) in
>>>>>>> 0d223fd9

            }

            let transaction = MockTransaction()
            transaction.mockPayment = self.storeKitWrapper.payment!

            transaction.mockState = SKPaymentTransactionState.purchasing
            self.storeKitWrapper.delegate?.storeKitWrapper(self.storeKitWrapper, updatedTransaction: transaction)

            self.backend.postReceiptPurchaserInfo = PurchaserInfo()

            transaction.mockState = SKPaymentTransactionState.purchased
            self.storeKitWrapper.delegate?.storeKitWrapper(self.storeKitWrapper, updatedTransaction: transaction)

            expect(self.backend.postReceiptDataCalled).to(beTrue())
            expect(self.backend.postReceiptData).toNot(beNil())

            expect(self.backend.postedProductID).to(equal(product.productIdentifier))
            expect(self.backend.postedPrice).to(equal(product.price))
            expect(self.backend.postedCurrencyCode).to(equal(product.priceLocale.currencyCode))

            expect(self.storeKitWrapper.finishCalled).toEventually(beTrue())
        }
    }

    func testFailBackendOfferingsReturnsNil() {
        self.backend.failOfferings = true
        setupPurchases()

        var offerings: Offerings?
        self.purchases?.offerings({ (newOfferings, _) in
            offerings = newOfferings
        })

        expect(offerings).toEventually(beNil());
    }

    func testMissingProductDetailsReturnsNil() {
        requestFetcher.failProducts = true
        offeringsFactory.emptyOfferings = true
        setupPurchases()

        var offerings: Offerings?
        self.purchases?.offerings({ (newOfferings, _) in
            offerings = newOfferings
        })

        expect(offerings).toEventuallyNot(beNil());
        expect(offerings!["base"]).toEventually(beNil())
    }

    func testAddAttributionAlwaysAddsAdIdsEmptyDict() {
        setupPurchases()

        Purchases.addAttributionData([:], from: RCAttributionNetwork.adjust)

        expect(self.backend.postedAttributionData?[0].data.count).toEventually(equal(2))
        expect(self.backend.postedAttributionData?[0].data["rc_idfa"] as? String).toEventually(equal("rc_idfa"))
        expect(self.backend.postedAttributionData?[0].data["rc_idfv"] as? String).toEventually(equal("rc_idfv"))
    }

    func testPassesTheArrayForAllNetworks() {
        setupPurchases()
        let data = ["yo" : "dog", "what" : 45, "is" : ["up"]] as [AnyHashable : Any]

        Purchases.addAttributionData(data, from: RCAttributionNetwork.appleSearchAds)

        for key in data.keys {
            expect(self.backend.postedAttributionData?[0].data.keys.contains(key)).toEventually(beTrue())
        }
        expect(self.backend.postedAttributionData?[0].data.keys.contains("rc_idfa")).toEventually(beTrue())
        expect(self.backend.postedAttributionData?[0].data.keys.contains("rc_idfv")).toEventually(beTrue())
        expect(self.backend.postedAttributionData?[0].network).toEventually(equal(RCAttributionNetwork.appleSearchAds))
        expect(self.backend.postedAttributionData?[0].networkUserId).toEventually(equal(self.purchases?.appUserID))
    }

    func testSharedInstanceIsSetWhenConfiguring() {
        let purchases = Purchases.configure(withAPIKey: "")
        expect(Purchases.shared).toEventually(equal(purchases))
    }
    
    func testSharedInstanceIsSetWhenConfiguringWithAppUserID() {
        let purchases = Purchases.configure(withAPIKey: "", appUserID:"")
        expect(Purchases.shared).toEventually(equal(purchases))
    }
    
    func testSharedInstanceIsSetWhenConfiguringWithObserverMode() {
        let purchases = Purchases.configure(withAPIKey: "", appUserID: "", observerMode: true)
        expect(Purchases.shared).toEventually(equal(purchases))
        expect(Purchases.shared.finishTransactions).toEventually(beFalse())
    }
    
    
    func testSharedInstanceIsSetWhenConfiguringWithAppUserIDAndUserDefaults() {
        let purchases = Purchases.configure(withAPIKey: "", appUserID: "", observerMode: false, userDefaults: nil)
        expect(Purchases.shared).toEventually(equal(purchases))
        expect(Purchases.shared.finishTransactions).toEventually(beTrue())
    }
    
    func testCreateAliasWithCompletionCallsBackend() {
        setupPurchases()

        var completionCalled = false
        self.backend.aliasError = nil
        self.purchases?.createAlias("cesarpedro") { (info, error) in
            completionCalled = error == nil
        }
        
        expect(completionCalled).toEventually(beTrue())
        
        self.backend.aliasError = PurchasesErrorUtils.backendError(withBackendCode: RevenueCatBackendErrorCode.invalidAPIKey.rawValue as NSNumber, backendMessage: "Invalid credentials", finishable:true)
        
        self.purchases?.createAlias("cesardro") { (info, error) in
            completionCalled = error == nil
        }
        
        expect(completionCalled).toEventually(beFalse())
    }
    
    func testCreateAliasCallsBackend() {
        setupPurchases()
        self.backend.aliasCalled = false
        self.purchases?.createAlias("cesarpedro")
        
        expect(self.backend.aliasCalled).toEventually(beTrue())
    }
    
    func testIdentify() {
        setupPurchases()
        
        self.backend.overridePurchaserInfo = PurchaserInfo(data: [
            "subscriber": [
                "subscriptions": [:],
                "other_purchases": [:],
                "original_application_version": "2"
            ]])
        
        let newAppUserID = "cesarPedro"
        
        self.purchases?.identify(newAppUserID)
        expect(self.userDefaults.cachedUserInfo[self.userDefaults.appUserIDKey]).to(beNil())
        expect(self.purchases?.appUserID).to(equal(newAppUserID))
        expect(self.purchases?.allowSharingAppStoreAccount).to(beFalse())
        expect(self.userDefaults.cachedUserInfo.count).toEventually(equal(2))
        expect(self.purchasesDelegate.purchaserInfoReceivedCount).toEventually(equal(2))
    }

    func testCreateAliasIdentifies() {
        setupPurchases()
        self.backend.aliasError = nil
        
        let newAppUserID = "cesarPedro"
        
        var receivedInfo: PurchaserInfo?
        self.purchases?.createAlias(newAppUserID) { (info, error) in
            receivedInfo = info
        }
        expect(receivedInfo).toEventuallyNot(beNil())
        expect(self.userDefaults.cachedUserInfo[self.userDefaults.appUserIDKey]).to(beNil())
        expect(self.purchases?.appUserID).to(equal(newAppUserID))
        expect(self.purchases?.allowSharingAppStoreAccount).to(beFalse())
    }
    
    func testInitCallsIdentifies() {
        setupPurchases()
        expect(self.userDefaults.cachedUserInfo[self.userDefaults.appUserIDKey]).to(beNil())
        expect(self.purchases?.appUserID).to(equal(self.appUserID))
        expect(self.purchases?.allowSharingAppStoreAccount).to(beFalse())
        expect(self.purchasesDelegate.purchaserInfoReceivedCount).toEventually(equal(1))
    }
    
    func testResetCreatesRandomIDAndCachesIt() {
        setupPurchases()
        self.purchases?.reset()
        expect(self.userDefaults.appUserID).toNot(beNil())
    }
    
    func testResetGetsNewAppUserID() {
        setupPurchases()
        var info: PurchaserInfo?
        
        self.purchases?.reset() { (newInfo, error) in
            info = newInfo
        }
        
        expect(info).toEventuallyNot(beNil())
    }
    
    func testIdentifyForcesCache() {
        setupPurchases()
        
        self.backend.overridePurchaserInfo = PurchaserInfo(data: [
            "subscriber": [
                "subscriptions": [:],
                "other_purchases": [:],
                "original_application_version": "2"
            ]])
        
        self.purchases?.identify("new")
        expect(self.userDefaults.cachedUserInfo.count).toEventually(equal(2))
        let purchaserInfo = userDefaults.cachedUserInfo["com.revenuecat.userdefaults.purchaserInfo.new"]
        expect(purchaserInfo).toNot(beNil())
        
        expect(self.purchasesDelegate.purchaserInfoReceivedCount).toEventually(equal(2))
    }
    
    func testResetForcesCache() {
        setupPurchases()
        
        self.backend.overridePurchaserInfo = PurchaserInfo(data: [
            "subscriber": [
                "subscriptions": [:],
                "other_purchases": [:],
                "original_application_version": "2"
            ]])
        
        self.purchases?.reset()
        expect(self.userDefaults.cachedUserInfo.count).toEventually(equal(2))
        expect(self.purchasesDelegate.purchaserInfoReceivedCount).toEventually(equal(2))
    }
    
    func testCreateAliasChangesAppUserId() {
        setupPurchases()
        
        self.backend.aliasCalled = false
        self.backend.aliasError = nil
        self.backend.overridePurchaserInfo = PurchaserInfo(data: [
            "subscriber": [
                "subscriptions": [:],
                "other_purchases": [:],
                "original_application_version": "2"
            ]])
        self.purchases?.createAlias("cesarpedro")
        
        expect(self.backend.userID).to(be("cesarpedro"))
        expect(self.purchasesDelegate.purchaserInfoReceivedCount).toEventually(equal(2))
    }
    
    func testCreateAliasWithCompletionChangesAppUserId() {
        setupPurchases()
        
        self.backend.aliasCalled = false
        self.backend.aliasError = nil
        self.backend.overridePurchaserInfo = PurchaserInfo(data: [
            "subscriber": [
                "subscriptions": [:],
                "other_purchases": [:],
                "original_application_version": "2"
            ]])
        
        self.purchases?.createAlias("cesarpedro")
        
        expect(self.backend.userID).to(be("cesarpedro"))
        expect(self.purchasesDelegate.purchaserInfoReceivedCount).toEventually(equal(2))
    }

    func testCreateAliasForTheSameUserID() {
        setupPurchases()

        self.backend.aliasCalled = false
        self.backend.aliasError = nil

        var completionCalled = false
        self.purchases?.createAlias(appUserID) { (info, error) in
            completionCalled = true
        }

        expect(self.backend.aliasCalled).to(be(false))
        expect(self.backend.aliasError).to(beNil())
        expect(completionCalled).toEventually(be(true))
    }

    func testIdentifyForTheSameUserID() {
        setupPurchases()

        expect(self.purchasesDelegate.purchaserInfoReceivedCount).toEventually(equal(1));
        expect(self.backend.getSubscriberCallCount).toEventually(equal(1));

        self.purchases?.identify(appUserID)

        expect(self.purchasesDelegate.purchaserInfoReceivedCount).toEventually(equal(1));
        expect(self.backend.getSubscriberCallCount).toEventually(equal(1));
    }

    func testWhenNoReceiptDataReceiptIsRefreshed() {
        setupPurchases()
        self.receiptFetcher.shouldReturnReceipt = false
        self.purchases?.restoreTransactions()
        expect(self.requestFetcher.refreshReceiptCalled).to(beTrue())
    }

    func testRestoresDontPostMissingReceipts() {
        setupPurchases()
        self.receiptFetcher.shouldReturnReceipt = false
        var receivedError: NSError?
        self.purchases?.restoreTransactions() { (info, error) in
            receivedError = error as NSError?
        }

        expect(receivedError?.code).toEventually(be(PurchasesErrorCode.missingReceiptFileError.rawValue))
    }

    func testUserCancelledFalseIfPurchaseSuccessful() {
        setupPurchases()
        let product = MockProduct(mockProductIdentifier: "com.product.id1")
        var receivedUserCancelled: Bool?

        // Second one issues an error
        self.purchases?.purchaseProduct(product) { (tx, info, error, userCancelled) in
            receivedUserCancelled = userCancelled
        }

        let transaction = MockTransaction()
        transaction.mockPayment = self.storeKitWrapper.payment!
        transaction.mockState = SKPaymentTransactionState.purchased
        self.storeKitWrapper.delegate?.storeKitWrapper(self.storeKitWrapper, updatedTransaction: transaction)

        expect(receivedUserCancelled).toEventually(beFalse())
    }

    func testUserCancelledTrueIfPurchaseCancelled() {
        setupPurchases()
        let product = MockProduct(mockProductIdentifier: "com.product.id1")
        var receivedUserCancelled: Bool?
        var receivedError: NSError?
        var receivedUnderlyingError: NSError?

        self.purchases?.purchaseProduct(product) { (tx, info, error, userCancelled) in
            receivedError = error as NSError?
            receivedUserCancelled = userCancelled
            receivedUnderlyingError = receivedError?.userInfo[NSUnderlyingErrorKey] as! NSError?
        }

        let transaction = MockTransaction()
        transaction.mockPayment = self.storeKitWrapper.payment!
        transaction.mockState = SKPaymentTransactionState.failed
        transaction.mockError = NSError.init(domain: SKErrorDomain, code: SKError.Code.paymentCancelled.rawValue)
        self.storeKitWrapper.delegate?.storeKitWrapper(self.storeKitWrapper, updatedTransaction: transaction)

        expect(receivedUserCancelled).toEventually(beTrue())
        expect(receivedError).toEventuallyNot(beNil())
        expect(receivedError?.domain).toEventually(be(PurchasesErrorDomain))
        expect(receivedError?.code).toEventually(be(PurchasesErrorCode.purchaseCancelledError.rawValue))
        expect(receivedUnderlyingError?.domain).toEventually(be(SKErrorDomain))
        expect(receivedUnderlyingError?.code).toEventually(equal(SKError.Code.paymentCancelled.rawValue))
    }

    func testDoNotSendEmptyReceiptWhenMakingPurchase() {
        setupPurchases()
        self.receiptFetcher.shouldReturnReceipt = false

        let product = MockProduct(mockProductIdentifier: "com.product.id1")
        var receivedUserCancelled: Bool?
        var receivedError: NSError?

        self.purchases?.purchaseProduct(product) { (tx, info, error, userCancelled) in
            receivedError = error as NSError?
            receivedUserCancelled = userCancelled
        }

        let transaction = MockTransaction()
        transaction.mockPayment = self.storeKitWrapper.payment!
        transaction.mockState = SKPaymentTransactionState.purchased
        self.storeKitWrapper.delegate?.storeKitWrapper(self.storeKitWrapper, updatedTransaction: transaction)

        expect(receivedUserCancelled).toEventually(beFalse())
        expect(receivedError?.code).toEventually(be(PurchasesErrorCode.missingReceiptFileError.rawValue))
        expect(self.backend.postReceiptDataCalled).toEventually(beFalse())
    }
    
    func testDeferBlockCallsCompletionBlockAfterPurchaseCompletes() {
        setupPurchases()
        let product = MockProduct(mockProductIdentifier: "mock_product")
        let payment = SKPayment.init(product: product)
        
        storeKitWrapper.delegate?.storeKitWrapper(storeKitWrapper, shouldAddStore: payment, for: product)
        
        expect(self.purchasesDelegate.makeDeferredPurchase).toNot(beNil())
        
        expect(self.storeKitWrapper.payment).to(beNil())

        var completionCalled = false
        self.purchasesDelegate.makeDeferredPurchase! { (tx, info, error, userCancelled) in
            completionCalled = true
        }

        let transaction = MockTransaction()
        transaction.mockPayment = self.storeKitWrapper.payment!
        transaction.mockState = SKPaymentTransactionState.purchased
        self.storeKitWrapper.delegate?.storeKitWrapper(self.storeKitWrapper, updatedTransaction: transaction)

        expect(self.storeKitWrapper.payment).to(be(payment))
        expect(completionCalled).toEventually(beTrue())
    }
    
    func testAddsDiscountToWrapper() {
        if #available(iOS 12.2, *) {
            setupPurchases()
            let product = MockProduct(mockProductIdentifier: "com.product.id1")
            let discount = SKPaymentDiscount.init(identifier: "discount", keyIdentifier: "TIKAMASALA1", nonce: UUID(), signature: "Base64 encoded signature", timestamp: 123413232131)
            
            self.purchases?.purchaseProduct(product, discount: discount) { (tx, info, error, userCancelled) in
                
            }
            
            expect(self.storeKitWrapper.payment).toNot(beNil())
            expect(self.storeKitWrapper.payment?.productIdentifier).to(equal(product.productIdentifier))
            expect(self.storeKitWrapper.payment?.paymentDiscount).to(equal(discount))
        }
    }

    func testPaymentDiscountForProductDiscountCreatesDiscount() {
        if #available(iOS 12.2, *) {
            setupPurchases()
            let product = MockProduct(mockProductIdentifier: "com.product.id1")
            
            let discountIdentifier = "id"
            let signature = "firma"
            let keyIdentifier = "key_id"
            let nonce = UUID()
            let timestamp = 1234
            let productDiscount = MockProductDiscount(mockIdentifier: discountIdentifier)
            self.backend.postOfferForSigningPaymentDiscountResponse["signature"] = signature
            self.backend.postOfferForSigningPaymentDiscountResponse["keyIdentifier"] = keyIdentifier
            self.backend.postOfferForSigningPaymentDiscountResponse["nonce"] = nonce
            self.backend.postOfferForSigningPaymentDiscountResponse["timestamp"] = timestamp
            
            var completionCalled = false
            var receivedPaymentDiscount: SKPaymentDiscount?
            self.purchases?.paymentDiscount(for: productDiscount, product: product, completion: { (paymentDiscount, error) in
                receivedPaymentDiscount = paymentDiscount
                completionCalled = true
            })
            
            expect(self.receiptFetcher.receiptDataTimesCalled).toEventually(equal(1))
            expect(self.backend.postOfferForSigningCalled).toEventually(beTrue())
            expect(completionCalled).toEventually(beTrue())
            expect(receivedPaymentDiscount?.identifier).toEventually(equal(discountIdentifier))
            expect(receivedPaymentDiscount?.signature).toEventually(equal(signature))
            expect(receivedPaymentDiscount?.keyIdentifier).toEventually(equal(keyIdentifier))
            expect(receivedPaymentDiscount?.nonce).toEventually(equal(nonce))
            expect(receivedPaymentDiscount?.timestamp).toEventually(be(timestamp))

        }
    }

	func testAttributionDataIsPostponedIfThereIsNoInstance() {
        let data = ["yo" : "dog", "what" : 45, "is" : ["up"]] as [AnyHashable : Any]
        
        Purchases.addAttributionData(data, from: RCAttributionNetwork.appsFlyer)
        
        setupPurchases()

        expect(self.backend.postedAttributionData).toEventuallyNot(beNil())

        for key in data.keys {
            expect(self.backend.postedAttributionData?[0].data.keys.contains(key)).toEventually(beTrue())
        }
        
        expect(self.backend.postedAttributionData?[0].data.keys.contains("rc_idfa")).toEventually(beTrue())
        expect(self.backend.postedAttributionData?[0].data.keys.contains("rc_idfv")).toEventually(beTrue())
        expect(self.backend.postedAttributionData?[0].network).toEventually(equal(RCAttributionNetwork.appsFlyer))
        expect(self.backend.postedAttributionData?[0].networkUserId).toEventually(equal(self.purchases?.appUserID))
    }
    
    func testAttributionDataSendsNetworkAppUserId() {
        let data = ["yo" : "dog", "what" : 45, "is" : ["up"]] as [AnyHashable : Any]
        
        Purchases.addAttributionData(data, from: RCAttributionNetwork.appleSearchAds, forNetworkUserId: "newuser")

        setupPurchases()
        
        for key in data.keys {
            expect(self.backend.postedAttributionData?[0].data.keys.contains(key)).toEventually(beTrue())
        }
        
        expect(self.backend.postedAttributionData?[0].data.keys.contains("rc_idfa")).toEventually(beTrue())
        expect(self.backend.postedAttributionData?[0].data.keys.contains("rc_idfv")).toEventually(beTrue())
        expect(self.backend.postedAttributionData?[0].data.keys.contains("rc_attribution_network_id")).toEventually(beTrue())
        expect(self.backend.postedAttributionData?[0].data["rc_attribution_network_id"] as? String).toEventually(equal("newuser"))
        expect(self.backend.postedAttributionData?[0].network).toEventually(equal(RCAttributionNetwork.appleSearchAds))
        expect(self.backend.postedAttributionData?[0].networkUserId).toEventually(equal(self.appUserID))
    }
    
    func testAttributionDataDontSendNetworkAppUserIdIfNotProvided() {
        let data = ["yo" : "dog", "what" : 45, "is" : ["up"]] as [AnyHashable : Any]
        
        Purchases.addAttributionData(data, from: RCAttributionNetwork.appleSearchAds)
        
        setupPurchases()
        
        for key in data.keys {
            expect(self.backend.postedAttributionData?[0].data.keys.contains(key)).toEventually(beTrue())
        }
        
        expect(self.backend.postedAttributionData?[0].data.keys.contains("rc_idfa")).toEventually(beTrue())
        expect(self.backend.postedAttributionData?[0].data.keys.contains("rc_idfv")).toEventually(beTrue())
        expect(self.backend.postedAttributionData?[0].data.keys.contains("rc_attribution_network_id")).toEventually(beFalse())
        expect(self.backend.postedAttributionData?[0].network).toEventually(equal(RCAttributionNetwork.appleSearchAds))
        expect(self.backend.postedAttributionData?[0].networkUserId).toEventually(equal(self.appUserID))
    }
    
    func testAdClientAttributionDataIsAutomaticallyCollected() {
        setupPurchases(automaticCollection: true)
        expect(self.backend.postedAttributionData).toEventuallyNot(beNil())
        expect(self.backend.postedAttributionData?[0].network).toEventually(equal(RCAttributionNetwork.appleSearchAds))
        expect((self.backend.postedAttributionData?[0].data["Version3.1"] as! NSDictionary)["iad-campaign-id"]).toEventuallyNot(beNil())
    }

    func testAdClientAttributionDataIsNotAutomaticallyCollectedIfDisabled() {
        setupPurchases(automaticCollection: false)
        expect(self.backend.postedAttributionData).toEventually(beNil())
    }
    
    func testAttributionDataPostponesMultiple() {
        let data = ["yo" : "dog", "what" : 45, "is" : ["up"]] as [AnyHashable : Any]
        
        Purchases.addAttributionData(data, from: RCAttributionNetwork.appleSearchAds, forNetworkUserId: "newuser")

        setupPurchases(automaticCollection: true)
        expect(self.backend.postedAttributionData).toEventuallyNot(beNil())
        expect(self.backend.postedAttributionData?.count).toEventually(equal(2))
    }
    
    func testObserverModeSetToFalseSetFinishTransactions() {
        setupPurchases()
        let product = MockProduct(mockProductIdentifier: "com.product.id1")
        self.purchases?.purchaseProduct(product) { (tx, info, error, userCancelled) in
            
        }
        
        let transaction = MockTransaction()
        transaction.mockPayment = self.storeKitWrapper.payment!
        
        transaction.mockState = SKPaymentTransactionState.purchasing
        self.storeKitWrapper.delegate?.storeKitWrapper(self.storeKitWrapper, updatedTransaction: transaction)
        
        self.backend.postReceiptPurchaserInfo = PurchaserInfo()
        
        transaction.mockState = SKPaymentTransactionState.purchased
        self.storeKitWrapper.delegate?.storeKitWrapper(self.storeKitWrapper, updatedTransaction: transaction)
        
        expect(self.backend.postReceiptDataCalled).to(beTrue())
        expect(self.storeKitWrapper.finishCalled).toEventually(beTrue())
    }
    
    func testDoesntFinishTransactionsIfObserverModeIsSet() {
        setupPurchasesObserverModeOn()
        let product = MockProduct(mockProductIdentifier: "com.product.id1")
        self.purchases?.purchaseProduct(product) { (tx, info, error, userCancelled) in
            
        }
        
        let transaction = MockTransaction()
        transaction.mockPayment = self.storeKitWrapper.payment!
        
        transaction.mockState = SKPaymentTransactionState.purchasing
        self.storeKitWrapper.delegate?.storeKitWrapper(self.storeKitWrapper, updatedTransaction: transaction)
        
        self.backend.postReceiptPurchaserInfo = PurchaserInfo()
        
        transaction.mockState = SKPaymentTransactionState.purchased
        self.storeKitWrapper.delegate?.storeKitWrapper(self.storeKitWrapper, updatedTransaction: transaction)
        
        expect(self.backend.postReceiptDataCalled).to(beTrue())
        expect(self.storeKitWrapper.finishCalled).toEventually(beFalse())
    }
    
    func testRestoredPurchasesArePosted() {
        setupPurchasesObserverModeOn()
        let product = MockProduct(mockProductIdentifier: "com.product.id1")
        self.purchases?.purchaseProduct(product) { (tx, info, error, userCancelled) in
            
        }
        
        let transaction = MockTransaction()
        transaction.mockPayment = self.storeKitWrapper.payment!
        
        transaction.mockState = SKPaymentTransactionState.restored
        self.storeKitWrapper.delegate?.storeKitWrapper(self.storeKitWrapper, updatedTransaction: transaction)
        
        expect(self.backend.postReceiptDataCalled).to(beTrue())
        expect(self.storeKitWrapper.finishCalled).toEventually(beFalse())
    }
    
    class MockSKProduct: SKProduct {
        
        var mockIdentifier: String?
        override var productIdentifier: String {
            get {
                return mockIdentifier!
            }
        }
        
        init(mockIdentifier: String?) {
            self.mockIdentifier = mockIdentifier
            super.init()
        }
    }
    
    func testPostsOfferingIfPurchasingPackage() {
        setupPurchases()

        self.purchases!.offerings { (newOfferings, _) in
            let package = newOfferings!["base"]!.monthly!
            self.purchases!.purchasePackage(package) { (tx, info, error, userCancelled) in

            }

            let transaction = MockTransaction()
            transaction.mockPayment = self.storeKitWrapper.payment!

            transaction.mockState = SKPaymentTransactionState.purchasing
            self.storeKitWrapper.delegate?.storeKitWrapper(self.storeKitWrapper, updatedTransaction: transaction)

            self.backend.postReceiptPurchaserInfo = PurchaserInfo()

            transaction.mockState = SKPaymentTransactionState.purchased
            self.storeKitWrapper.delegate?.storeKitWrapper(self.storeKitWrapper, updatedTransaction: transaction)

            expect(self.backend.postReceiptDataCalled).to(beTrue())
            expect(self.backend.postReceiptData).toNot(beNil())

            expect(self.backend.postedProductID).to(equal(package.product.productIdentifier))
            expect(self.backend.postedPrice).to(equal(package.product.price))
            expect(self.backend.postedOfferingIdentifier).to(equal("base"))
            expect(self.storeKitWrapper.finishCalled).toEventually(beTrue())
        }
    }
    
    private func identifiedSuccessfully(appUserID: String) {
        expect(self.userDefaults.cachedUserInfo[self.userDefaults.appUserIDKey]).to(beNil())
        expect(self.purchases?.appUserID).to(equal(appUserID))
        expect(self.purchases?.allowSharingAppStoreAccount).to(beFalse())        
    }

}<|MERGE_RESOLUTION|>--- conflicted
+++ resolved
@@ -154,7 +154,7 @@
         var postedSubscriptionGroup: String?
         var postedDiscounts: Array<RCPromotionalOffer>?
         var postedOfferingIdentifier: String?
-        
+
         var postReceiptPurchaserInfo: PurchaserInfo?
         var postReceiptError: Error?
         var aliasError: Error?
@@ -212,11 +212,7 @@
                 ],
                 "current_offering_id": "base"
             ] as [String : Any]
-<<<<<<< HEAD
-
-=======
-            
->>>>>>> 0d223fd9
+
             completion(offeringsData, nil)
         }
 
@@ -340,11 +336,11 @@
         }
     
     }
-    
+
     class MockOfferingsFactory: RCOfferingsFactory {
-        
+
         var emptyOfferings = false
-        
+
         override func createOfferings(withProducts products: [String : SKProduct], data: [AnyHashable : Any]) -> Offerings {
             if (emptyOfferings) {
                 return Offerings(offerings: [:], currentOfferingID: "base")
@@ -355,16 +351,12 @@
                         identifier: "base",
                         serverDescription: "This is the base offering",
                         availablePackages: [
-<<<<<<< HEAD
                             Package(identifier: "$rc_monthly", packageType: PackageType.monthly, product: MockProduct(mockProductIdentifier: "monthly_freetrial"), offeringIdentifier: "base")
-=======
-                            Package(identifier: "$rc_monthly", packageType: PackageType.monthly, product: MockProduct(mockProductIdentifier: "monthly_freetrial"))
->>>>>>> 0d223fd9
                         ]
                     )],
                 currentOfferingID: "base")
         }
-        
+
     }
 
     class Delegate: NSObject, PurchasesDelegate {
@@ -710,7 +702,7 @@
         expect(self.backend.postReceiptDataCalled).to(beTrue())
         expect(self.storeKitWrapper.finishCalled).toEventually(beFalse())
     }
-    
+
     func testSendsProductInfoIfProductIsCached() {
         setupPurchases()
         let productIdentifiers = ["com.product.id1", "com.product.id2"]
@@ -1303,11 +1295,7 @@
         expect(self.backend.gotOfferings).toEventually(equal(1))
         self.purchases?.offerings { (newOfferings, _) in
             let product = newOfferings!["base"]!.monthly!.product;
-<<<<<<< HEAD
             self.purchases?.purchaseProduct(product) { (tx, info, error, userCancelled) in
-=======
-            self.purchases?.makePurchase(product) { (tx, info, error, userCancelled) in
->>>>>>> 0d223fd9
 
             }
 
@@ -1894,20 +1882,20 @@
     }
     
     class MockSKProduct: SKProduct {
-        
+
         var mockIdentifier: String?
         override var productIdentifier: String {
             get {
                 return mockIdentifier!
             }
         }
-        
+
         init(mockIdentifier: String?) {
             self.mockIdentifier = mockIdentifier
             super.init()
         }
     }
-    
+
     func testPostsOfferingIfPurchasingPackage() {
         setupPurchases()
 
@@ -1937,7 +1925,7 @@
             expect(self.storeKitWrapper.finishCalled).toEventually(beTrue())
         }
     }
-    
+
     private func identifiedSuccessfully(appUserID: String) {
         expect(self.userDefaults.cachedUserInfo[self.userDefaults.appUserIDKey]).to(beNil())
         expect(self.purchases?.appUserID).to(equal(appUserID))
