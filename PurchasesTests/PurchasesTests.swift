//
//  Created by RevenueCat.
//  Copyright © 2019 RevenueCat. All rights reserved.
//

import XCTest
import Nimble

import Purchases

class MockTransaction: SKPaymentTransaction {

    var mockPayment: SKPayment?
    override var payment: SKPayment {
        get {
            return mockPayment!
        }
    }

    var mockState = SKPaymentTransactionState.purchasing
    override var transactionState: SKPaymentTransactionState {
        get {
            return mockState
        }
    }

    var mockError: Error?
    override var error: Error? {
        get {
            return mockError
        }
    }
}

@available(iOS 12.2, *)
class MockProductDiscount: SKProductDiscount {

    var mockIdentifier: String

    init(mockIdentifier: String) {
        self.mockIdentifier = mockIdentifier
        super.init()
    }

    override var price: NSDecimalNumber {
        return 2.99 as NSDecimalNumber
    }

    override var priceLocale: Locale {
        return Locale.current
    }

    override var identifier: String {
        return self.mockIdentifier
    }

    override var subscriptionPeriod: SKProductSubscriptionPeriod {
        return SKProductSubscriptionPeriod()
    }

    override var numberOfPeriods: Int {
        return 2
    }

    override var paymentMode: SKProductDiscount.PaymentMode {
        return SKProductDiscount.PaymentMode.freeTrial;
    }

}

class PurchasesTests: XCTestCase {

    override func setUp() {
        self.userDefaults = UserDefaults(suiteName: "TestDefaults")
    }

    override func tearDown() {
        purchases?.delegate = nil
        purchases = nil
        Purchases.setDefaultInstance(nil)
        UserDefaults().removePersistentDomain(forName: "TestDefaults")
    }

    class MockReceiptFetcher: RCReceiptFetcher {
        var receiptDataCalled = false
        var shouldReturnReceipt = true
        var receiptDataTimesCalled = 0

        override func receiptData() -> Data? {
            receiptDataCalled = true
            receiptDataTimesCalled += 1
            if (shouldReturnReceipt) {
                return Data(1...3)
            } else {
                return nil
            }
        }

    }

    class MockRequestFetcher: RCStoreKitRequestFetcher {
        var refreshReceiptCalled = false
        var failProducts = false
        var requestedProducts: Set<String?>?

        override func fetchProducts(_ identifiers: Set<String>, completion: @escaping RCFetchProductsCompletionHandler) {
            if (failProducts) {
                completion([SKProduct]())
                return
            }
            requestedProducts = identifiers
            let products = identifiers.map { (identifier) -> MockProduct in
                let p = MockProduct(mockProductIdentifier: identifier)
                p.mockSubscriptionGroupIdentifier = "1234567"
                p.mockDiscountIdentifier = "discount_id"
                return p
            }
            completion(products)
        }

        override func fetchReceiptData(_ completion: @escaping RCFetchReceiptCompletionHandler) {
            refreshReceiptCalled = true
            completion()
        }
    }

    class MockBackend: RCBackend {
        var userID: String?
        var originalApplicationVersion: String?
        var timeout = false
        var getSubscriberCallCount = 0
        var overridePurchaserInfo = Purchases.PurchaserInfo(data: [
            "subscriber": [
                "subscriptions": [:],
                "other_purchases": [:]
            ]])

        override func getSubscriberData(withAppUserID appUserID: String, completion: @escaping RCBackendPurchaserInfoResponseHandler) {
            getSubscriberCallCount += 1
            userID = appUserID

            if (!timeout) {
                let info = self.overridePurchaserInfo!
                DispatchQueue.main.async {
                    completion(info, nil)
                }
            }
        }

        var postReceiptDataCalled = false
        var postedIsRestore: Bool?
        var postedProductID: String?
        var postedPrice: NSDecimalNumber?
        var postedPaymentMode: RCPaymentMode?
        var postedIntroPrice: NSDecimalNumber?
        var postedCurrencyCode: String?
        var postedSubscriptionGroup: String?
        var postedDiscounts: Array<RCPromotionalOffer>?
        var postedOfferingIdentifier: String?

        var postReceiptPurchaserInfo: Purchases.PurchaserInfo?
        var postReceiptError: Error?
        var aliasError: Error?
        var aliasCalled = false

        override func postReceiptData(_ data: Data, appUserID: String, isRestore: Bool, productIdentifier: String?, price: NSDecimalNumber?, paymentMode: RCPaymentMode, introductoryPrice: NSDecimalNumber?, currencyCode: String?, subscriptionGroup: String?, discounts: Array<RCPromotionalOffer>?, presentedOfferingIdentifier: String?, completion: @escaping RCBackendPurchaserInfoResponseHandler) {
            postReceiptDataCalled = true
            postedIsRestore = isRestore

            postedProductID = productIdentifier
            postedPrice = price

            postedPaymentMode = paymentMode
            postedIntroPrice = introductoryPrice
            postedSubscriptionGroup = subscriptionGroup

            postedCurrencyCode = currencyCode
            postedDiscounts = discounts
            postedOfferingIdentifier = presentedOfferingIdentifier

            completion(postReceiptPurchaserInfo, postReceiptError)
        }

        var postedProductIdentifiers: [String]?

        override func getIntroEligibility(forAppUserID appUserID: String, receiptData: Data?, productIdentifiers: [String], completion: @escaping RCIntroEligibilityResponseHandler) {
            postedProductIdentifiers = productIdentifiers

            var eligibilities = [String: RCIntroEligibility]()
            for productID in productIdentifiers {
                eligibilities[productID] = RCIntroEligibility(eligibilityStatus: RCIntroEligibilityStatus.eligible)
            }

            completion(eligibilities)
        }

        var failOfferings = false
        var badOfferingsResponse = false
        var gotOfferings = 0

        override func getOfferingsForAppUserID(_ appUserID: String, completion: @escaping RCOfferingsResponseHandler) {
            gotOfferings += 1
            if (failOfferings) {
                completion(nil, Purchases.ErrorUtils.unexpectedBackendResponseError())
                return
            }
            if (badOfferingsResponse) {
                completion([:], nil)
                return
            }

            let offeringsData = [
                "offerings": [
                    [
                        "identifier": "base",
                        "description": "This is the base offering",
                        "packages": [
                            ["identifier": "$rc_monthly",
                             "platform_product_identifier": "monthly_freetrial"]
                        ]
                    ]
                ],
                "current_offering_id": "base"
            ] as [String: Any]

            completion(offeringsData, nil)
        }

        override func createAlias(forAppUserID appUserID: String, withNewAppUserID newAppUserID: String, completion: ((Error?) -> Void)? = nil) {
            aliasCalled = true
            if (aliasError != nil) {
                completion!(aliasError)
            } else {
                userID = newAppUserID
                completion!(nil)
            }
        }

        var postedAttributionData: [RCAttributionData]?

        override func postAttributionData(_ data: [AnyHashable: Any], from network: RCAttributionNetwork, forAppUserID appUserID: String, completion: ((Error?) -> Void)? = nil) {
            if (postedAttributionData == nil) {
                postedAttributionData = []
            }
            postedAttributionData?.append(RCAttributionData(data: data, from: network, forNetworkUserId: appUserID)!)
            completion!(nil)
        }

        var postOfferForSigningCalled = false
        var postOfferForSigningPaymentDiscountResponse: [String: Any] = [:]
        var postOfferForSigningError: Error?

        override func postOffer(forSigning offerIdentifier: String, withProductIdentifier productIdentifier: String, subscriptionGroup: String, receiptData: Data, appUserID applicationUsername: String, completion: @escaping RCOfferSigningResponseHandler) {
            postOfferForSigningCalled = true
            completion(postOfferForSigningPaymentDiscountResponse["signature"] as? String, postOfferForSigningPaymentDiscountResponse["keyIdentifier"] as? String, postOfferForSigningPaymentDiscountResponse["nonce"] as? UUID, postOfferForSigningPaymentDiscountResponse["timestamp"] as? NSNumber, postOfferForSigningError)
        }
    }

    class MockStoreKitWrapper: RCStoreKitWrapper {
        var payment: SKPayment?
        var addPaymentCallCount = 0

        override func add(_ newPayment: SKPayment) {
            payment = newPayment
            addPaymentCallCount += 1
        }

        var finishCalled = false

        override func finish(_ transaction: SKPaymentTransaction) {
            finishCalled = true
        }

        var mockDelegate: RCStoreKitWrapperDelegate?
        override var delegate: RCStoreKitWrapperDelegate? {
            get {
                return mockDelegate
            }
            set {
                mockDelegate = newValue
            }
        }
    }

    class MockNotificationCenter: NotificationCenter {

        var observers = [(AnyObject, Selector, NSNotification.Name?, Any?)]();

        override func addObserver(_ observer: Any, selector
        aSelector: Selector, name aName: NSNotification.Name?, object anObject: Any?) {
            observers.append((observer as AnyObject, aSelector, aName, anObject))
        }

        override func removeObserver(_ anObserver: Any, name aName: NSNotification.Name?, object anObject: Any?) {
            observers = observers.filter {
                $0.0 !== anObserver as AnyObject || $0.2 != aName
            }
        }

        func fireNotifications() {
            for (observer, selector, _, _) in observers {
                _ = observer.perform(selector, with: nil);
            }
        }
    }

    class MockAttributionFetcher: RCAttributionFetcher {
        var receiptDataCalled = false
        var shouldReturnReceipt = true
        var receiptDataTimesCalled = 0

        override func advertisingIdentifier() -> String? {
            return "rc_idfa"
        }

        override func identifierForVendor() -> String? {
            return "rc_idfv"
        }

        override func adClientAttributionDetails(completionBlock completionHandler: @escaping ([String: NSObject]?, Error?) -> Void) {
            completionHandler(["Version3.1": ["iad-campaign-id": 15292426, "iad-attribution": true] as NSObject], nil)
        }

    }

    class MockOfferingsFactory: RCOfferingsFactory {

        var emptyOfferings = false
        var badOfferings = false
        
        override func createOfferings(withProducts products: [String : SKProduct], data: [AnyHashable : Any]) -> Purchases.Offerings? {
            if (emptyOfferings) {
                return Purchases.Offerings(offerings: [:], currentOfferingID: "base")
            }
            if (badOfferings) {
                return nil
            }
            return Purchases.Offerings(
                offerings: [
                    "base": Purchases.Offering(
                        identifier: "base",
                        serverDescription: "This is the base offering",
                        availablePackages: [
                            Purchases.Package(identifier: "$rc_monthly", packageType: Purchases.PackageType.monthly, product: MockProduct(mockProductIdentifier: "monthly_freetrial"), offeringIdentifier: "base")
                        ]
                    )],
                currentOfferingID: "base")
        }

    }

    class MockDeviceCache: RCDeviceCache {

        var cachedUserInfoCount = 0
        var cachesReset = 0
        var cachedOfferingsCount = 0
        var cachedUserInfo = [String: Data]()
        var staleCache = false

        override func cachePurchaserInfo(_ data: Data, forAppUserID appUserID: String) {
            cachedUserInfoCount += 1
            cachedUserInfo[appUserID] = data as Data?
        }

        override func cachedPurchaserInfoData(forAppUserID appUserID: Swift.String) -> Data? {
            return cachedUserInfo[appUserID];
        }

        override func resetCachesTimestamp() {
            cachesReset += 1
        }

        override func cacheOfferings(_ offerings: Purchases.Offerings) {
            cachedOfferingsCount += 1
        }

        override func isCacheStale() -> Bool {
            return staleCache
        }
    }

    class MockUserManager: RCIdentityManager {

        var configurationCalled = false
        var identifyError: Error?
        var aliasError: Error?
        var aliasCalled = false
        var identifyCalled = false
        var resetCalled = false
        var mockIsAnonymous = false
        var mockAppUserID: String

        init(mockAppUserID: String) {
            self.mockAppUserID = mockAppUserID
            super.init()
        }

        override var currentAppUserID: String {
            if (mockIsAnonymous) {
                return "$RCAnonymousID:ff68f26e432648369a713849a9f93b58"
            } else {
                return mockAppUserID
            }
        }

        override func configure(withAppUserID appUserID: String?) {
            configurationCalled = true
        }

        override func createAlias(_ alias: String, withCompletionBlock completion: @escaping (Error?) -> ()) {
            aliasCalled = true
            if (aliasError != nil) {
                completion(aliasError)
            } else {
                mockAppUserID = alias
                completion(nil)
            }
        }

        override func identifyAppUserID(_ appUserID: String, withCompletionBlock completion: @escaping (Error?) -> ()) {
            identifyCalled = true
            if (identifyError != nil) {
                completion(identifyError)
            } else {
                mockAppUserID = appUserID
                completion(nil)
            }
        }

        override func resetAppUserID() {
            resetCalled = true
            mockAppUserID = "$RCAnonymousID:ff68f26e432648369a713849a9f93b58"
        }

        override var currentUserIsAnonymous: Bool {
            return mockIsAnonymous
        }

    }

    class Delegate: NSObject, PurchasesDelegate {
        var purchaserInfo: Purchases.PurchaserInfo?
        var purchaserInfoReceivedCount = 0

        func purchases(_ purchases: Purchases, didReceiveUpdated purchaserInfo: Purchases.PurchaserInfo) {
            purchaserInfoReceivedCount += 1
            self.purchaserInfo = purchaserInfo
        }

        var promoProduct: SKProduct?
        var makeDeferredPurchase: RCDeferredPromotionalPurchaseBlock?

        func purchases(_ purchases: Purchases, shouldPurchasePromoProduct product: SKProduct, defermentBlock makeDeferredPurchase: @escaping RCDeferredPromotionalPurchaseBlock) {
            promoProduct = product
            self.makeDeferredPurchase = makeDeferredPurchase
        }
    }

    let receiptFetcher = MockReceiptFetcher()
    let requestFetcher = MockRequestFetcher()
    let backend = MockBackend()
    let storeKitWrapper = MockStoreKitWrapper()
    let notificationCenter = MockNotificationCenter();
    var userDefaults: UserDefaults! = nil
    let attributionFetcher = MockAttributionFetcher();
    let offeringsFactory = MockOfferingsFactory();
    let deviceCache = MockDeviceCache();
    let identityManager = MockUserManager(mockAppUserID: "app_user");

    let purchasesDelegate = Delegate()

    var purchases: Purchases!

    func setupPurchases(automaticCollection: Bool = false) {
        Purchases.automaticAppleSearchAdsAttributionCollection = automaticCollection
        self.identityManager.mockIsAnonymous = false
        purchases = Purchases(appUserID: identityManager.currentAppUserID, requestFetcher: requestFetcher, receiptFetcher: receiptFetcher, attributionFetcher: attributionFetcher, backend: backend, storeKitWrapper: storeKitWrapper, notificationCenter: notificationCenter, userDefaults: userDefaults, observerMode: false, offeringsFactory: offeringsFactory, deviceCache: deviceCache, identityManager: identityManager)
        purchases!.delegate = purchasesDelegate
        Purchases.setDefaultInstance(purchases!)
    }

    func setupAnonPurchases() {
        Purchases.automaticAppleSearchAdsAttributionCollection = false
        self.identityManager.mockIsAnonymous = true
        purchases = Purchases(appUserID: nil, requestFetcher: requestFetcher, receiptFetcher: receiptFetcher, attributionFetcher: attributionFetcher, backend: backend, storeKitWrapper: storeKitWrapper, notificationCenter: notificationCenter, userDefaults: userDefaults, observerMode: false, offeringsFactory: offeringsFactory, deviceCache: deviceCache, identityManager: identityManager)

        purchases!.delegate = purchasesDelegate
    }

    func setupPurchasesObserverModeOn() {
        purchases = Purchases(appUserID: nil, requestFetcher: requestFetcher, receiptFetcher: receiptFetcher, attributionFetcher: attributionFetcher, backend: backend, storeKitWrapper: storeKitWrapper, notificationCenter: notificationCenter, userDefaults: userDefaults, observerMode: true, offeringsFactory: offeringsFactory, deviceCache: deviceCache, identityManager: identityManager)

        purchases!.delegate = purchasesDelegate
        Purchases.setDefaultInstance(purchases!)
    }

    func testIsAbleToBeInitialized() {
        setupPurchases()
        expect(self.purchases).toNot(beNil())
    }

    func testFirstInitializationCallDelegate() {
        setupPurchases()
        expect(self.purchasesDelegate.purchaserInfoReceivedCount).toEventually(equal(1))
    }

    func testFirstInitializationCallDelegateForAnon() {
        setupAnonPurchases()
        expect(self.purchasesDelegate.purchaserInfoReceivedCount).toEventually(equal(1))
    }

    func testDelegateIsCalledForRandomPurchaseSuccess() {
        setupPurchases()
        
        let purchaserInfo = Purchases.PurchaserInfo()
        self.backend.postReceiptPurchaserInfo = purchaserInfo

        let product = MockProduct(mockProductIdentifier: "product")
        let payment = SKPayment(product: product)

        let transaction = MockTransaction()

        transaction.mockPayment = payment

        transaction.mockState = SKPaymentTransactionState.purchasing
        self.storeKitWrapper.delegate?.storeKitWrapper(self.storeKitWrapper, updatedTransaction: transaction)

        transaction.mockState = SKPaymentTransactionState.purchased
        self.storeKitWrapper.delegate?.storeKitWrapper(self.storeKitWrapper, updatedTransaction: transaction)

        expect(self.backend.postReceiptDataCalled).to(beTrue())
        expect(self.purchasesDelegate.purchaserInfoReceivedCount).toEventually(equal(2))
    }

    func testDelegateIsOnlyCalledOnceIfPurchaserInfoTheSame() {
        setupPurchases()
        
        let purchaserInfo1 = Purchases.PurchaserInfo(data: [
            "subscriber": [
                "subscriptions": [:],
                "other_purchases": [:],
                "original_application_version": "1.0"
            ]
        ])

        let purchaserInfo2 = purchaserInfo1

        let product = MockProduct(mockProductIdentifier: "product")
        let payment = SKPayment(product: product)

        let transaction = MockTransaction()

        transaction.mockPayment = payment

        transaction.mockState = SKPaymentTransactionState.purchasing
        self.storeKitWrapper.delegate?.storeKitWrapper(self.storeKitWrapper, updatedTransaction: transaction)

        self.backend.postReceiptPurchaserInfo = purchaserInfo1
        transaction.mockState = SKPaymentTransactionState.purchased
        self.storeKitWrapper.delegate?.storeKitWrapper(self.storeKitWrapper, updatedTransaction: transaction)

        self.backend.postReceiptPurchaserInfo = purchaserInfo2
        transaction.mockState = SKPaymentTransactionState.purchased
        self.storeKitWrapper.delegate?.storeKitWrapper(self.storeKitWrapper, updatedTransaction: transaction)

        expect(self.backend.postReceiptDataCalled).to(beTrue())
        expect(self.purchasesDelegate.purchaserInfoReceivedCount).toEventually(equal(2))
    }

    func testDelegateIsCalledTwiceIfPurchaserInfoTheDifferent() {
        setupPurchases()
        
        let purchaserInfo1 = Purchases.PurchaserInfo(data: [
            "subscriber": [
                "subscriptions": [:],
                "other_purchases": [:],
                "original_application_version": "1.0"
            ]
            ])
        
        let purchaserInfo2 = Purchases.PurchaserInfo(data: [
            "subscriber": [
                "subscriptions": [:],
                "other_purchases": [:],
                "original_application_version": "2.0"
            ]
        ])

        let product = MockProduct(mockProductIdentifier: "product")
        let payment = SKPayment(product: product)

        let transaction = MockTransaction()

        transaction.mockPayment = payment

        transaction.mockState = SKPaymentTransactionState.purchasing
        self.storeKitWrapper.delegate?.storeKitWrapper(self.storeKitWrapper, updatedTransaction: transaction)

        self.backend.postReceiptPurchaserInfo = purchaserInfo1
        transaction.mockState = SKPaymentTransactionState.purchased
        self.storeKitWrapper.delegate?.storeKitWrapper(self.storeKitWrapper, updatedTransaction: transaction)

        self.backend.postReceiptPurchaserInfo = purchaserInfo2
        transaction.mockState = SKPaymentTransactionState.purchased
        self.storeKitWrapper.delegate?.storeKitWrapper(self.storeKitWrapper, updatedTransaction: transaction)

        expect(self.backend.postReceiptDataCalled).to(beTrue())
        expect(self.purchasesDelegate.purchaserInfoReceivedCount).toEventually(equal(3))
    }

    func testDelegateIsNotCalledIfBlockPassed() {
        setupPurchases()
        let product = MockProduct(mockProductIdentifier: "com.product.id1")
        self.purchases?.purchaseProduct(product) { (tx, info, error, userCancelled) in

        }

        let transaction = MockTransaction()
        transaction.mockPayment = self.storeKitWrapper.payment!

        transaction.mockState = SKPaymentTransactionState.purchasing
        self.storeKitWrapper.delegate?.storeKitWrapper(self.storeKitWrapper, updatedTransaction: transaction)

        transaction.mockState = SKPaymentTransactionState.purchased
        self.storeKitWrapper.delegate?.storeKitWrapper(self.storeKitWrapper, updatedTransaction: transaction)

        expect(self.backend.postReceiptDataCalled).to(beTrue())
        expect(self.backend.postedIsRestore).to(beFalse())
        expect(self.purchasesDelegate.purchaserInfoReceivedCount).toEventually(equal(1))
    }

    func testIsAbleToFetchProducts() {
        setupPurchases()
        var products: [SKProduct]?
        let productIdentifiers = ["com.product.id1", "com.product.id2"]
        purchases!.products(productIdentifiers) { (newProducts) in
            products = newProducts
        }

        expect(products).toEventuallyNot(beNil())
        expect(products).toEventually(haveCount(productIdentifiers.count))
    }

    func testSetsSelfAsStoreKitWrapperDelegate() {
        setupPurchases()
        expect(self.storeKitWrapper.delegate).to(be(purchases))
    }

    func testAddsPaymentToWrapper() {
        setupPurchases()
        let product = MockProduct(mockProductIdentifier: "com.product.id1")
        self.purchases?.purchaseProduct(product) { (tx, info, error, userCancelled) in

        }

        expect(self.storeKitWrapper.payment).toNot(beNil())
        expect(self.storeKitWrapper.payment?.productIdentifier).to(equal(product.productIdentifier))
    }

    func testTransitioningToPurchasing() {
        setupPurchases()
        let product = MockProduct(mockProductIdentifier: "com.product.id1")
        self.purchases?.purchaseProduct(product) { (tx, info, error, userCancelled) in

        }

        let transaction = MockTransaction()
        transaction.mockPayment = self.storeKitWrapper.payment!
        transaction.mockState = SKPaymentTransactionState.purchasing

        self.storeKitWrapper.delegate?.storeKitWrapper(self.storeKitWrapper, updatedTransaction: transaction)

        expect(self.backend.postReceiptDataCalled).to(beFalse())
    }

    func testTransitioningToPurchasedSendsToBackend() {
        setupPurchases()
        let product = MockProduct(mockProductIdentifier: "com.product.id1")
        self.purchases?.purchaseProduct(product) { (tx, info, error, userCancelled) in

        }

        let transaction = MockTransaction()
        transaction.mockPayment = self.storeKitWrapper.payment!

        transaction.mockState = SKPaymentTransactionState.purchasing
        self.storeKitWrapper.delegate?.storeKitWrapper(self.storeKitWrapper, updatedTransaction: transaction)

        transaction.mockState = SKPaymentTransactionState.purchased
        self.storeKitWrapper.delegate?.storeKitWrapper(self.storeKitWrapper, updatedTransaction: transaction)

        expect(self.backend.postReceiptDataCalled).to(beTrue())
        expect(self.backend.postedIsRestore).to(beFalse())
    }

    func testReceiptsSendsAsRestoreWhenAnon() {
        setupAnonPurchases()
        let product = MockProduct(mockProductIdentifier: "com.product.id1")
        self.purchases?.purchaseProduct(product) { (tx, info, error, userCancelled) in

        }

        let transaction = MockTransaction()
        transaction.mockPayment = self.storeKitWrapper.payment!

        transaction.mockState = SKPaymentTransactionState.purchasing
        self.storeKitWrapper.delegate?.storeKitWrapper(self.storeKitWrapper, updatedTransaction: transaction)

        transaction.mockState = SKPaymentTransactionState.purchased
        self.storeKitWrapper.delegate?.storeKitWrapper(self.storeKitWrapper, updatedTransaction: transaction)

        expect(self.backend.postReceiptDataCalled).to(beTrue())
        expect(self.backend.postedIsRestore).to(beTrue())
    }

    func testReceiptsSendsAsNotRestoreWhenAnonymousAndNotAllowingSharingAppStoreAccount() {
        setupAnonPurchases()
        self.purchases.allowSharingAppStoreAccount = false
        let product = MockProduct(mockProductIdentifier: "com.product.id1")
        self.purchases?.purchaseProduct(product) { (tx, info, error, userCancelled) in

        }

        let transaction = MockTransaction()
        transaction.mockPayment = self.storeKitWrapper.payment!

        transaction.mockState = SKPaymentTransactionState.purchasing
        self.storeKitWrapper.delegate?.storeKitWrapper(self.storeKitWrapper, updatedTransaction: transaction)

        transaction.mockState = SKPaymentTransactionState.purchased
        self.storeKitWrapper.delegate?.storeKitWrapper(self.storeKitWrapper, updatedTransaction: transaction)

        expect(self.backend.postReceiptDataCalled).to(beTrue())
        expect(self.backend.postedIsRestore).to(beFalse())
    }

    func testReceiptsSendsAsRestoreWhenNotAnonymousAndAllowingSharingAppStoreAccount() {
        setupPurchases()
        self.purchases.allowSharingAppStoreAccount = true
        let product = MockProduct(mockProductIdentifier: "com.product.id1")
        self.purchases?.purchaseProduct(product) { (tx, info, error, userCancelled) in

        }

        let transaction = MockTransaction()
        transaction.mockPayment = self.storeKitWrapper.payment!

        transaction.mockState = SKPaymentTransactionState.purchasing
        self.storeKitWrapper.delegate?.storeKitWrapper(self.storeKitWrapper, updatedTransaction: transaction)

        transaction.mockState = SKPaymentTransactionState.purchased
        self.storeKitWrapper.delegate?.storeKitWrapper(self.storeKitWrapper, updatedTransaction: transaction)

        expect(self.backend.postReceiptDataCalled).to(beTrue())
        expect(self.backend.postedIsRestore).to(beTrue())
    }

    func testFinishesTransactionsIfSentToBackendCorrectly() {
        setupPurchases()
        let product = MockProduct(mockProductIdentifier: "com.product.id1")
        self.purchases?.purchaseProduct(product) { (tx, info, error, userCancelled) in

        }

        let transaction = MockTransaction()
        transaction.mockPayment = self.storeKitWrapper.payment!

        transaction.mockState = SKPaymentTransactionState.purchasing
        self.storeKitWrapper.delegate?.storeKitWrapper(self.storeKitWrapper, updatedTransaction: transaction)

        self.backend.postReceiptPurchaserInfo = Purchases.PurchaserInfo()

        transaction.mockState = SKPaymentTransactionState.purchased
        self.storeKitWrapper.delegate?.storeKitWrapper(self.storeKitWrapper, updatedTransaction: transaction)

        expect(self.backend.postReceiptDataCalled).to(beTrue())
        expect(self.storeKitWrapper.finishCalled).toEventually(beTrue())
    }

    func testDoesntFinishTransactionsIfFinishingDisabled() {
        setupPurchases()
        self.purchases?.finishTransactions = false
        let product = MockProduct(mockProductIdentifier: "com.product.id1")
        self.purchases?.purchaseProduct(product) { (tx, info, error, userCancelled) in

        }

        let transaction = MockTransaction()
        transaction.mockPayment = self.storeKitWrapper.payment!

        transaction.mockState = SKPaymentTransactionState.purchasing
        self.storeKitWrapper.delegate?.storeKitWrapper(self.storeKitWrapper, updatedTransaction: transaction)

        self.backend.postReceiptPurchaserInfo = Purchases.PurchaserInfo()

        transaction.mockState = SKPaymentTransactionState.purchased
        self.storeKitWrapper.delegate?.storeKitWrapper(self.storeKitWrapper, updatedTransaction: transaction)

        expect(self.backend.postReceiptDataCalled).to(beTrue())
        expect(self.storeKitWrapper.finishCalled).toEventually(beFalse())
    }

    func testSendsProductInfoIfProductIsCached() {
        setupPurchases()
        let productIdentifiers = ["com.product.id1", "com.product.id2"]
        purchases!.products(productIdentifiers) { (newProducts) in
            let product = newProducts[0];
            self.purchases?.purchaseProduct(product) { (tx, info, error, userCancelled) in

            }

            let transaction = MockTransaction()
            transaction.mockPayment = self.storeKitWrapper.payment!

            transaction.mockState = SKPaymentTransactionState.purchasing
            self.storeKitWrapper.delegate?.storeKitWrapper(self.storeKitWrapper, updatedTransaction: transaction)
            
            self.backend.postReceiptPurchaserInfo = Purchases.PurchaserInfo()
            
            transaction.mockState = SKPaymentTransactionState.purchased
            self.storeKitWrapper.delegate?.storeKitWrapper(self.storeKitWrapper, updatedTransaction: transaction)

            expect(self.backend.postReceiptDataCalled).to(beTrue())
            expect(self.backend.postReceiptData).toNot(beNil())

            expect(self.backend.postedProductID).to(equal(product.productIdentifier))
            expect(self.backend.postedPrice).to(equal(product.price))

            if #available(iOS 11.2, *) {
                expect(self.backend.postedPaymentMode).to(equal(RCPaymentMode.payAsYouGo))
                expect(self.backend.postedIntroPrice).to(equal(product.introductoryPrice?.price))
            } else {
                expect(self.backend.postedPaymentMode).to(equal(RCPaymentMode.none))
                expect(self.backend.postedIntroPrice).to(beNil())
            }

            if #available(iOS 12.0, *) {
                expect(self.backend.postedSubscriptionGroup).to(equal(product.subscriptionGroupIdentifier))
            }

            if #available(iOS 12.2, *) {
                expect(self.backend.postedDiscounts?.count).to(equal(1))
                expect(self.backend.postedDiscounts?[0].offerIdentifier).to(equal("discount_id"))
                expect(self.backend.postedDiscounts?[0].price).to(equal(2.99))
                expect(self.backend.postedDiscounts?[0].paymentMode).to(equal(RCPaymentMode.freeTrial))
            }

            expect(self.backend.postedCurrencyCode).to(equal(product.priceLocale.currencyCode))

            expect(self.storeKitWrapper.finishCalled).toEventually(beTrue())
        }
    }

    func testFetchesProductInfoIfNotCached() {
        setupPurchases()
        let product = MockProduct(mockProductIdentifier: "com.product.id1")

        let transaction = MockTransaction()
        storeKitWrapper.payment = SKPayment(product: product);
        transaction.mockPayment = self.storeKitWrapper.payment!

        transaction.mockState = SKPaymentTransactionState.purchasing
        self.storeKitWrapper.delegate?.storeKitWrapper(self.storeKitWrapper, updatedTransaction: transaction)
        
        self.backend.postReceiptPurchaserInfo = Purchases.PurchaserInfo()
        
        transaction.mockState = SKPaymentTransactionState.purchased
        self.storeKitWrapper.delegate?.storeKitWrapper(self.storeKitWrapper, updatedTransaction: transaction)

        expect(self.requestFetcher.requestedProducts! as NSSet).to(contain([product.productIdentifier]))

        expect(self.backend.postedProductID).toNot(beNil())
        expect(self.backend.postedPrice).toNot(beNil())
        expect(self.backend.postedIntroPrice).toNot(beNil())
        expect(self.backend.postedCurrencyCode).toNot(beNil())
    }

    enum BackendError: Error {
        case unknown
    }

    func testAfterSendingDoesntFinishTransactionIfBackendError() {
        setupPurchases()
        let product = MockProduct(mockProductIdentifier: "com.product.id1")
        self.purchases?.purchaseProduct(product) { (tx, info, error, userCancelled) in

        }

        let transaction = MockTransaction()
        transaction.mockPayment = self.storeKitWrapper.payment!
        self.backend.postReceiptError = Purchases.ErrorUtils.backendError(withBackendCode: Purchases.RevenueCatBackendErrorCode.invalidAPIKey.rawValue as NSNumber, backendMessage: "Invalid credentials", finishable: false)

        transaction.mockState = SKPaymentTransactionState.purchased
        self.storeKitWrapper.delegate?.storeKitWrapper(self.storeKitWrapper, updatedTransaction: transaction)

        expect(self.backend.postReceiptDataCalled).to(beTrue())
        expect(self.storeKitWrapper.finishCalled).to(beFalse())
    }

    func testAfterSendingFinishesFromBackendErrorIfAppropriate() {
        setupPurchases()
        let product = MockProduct(mockProductIdentifier: "com.product.id1")
        self.purchases?.purchaseProduct(product) { (tx, info, error, userCancelled) in

        }

        let transaction = MockTransaction()
        transaction.mockPayment = self.storeKitWrapper.payment!

        self.backend.postReceiptError = Purchases.ErrorUtils.backendError(withBackendCode: Purchases.RevenueCatBackendErrorCode.invalidAPIKey.rawValue as NSNumber, backendMessage: "Invalid credentials", finishable: true)

        transaction.mockState = SKPaymentTransactionState.purchased
        self.storeKitWrapper.delegate?.storeKitWrapper(self.storeKitWrapper, updatedTransaction: transaction)

        expect(self.backend.postReceiptDataCalled).to(beTrue())
        expect(self.storeKitWrapper.finishCalled).toEventually(beTrue())
    }

    func testNotifiesIfTransactionFailsFromBackend() {
        setupPurchases()
        let product = MockProduct(mockProductIdentifier: "com.product.id1")
        self.purchases?.purchaseProduct(product) { (tx, info, error, userCancelled) in

        }

        let transaction = MockTransaction()
        transaction.mockPayment = self.storeKitWrapper.payment!

        self.backend.postReceiptError = Purchases.ErrorUtils.backendError(withBackendCode: Purchases.ErrorCode.invalidCredentialsError.rawValue as NSNumber, backendMessage: "Invalid credentials", finishable: false)

        transaction.mockState = SKPaymentTransactionState.purchased
        self.storeKitWrapper.delegate?.storeKitWrapper(self.storeKitWrapper, updatedTransaction: transaction)

        expect(self.backend.postReceiptDataCalled).to(beTrue())
        expect(self.storeKitWrapper.finishCalled).to(beFalse())
    }

    func testNotifiesIfTransactionFailsFromStoreKit() {
        setupPurchases()
        let product = MockProduct(mockProductIdentifier: "com.product.id1")
        var receivedError: Error?
        self.purchases?.purchaseProduct(product) { (tx, info, error, userCancelled) in
            receivedError = error
        }

        let transaction = MockTransaction()
        transaction.mockError = NSError.init(domain: SKErrorDomain, code: 2, userInfo: nil)
        transaction.mockPayment = self.storeKitWrapper.payment!

        self.backend.postReceiptError = BackendError.unknown

        transaction.mockState = SKPaymentTransactionState.failed
        self.storeKitWrapper.delegate?.storeKitWrapper(self.storeKitWrapper, updatedTransaction: transaction)

        expect(self.backend.postReceiptDataCalled).to(beFalse())
        expect(self.storeKitWrapper.finishCalled).to(beTrue())
        expect(receivedError).toEventuallyNot(beNil())
    }

    func testCallsDelegateAfterBackendResponse() {
        setupPurchases()
        let product = MockProduct(mockProductIdentifier: "com.product.id1")
        
        var purchaserInfo: Purchases.PurchaserInfo?
        var receivedError: Error?
        var receivedUserCancelled: Bool?

        self.purchases?.purchaseProduct(product) { (tx, info, error, userCancelled) in
            purchaserInfo = info
            receivedError = error
            receivedUserCancelled = userCancelled
        }

        let transaction = MockTransaction()
        transaction.mockPayment = self.storeKitWrapper.payment!

        self.backend.postReceiptPurchaserInfo = Purchases.PurchaserInfo()

        transaction.mockState = SKPaymentTransactionState.purchased
        self.storeKitWrapper.delegate?.storeKitWrapper(self.storeKitWrapper, updatedTransaction: transaction)

        expect(purchaserInfo).toEventually(be(self.backend.postReceiptPurchaserInfo))
        expect(receivedError).toEventually(beNil())
        expect(self.purchasesDelegate.purchaserInfoReceivedCount).to(equal(2))
        expect(receivedUserCancelled).toEventually(beFalse())
    }

    func testCompletionBlockOnlyCalledOnce() {
        setupPurchases()
        let product = MockProduct(mockProductIdentifier: "com.product.id1")

        var callCount = 0

        self.purchases?.purchaseProduct(product) { (tx, info, error, userCancelled) in
            callCount += 1
        }

        let transaction = MockTransaction()
        transaction.mockPayment = self.storeKitWrapper.payment!
        
        self.backend.postReceiptPurchaserInfo = Purchases.PurchaserInfo()
        
        transaction.mockState = SKPaymentTransactionState.purchased

        self.storeKitWrapper.delegate?.storeKitWrapper(self.storeKitWrapper, updatedTransaction: transaction)
        self.storeKitWrapper.delegate?.storeKitWrapper(self.storeKitWrapper, updatedTransaction: transaction)

        expect(callCount).toEventually(equal(1))
    }

    func testCompletionBlockNotCalledForDifferentProducts() {
        setupPurchases()
        let product = MockProduct(mockProductIdentifier: "com.product.id1")
        let otherProduct = MockProduct(mockProductIdentifier: "com.product.id2")

        var callCount = 0

        self.purchases?.purchaseProduct(product) { (tx, info, error, userCancelled) in
            callCount += 1
        }

        let transaction = MockTransaction()
        transaction.mockPayment = SKPayment.init(product: otherProduct)
        
        self.backend.postReceiptPurchaserInfo = Purchases.PurchaserInfo()
        
        transaction.mockState = SKPaymentTransactionState.purchased

        self.storeKitWrapper.delegate?.storeKitWrapper(self.storeKitWrapper, updatedTransaction: transaction)

        expect(callCount).toEventually(equal(0))
    }

    func testCallingPurchaseWhileSameProductPendingIssuesError() {
        setupPurchases()
        let product = MockProduct(mockProductIdentifier: "com.product.id1")

        // First one "works"
        self.purchases?.purchaseProduct(product) { (tx, info, error, userCancelled) in
        }

        var receivedInfo: Purchases.PurchaserInfo?
        var receivedError: NSError?
        var receivedUserCancelled: Bool?

        // Second one issues an error
        self.purchases?.purchaseProduct(product) { (tx, info, error, userCancelled) in
            receivedInfo = info
            receivedError = error as NSError?
            receivedUserCancelled = userCancelled
        }

        expect(receivedInfo).toEventually(beNil())
        expect(receivedError).toEventuallyNot(beNil())
        expect(receivedError?.domain).toEventually(equal(Purchases.ErrorDomain))
        expect(receivedError?.code).toEventually(equal(Purchases.ErrorCode.operationAlreadyInProgressError.rawValue))
        expect(self.storeKitWrapper.addPaymentCallCount).to(equal(1))
        expect(receivedUserCancelled).toEventually(beFalse())
    }

    func testDoesntIgnorePurchasesThatDoNotHaveApplicationUserNames() {
        setupPurchases()
        let transaction = MockTransaction()

        let payment = SKMutablePayment()
        payment.productIdentifier = "test"

        expect(payment.applicationUsername).to(beNil())

        transaction.mockPayment = payment
        transaction.mockState = SKPaymentTransactionState.purchased

        self.storeKitWrapper.delegate?.storeKitWrapper(self.storeKitWrapper, updatedTransaction: transaction)

        expect(self.backend.postReceiptDataCalled).to(beTrue())
    }

    func testDoesntSetWrapperDelegateToNilIfDelegateNil() {
        setupPurchases()
        purchases!.delegate = nil

        expect(self.storeKitWrapper.delegate).toNot(beNil())

        purchases!.delegate = purchasesDelegate

        expect(self.storeKitWrapper.delegate).toNot(beNil())
    }

    func testSubscribesToUIApplicationDidBecomeActive() {
        setupPurchases()
        expect(self.notificationCenter.observers.count).to(equal(1));
        if self.notificationCenter.observers.count > 0 {
            let (_, _, name, _) = self.notificationCenter.observers[0];
            expect(name).to(equal(UIApplication.didBecomeActiveNotification))
        }
    }

    func testTriggersCallToBackend() {
        setupPurchases()
        notificationCenter.fireNotifications();
        expect(self.backend.userID).toEventuallyNot(beNil());
    }

    func testAutomaticallyFetchesPurchaserInfoOnDidBecomeActive() {
        setupPurchases()
        notificationCenter.fireNotifications();
        expect(self.backend.getSubscriberCallCount).toEventually(equal(1))
    }

    func testAutomaticallyCallsDelegateOnDidBecomeActiveAndUpdate() {
        setupPurchases()
        notificationCenter.fireNotifications();
        expect(self.purchasesDelegate.purchaserInfoReceivedCount).toEventually(equal(1))
    }

    func testDoesntRemoveObservationWhenDelegateNil() {
        setupPurchases()
        purchases!.delegate = nil

        expect(self.notificationCenter.observers.count).to(equal(1));
    }

    func testRestoringPurchasesPostsTheReceipt() {
        setupPurchases()
        purchases!.restoreTransactions()
        expect(self.backend.postReceiptDataCalled).to(beTrue())
    }

    func testRestoringPurchasesAlwaysRefreshesAndPostsTheReceipt() {
        setupPurchases()
        self.receiptFetcher.shouldReturnReceipt = true
        purchases!.restoreTransactions()

        expect(self.receiptFetcher.receiptDataTimesCalled).to(equal(1))
        expect(self.requestFetcher.refreshReceiptCalled).to(beFalse())
    }

    func testRestoringPurchasesSetsIsRestore() {
        setupPurchases()
        purchases!.restoreTransactions(nil)
        expect(self.backend.postedIsRestore!).to(beTrue())
    }

    func testRestoringPurchasesSetsIsRestoreForAnon() {
        setupAnonPurchases()
        purchases!.restoreTransactions(nil)

        expect(self.backend.postedIsRestore!).to(beTrue())
    }

    func testRestoringPurchasesCallsSuccessDelegateMethod() {
        setupPurchases()

        let purchaserInfo = Purchases.PurchaserInfo()
        self.backend.postReceiptPurchaserInfo = purchaserInfo

        var receivedPurchaserInfo: Purchases.PurchaserInfo?

        purchases!.restoreTransactions { (info, error) in
            receivedPurchaserInfo = info
        }

        expect(receivedPurchaserInfo).toEventually(be(purchaserInfo))
    }

    func testRestorePurchasesPassesErrorOnFailure() {
        setupPurchases()
        
        let error = Purchases.ErrorUtils.backendError(withBackendCode: Purchases.RevenueCatBackendErrorCode.invalidAPIKey.rawValue as NSNumber, backendMessage: "Invalid credentials", finishable:true)
        
        self.backend.postReceiptError = error
        self.purchasesDelegate.purchaserInfo = nil

        var receivedError: Error?

        purchases!.restoreTransactions { (_, newError) in
            receivedError = newError
        }

        expect(receivedError).toEventuallyNot(beNil())
    }

    func testCallsShouldAddPromoPaymentDelegateMethod() {
        setupPurchases()
        let product = MockProduct(mockProductIdentifier: "mock_product")
        let payment = SKPayment.init()

        storeKitWrapper.delegate?.storeKitWrapper(storeKitWrapper, shouldAddStore: payment, for: product)

        expect(self.purchasesDelegate.promoProduct).to(be(product))
    }

    func testShouldAddPromoPaymentDelegateMethodReturnsFalse() {
        setupPurchases()
        let product = MockProduct(mockProductIdentifier: "mock_product")
        let payment = SKPayment.init()

        let result = storeKitWrapper.delegate?.storeKitWrapper(storeKitWrapper, shouldAddStore: payment, for: product)

        expect(result).to(beFalse())
    }

    func testShouldCacheProductsFromPromoPaymentDelegateMethod() {
        setupPurchases()
        let product = MockProduct(mockProductIdentifier: "mock_product")
        let payment = SKPayment.init(product: product)

        storeKitWrapper.delegate?.storeKitWrapper(storeKitWrapper, shouldAddStore: payment, for: product)

        let transaction = MockTransaction()
        transaction.mockPayment = payment

        transaction.mockState = SKPaymentTransactionState.purchasing
        self.storeKitWrapper.delegate?.storeKitWrapper(self.storeKitWrapper, updatedTransaction: transaction)

        transaction.mockState = SKPaymentTransactionState.purchased
        self.storeKitWrapper.delegate?.storeKitWrapper(self.storeKitWrapper, updatedTransaction: transaction)

        expect(self.backend.postReceiptDataCalled).to(beTrue())
        expect(self.backend.postedProductID).to(equal(product.productIdentifier))
        expect(self.backend.postedPrice).to(equal(product.price))
    }

    func testDeferBlockMakesPayment() {
        setupPurchases()
        let product = MockProduct(mockProductIdentifier: "mock_product")
        let payment = SKPayment.init(product: product)

        storeKitWrapper.delegate?.storeKitWrapper(storeKitWrapper, shouldAddStore: payment, for: product)

        expect(self.purchasesDelegate.makeDeferredPurchase).toNot(beNil())

        expect(self.storeKitWrapper.payment).to(beNil())

        self.purchasesDelegate.makeDeferredPurchase! { (_, _, _, _) in

        }

        expect(self.storeKitWrapper.payment).to(be(payment))
    }

    func testAnonPurchasesConfiguresAppUserID() {
        setupAnonPurchases()
        expect(self.identityManager.configurationCalled).to(beTrue())
    }

    func testPurchasesSetupConfiguresAppUserID() {
        setupPurchases()
        expect(self.identityManager.configurationCalled).to(beTrue())
    }

    func testGetEligibility() {
        setupPurchases()
        purchases!.checkTrialOrIntroductoryPriceEligibility([]) { (eligibilities) in
        }
    }

    func testGetEligibilitySendsAReceipt() {
        setupPurchases()
        purchases!.checkTrialOrIntroductoryPriceEligibility([]) { (eligibilities) in
        }

        expect(self.receiptFetcher.receiptDataCalled).to(beTrue())
    }

    func testFetchVersionSendsAReceiptIfNoVersion() {
        setupPurchases()

        self.backend.postReceiptPurchaserInfo = Purchases.PurchaserInfo(data: [
            "subscriber": [
                "subscriptions": [:],
                "other_purchases": [:],
                "original_application_version": "1.0"
            ]
        ])
        
        var receivedPurchaserInfo: Purchases.PurchaserInfo?

        purchases?.restoreTransactions { (info, error) in
            receivedPurchaserInfo = info
        }

        expect(receivedPurchaserInfo?.originalApplicationVersion).toEventually(equal("1.0"))
        expect(self.backend.userID).toEventuallyNot(beNil())
        expect(self.backend.postReceiptDataCalled).toEventuallyNot(beFalse())
    }

    func testCachesPurchaserInfo() {
        setupPurchases()

        expect(self.deviceCache.cachedUserInfo.count).toEventually(equal(1))
        expect(self.deviceCache.cachedUserInfo[self.purchases!.appUserID]).toEventuallyNot(beNil())

        let purchaserInfo = self.deviceCache.cachedUserInfo[self.purchases!.appUserID]

        do {
            if (purchaserInfo != nil) {
                try JSONSerialization.jsonObject(with: purchaserInfo!, options: [])
            }
        } catch {
            fail()
        }
    }

    func testCachesPurchaserInfoOnPurchase() {
        setupPurchases()

        expect(self.deviceCache.cachedUserInfo.count).toEventually(equal(1))

        self.backend.postReceiptPurchaserInfo = Purchases.PurchaserInfo(data: [
            "subscriber": [
                "subscriptions": [:],
                "other_purchases": [:]
            ]]);

        let product = MockProduct(mockProductIdentifier: "com.product.id1")
        self.purchases?.purchaseProduct(product) { (tx, info, error, userCancelled) in

        }

        let transaction = MockTransaction()
        transaction.mockPayment = self.storeKitWrapper.payment!

        transaction.mockState = SKPaymentTransactionState.purchasing
        self.storeKitWrapper.delegate?.storeKitWrapper(self.storeKitWrapper, updatedTransaction: transaction)

        transaction.mockState = SKPaymentTransactionState.purchased
        self.storeKitWrapper.delegate?.storeKitWrapper(self.storeKitWrapper, updatedTransaction: transaction)

        expect(self.backend.postReceiptDataCalled).to(beTrue())

        expect(self.deviceCache.cachedUserInfoCount).toEventually(equal(2))
    }

    func testCachedPurchaserInfoHasSchemaVersion() {
        let info = Purchases.PurchaserInfo(data: [
            "subscriber": [
                "subscriptions": [:],
                "other_purchases": [:]
            ]]);
        let jsonObject = info!.jsonObject()

        let object = try! JSONSerialization.data(withJSONObject: jsonObject, options: []);
        self.deviceCache.cachedUserInfo[identityManager.currentAppUserID] = object
        self.backend.timeout = true

        setupPurchases()
        
        var receivedInfo: Purchases.PurchaserInfo?
        
        purchases!.purchaserInfo { (info, error) in
            receivedInfo = info
        }

        expect(receivedInfo).toNot(beNil())
        expect(receivedInfo?.schemaVersion).toNot(beNil())
    }

    func testCachedPurchaserInfoHandlesNullSchema() {
        let info = Purchases.PurchaserInfo(data: [
            "subscriber": [
                "subscriptions": [:],
                "other_purchases": [:]
            ]]);

        var jsonObject = info!.jsonObject()

        jsonObject["schema_version"] = NSNull()

        let object = try! JSONSerialization.data(withJSONObject: jsonObject, options: []);
        self.deviceCache.cachedUserInfo[identityManager.currentAppUserID] = object
        self.backend.timeout = true

        setupPurchases()
        
        var receivedInfo: Purchases.PurchaserInfo?
        
        purchases!.purchaserInfo { (info, error) in
            receivedInfo = info
        }

        expect(receivedInfo).to(beNil())
    }

    func testSendsCachedPurchaserInfoToGetter() {
        let info = Purchases.PurchaserInfo(data: [
            "subscriber": [
                "subscriptions": [:],
                "other_purchases": [:]
            ]]);
        let object = try! JSONSerialization.data(withJSONObject: info!.jsonObject(), options: []);
        self.deviceCache.cachedUserInfo[identityManager.currentAppUserID] = object
        self.backend.timeout = true

        setupPurchases()
        
        var receivedInfo: Purchases.PurchaserInfo?
        
        purchases!.purchaserInfo { (info, error) in
            receivedInfo = info
        }

        expect(receivedInfo).toNot(beNil())
    }

    func testDoesntSendsCachedPurchaserInfoToGetterIfSchemaVersionDiffers() {
        let info = Purchases.PurchaserInfo(data: [
            "subscriber": [
                "subscriptions": [:],
                "other_purchases": [:]
            ]]);
        var jsonObject = info!.jsonObject()
        jsonObject["schema_version"] = "bad_version"
        let object = try! JSONSerialization.data(withJSONObject: jsonObject, options: []);

        self.deviceCache.cachedUserInfo[identityManager.currentAppUserID] = object
        self.backend.timeout = true

        setupPurchases()
        
        var receivedInfo: Purchases.PurchaserInfo?
        
        purchases!.purchaserInfo { (info, error) in
            receivedInfo = info
        }

        expect(receivedInfo).to(beNil())
    }

    func testDoesntSendsCachedPurchaserInfoToGetterIfNoSchemaVersionInCached() {
        let info = Purchases.PurchaserInfo(data: [
            "subscriber": [
                "subscriptions": [:],
                "other_purchases": [:]
            ]]);
        var jsonObject = info!.jsonObject()
        jsonObject.removeValue(forKey: "schema_version")
        let object = try! JSONSerialization.data(withJSONObject: jsonObject, options: []);

        self.deviceCache.cachedUserInfo[identityManager.currentAppUserID] = object
        self.backend.timeout = true

        setupPurchases()
        
        var receivedInfo: Purchases.PurchaserInfo?
        
        purchases!.purchaserInfo { (info, error) in
            receivedInfo = info
        }

        expect(receivedInfo).to(beNil())
    }

    func testDoesntSendCacheIfNoCacheAndCallsBackendAgain() {
        self.backend.timeout = true

        setupPurchases()

        expect(self.backend.getSubscriberCallCount).to(equal(1))

        purchases!.purchaserInfo { (info, error) in
        }

        expect(self.backend.getSubscriberCallCount).to(equal(2))
    }

    func testGetsProductInfoFromOfferings() {
        setupPurchases()
        expect(self.backend.gotOfferings).toEventually(equal(1))

        var offerings: Purchases.Offerings?
        self.purchases?.offerings { (newOfferings, _) in
            offerings = newOfferings
        }

        expect(offerings).toEventuallyNot(beNil());
        expect(offerings!["base"]).toNot(beNil())
        expect(offerings!["base"]!.monthly).toNot(beNil())
        expect(offerings!["base"]!.monthly?.product).toNot(beNil())
    }

    func testProductInfoIsCachedForOfferings() {
        setupPurchases()
        expect(self.backend.gotOfferings).toEventually(equal(1))
        self.purchases?.offerings { (newOfferings, _) in
            let product = newOfferings!["base"]!.monthly!.product;
            self.purchases?.purchaseProduct(product) { (tx, info, error, userCancelled) in

            }

            let transaction = MockTransaction()
            transaction.mockPayment = self.storeKitWrapper.payment!

            transaction.mockState = SKPaymentTransactionState.purchasing
            self.storeKitWrapper.delegate?.storeKitWrapper(self.storeKitWrapper, updatedTransaction: transaction)

            self.backend.postReceiptPurchaserInfo = Purchases.PurchaserInfo()

            transaction.mockState = SKPaymentTransactionState.purchased
            self.storeKitWrapper.delegate?.storeKitWrapper(self.storeKitWrapper, updatedTransaction: transaction)

            expect(self.backend.postReceiptDataCalled).to(beTrue())
            expect(self.backend.postReceiptData).toNot(beNil())

            expect(self.backend.postedProductID).to(equal(product.productIdentifier))
            expect(self.backend.postedPrice).to(equal(product.price))
            expect(self.backend.postedCurrencyCode).to(equal(product.priceLocale.currencyCode))

            expect(self.storeKitWrapper.finishCalled).toEventually(beTrue())
        }
    }

    func testFailBackendOfferingsReturnsNil() {
        self.backend.failOfferings = true
        setupPurchases()

        var offerings: Purchases.Offerings?
        self.purchases?.offerings({ (newOfferings, _) in
            offerings = newOfferings
        })

        expect(offerings).toEventually(beNil());
    }

    func testBadBackendResponseForOfferings() {
        self.backend.badOfferingsResponse = true
        self.offeringsFactory.badOfferings = true
        setupPurchases()

        var receivedError: NSError?
        self.purchases?.offerings({ (_, error) in
            receivedError = error as NSError?
        })

        expect(receivedError).toEventuallyNot(beNil());
        expect(receivedError?.domain).to(equal(Purchases.ErrorDomain))
        expect(receivedError?.code).to(be(Purchases.ErrorCode.unexpectedBackendResponseError.rawValue))
    }

    func testMissingProductDetailsReturnsNil() {
        requestFetcher.failProducts = true
        offeringsFactory.emptyOfferings = true
        setupPurchases()

        var offerings: Purchases.Offerings?
        self.purchases?.offerings({ (newOfferings, _) in
            offerings = newOfferings
        })

        expect(offerings).toEventuallyNot(beNil());
        expect(offerings!["base"]).toEventually(beNil())
    }

    func testAddAttributionAlwaysAddsAdIdsEmptyDict() {
        setupPurchases()

        Purchases.addAttributionData([:], from: RCAttributionNetwork.adjust)

        expect(self.backend.postedAttributionData?[0].data.count).toEventually(equal(2))
        expect(self.backend.postedAttributionData?[0].data["rc_idfa"] as? String).toEventually(equal("rc_idfa"))
        expect(self.backend.postedAttributionData?[0].data["rc_idfv"] as? String).toEventually(equal("rc_idfv"))
    }

    func testPassesTheArrayForAllNetworks() {
        setupPurchases()
        let data = ["yo": "dog", "what": 45, "is": ["up"]] as [AnyHashable: Any]

        Purchases.addAttributionData(data, from: RCAttributionNetwork.appleSearchAds)

        for key in data.keys {
            expect(self.backend.postedAttributionData?[0].data.keys.contains(key)).toEventually(beTrue())
        }
        expect(self.backend.postedAttributionData?[0].data.keys.contains("rc_idfa")).toEventually(beTrue())
        expect(self.backend.postedAttributionData?[0].data.keys.contains("rc_idfv")).toEventually(beTrue())
        expect(self.backend.postedAttributionData?[0].network).toEventually(equal(RCAttributionNetwork.appleSearchAds))
        expect(self.backend.postedAttributionData?[0].networkUserId).toEventually(equal(self.purchases?.appUserID))
    }

    func testSharedInstanceIsSetWhenConfiguring() {
        let purchases = Purchases.configure(withAPIKey: "")
        expect(Purchases.shared).toEventually(equal(purchases))
    }

    func testSharedInstanceIsSetWhenConfiguringWithAppUserID() {
        let purchases = Purchases.configure(withAPIKey: "", appUserID: "")
        expect(Purchases.shared).toEventually(equal(purchases))
    }

    func testSharedInstanceIsSetWhenConfiguringWithObserverMode() {
        let purchases = Purchases.configure(withAPIKey: "", appUserID: "", observerMode: true)
        expect(Purchases.shared).toEventually(equal(purchases))
        expect(Purchases.shared.finishTransactions).toEventually(beFalse())
    }

    func testSharedInstanceIsSetWhenConfiguringWithAppUserIDAndUserDefaults() {
        let purchases = Purchases.configure(withAPIKey: "", appUserID: "", observerMode: false, userDefaults: nil)
        expect(Purchases.shared).toEventually(equal(purchases))
        expect(Purchases.shared.finishTransactions).toEventually(beTrue())
    }

    func testCreateAlias() {
        setupPurchases()

        var completionCalled = false
        self.identityManager.aliasError = nil
        var info: Purchases.PurchaserInfo?
        self.purchases?.createAlias("cesarpedro") { (newInfo, error) in
            completionCalled = (error == nil)
            info = newInfo
        }

        expect(completionCalled).toEventually(beTrue())
        expect(self.identityManager.aliasCalled).toEventually(beTrue())
        expect(info).toEventuallyNot(beNil())

        self.identityManager.aliasError = Purchases.ErrorUtils.backendError(withBackendCode: Purchases.RevenueCatBackendErrorCode.invalidAPIKey.rawValue as NSNumber, backendMessage: "Invalid credentials", finishable: true)

        self.purchases?.createAlias("cesardro") { (info, error) in
            completionCalled = (error == nil)
        }

        expect(completionCalled).toEventually(beFalse())
        expect(self.identityManager.aliasCalled).toEventually(beTrue())
    }

    func testCreateAliasUpdatesCaches() {
        setupPurchases()
        self.backend.overridePurchaserInfo = Purchases.PurchaserInfo(data: [
            "subscriber": [
                "subscriptions": [:],
                "other_purchases": [:],
                "original_application_version": "2"
            ]])

        let newAppUserID = "cesarPedro"

        var completionCalled = false
        self.identityManager.aliasError = nil
        self.purchases?.createAlias(newAppUserID) { (info, error) in
            completionCalled = (error == nil)
        }

        expect(completionCalled).toEventually(beTrue())
        verifyUpdatedCaches(newAppUserID: newAppUserID)
    }

    func testIdentify() {
        setupPurchases()

        var completionCalled = false
        var info: Purchases.PurchaserInfo?
        self.purchases?.identify("cesarpedro") { (newInfo, error) in
            completionCalled = true
            info = newInfo
        }

        expect(completionCalled).toEventually(beTrue())
        expect(self.identityManager.identifyCalled).toEventually(beTrue())
        expect(info).toEventuallyNot(beNil())

        self.identityManager.identifyError = Purchases.ErrorUtils.backendError(withBackendCode: Purchases.RevenueCatBackendErrorCode.invalidAPIKey.rawValue as NSNumber, backendMessage: "Invalid credentials", finishable: true)

        self.purchases?.identify("cesardro") { (info, error) in
            completionCalled = (error == nil)
        }

        expect(completionCalled).toEventually(beFalse())
        expect(self.identityManager.identifyCalled).toEventually(beTrue())
    }

    func testIdentifyUpdatesCaches() {
        setupPurchases()
        
        self.backend.overridePurchaserInfo = Purchases.PurchaserInfo(data: [
            "subscriber": [
                "subscriptions": [:],
                "other_purchases": [:],
                "original_application_version": "2"
            ]])

        let newAppUserID = "cesarPedro"

        var completionCalled = false
        self.purchases?.identify(newAppUserID) { (info, error) in
            completionCalled = true
        }

        expect(completionCalled).toEventually(beTrue())
        verifyUpdatedCaches(newAppUserID: newAppUserID)
    }

    func testReset() {
        setupPurchases()

        var completionCalled = false
        var info: Purchases.PurchaserInfo?
        self.purchases?.reset { newInfo, error in
            completionCalled = true
            info = newInfo
        }

        expect(completionCalled).toEventually(beTrue())
        expect(self.identityManager.resetCalled).toEventually(beTrue())
        expect(info).toEventuallyNot(beNil())
    }

    func testResetUpdatesCaches() {
        setupPurchases()
        self.backend.overridePurchaserInfo = Purchases.PurchaserInfo(data: [
            "subscriber": [
                "subscriptions": [:],
                "other_purchases": [:],
                "original_application_version": "2"
            ]])

        var completionCalled = false
        self.purchases?.reset() { (info, error) in
            completionCalled = (error == nil)
        }

        expect(completionCalled).toEventually(beTrue())
        verifyUpdatedCaches(newAppUserID: self.identityManager.currentAppUserID)
    }

    func testCreateAliasForTheSameUserID() {
        setupPurchases()

        self.identityManager.aliasCalled = false
        self.identityManager.aliasError = nil

        var completionCalled = false
        var info: Purchases.PurchaserInfo?
        self.purchases?.createAlias(identityManager.currentAppUserID) { (newInfo, error) in
            completionCalled = true
            info = newInfo
        }

        expect(self.identityManager.aliasCalled).to(be(false))
        expect(self.identityManager.aliasError).to(beNil())
        expect(completionCalled).toEventually(be(true))
        expect(info).toEventuallyNot(beNil())
    }

    func testIdentifyForTheSameUserID() {
        setupPurchases()
        expect(self.purchasesDelegate.purchaserInfoReceivedCount).toEventually(equal(1));
        expect(self.backend.getSubscriberCallCount).toEventually(equal(1));

        var completionCalled = false
        var info: Purchases.PurchaserInfo?
        self.purchases?.identify(identityManager.currentAppUserID) { (newInfo, error) in
            completionCalled = true
            info = newInfo
        }

        expect(self.identityManager.identifyCalled).to(be(false))
        expect(completionCalled).toEventually(be(true))
        expect(info).toEventuallyNot(beNil())
    }

    func testWhenNoReceiptDataReceiptIsRefreshed() {
        setupPurchases()
        self.receiptFetcher.shouldReturnReceipt = false
        self.purchases?.restoreTransactions()
        expect(self.requestFetcher.refreshReceiptCalled).to(beTrue())
    }

    func testRestoresDontPostMissingReceipts() {
        setupPurchases()
        self.receiptFetcher.shouldReturnReceipt = false
        var receivedError: NSError?
        self.purchases?.restoreTransactions() { (info, error) in
            receivedError = error as NSError?
        }

        expect(receivedError?.code).toEventually(be(Purchases.ErrorCode.missingReceiptFileError.rawValue))
    }

    func testUserCancelledFalseIfPurchaseSuccessful() {
        setupPurchases()
        let product = MockProduct(mockProductIdentifier: "com.product.id1")
        var receivedUserCancelled: Bool?

        // Second one issues an error
        self.purchases?.purchaseProduct(product) { (tx, info, error, userCancelled) in
            receivedUserCancelled = userCancelled
        }

        let transaction = MockTransaction()
        transaction.mockPayment = self.storeKitWrapper.payment!
        transaction.mockState = SKPaymentTransactionState.purchased
        self.storeKitWrapper.delegate?.storeKitWrapper(self.storeKitWrapper, updatedTransaction: transaction)

        expect(receivedUserCancelled).toEventually(beFalse())
    }

    func testUserCancelledTrueIfPurchaseCancelled() {
        setupPurchases()
        let product = MockProduct(mockProductIdentifier: "com.product.id1")
        var receivedUserCancelled: Bool?
        var receivedError: NSError?
        var receivedUnderlyingError: NSError?

        self.purchases?.purchaseProduct(product) { (tx, info, error, userCancelled) in
            receivedError = error as NSError?
            receivedUserCancelled = userCancelled
            receivedUnderlyingError = receivedError?.userInfo[NSUnderlyingErrorKey] as! NSError?
        }

        let transaction = MockTransaction()
        transaction.mockPayment = self.storeKitWrapper.payment!
        transaction.mockState = SKPaymentTransactionState.failed
        transaction.mockError = NSError.init(domain: SKErrorDomain, code: SKError.Code.paymentCancelled.rawValue)
        self.storeKitWrapper.delegate?.storeKitWrapper(self.storeKitWrapper, updatedTransaction: transaction)

        expect(receivedUserCancelled).toEventually(beTrue())
        expect(receivedError).toEventuallyNot(beNil())
        expect(receivedError?.domain).toEventually(be(Purchases.ErrorDomain))
        expect(receivedError?.code).toEventually(be(Purchases.ErrorCode.purchaseCancelledError.rawValue))
        expect(receivedUnderlyingError?.domain).toEventually(be(SKErrorDomain))
        expect(receivedUnderlyingError?.code).toEventually(equal(SKError.Code.paymentCancelled.rawValue))
    }

    func testDoNotSendEmptyReceiptWhenMakingPurchase() {
        setupPurchases()
        self.receiptFetcher.shouldReturnReceipt = false

        let product = MockProduct(mockProductIdentifier: "com.product.id1")
        var receivedUserCancelled: Bool?
        var receivedError: NSError?

        self.purchases?.purchaseProduct(product) { (tx, info, error, userCancelled) in
            receivedError = error as NSError?
            receivedUserCancelled = userCancelled
        }

        let transaction = MockTransaction()
        transaction.mockPayment = self.storeKitWrapper.payment!
        transaction.mockState = SKPaymentTransactionState.purchased
        self.storeKitWrapper.delegate?.storeKitWrapper(self.storeKitWrapper, updatedTransaction: transaction)

        expect(receivedUserCancelled).toEventually(beFalse())
        expect(receivedError?.code).toEventually(be(Purchases.ErrorCode.missingReceiptFileError.rawValue))
        expect(self.backend.postReceiptDataCalled).toEventually(beFalse())
    }

    func testDeferBlockCallsCompletionBlockAfterPurchaseCompletes() {
        setupPurchases()
        let product = MockProduct(mockProductIdentifier: "mock_product")
        let payment = SKPayment.init(product: product)

        storeKitWrapper.delegate?.storeKitWrapper(storeKitWrapper, shouldAddStore: payment, for: product)

        expect(self.purchasesDelegate.makeDeferredPurchase).toNot(beNil())

        expect(self.storeKitWrapper.payment).to(beNil())

        var completionCalled = false
        self.purchasesDelegate.makeDeferredPurchase! { (tx, info, error, userCancelled) in
            completionCalled = true
        }

        let transaction = MockTransaction()
        transaction.mockPayment = self.storeKitWrapper.payment!
        transaction.mockState = SKPaymentTransactionState.purchased
        self.storeKitWrapper.delegate?.storeKitWrapper(self.storeKitWrapper, updatedTransaction: transaction)

        expect(self.storeKitWrapper.payment).to(be(payment))
        expect(completionCalled).toEventually(beTrue())
    }

    func testAddsDiscountToWrapper() {
        if #available(iOS 12.2, *) {
            setupPurchases()
            let product = MockProduct(mockProductIdentifier: "com.product.id1")
            let discount = SKPaymentDiscount.init(identifier: "discount", keyIdentifier: "TIKAMASALA1", nonce: UUID(), signature: "Base64 encoded signature", timestamp: 123413232131)

            self.purchases?.purchaseProduct(product, discount: discount) { (tx, info, error, userCancelled) in

            }

            expect(self.storeKitWrapper.payment).toNot(beNil())
            expect(self.storeKitWrapper.payment?.productIdentifier).to(equal(product.productIdentifier))
            expect(self.storeKitWrapper.payment?.paymentDiscount).to(equal(discount))
        }
    }

    func testPaymentDiscountForProductDiscountCreatesDiscount() {
        if #available(iOS 12.2, *) {
            setupPurchases()
            let product = MockProduct(mockProductIdentifier: "com.product.id1")

            let discountIdentifier = "id"
            let signature = "firma"
            let keyIdentifier = "key_id"
            let nonce = UUID()
            let timestamp = 1234
            let productDiscount = MockProductDiscount(mockIdentifier: discountIdentifier)
            self.backend.postOfferForSigningPaymentDiscountResponse["signature"] = signature
            self.backend.postOfferForSigningPaymentDiscountResponse["keyIdentifier"] = keyIdentifier
            self.backend.postOfferForSigningPaymentDiscountResponse["nonce"] = nonce
            self.backend.postOfferForSigningPaymentDiscountResponse["timestamp"] = timestamp

            var completionCalled = false
            var receivedPaymentDiscount: SKPaymentDiscount?
            self.purchases?.paymentDiscount(for: productDiscount, product: product, completion: { (paymentDiscount, error) in
                receivedPaymentDiscount = paymentDiscount
                completionCalled = true
            })

            expect(self.receiptFetcher.receiptDataTimesCalled).toEventually(equal(1))
            expect(self.backend.postOfferForSigningCalled).toEventually(beTrue())
            expect(completionCalled).toEventually(beTrue())
            expect(receivedPaymentDiscount?.identifier).toEventually(equal(discountIdentifier))
            expect(receivedPaymentDiscount?.signature).toEventually(equal(signature))
            expect(receivedPaymentDiscount?.keyIdentifier).toEventually(equal(keyIdentifier))
            expect(receivedPaymentDiscount?.nonce).toEventually(equal(nonce))
            expect(receivedPaymentDiscount?.timestamp).toEventually(be(timestamp))

        }
    }

    func testAttributionDataIsPostponedIfThereIsNoInstance() {
        let data = ["yo" : "dog", "what" : 45, "is" : ["up"]] as [AnyHashable : Any]

        Purchases.addAttributionData(data, from: RCAttributionNetwork.appsFlyer)

        setupPurchases()

        expect(self.backend.postedAttributionData).toEventuallyNot(beNil())

        for key in data.keys {
            expect(self.backend.postedAttributionData?[0].data.keys.contains(key)).toEventually(beTrue())
        }

        expect(self.backend.postedAttributionData?[0].data.keys.contains("rc_idfa")).toEventually(beTrue())
        expect(self.backend.postedAttributionData?[0].data.keys.contains("rc_idfv")).toEventually(beTrue())
        expect(self.backend.postedAttributionData?[0].network).toEventually(equal(RCAttributionNetwork.appsFlyer))
        expect(self.backend.postedAttributionData?[0].networkUserId).toEventually(equal(self.purchases?.appUserID))
    }

    func testAttributionDataSendsNetworkAppUserId() {
        let data = ["yo": "dog", "what": 45, "is": ["up"]] as [AnyHashable: Any]

        Purchases.addAttributionData(data, from: RCAttributionNetwork.appleSearchAds, forNetworkUserId: "newuser")

        setupPurchases()

        for key in data.keys {
            expect(self.backend.postedAttributionData?[0].data.keys.contains(key)).toEventually(beTrue())
        }

        expect(self.backend.postedAttributionData?[0].data.keys.contains("rc_idfa")).toEventually(beTrue())
        expect(self.backend.postedAttributionData?[0].data.keys.contains("rc_idfv")).toEventually(beTrue())
        expect(self.backend.postedAttributionData?[0].data.keys.contains("rc_attribution_network_id")).toEventually(beTrue())
        expect(self.backend.postedAttributionData?[0].data["rc_attribution_network_id"] as? String).toEventually(equal("newuser"))
        expect(self.backend.postedAttributionData?[0].network).toEventually(equal(RCAttributionNetwork.appleSearchAds))
        expect(self.backend.postedAttributionData?[0].networkUserId).toEventually(equal(self.identityManager.currentAppUserID))
    }

    func testAttributionDataDontSendNetworkAppUserIdIfNotProvided() {
        let data = ["yo": "dog", "what": 45, "is": ["up"]] as [AnyHashable: Any]

        Purchases.addAttributionData(data, from: RCAttributionNetwork.appleSearchAds)

        setupPurchases()

        for key in data.keys {
            expect(self.backend.postedAttributionData?[0].data.keys.contains(key)).toEventually(beTrue())
        }

        expect(self.backend.postedAttributionData?[0].data.keys.contains("rc_idfa")).toEventually(beTrue())
        expect(self.backend.postedAttributionData?[0].data.keys.contains("rc_idfv")).toEventually(beTrue())
        expect(self.backend.postedAttributionData?[0].data.keys.contains("rc_attribution_network_id")).toEventually(beFalse())
        expect(self.backend.postedAttributionData?[0].network).toEventually(equal(RCAttributionNetwork.appleSearchAds))
        expect(self.backend.postedAttributionData?[0].networkUserId).toEventually(equal(self.identityManager.currentAppUserID))
    }

    func testAdClientAttributionDataIsAutomaticallyCollected() {
        setupPurchases(automaticCollection: true)
        expect(self.backend.postedAttributionData).toEventuallyNot(beNil())
        expect(self.backend.postedAttributionData?[0].network).toEventually(equal(RCAttributionNetwork.appleSearchAds))
        expect((self.backend.postedAttributionData?[0].data["Version3.1"] as! NSDictionary)["iad-campaign-id"]).toEventuallyNot(beNil())
    }

    func testAdClientAttributionDataIsNotAutomaticallyCollectedIfDisabled() {
        setupPurchases(automaticCollection: false)
        expect(self.backend.postedAttributionData).toEventually(beNil())
    }

    func testAttributionDataPostponesMultiple() {
        let data = ["yo": "dog", "what": 45, "is": ["up"]] as [AnyHashable: Any]

        Purchases.addAttributionData(data, from: RCAttributionNetwork.adjust, forNetworkUserId: "newuser")

        setupPurchases(automaticCollection: true)
        expect(self.backend.postedAttributionData).toEventuallyNot(beNil())
        expect(self.backend.postedAttributionData?.count).toEventually(equal(2))
    }

    func testObserverModeSetToFalseSetFinishTransactions() {
        setupPurchases()
        let product = MockProduct(mockProductIdentifier: "com.product.id1")
        self.purchases?.purchaseProduct(product) { (tx, info, error, userCancelled) in

        }

        let transaction = MockTransaction()
        transaction.mockPayment = self.storeKitWrapper.payment!

        transaction.mockState = SKPaymentTransactionState.purchasing
        self.storeKitWrapper.delegate?.storeKitWrapper(self.storeKitWrapper, updatedTransaction: transaction)

        self.backend.postReceiptPurchaserInfo = Purchases.PurchaserInfo()

        transaction.mockState = SKPaymentTransactionState.purchased
        self.storeKitWrapper.delegate?.storeKitWrapper(self.storeKitWrapper, updatedTransaction: transaction)

        expect(self.backend.postReceiptDataCalled).to(beTrue())
        expect(self.storeKitWrapper.finishCalled).toEventually(beTrue())
    }

    func testDoesntFinishTransactionsIfObserverModeIsSet() {
        setupPurchasesObserverModeOn()
        let product = MockProduct(mockProductIdentifier: "com.product.id1")
        self.purchases?.purchaseProduct(product) { (tx, info, error, userCancelled) in

        }

        let transaction = MockTransaction()
        transaction.mockPayment = self.storeKitWrapper.payment!

        transaction.mockState = SKPaymentTransactionState.purchasing
        self.storeKitWrapper.delegate?.storeKitWrapper(self.storeKitWrapper, updatedTransaction: transaction)

        self.backend.postReceiptPurchaserInfo = Purchases.PurchaserInfo()

        transaction.mockState = SKPaymentTransactionState.purchased
        self.storeKitWrapper.delegate?.storeKitWrapper(self.storeKitWrapper, updatedTransaction: transaction)

        expect(self.backend.postReceiptDataCalled).to(beTrue())
        expect(self.storeKitWrapper.finishCalled).toEventually(beFalse())
    }

    func testRestoredPurchasesArePosted() {
        setupPurchasesObserverModeOn()
        let product = MockProduct(mockProductIdentifier: "com.product.id1")
        self.purchases?.purchaseProduct(product) { (tx, info, error, userCancelled) in

        }

        let transaction = MockTransaction()
        transaction.mockPayment = self.storeKitWrapper.payment!

        transaction.mockState = SKPaymentTransactionState.restored
        self.storeKitWrapper.delegate?.storeKitWrapper(self.storeKitWrapper, updatedTransaction: transaction)

        expect(self.backend.postReceiptDataCalled).to(beTrue())
        expect(self.storeKitWrapper.finishCalled).toEventually(beFalse())
    }
<<<<<<< HEAD

    class MockSKProduct: SKProduct {

        var mockIdentifier: String?
        override var productIdentifier: String {
            get {
                return mockIdentifier!
            }
        }

        init(mockIdentifier: String?) {
            self.mockIdentifier = mockIdentifier
            super.init()
        }
    }

    func testPostsOfferingIfPurchasingPackage() {
        setupPurchases()

        self.purchases!.offerings { (newOfferings, _) in
            let package = newOfferings!["base"]!.monthly!
            self.purchases!.purchasePackage(package) { (tx, info, error, userCancelled) in

            }

            let transaction = MockTransaction()
            transaction.mockPayment = self.storeKitWrapper.payment!

            transaction.mockState = SKPaymentTransactionState.purchasing
            self.storeKitWrapper.delegate?.storeKitWrapper(self.storeKitWrapper, updatedTransaction: transaction)

            self.backend.postReceiptPurchaserInfo = Purchases.PurchaserInfo()

            transaction.mockState = SKPaymentTransactionState.purchased
            self.storeKitWrapper.delegate?.storeKitWrapper(self.storeKitWrapper, updatedTransaction: transaction)

            expect(self.backend.postReceiptDataCalled).to(beTrue())
            expect(self.backend.postReceiptData).toNot(beNil())

            expect(self.backend.postedProductID).to(equal(package.product.productIdentifier))
            expect(self.backend.postedPrice).to(equal(package.product.price))
            expect(self.backend.postedOfferingIdentifier).to(equal("base"))
            expect(self.storeKitWrapper.finishCalled).toEventually(beTrue())
        }
    }

    func testFetchPurchaserInfoWhenCacheStale() {
        setupPurchases()
        self.deviceCache.staleCache = true

        self.purchases?.purchaserInfo() { (info, error) in

        }

        expect(self.backend.getSubscriberCallCount).toEventually(equal(2))
    }

    func testIsAnonymous() {
        setupAnonPurchases()
        expect(self.purchases.isAnonymous).to(beTrue())
    }

    func testIsNotAnonymous() {
        setupPurchases()
        expect(self.purchases.isAnonymous).to(beFalse())
    }

    func testProductIsRemovedButPresentInTheQueuedTransaction() {
        self.requestFetcher.failProducts = true
        setupPurchases()

        let purchaserInfo = Purchases.PurchaserInfo()
        self.backend.postReceiptPurchaserInfo = purchaserInfo

        let product = MockProduct(mockProductIdentifier: "product")
        let payment = SKPayment(product: product)

        let transaction = MockTransaction()

        transaction.mockPayment = payment

        transaction.mockState = SKPaymentTransactionState.purchasing
        self.storeKitWrapper.delegate?.storeKitWrapper(self.storeKitWrapper, updatedTransaction: transaction)

        transaction.mockState = SKPaymentTransactionState.purchased
        self.storeKitWrapper.delegate?.storeKitWrapper(self.storeKitWrapper, updatedTransaction: transaction)

        expect(self.backend.postReceiptDataCalled).to(beTrue())
        expect(self.purchasesDelegate.purchaserInfoReceivedCount).toEventually(equal(2))
    }

    private func verifyUpdatedCaches(newAppUserID: String) {
        expect(self.backend.getSubscriberCallCount).toEventually(equal(2))
        expect(self.deviceCache.cachedUserInfo.count).toEventually(equal(2))
        expect(self.deviceCache.cachedUserInfo[newAppUserID]).toNot(beNil())
        expect(self.purchasesDelegate.purchaserInfoReceivedCount).toEventually(equal(2))
        expect(self.deviceCache.cachesReset).toEventually(equal(2))
        expect(self.backend.gotOfferings).toEventually(equal(2))
        expect(self.deviceCache.cachedOfferingsCount).toEventually(equal(2))
=======
    
    func testNilProductIdentifier() {
        setupPurchases()
        let product = SKProduct()
        var receivedError: Error?
        self.purchases?.makePurchase(product) { (tx, info, error, userCancelled) in
            receivedError = error
        }

        expect(receivedError).toNot(beNil())
    }

    private func identifiedSuccessfully(appUserID: String) {
        expect(self.userDefaults.cachedUserInfo[self.userDefaults.appUserIDKey]).to(beNil())
        expect(self.purchases?.appUserID).to(equal(appUserID))
        expect(self.purchases?.allowSharingAppStoreAccount).to(beFalse())        
>>>>>>> 897975bf
    }

}<|MERGE_RESOLUTION|>--- conflicted
+++ resolved
@@ -327,7 +327,7 @@
 
         var emptyOfferings = false
         var badOfferings = false
-        
+
         override func createOfferings(withProducts products: [String : SKProduct], data: [AnyHashable : Any]) -> Purchases.Offerings? {
             if (emptyOfferings) {
                 return Purchases.Offerings(offerings: [:], currentOfferingID: "base")
@@ -2058,7 +2058,17 @@
         expect(self.backend.postReceiptDataCalled).to(beTrue())
         expect(self.storeKitWrapper.finishCalled).toEventually(beFalse())
     }
-<<<<<<< HEAD
+
+    func testNilProductIdentifier() {
+        setupPurchases()
+        let product = SKProduct()
+        var receivedError: Error?
+        self.purchases?.makePurchase(product) { (tx, info, error, userCancelled) in
+            receivedError = error
+        }
+
+        expect(receivedError).toNot(beNil())
+    }
 
     class MockSKProduct: SKProduct {
 
@@ -2073,6 +2083,11 @@
             self.mockIdentifier = mockIdentifier
             super.init()
         }
+    }
+    private func identifiedSuccessfully(appUserID: String) {
+        expect(self.userDefaults.cachedUserInfo[self.userDefaults.appUserIDKey]).to(beNil())
+        expect(self.purchases?.appUserID).to(equal(appUserID))
+        expect(self.purchases?.allowSharingAppStoreAccount).to(beFalse())        
     }
 
     func testPostsOfferingIfPurchasingPackage() {
@@ -2158,24 +2173,6 @@
         expect(self.deviceCache.cachesReset).toEventually(equal(2))
         expect(self.backend.gotOfferings).toEventually(equal(2))
         expect(self.deviceCache.cachedOfferingsCount).toEventually(equal(2))
-=======
-    
-    func testNilProductIdentifier() {
-        setupPurchases()
-        let product = SKProduct()
-        var receivedError: Error?
-        self.purchases?.makePurchase(product) { (tx, info, error, userCancelled) in
-            receivedError = error
-        }
-
-        expect(receivedError).toNot(beNil())
-    }
-
-    private func identifiedSuccessfully(appUserID: String) {
-        expect(self.userDefaults.cachedUserInfo[self.userDefaults.appUserIDKey]).to(beNil())
-        expect(self.purchases?.appUserID).to(equal(appUserID))
-        expect(self.purchases?.allowSharingAppStoreAccount).to(beFalse())        
->>>>>>> 897975bf
     }
 
 }