--- conflicted
+++ resolved
@@ -2104,7 +2104,6 @@
         }
     }
 
-<<<<<<< HEAD
     func testFetchPurchaserInfoWhenCacheStale() {
         setupPurchases()
         self.deviceCache.staleCache = true
@@ -2124,7 +2123,8 @@
     func testIsNotAnonymous() {
         setupPurchases()
         expect(self.purchases.isAnonymous).to(beFalse())
-=======
+    }
+
     func testProductIsRemovedButPresentInTheQueuedTransaction() {
         self.requestFetcher.failProducts = true
         setupPurchases()
@@ -2147,13 +2147,6 @@
 
         expect(self.backend.postReceiptDataCalled).to(beTrue())
         expect(self.purchasesDelegate.purchaserInfoReceivedCount).toEventually(equal(2))
-    }
-
-    private func identifiedSuccessfully(appUserID: String) {
-        expect(self.userDefaults.cachedUserInfo[self.userDefaults.appUserIDKey]).to(beNil())
-        expect(self.purchases?.appUserID).to(equal(appUserID))
-        expect(self.purchases?.allowSharingAppStoreAccount).to(beFalse())        
->>>>>>> 169f9154
     }
 
     private func verifyUpdatedCaches(newAppUserID: String) {
@@ -2165,4 +2158,5 @@
         expect(self.backend.gotOfferings).toEventually(equal(2))
         expect(self.deviceCache.cachedOfferingsCount).toEventually(equal(2))
     }
+
 }