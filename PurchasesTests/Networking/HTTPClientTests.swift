//
//  HTTPClientTests.swift
//  PurchasesTests
//
//  Created by RevenueCat.
//  Copyright © 2019 RevenueCat. All rights reserved.
//

import XCTest
import OHHTTPStubs
import OHHTTPStubsSwift
import Nimble

<<<<<<< HEAD
import Purchases
import PurchasesCoreSwift

class HTTPClientTests: XCTestCase {

    let systemInfo = RCSystemInfo(platformFlavor: nil, platformFlavorVersion: nil, finishTransactions: true)
    var client: RCHTTPClient!
    var userDefaults: UserDefaults!
    var eTagManager: MockETagManager!
=======
@testable import RevenueCat

class HTTPClientTests: XCTestCase {

    let systemInfo = try! SystemInfo(platformFlavor: nil, platformFlavorVersion: nil, finishTransactions: true)
    var client: HTTPClient!
    var userDefaults: UserDefaults!
    var eTagManager: MockETagManager!
    var operationDispatcher: OperationDispatcher!
>>>>>>> fbef8338

    override func setUp() {
        super.setUp()
        userDefaults = MockUserDefaults()
        eTagManager = MockETagManager(userDefaults: userDefaults)
<<<<<<< HEAD
        client = RCHTTPClient(systemInfo: systemInfo, eTagManager: eTagManager)
=======
        operationDispatcher = OperationDispatcher()
        client = HTTPClient(systemInfo: systemInfo, eTagManager: eTagManager)
>>>>>>> fbef8338
    }

    override func tearDown() {
        HTTPStubs.removeAllStubs()
    }

    func testUsesTheCorrectHost() {
        let path = "/a_random_path"
        var hostCorrect = false

        guard let host = SystemInfo.serverHostURL.host else { fatalError() }
        stub(condition: isHost(host)) { _ in
            hostCorrect = true
            return HTTPStubsResponse(data: Data.init(), statusCode: 200, headers: nil)
        }
        
        self.client.performPOSTRequest(serially: true,
                                       path: path,
                                       requestBody: Dictionary.init(),
                                       headers: [:],
                                       completionHandler: nil)
        
        expect(hostCorrect).toEventually(equal(true), timeout: .seconds(1))
    }

    func testPassesHeaders() {
        let path = "/a_random_path"
        var headerPresent = false

        stub(condition: hasHeaderNamed("test_header")) { _ in
            headerPresent = true
            return HTTPStubsResponse(data: Data.init(), statusCode: 200, headers: nil)
        }
        
        self.client.performPOSTRequest(serially: true,
                                       path: path,
                                       requestBody: Dictionary.init(),
                                       headers: ["test_header": "value"],
                                       completionHandler: nil)

        expect(headerPresent).toEventually(equal(true), timeout: .seconds(1))
    }

    func testAlwaysSetsContentTypeHeader() {
        let path = "/a_random_path"
        var headerPresent = false
        
        stub(condition: hasHeaderNamed("content-type", value: "application/json")) { request in
            headerPresent = true
            return HTTPStubsResponse(data: Data.init(), statusCode: 200, headers: nil)
        }
        
        self.client.performPOSTRequest(serially: true,
                                       path: path,
                                       requestBody: Dictionary.init(),
                                       headers: ["test_header": "value"],
                                       completionHandler: nil)
        
        expect(headerPresent).toEventually(equal(true), timeout: .seconds(1))
    }

    func testAlwaysPassesPlatformHeader() {
        let path = "/a_random_path"
        var headerPresent = false

        stub(condition: hasHeaderNamed("X-Platform", value: SystemInfo.platformHeader)) { request in
            headerPresent = true
            return HTTPStubsResponse(data: Data.init(), statusCode: 200, headers: nil)
        }
        
        self.client.performPOSTRequest(serially: true,
                                       path: path,
                                       requestBody: Dictionary.init(),
                                       headers: ["test_header": "value"],
                                       completionHandler: nil)

        expect(headerPresent).toEventually(equal(true))
    }

    func testAlwaysPassesVersionHeader() {
        let path = "/a_random_path"
        var headerPresent = false

        stub(condition: hasHeaderNamed("X-Version", value: Purchases.frameworkVersion)) { request in
            headerPresent = true
            return HTTPStubsResponse(data: Data.init(), statusCode: 200, headers: nil)
        }
        
        self.client.performPOSTRequest(serially: true,
                                       path: path,
                                       requestBody: Dictionary.init(),
                                       headers: ["test_header": "value"],
                                       completionHandler: nil)
        
        expect(headerPresent).toEventually(equal(true))
    }

    func testAlwaysPassesPlatformVersion() {
        let path = "/a_random_path"
        var headerPresent = false

        stub(condition: hasHeaderNamed("X-Platform-Version", value: ProcessInfo().operatingSystemVersionString)) { request in
            headerPresent = true
            return HTTPStubsResponse(data: Data.init(), statusCode: 200, headers: nil)
        }
        
        self.client.performPOSTRequest(serially: true,
                                       path: path,
                                       requestBody: Dictionary.init(),
                                       headers: ["test_header": "value"],
                                       completionHandler: nil)

        expect(headerPresent).toEventually(equal(true))
    }

    func testCallsTheGivenPath() {
        let path = "/a_random_path"
        var pathHit = false

        stub(condition: isPath("/v1" + path)) { _ in
            pathHit = true
            return HTTPStubsResponse(data: Data.init(), statusCode: 200, headers: nil)
        }
        
        self.client.performPOSTRequest(serially: true,
                                       path: path,
                                       requestBody: Dictionary.init(),
                                       headers: [:],
                                       completionHandler: nil)

        expect(pathHit).toEventually(equal(true), timeout: .seconds(1))
    }

    func testSendsBodyData() {
        let path = "/a_random_path"
        let body = ["arg": "value"]
        var pathHit = false

        let bodyData = try! JSONSerialization.data(withJSONObject: body)

        stub(condition: hasBody(bodyData)) { _ in
            pathHit = true
            return HTTPStubsResponse(data: Data.init(), statusCode: 200, headers: nil)
        }

        self.client.performPOSTRequest(serially: true,
                                       path: path,
                                       requestBody: body,
                                       headers: [:],
                                       completionHandler: nil)

        expect(pathHit).toEventually(equal(true))
    }

    func testCallsCompletionHandlerWhenFinished() {
        let path = "/a_random_path"
        var completionCalled = false

        stub(condition: isPath("/v1" + path)) { _ in
            return HTTPStubsResponse(data: Data.init(), statusCode: 200, headers: nil)
        }

        self.client.performGETRequest(serially: true,
                                      path: path,
                                      headers: [:]) { (status, data, error) in
            completionCalled = true
        }

        expect(completionCalled).toEventually(equal(true), timeout: .seconds(1))
    }

    func testHandlesRealErrorConditions() {
        let path = "/a_random_path"
        var successFailed = false
        let error = NSError(domain: NSURLErrorDomain, code: NSURLErrorUnknown, userInfo: nil)

        stub(condition: isPath("/v1" + path)) { request in
            let response = HTTPStubsResponse(data: Data.init(), statusCode: 200, headers: nil)
            response.error = error
            return response
        }
<<<<<<< HEAD
        self.client.performRequest("GET", serially: true, path: path, body: nil, headers: nil) { (status, data, responseError) in
=======
        self.client.performGETRequest(serially: true,
                                      path: path,
                                      headers: [:]) { (status, data, responseError) in
>>>>>>> fbef8338
            if let responseNSError = responseError as NSError? {
                successFailed = (status >= 500
                                    && data == nil
                                    && error.domain == responseNSError.domain
                                    && error.code == responseNSError.code)
            } else {
                successFailed = false
            }
        }

        expect(successFailed).toEventually(equal(true))
    }

    func testServerSide400s() {
        let path = "/a_random_path"
        let errorCode = 400 + arc4random() % 50
        var correctResponse = false
        var message: String?

        stub(condition: isPath("/v1" + path)) { request in
            let json = "{\"message\": \"something is broken up in the cloud\"}"
            return HTTPStubsResponse(data: json.data(using: String.Encoding.utf8)!, statusCode:Int32(errorCode), headers: nil)
        }
        
        self.client.performGETRequest(serially: true,
                                      path: path,
                                      headers: [:]) { (status, data, error) in
            correctResponse = (status == errorCode) && (data != nil) && (error == nil);
            if data != nil {
                message = data!["message"] as! String?
            }
        }

        expect(message).toEventually(equal("something is broken up in the cloud"), timeout: .seconds(1))
        expect(correctResponse).toEventually(beTrue(), timeout: .seconds(1))
    }

    func testServerSide500s()  {
        let path = "/a_random_path"
        let errorCode = 500 + arc4random() % 50
        var correctResponse = false
        var message: String?

        stub(condition: isPath("/v1" + path)) { request in
            let json = "{\"message\": \"something is broken up in the cloud\"}"
            return HTTPStubsResponse(data: json.data(using: String.Encoding.utf8)!, statusCode:Int32(errorCode), headers: nil)
        }

        self.client.performGETRequest(serially: true,
                                      path: path,
                                      headers: [:]) { (status, data, error) in
            correctResponse = (status == errorCode) && (data != nil) && (error == nil);
            if data != nil {
                message = data!["message"] as! String?
            }
        }

        expect(message).toEventually(equal("something is broken up in the cloud"), timeout: .seconds(1))
        expect(correctResponse).toEventually(beTrue(), timeout: .seconds(1))
    }

    func testParseError() {
        let path = "/a_random_path"
        let errorCode = 200 + arc4random() % 300
        var correctResponse = false

        stub(condition: isPath("/v1" + path)) { request in
            let json = "{this is not JSON.csdsd"
            return HTTPStubsResponse(data: json.data(using: String.Encoding.utf8)!, statusCode:Int32(errorCode), headers: nil)
        }
        
        self.client.performGETRequest(serially: true,
                                      path: path,
                                      headers: [:]) { (status, data, error) in
            correctResponse = (status == errorCode) && (data == nil) && (error != nil);
        }
        
        expect(correctResponse).toEventually(beTrue(), timeout: .seconds(1))
    }
    
    func testServerSide200s() {
        let path = "/a_random_path"

        var successIsTrue = false
        var message: String?

        stub(condition: isPath("/v1" + path)) { request in
            let json = "{\"message\": \"something is great up in the cloud\"}"
            return HTTPStubsResponse(data: json.data(using: String.Encoding.utf8)!, statusCode: 200, headers: nil)
        }
        
        self.client.performGETRequest(serially: true,
                                      path: path,
                                      headers: [:]) { (status, data, error) in
            successIsTrue = (status == 200) && (error == nil);
            if data != nil {
                message = data!["message"] as! String?
            }
        }

        expect(message).toEventually(equal("something is great up in the cloud"), timeout: .seconds(1))
        expect(successIsTrue).toEventually(beTrue(), timeout: .seconds(1))
    }
    
    func testAlwaysPassesClientVersion() {
        let path = "/a_random_path"
        var headerPresent = false
        
        let version = SystemInfo.appVersion

        stub(condition: hasHeaderNamed("X-Client-Version", value: version )) { request in
            headerPresent = true
            return HTTPStubsResponse(data: Data.init(), statusCode: 200, headers: nil)
        }
        
        self.client.performPOSTRequest(serially: true,
                                       path: path,
                                       requestBody: Dictionary.init(),
                                       headers: ["test_header": "value"],
                                       completionHandler: nil)
        
        expect(headerPresent).toEventually(equal(true))
    }

    func testAlwaysPassesClientBuildVersion() {
        let path = "/a_random_path"
        var headerPresent = false

        let version = Bundle.main.infoDictionary!["CFBundleVersion"] as! String

        stub(condition: hasHeaderNamed("X-Client-Build-Version", value: version )) { request in
            headerPresent = true
            return HTTPStubsResponse(data: Data.init(), statusCode: 200, headers: nil)
        }
        
        self.client.performPOSTRequest(serially: true,
                                       path: path,
                                       requestBody: Dictionary.init(),
                                       headers: ["test_header": "value"],
                                       completionHandler: nil)
        
        expect(headerPresent).toEventually(equal(true))
    }

    #if !os(macOS)
    func testAlwaysPassesAppleDeviceIdentifier() {
        let path = "/a_random_path"
        var headerPresent = false

        let idfv = SystemInfo.identifierForVendor!

        stub(condition: hasHeaderNamed("X-Apple-Device-Identifier", value: idfv )) { request in
            headerPresent = true
            return HTTPStubsResponse(data: Data.init(), statusCode: 200, headers: nil)
        }

        self.client.performPOSTRequest(serially: true,
                                       path: path,
                                       requestBody: Dictionary.init(),
                                       headers: ["test_header": "value"],
                                       completionHandler: nil)
        
        expect(headerPresent).toEventually(equal(true))
    }
    #endif

    func testDefaultsPlatformFlavorToNative() {
        let path = "/a_random_path"
        var headerPresent = false

        stub(condition: hasHeaderNamed("X-Platform-Flavor", value: "native")) { request in
            headerPresent = true
            return HTTPStubsResponse(data: Data.init(), statusCode: 200, headers: nil)
        }

        self.client.performPOSTRequest(serially: true,
                                       path: path,
                                       requestBody: Dictionary.init(),
                                       headers: ["test_header": "value"],
                                       completionHandler: nil)

        expect(headerPresent).toEventually(equal(true))
    }
    
    func testPassesPlatformFlavorHeader() {
        let path = "/a_random_path"
        var headerPresent = false

        stub(condition: hasHeaderNamed("X-Platform-Flavor", value: "react-native")) { request in
            headerPresent = true
<<<<<<< HEAD
            return HTTPStubsResponse(data: Data.init(), statusCode:200, headers:nil)
        }
        let systemInfo = RCSystemInfo(platformFlavor: "react-native",
                                      platformFlavorVersion: "3.2.1",
                                      finishTransactions: true)
        let client = RCHTTPClient(systemInfo: systemInfo, eTagManager: eTagManager)

        client.performRequest("POST", serially: true, path: path, body: Dictionary.init(),
                                   headers: ["test_header": "value"], completionHandler:nil)
=======
            return HTTPStubsResponse(data: Data.init(), statusCode: 200, headers: nil)
        }
        let systemInfo = try! SystemInfo(platformFlavor: "react-native",
                                         platformFlavorVersion: "3.2.1",
                                         finishTransactions: true)
        let client = HTTPClient(systemInfo: systemInfo, eTagManager: eTagManager)
        client.performPOSTRequest(serially: true,
                                  path: path,
                                  requestBody: Dictionary.init(),
                                  headers: ["test_header": "value"],
                                  completionHandler: nil)
>>>>>>> fbef8338

        expect(headerPresent).toEventually(equal(true))
    }

    func testPassesPlatformFlavorVersionHeader() {
        let path = "/a_random_path"
        var headerPresent = false

        stub(condition: hasHeaderNamed("X-Platform-Flavor-Version", value: "1.2.3")) { request in
            headerPresent = true
            return HTTPStubsResponse(data: Data.init(), statusCode: 200, headers: nil)
        }
<<<<<<< HEAD
        let systemInfo = RCSystemInfo(platformFlavor: "react-native",
                                      platformFlavorVersion: "1.2.3",
                                      finishTransactions: true)
        let client = RCHTTPClient(systemInfo: systemInfo, eTagManager: eTagManager)

        client.performRequest("POST", serially: true, path: path, body: Dictionary.init(),
                                   headers: ["test_header": "value"], completionHandler:nil)
=======
        let systemInfo = try! SystemInfo(platformFlavor: "react-native",
                                         platformFlavorVersion: "1.2.3",
                                         finishTransactions: true)
        let client = HTTPClient(systemInfo: systemInfo, eTagManager: eTagManager)
        
        client.performPOSTRequest(serially: true,
                                  path: path,
                                  requestBody: Dictionary.init(),
                                  headers: ["test_header": "value"],
                                  completionHandler: nil)
>>>>>>> fbef8338

        expect(headerPresent).toEventually(equal(true))
    }

    func testPassesObserverModeHeaderCorrectlyWhenEnabled() {
        let path = "/a_random_path"
        var headerPresent = false

        stub(condition: hasHeaderNamed("X-Observer-Mode-Enabled", value: "false")) { request in
            headerPresent = true
<<<<<<< HEAD
            return HTTPStubsResponse(data: Data.init(), statusCode:200, headers:nil)
        }
        let systemInfo = RCSystemInfo(platformFlavor: nil, platformFlavorVersion: nil, finishTransactions: true)
        let client = RCHTTPClient(systemInfo: systemInfo, eTagManager: eTagManager)

        client.performRequest("POST", serially: true, path: path, body: Dictionary.init(),
                                   headers: ["test_header": "value"], completionHandler:nil)

=======
            return HTTPStubsResponse(data: Data.init(), statusCode: 200, headers: nil)
        }
        let systemInfo = try! SystemInfo(platformFlavor: nil, platformFlavorVersion: nil, finishTransactions: true)
        let client = HTTPClient(systemInfo: systemInfo, eTagManager: eTagManager)
        client.performPOSTRequest(serially: true,
                                  path: path,
                                  requestBody: Dictionary.init(),
                                  headers: ["test_header": "value"],
                                  completionHandler: nil)
        
>>>>>>> fbef8338
        expect(headerPresent).toEventually(equal(true))
    }

    func testPassesObserverModeHeaderCorrectlyWhenDisabled() {
        let path = "/a_random_path"
        var headerPresent = false

        stub(condition: hasHeaderNamed("X-Observer-Mode-Enabled", value: "true")) { request in
            headerPresent = true
<<<<<<< HEAD
            return HTTPStubsResponse(data: Data.init(), statusCode:200, headers:nil)
        }
        let systemInfo = RCSystemInfo(platformFlavor: nil, platformFlavorVersion: nil, finishTransactions: false)
        let client = RCHTTPClient(systemInfo: systemInfo, eTagManager: eTagManager)

        client.performRequest("POST", serially: true, path: path, body: Dictionary.init(),
                                   headers: ["test_header": "value"], completionHandler:nil)

=======
            return HTTPStubsResponse(data: Data.init(), statusCode: 200, headers: nil)
        }
        let systemInfo = try! SystemInfo(platformFlavor: nil, platformFlavorVersion: nil, finishTransactions: false)
        let client = HTTPClient(systemInfo: systemInfo, eTagManager: eTagManager)
        client.performPOSTRequest(serially: true,
                                  path: path,
                                  requestBody: Dictionary.init(),
                                  headers: ["test_header": "value"],
                                  completionHandler: nil)
        
>>>>>>> fbef8338
        expect(headerPresent).toEventually(equal(true))
    }

    func testPerformSerialRequestPerformsAllRequestsInTheCorrectOrder() {
        let path = "/a_random_path"
        var completionCallCount = 0

        stub(condition: isPath("/v1" + path)) { request in
            let requestData = request.ohhttpStubs_httpBody!
            let requestBodyDict = try! JSONSerialization.jsonObject(with: requestData, options: []) as! [String: Any]

            let requestNumber = requestBodyDict["requestNumber"] as! Int
            expect(requestNumber) == completionCallCount

            let json = "{\"message\": \"something is great up in the cloud\"}"
            return HTTPStubsResponse(data: json.data(using: String.Encoding.utf8)!, statusCode: 200, headers: nil)
                .responseTime(0.003)
        }

        let totalRequests = Int.random(in: 50..<100)
        for requestNumber in 0..<totalRequests {
            client.performPOSTRequest(serially: true,
                                      path: path,
                                      requestBody: ["requestNumber": requestNumber],
                                      headers: [:]) { (status, data, error) in
                completionCallCount += 1
            }
        }
        expect(completionCallCount).toEventually(equal(totalRequests), timeout: .seconds(3))
    }

    func testPerformSerialRequestWaitsUntilFirstRequestIsDoneBeforeStartingSecond() {
        let path = "/a_random_path"
        var firstRequestFinished = false
        var secondRequestFinished = false

        stub(condition: isPath("/v1" + path)) { request in
            usleep(30)
            let requestData = request.ohhttpStubs_httpBody!
            let requestBodyDict = try! JSONSerialization.jsonObject(with: requestData, options: []) as! [String: Any]

            let requestNumber = requestBodyDict["requestNumber"] as! Int
            if requestNumber == 2 {
                expect(firstRequestFinished) == true
            }

            let json = "{\"message\": \"something is great up in the cloud\"}"
            return HTTPStubsResponse(data: json.data(using: String.Encoding.utf8)!, statusCode: 200, headers: nil)
                .responseTime(0.1)
        }
        
        self.client.performPOSTRequest(serially: true,
                                       path: path,
                                       requestBody: ["requestNumber": 1],
                                       headers: [:]) { (status, data, error) in
            firstRequestFinished = true
        }
        
        self.client.performPOSTRequest(serially: true,
                                       path: path,
                                       requestBody: ["requestNumber": 2],
                                       headers: [:]) { (status, data, error) in
            secondRequestFinished = true
        }
        
        expect(firstRequestFinished).toEventually(beTrue())
        expect(secondRequestFinished).toEventually(beTrue())
    }

    func testPerformConcurrentRequestDoesntWaitUntilFirstRequestIsDoneBeforeStartingSecond() {
        let path = "/a_random_path"
        var firstRequestFinished = false
        var secondRequestFinished = false

        stub(condition: isPath("/v1" + path)) { request in
            let requestData = request.ohhttpStubs_httpBody!
            let requestBodyDict = try! JSONSerialization.jsonObject(with: requestData, options: []) as! [String: Any]

            let requestNumber = requestBodyDict["requestNumber"] as! Int
            if requestNumber == 2 {
                expect(firstRequestFinished) == false
            }

            let json = "{\"message\": \"something is great up in the cloud\"}"
            return HTTPStubsResponse(data: json.data(using: String.Encoding.utf8)!, statusCode: 200, headers: nil)
                .responseTime(0.1)
        }
        
        self.client.performPOSTRequest(serially: false,
                                       path: path,
                                       requestBody: ["requestNumber": 1],
                                       headers: [:]) { (status, data, error) in
            firstRequestFinished = true
        }
        
        self.client.performPOSTRequest(serially: false,
                                       path: path,
                                       requestBody: ["requestNumber": 2],
                                       headers: [:]) { (status, data, error) in
            secondRequestFinished = true
        }
        
        expect(firstRequestFinished).toEventually(beTrue())
        expect(secondRequestFinished).toEventually(beTrue())
    }

    func testPerformConcurrentRequestDoesntWaitForSerialRequestsBeforeStarting() {
        let path = "/a_random_path"
        var firstRequestFinished = false
        var secondRequestFinished = false

        stub(condition: isPath("/v1" + path)) { request in
            let requestData = request.ohhttpStubs_httpBody!
            let requestBodyDict = try! JSONSerialization.jsonObject(with: requestData, options: []) as! [String: Any]

            let requestNumber = requestBodyDict["requestNumber"] as! Int
            if requestNumber == 2 {
                expect(firstRequestFinished) == false
            }

            let json = "{\"message\": \"something is great up in the cloud\"}"
            return HTTPStubsResponse(data: json.data(using: String.Encoding.utf8)!, statusCode: 200, headers: nil)
                .responseTime(0.1)
        }

        self.client.performPOSTRequest(serially: true,
                                       path: path,
                                       requestBody: ["requestNumber": 1],
                                       headers: [:]) { (status, data, error) in
            firstRequestFinished = true
        }
        
        self.client.performPOSTRequest(serially: false,
                                       path: path,
                                       requestBody: ["requestNumber": 2],
                                       headers: [:]) { (status, data, error) in
            secondRequestFinished = true
        }

        expect(firstRequestFinished).toEventually(beTrue())
        expect(secondRequestFinished).toEventually(beTrue())
    }

    func testPerformSerialRequestWaitsUntilRequestsAreDoneBeforeStartingNext() {
        let path = "/a_random_path"
        var firstRequestFinished = false
        var secondRequestFinished = false
        var thirdRequestFinished = false

        stub(condition: isPath("/v1" + path)) { request in
            let requestData = request.ohhttpStubs_httpBody!
            let requestBodyDict = try! JSONSerialization.jsonObject(with: requestData, options: []) as! [String: Any]

            let requestNumber = requestBodyDict["requestNumber"] as! Int
            var responseTime = 0.5
            if requestNumber == 1 {
                expect(secondRequestFinished) == false
                expect(thirdRequestFinished) == false
            } else if requestNumber == 2 {
                expect(firstRequestFinished) == true
                expect(thirdRequestFinished) == false
                responseTime = 0.3
            } else if requestNumber == 3 {
                expect(firstRequestFinished) == true
                expect(secondRequestFinished) == true
                responseTime = 0.1
            }

            let json = "{\"message\": \"something is great up in the cloud\"}"
            return HTTPStubsResponse(data: json.data(using: String.Encoding.utf8)!, statusCode: 200, headers: nil)
                .responseTime(responseTime)
        }

        self.client.performPOSTRequest(serially: true,
                                       path: path,
                                       requestBody: ["requestNumber": 1],
                                       headers: [:]) { (status, data, error) in
            firstRequestFinished = true
        }

        self.client.performPOSTRequest(serially: true,
                                       path: path,
                                       requestBody: ["requestNumber": 2],
                                       headers: [:]) { (status, data, error) in
            secondRequestFinished = true
        }

        self.client.performPOSTRequest(serially: true,
                                       path: path,
                                       requestBody: ["requestNumber": 3],
                                       headers: [:]) { (status, data, error) in
            thirdRequestFinished = true
        }

        expect(firstRequestFinished).toEventually(beTrue(), timeout: .seconds(1))
        expect(secondRequestFinished).toEventually(beTrue(), timeout: .seconds(2))
        expect(thirdRequestFinished).toEventually(beTrue(), timeout: .seconds(3))
    }

    func testPerformSerialRequestDoesntWaitForConcurrentRequestsBeforeStarting() {
        let path = "/a_random_path"
        var firstRequestFinished = false
        var secondRequestFinished = false

        stub(condition: isPath("/v1" + path)) { request in
            let requestData = request.ohhttpStubs_httpBody!
            let requestBodyDict = try! JSONSerialization.jsonObject(with: requestData, options: []) as! [String: Any]

            let requestNumber = requestBodyDict["requestNumber"] as! Int
            if requestNumber == 2 {
                expect(firstRequestFinished) == false
            }

            let json = "{\"message\": \"something is great up in the cloud\"}"
            return HTTPStubsResponse(data: json.data(using: String.Encoding.utf8)!, statusCode: 200, headers: nil)
                .responseTime(0.1)
        }

        self.client.performPOSTRequest(serially: false,
                                       path: path,
                                       requestBody: ["requestNumber": 1],
                                       headers: [:]) { (status, data, error) in
            firstRequestFinished = true
        }
        
        self.client.performPOSTRequest(serially: true,
                                       path: path,
                                       requestBody: ["requestNumber": 2],
                                       headers: [:]) { (status, data, error) in
            secondRequestFinished = true
        }

        expect(firstRequestFinished).toEventually(beTrue())
        expect(secondRequestFinished).toEventually(beTrue())
    }

    func testPerformRequestExitsWithErrorIfBodyCouldntBeParsedIntoJSON() {
        // infinity can't be cast into JSON, so we use it to force a parsing exception. See:
        // https://developer.apple.com/documentation/foundation/nsjsonserialization?language=objc
        let nonJSONBody = ["something": Double.infinity]

        let path = "/a_random_path"
        var completionCalled = false
        var receivedError: Error? = nil
        var receivedStatus: Int? = nil
        var receivedData: [String: Any]? = nil
        self.client.performPOSTRequest(serially: true,
                                       path: path,
                                       requestBody: nonJSONBody,
                                       headers: [:]) { (status, data, error) in
            completionCalled = true
            receivedError = error
            receivedStatus = status
            receivedData = data
        }

        expect(completionCalled).toEventually(beTrue())
        expect(receivedError).toNot(beNil())
        let receivedNSError = receivedError! as NSError
        expect(receivedNSError.code) == ErrorCode.networkError.rawValue
        expect(receivedData).to(beNil())
        expect(receivedStatus) == -1
    }

    func testPerformRequestDoesntPerformRequestIfBodyCouldntBeParsedIntoJSON() {
        // infinity can't be cast into JSON, so we use it to force a parsing exception. See:
        // https://developer.apple.com/documentation/foundation/nsjsonserialization?language=objc
        let nonJSONBody = ["something": Double.infinity]

        let path = "/a_random_path"
        var completionCalled = false
        var httpCallMade = false

        stub(condition: isPath("/v1" + path)) { request in
            httpCallMade = true
            return HTTPStubsResponse(data: Data(), statusCode: 200, headers: nil)
        }
        
        self.client.performPOSTRequest(serially: true,
                                       path: path,
                                       requestBody: nonJSONBody,
                                       headers: [:]) { (status, data, error) in
            completionCalled = true
        }

        expect(completionCalled).toEventually(beTrue())
        expect(httpCallMade).toEventually(beFalse())
    }

    func testRequestIsRetriedIfResponseFromETagManagerIsNil() {
        let path = "/a_random_path"
        var completionCalled = false

        var firstTimeCalled = false
        stub(condition: isPath("/v1" + path)) { _ in
            if (firstTimeCalled) {
                self.eTagManager.shouldReturnResultFromBackend = true
            }
            firstTimeCalled = true
<<<<<<< HEAD
            return HTTPStubsResponse(data: Data.init(), statusCode:200, headers:nil)
=======
            return HTTPStubsResponse(data: Data.init(), statusCode: 200, headers: nil)
>>>>>>> fbef8338
        }

        self.eTagManager.shouldReturnResultFromBackend = false
        self.eTagManager.stubbedHTTPResultFromCacheOrBackendResult = nil
<<<<<<< HEAD
        self.client.performRequest("GET", serially: true, path: path, body: nil, headers: nil) { (status, data, error) in
=======
        self.client.performGETRequest(serially: true,
                                      path: path,
                                      headers: [:]) { (status, data, error) in
>>>>>>> fbef8338
            completionCalled = true
        }

        expect(completionCalled).toEventually(equal(true), timeout: .seconds(1))
    }
<<<<<<< HEAD
}
=======
}
>>>>>>> fbef8338
<|MERGE_RESOLUTION|>--- conflicted
+++ resolved
@@ -11,17 +11,6 @@
 import OHHTTPStubsSwift
 import Nimble
 
-<<<<<<< HEAD
-import Purchases
-import PurchasesCoreSwift
-
-class HTTPClientTests: XCTestCase {
-
-    let systemInfo = RCSystemInfo(platformFlavor: nil, platformFlavorVersion: nil, finishTransactions: true)
-    var client: RCHTTPClient!
-    var userDefaults: UserDefaults!
-    var eTagManager: MockETagManager!
-=======
 @testable import RevenueCat
 
 class HTTPClientTests: XCTestCase {
@@ -31,18 +20,13 @@
     var userDefaults: UserDefaults!
     var eTagManager: MockETagManager!
     var operationDispatcher: OperationDispatcher!
->>>>>>> fbef8338
 
     override func setUp() {
         super.setUp()
         userDefaults = MockUserDefaults()
         eTagManager = MockETagManager(userDefaults: userDefaults)
-<<<<<<< HEAD
-        client = RCHTTPClient(systemInfo: systemInfo, eTagManager: eTagManager)
-=======
         operationDispatcher = OperationDispatcher()
         client = HTTPClient(systemInfo: systemInfo, eTagManager: eTagManager)
->>>>>>> fbef8338
     }
 
     override func tearDown() {
@@ -224,13 +208,9 @@
             response.error = error
             return response
         }
-<<<<<<< HEAD
-        self.client.performRequest("GET", serially: true, path: path, body: nil, headers: nil) { (status, data, responseError) in
-=======
         self.client.performGETRequest(serially: true,
                                       path: path,
                                       headers: [:]) { (status, data, responseError) in
->>>>>>> fbef8338
             if let responseNSError = responseError as NSError? {
                 successFailed = (status >= 500
                                     && data == nil
@@ -421,17 +401,6 @@
 
         stub(condition: hasHeaderNamed("X-Platform-Flavor", value: "react-native")) { request in
             headerPresent = true
-<<<<<<< HEAD
-            return HTTPStubsResponse(data: Data.init(), statusCode:200, headers:nil)
-        }
-        let systemInfo = RCSystemInfo(platformFlavor: "react-native",
-                                      platformFlavorVersion: "3.2.1",
-                                      finishTransactions: true)
-        let client = RCHTTPClient(systemInfo: systemInfo, eTagManager: eTagManager)
-
-        client.performRequest("POST", serially: true, path: path, body: Dictionary.init(),
-                                   headers: ["test_header": "value"], completionHandler:nil)
-=======
             return HTTPStubsResponse(data: Data.init(), statusCode: 200, headers: nil)
         }
         let systemInfo = try! SystemInfo(platformFlavor: "react-native",
@@ -443,7 +412,6 @@
                                   requestBody: Dictionary.init(),
                                   headers: ["test_header": "value"],
                                   completionHandler: nil)
->>>>>>> fbef8338
 
         expect(headerPresent).toEventually(equal(true))
     }
@@ -456,15 +424,6 @@
             headerPresent = true
             return HTTPStubsResponse(data: Data.init(), statusCode: 200, headers: nil)
         }
-<<<<<<< HEAD
-        let systemInfo = RCSystemInfo(platformFlavor: "react-native",
-                                      platformFlavorVersion: "1.2.3",
-                                      finishTransactions: true)
-        let client = RCHTTPClient(systemInfo: systemInfo, eTagManager: eTagManager)
-
-        client.performRequest("POST", serially: true, path: path, body: Dictionary.init(),
-                                   headers: ["test_header": "value"], completionHandler:nil)
-=======
         let systemInfo = try! SystemInfo(platformFlavor: "react-native",
                                          platformFlavorVersion: "1.2.3",
                                          finishTransactions: true)
@@ -475,7 +434,6 @@
                                   requestBody: Dictionary.init(),
                                   headers: ["test_header": "value"],
                                   completionHandler: nil)
->>>>>>> fbef8338
 
         expect(headerPresent).toEventually(equal(true))
     }
@@ -486,16 +444,6 @@
 
         stub(condition: hasHeaderNamed("X-Observer-Mode-Enabled", value: "false")) { request in
             headerPresent = true
-<<<<<<< HEAD
-            return HTTPStubsResponse(data: Data.init(), statusCode:200, headers:nil)
-        }
-        let systemInfo = RCSystemInfo(platformFlavor: nil, platformFlavorVersion: nil, finishTransactions: true)
-        let client = RCHTTPClient(systemInfo: systemInfo, eTagManager: eTagManager)
-
-        client.performRequest("POST", serially: true, path: path, body: Dictionary.init(),
-                                   headers: ["test_header": "value"], completionHandler:nil)
-
-=======
             return HTTPStubsResponse(data: Data.init(), statusCode: 200, headers: nil)
         }
         let systemInfo = try! SystemInfo(platformFlavor: nil, platformFlavorVersion: nil, finishTransactions: true)
@@ -506,7 +454,6 @@
                                   headers: ["test_header": "value"],
                                   completionHandler: nil)
         
->>>>>>> fbef8338
         expect(headerPresent).toEventually(equal(true))
     }
 
@@ -516,16 +463,6 @@
 
         stub(condition: hasHeaderNamed("X-Observer-Mode-Enabled", value: "true")) { request in
             headerPresent = true
-<<<<<<< HEAD
-            return HTTPStubsResponse(data: Data.init(), statusCode:200, headers:nil)
-        }
-        let systemInfo = RCSystemInfo(platformFlavor: nil, platformFlavorVersion: nil, finishTransactions: false)
-        let client = RCHTTPClient(systemInfo: systemInfo, eTagManager: eTagManager)
-
-        client.performRequest("POST", serially: true, path: path, body: Dictionary.init(),
-                                   headers: ["test_header": "value"], completionHandler:nil)
-
-=======
             return HTTPStubsResponse(data: Data.init(), statusCode: 200, headers: nil)
         }
         let systemInfo = try! SystemInfo(platformFlavor: nil, platformFlavorVersion: nil, finishTransactions: false)
@@ -536,7 +473,6 @@
                                   headers: ["test_header": "value"],
                                   completionHandler: nil)
         
->>>>>>> fbef8338
         expect(headerPresent).toEventually(equal(true))
     }
 
@@ -836,29 +772,17 @@
                 self.eTagManager.shouldReturnResultFromBackend = true
             }
             firstTimeCalled = true
-<<<<<<< HEAD
-            return HTTPStubsResponse(data: Data.init(), statusCode:200, headers:nil)
-=======
-            return HTTPStubsResponse(data: Data.init(), statusCode: 200, headers: nil)
->>>>>>> fbef8338
+            return HTTPStubsResponse(data: Data.init(), statusCode: 200, headers: nil)
         }
 
         self.eTagManager.shouldReturnResultFromBackend = false
         self.eTagManager.stubbedHTTPResultFromCacheOrBackendResult = nil
-<<<<<<< HEAD
-        self.client.performRequest("GET", serially: true, path: path, body: nil, headers: nil) { (status, data, error) in
-=======
         self.client.performGETRequest(serially: true,
                                       path: path,
                                       headers: [:]) { (status, data, error) in
->>>>>>> fbef8338
             completionCalled = true
         }
 
         expect(completionCalled).toEventually(equal(true), timeout: .seconds(1))
     }
-<<<<<<< HEAD
-}
-=======
-}
->>>>>>> fbef8338
+}