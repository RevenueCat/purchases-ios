//
//  HTTPClientTests.swift
//  PurchasesTests
//
//  Created by RevenueCat.
//  Copyright © 2019 RevenueCat. All rights reserved.
//

import XCTest
import OHHTTPStubs
import OHHTTPStubsSwift
import Nimble

import Purchases
import PurchasesCoreSwift

class HTTPClientTests: XCTestCase {

    let systemInfo = try! SystemInfo(platformFlavor: nil, platformFlavorVersion: nil, finishTransactions: true)
    var client: RCHTTPClient!
    var userDefaults: UserDefaults!
    var eTagManager: MockETagManager!

    override func setUp() {
        super.setUp()
        userDefaults = MockUserDefaults()
        eTagManager = MockETagManager(userDefaults: userDefaults)
        client = RCHTTPClient(systemInfo: systemInfo, eTagManager: eTagManager)
    }

    override func tearDown() {
        HTTPStubs.removeAllStubs()
    }

    func testCantPostABodyWithGet() {
        expectToThrowException(.parameterAssert) {
            self.client.performRequest("GET", serially: true, path: "/", body: Dictionary.init(),
                                       headers: nil, completionHandler: nil)
        }
        
    }

    func testUnrecognizedMethodFails() {
        expectToThrowException(.parameterAssert) {
            self.client.performRequest("GE", serially: true, path: "/", body: Dictionary.init(),
                                       headers: nil, completionHandler: nil)
            }
    }

    func testUsesTheCorrectHost() {
        let path = "/a_random_path"
        var hostCorrect = false

        guard let host = SystemInfo.serverHostURL.host else { fatalError() }
        stub(condition: isHost(host)) { _ in
            hostCorrect = true
            return HTTPStubsResponse(data: Data.init(), statusCode:200, headers:nil)
        }

        self.client.performRequest("POST", serially: true, path: path, body: Dictionary.init(),
                                   headers: nil, completionHandler:nil)

        expect(hostCorrect).toEventually(equal(true), timeout: .seconds(1))
    }

    func testPassesHeaders() {
        let path = "/a_random_path"
        var headerPresent = false

        stub(condition: hasHeaderNamed("test_header")) { _ in
            headerPresent = true
            return HTTPStubsResponse(data: Data.init(), statusCode:200, headers:nil)
        }

        self.client.performRequest("POST", serially: true, path: path, body: Dictionary.init(),
                                   headers: ["test_header": "value"], completionHandler:nil)

        expect(headerPresent).toEventually(equal(true), timeout: .seconds(1))
    }

    func testAlwaysSetsContentTypeHeader() {
        let path = "/a_random_path"
        var headerPresent = false

        stub(condition: hasHeaderNamed("content-type", value: "application/json")) { request in
            headerPresent = true
            return HTTPStubsResponse(data: Data.init(), statusCode:200, headers:nil)
        }

        self.client.performRequest("POST", serially: true, path: path, body: Dictionary.init(),
                                   headers: ["test_header": "value"], completionHandler:nil)

        expect(headerPresent).toEventually(equal(true), timeout: .seconds(1))
    }

    func testAlwaysPassesPlatformHeader() {
        let path = "/a_random_path"
        var headerPresent = false

        stub(condition: hasHeaderNamed("X-Platform", value: "iOS")) { request in
            headerPresent = true
            return HTTPStubsResponse(data: Data.init(), statusCode:200, headers:nil)
        }

        self.client.performRequest("POST", serially: true, path: path, body: Dictionary.init(),
                                   headers: ["test_header": "value"], completionHandler:nil)

        expect(headerPresent).toEventually(equal(true))
    }

    func testAlwaysPassesVersionHeader() {
        let path = "/a_random_path"
        var headerPresent = false

        stub(condition: hasHeaderNamed("X-Version", value: Purchases.frameworkVersion())) { request in
            headerPresent = true
            return HTTPStubsResponse(data: Data.init(), statusCode:200, headers:nil)
        }

        self.client.performRequest("POST", serially: true, path: path, body: Dictionary.init(),
                                   headers: ["test_header": "value"], completionHandler:nil)

        expect(headerPresent).toEventually(equal(true))
    }

    func testAlwaysPassesPlatformVersion() {
        let path = "/a_random_path"
        var headerPresent = false

        stub(condition: hasHeaderNamed("X-Platform-Version", value: ProcessInfo().operatingSystemVersionString)) { request in
            headerPresent = true
            return HTTPStubsResponse(data: Data.init(), statusCode:200, headers:nil)
        }

        self.client.performRequest("POST", serially: true, path: path, body: Dictionary.init(),
                                   headers: ["test_header": "value"], completionHandler:nil)

        expect(headerPresent).toEventually(equal(true))
    }

    func testCallsTheGivenPath() {
        let path = "/a_random_path"
        var pathHit = false

        stub(condition: isPath("/v1" + path)) { _ in
            pathHit = true
            return HTTPStubsResponse(data: Data.init(), statusCode:200, headers:nil)
        }
        
        self.client.performRequest("POST", serially: true, path: path, body: Dictionary.init(),
                                   headers: nil, completionHandler:nil)

        expect(pathHit).toEventually(equal(true), timeout: .seconds(1))
    }

    func testCallsWithCorrectMethod() {
        let path = "/a_random_path"
        let (method, body) = [("POST", Dictionary<String, String>.init()), ("GET", nil)][Int(arc4random() % 2)]
        var pathHit = false

        stub(condition: isPath("/v1" + path)) { request in
            pathHit = request.httpMethod == method
            return HTTPStubsResponse(data: Data.init(), statusCode:200, headers:nil)
        }

        self.client.performRequest(method, serially: true, path: path, body: body, headers: nil, completionHandler:nil)

        expect(pathHit).toEventually(equal(true), timeout: .seconds(1))
    }

    func testSendsBodyData() {
        let path = "/a_random_path"
        let (method, body) = ("POST", ["arg": "value"])
        var pathHit = false

        let bodyData = try! JSONSerialization.data(withJSONObject: body)

        stub(condition: hasBody(bodyData)) { _ in
            pathHit = true
            return HTTPStubsResponse(data: Data.init(), statusCode:200, headers:nil)
        }

        self.client.performRequest(method, serially: true, path: path, body: body, headers: nil, completionHandler:nil)

        expect(pathHit).toEventually(equal(true))
    }

    func testCallsCompletionHandlerWhenFinished() {
        let path = "/a_random_path"
        var completionCalled = false

        stub(condition: isPath("/v1" + path)) { _ in
            return HTTPStubsResponse(data: Data.init(), statusCode:200, headers:nil)
        }

        self.client.performRequest("GET", serially: true, path: path, body: nil, headers: nil) { (status, data, error) in
            completionCalled = true
        }

        expect(completionCalled).toEventually(equal(true), timeout: .seconds(1))
    }

    func testHandlesRealErrorConditions() {
        let path = "/a_random_path"
        var successFailed = false
        let error = NSError(domain: NSURLErrorDomain, code: NSURLErrorUnknown, userInfo: nil)

        stub(condition: isPath("/v1" + path)) { request in
            let response = HTTPStubsResponse(data: Data.init(), statusCode:200, headers:nil)
            response.error = error
            return response
        }
        self.client.performRequest("GET", serially: true, path: path, body: nil, headers: nil) { (status, data, responseError) in
            if let responseNSError = responseError as NSError? {
                successFailed = (status >= 500
                                 && data == nil
                                 && error.domain == responseNSError.domain
                                 && error.code == responseNSError.code)
            } else {
                successFailed = false
            }
        }

        expect(successFailed).toEventually(equal(true))
    }

    func testServerSide400s() {
        let path = "/a_random_path"
        let errorCode = 400 + arc4random() % 50
        var correctResponse = false
        var message: String?

        stub(condition: isPath("/v1" + path)) { request in
            let json = "{\"message\": \"something is broken up in the cloud\"}"
            return HTTPStubsResponse(data: json.data(using: String.Encoding.utf8)!, statusCode:Int32(errorCode), headers:nil)
        }

        self.client.performRequest("GET", serially: true, path: path, body: nil, headers: nil) { (status, data, error) in
            correctResponse = (status == errorCode) && (data != nil) && (error == nil);
            if data != nil {
                message = data!["message"] as! String?
            }
        }

        expect(message).toEventually(equal("something is broken up in the cloud"), timeout: .seconds(1))
        expect(correctResponse).toEventually(beTrue(), timeout: .seconds(1))
    }

    func testServerSide500s()  {
        let path = "/a_random_path"
        let errorCode = 500 + arc4random() % 50
        var correctResponse = false
        var message: String?

        stub(condition: isPath("/v1" + path)) { request in
            let json = "{\"message\": \"something is broken up in the cloud\"}"
            return HTTPStubsResponse(data: json.data(using: String.Encoding.utf8)!, statusCode:Int32(errorCode), headers:nil)
        }

        self.client.performRequest("GET", serially: true, path: path, body: nil, headers: nil) { (status, data, error) in
            correctResponse = (status == errorCode) && (data != nil) && (error == nil);
            if data != nil {
                message = data!["message"] as! String?
            }
        }

        expect(message).toEventually(equal("something is broken up in the cloud"), timeout: .seconds(1))
        expect(correctResponse).toEventually(beTrue(), timeout: .seconds(1))
    }

    func testParseError() {
        let path = "/a_random_path"
        let errorCode = 200 + arc4random() % 300
        var correctResponse = false

        stub(condition: isPath("/v1" + path)) { request in
            let json = "{this is not JSON.csdsd"
            return HTTPStubsResponse(data: json.data(using: String.Encoding.utf8)!, statusCode:Int32(errorCode), headers:nil)
        }

        self.client.performRequest("GET", serially: true, path: path, body: nil, headers: nil) { (status, data, error) in
            correctResponse = (status == errorCode) && (data == nil) && (error != nil);
        }

        expect(correctResponse).toEventually(beTrue(), timeout: .seconds(1))
    }

    func testServerSide200s() {
        let path = "/a_random_path"

        var successIsTrue = false
        var message: String?

        stub(condition: isPath("/v1" + path)) { request in
            let json = "{\"message\": \"something is great up in the cloud\"}"
            return HTTPStubsResponse(data: json.data(using: String.Encoding.utf8)!, statusCode:200, headers:nil)
        }

        self.client.performRequest("GET", serially: true, path: path, body: nil, headers: nil) { (status, data, error) in
            successIsTrue = (status == 200) && (error == nil);
            if data != nil {
                message = data!["message"] as! String?
            }
        }

        expect(message).toEventually(equal("something is great up in the cloud"), timeout: .seconds(1))
        expect(successIsTrue).toEventually(beTrue(), timeout: .seconds(1))
    }
    
    func testAlwaysPassesClientVersion() {
        let path = "/a_random_path"
        var headerPresent = false
        
        let version = SystemInfo.appVersion

        stub(condition: hasHeaderNamed("X-Client-Version", value: version )) { request in
            headerPresent = true
            return HTTPStubsResponse(data: Data.init(), statusCode:200, headers:nil)
        }
        
        self.client.performRequest("POST", serially: true, path: path, body: Dictionary.init(),
                                   headers: ["test_header": "value"], completionHandler:nil)
        
        expect(headerPresent).toEventually(equal(true))
    }

    func testAlwaysPassesClientBuildVersion() {
        let path = "/a_random_path"
        var headerPresent = false

        let version = Bundle.main.infoDictionary!["CFBundleVersion"] as! String

        stub(condition: hasHeaderNamed("X-Client-Build-Version", value: version )) { request in
            headerPresent = true
            return HTTPStubsResponse(data: Data.init(), statusCode:200, headers:nil)
        }

        self.client.performRequest("POST", serially: true, path: path, body: Dictionary.init(),
                                   headers: ["test_header": "value"], completionHandler:nil)

        expect(headerPresent).toEventually(equal(true))
    }

    func testAlwaysPassesAppleDeviceIdentifier() {
        let path = "/a_random_path"
        var headerPresent = false

        let idfv = UIDevice.current.identifierForVendor!.uuidString

        stub(condition: hasHeaderNamed("X-Apple-Device-Identifier", value: idfv )) { request in
            headerPresent = true
            return HTTPStubsResponse(data: Data.init(), statusCode:200, headers:nil)
        }

        self.client.performRequest("POST", serially: true, path: path, body: Dictionary.init(),
                                   headers: ["test_header": "value"], completionHandler:nil)

        expect(headerPresent).toEventually(equal(true))
    }

    func testDefaultsPlatformFlavorToNative() {
        let path = "/a_random_path"
        var headerPresent = false

        stub(condition: hasHeaderNamed("X-Platform-Flavor", value: "native")) { request in
            headerPresent = true
            return HTTPStubsResponse(data: Data.init(), statusCode:200, headers:nil)
        }

        self.client.performRequest("POST", serially: true, path: path, body: Dictionary.init(),
                                   headers: ["test_header": "value"], completionHandler:nil)

        expect(headerPresent).toEventually(equal(true))
    }
    
    func testPassesPlatformFlavorHeader() {
        let path = "/a_random_path"
        var headerPresent = false

        stub(condition: hasHeaderNamed("X-Platform-Flavor", value: "react-native")) { request in
            headerPresent = true
            return HTTPStubsResponse(data: Data.init(), statusCode:200, headers:nil)
        }
<<<<<<< HEAD
        let systemInfo = try! SystemInfo(platformFlavor: "react-native",
                                         platformFlavorVersion: "3.2.1",
                                         finishTransactions: true)
=======
        let systemInfo = RCSystemInfo(platformFlavor: "react-native",
                                      platformFlavorVersion: "3.2.1",
                                      finishTransactions: true)
>>>>>>> fec8ca48
        let client = RCHTTPClient(systemInfo: systemInfo, eTagManager: eTagManager)

        client.performRequest("POST", serially: true, path: path, body: Dictionary.init(),
                                   headers: ["test_header": "value"], completionHandler:nil)

        expect(headerPresent).toEventually(equal(true))
    }

    func testPassesPlatformFlavorVersionHeader() {
        let path = "/a_random_path"
        var headerPresent = false

        stub(condition: hasHeaderNamed("X-Platform-Flavor-Version", value: "1.2.3")) { request in
            headerPresent = true
            return HTTPStubsResponse(data: Data.init(), statusCode:200, headers:nil)
        }
<<<<<<< HEAD
        let systemInfo = try! SystemInfo(platformFlavor: "react-native",
                                         platformFlavorVersion: "1.2.3",
                                         finishTransactions: true)
=======
        let systemInfo = RCSystemInfo(platformFlavor: "react-native",
                                      platformFlavorVersion: "1.2.3",
                                      finishTransactions: true)
>>>>>>> fec8ca48
        let client = RCHTTPClient(systemInfo: systemInfo, eTagManager: eTagManager)

        client.performRequest("POST", serially: true, path: path, body: Dictionary.init(),
                                   headers: ["test_header": "value"], completionHandler:nil)

        expect(headerPresent).toEventually(equal(true))
    }

    func testPassesObserverModeHeaderCorrectlyWhenEnabled() {
        let path = "/a_random_path"
        var headerPresent = false

        stub(condition: hasHeaderNamed("X-Observer-Mode-Enabled", value: "false")) { request in
            headerPresent = true
            return HTTPStubsResponse(data: Data.init(), statusCode:200, headers:nil)
        }
<<<<<<< HEAD
        let systemInfo = try! SystemInfo(platformFlavor: nil, platformFlavorVersion: nil, finishTransactions: true)
=======
        let systemInfo = RCSystemInfo(platformFlavor: nil, platformFlavorVersion: nil, finishTransactions: true)
>>>>>>> fec8ca48
        let client = RCHTTPClient(systemInfo: systemInfo, eTagManager: eTagManager)

        client.performRequest("POST", serially: true, path: path, body: Dictionary.init(),
                                   headers: ["test_header": "value"], completionHandler:nil)

        expect(headerPresent).toEventually(equal(true))
    }

    func testPassesObserverModeHeaderCorrectlyWhenDisabled() {
        let path = "/a_random_path"
        var headerPresent = false

        stub(condition: hasHeaderNamed("X-Observer-Mode-Enabled", value: "true")) { request in
            headerPresent = true
            return HTTPStubsResponse(data: Data.init(), statusCode:200, headers:nil)
        }
<<<<<<< HEAD
        let systemInfo = try! SystemInfo(platformFlavor: nil, platformFlavorVersion: nil, finishTransactions: false)
=======
        let systemInfo = RCSystemInfo(platformFlavor: nil, platformFlavorVersion: nil, finishTransactions: false)
>>>>>>> fec8ca48
        let client = RCHTTPClient(systemInfo: systemInfo, eTagManager: eTagManager)

        client.performRequest("POST", serially: true, path: path, body: Dictionary.init(),
                                   headers: ["test_header": "value"], completionHandler:nil)

        expect(headerPresent).toEventually(equal(true))
    }

    func testPerformSerialRequestPerformsAllRequestsInTheCorrectOrder() {
        let path = "/a_random_path"
        var completionCallCount = 0

        stub(condition: isPath("/v1" + path)) { request in
            let requestData = request.ohhttpStubs_httpBody!
            let requestBodyDict = try! JSONSerialization.jsonObject(with: requestData, options: []) as! [String: Any]

            let requestNumber = requestBodyDict["requestNumber"] as! Int
            expect(requestNumber) == completionCallCount

            let json = "{\"message\": \"something is great up in the cloud\"}"
            return HTTPStubsResponse(data: json.data(using: String.Encoding.utf8)!, statusCode:200, headers:nil)
                .responseTime(0.003)
        }

        let totalRequests = Int.random(in: 50..<100)
        for requestNumber in 0..<totalRequests {
            self.client.performRequest("POST",
                                       serially: true,
                                       path: path,
                                       body: ["requestNumber": requestNumber],
                                       headers: nil) { (status, data, error) in
                completionCallCount += 1
            }
        }
        expect(completionCallCount).toEventually(equal(totalRequests))
    }

    func testPerformSerialRequestWaitsUntilFirstRequestIsDoneBeforeStartingSecond() {
        let path = "/a_random_path"
        var firstRequestFinished = false
        var secondRequestFinished = false

        stub(condition: isPath("/v1" + path)) { request in
            usleep(30)
            let requestData = request.ohhttpStubs_httpBody!
            let requestBodyDict = try! JSONSerialization.jsonObject(with: requestData, options: []) as! [String: Any]

            let requestNumber = requestBodyDict["requestNumber"] as! Int
            if requestNumber == 2 {
                expect(firstRequestFinished) == true
            }

            let json = "{\"message\": \"something is great up in the cloud\"}"
            return HTTPStubsResponse(data: json.data(using: String.Encoding.utf8)!, statusCode:200, headers:nil)
                .responseTime(0.1)
        }

        self.client.performRequest("POST",
                                   serially: true,
                                   path: path,
                                   body: ["requestNumber": 1],
                                   headers: nil) { (status, data, error) in
            firstRequestFinished = true
        }

        self.client.performRequest("POST",
                                   serially: true,
                                   path: path,
                                   body: ["requestNumber": 2],
                                   headers: nil) { (status, data, error) in
            secondRequestFinished = true
        }

        expect(firstRequestFinished).toEventually(beTrue())
        expect(secondRequestFinished).toEventually(beTrue())
    }

    func testPerformConcurrentRequestDoesntWaitUntilFirstRequestIsDoneBeforeStartingSecond() {
        let path = "/a_random_path"
        var firstRequestFinished = false
        var secondRequestFinished = false

        stub(condition: isPath("/v1" + path)) { request in
            let requestData = request.ohhttpStubs_httpBody!
            let requestBodyDict = try! JSONSerialization.jsonObject(with: requestData, options: []) as! [String: Any]

            let requestNumber = requestBodyDict["requestNumber"] as! Int
            if requestNumber == 2 {
                expect(firstRequestFinished) == false
            }

            let json = "{\"message\": \"something is great up in the cloud\"}"
            return HTTPStubsResponse(data: json.data(using: String.Encoding.utf8)!, statusCode:200, headers:nil)
                .responseTime(0.1)
        }

        self.client.performRequest("POST",
                                   serially: false,
                                   path: path,
                                   body: ["requestNumber": 1],
                                   headers: nil) { (status, data, error) in
            firstRequestFinished = true
        }

        self.client.performRequest("POST",
                                   serially: false,
                                   path: path,
                                   body: ["requestNumber": 2],
                                   headers: nil) { (status, data, error) in
            secondRequestFinished = true
        }

        expect(firstRequestFinished).toEventually(beTrue())
        expect(secondRequestFinished).toEventually(beTrue())
    }

    func testPerformConcurrentRequestDoesntWaitForSerialRequestsBeforeStarting() {
        let path = "/a_random_path"
        var firstRequestFinished = false
        var secondRequestFinished = false

        stub(condition: isPath("/v1" + path)) { request in
            let requestData = request.ohhttpStubs_httpBody!
            let requestBodyDict = try! JSONSerialization.jsonObject(with: requestData, options: []) as! [String: Any]

            let requestNumber = requestBodyDict["requestNumber"] as! Int
            if requestNumber == 2 {
                expect(firstRequestFinished) == false
            }

            let json = "{\"message\": \"something is great up in the cloud\"}"
            return HTTPStubsResponse(data: json.data(using: String.Encoding.utf8)!, statusCode:200, headers:nil)
                .responseTime(0.1)
        }

        self.client.performRequest("POST",
                                   serially: true,
                                   path: path,
                                   body: ["requestNumber": 1],
                                   headers: nil) { (status, data, error) in
            firstRequestFinished = true
        }

        self.client.performRequest("POST",
                                   serially: false,
                                   path: path,
                                   body: ["requestNumber": 2],
                                   headers: nil) { (status, data, error) in
            secondRequestFinished = true
        }

        expect(firstRequestFinished).toEventually(beTrue())
        expect(secondRequestFinished).toEventually(beTrue())
    }

    func testPerformSerialRequestDoesntWaitForConcurrentRequestsBeforeStarting() {
        let path = "/a_random_path"
        var firstRequestFinished = false
        var secondRequestFinished = false

        stub(condition: isPath("/v1" + path)) { request in
            let requestData = request.ohhttpStubs_httpBody!
            let requestBodyDict = try! JSONSerialization.jsonObject(with: requestData, options: []) as! [String: Any]

            let requestNumber = requestBodyDict["requestNumber"] as! Int
            if requestNumber == 2 {
                expect(firstRequestFinished) == false
            }

            let json = "{\"message\": \"something is great up in the cloud\"}"
            return HTTPStubsResponse(data: json.data(using: String.Encoding.utf8)!, statusCode:200, headers:nil)
                .responseTime(0.1)
        }

        self.client.performRequest("POST",
                                   serially: false,
                                   path: path,
                                   body: ["requestNumber": 1],
                                   headers: nil) { (status, data, error) in
            firstRequestFinished = true
        }

        self.client.performRequest("POST",
                                   serially: true,
                                   path: path,
                                   body: ["requestNumber": 2],
                                   headers: nil) { (status, data, error) in
            secondRequestFinished = true
        }

        expect(firstRequestFinished).toEventually(beTrue())
        expect(secondRequestFinished).toEventually(beTrue())
    }

    func testPerformRequestFailsAssertionIfPostWithNilBody() {
        let path = "/a_random_path"

        expectToThrowException(.parameterAssert) {
            self.client.performRequest("POST",
                                       serially: true,
                                       path: path,
                                       body: nil,
                                       headers: nil, completionHandler: nil)
        }
    }

    func testPerformRequestExitsWithErrorIfBodyCouldntBeParsedIntoJSON() {
        // infinity can't be cast into JSON, so we use it to force a parsing exception. See:
        // https://developer.apple.com/documentation/foundation/nsjsonserialization?language=objc
        let nonJSONBody = ["something": Double.infinity]

        let path = "/a_random_path"
        var completionCalled = false
        var receivedError: Error? = nil
        var receivedStatus: Int? = nil
        var receivedData: [AnyHashable: Any]? = nil
        self.client.performRequest("POST",
                                   serially: true,
                                   path: path,
                                   body: nonJSONBody,
                                   headers: nil) { (status, data, error) in
            completionCalled = true
            receivedError = error
            receivedStatus = status
            receivedData = data
        }

        expect(completionCalled).toEventually(beTrue())
        expect(receivedError).toNot(beNil())
        let receivedNSError = receivedError! as NSError
        expect(receivedNSError.code) == ErrorCodes.networkError.rawValue
        expect(receivedData).to(beNil())
        expect(receivedStatus) == -1
    }

    func testPerformRequestDoesntPerformRequestIfBodyCouldntBeParsedIntoJSON() {
        // infinity can't be cast into JSON, so we use it to force a parsing exception. See:
        // https://developer.apple.com/documentation/foundation/nsjsonserialization?language=objc
        let nonJSONBody = ["something": Double.infinity]

        let path = "/a_random_path"
        var completionCalled = false
        var httpCallMade = false

        stub(condition: isPath("/v1" + path)) { request in
            httpCallMade = true
            return HTTPStubsResponse(data: Data(), statusCode:200, headers:nil)
        }

        self.client.performRequest("POST",
                                   serially: true,
                                   path: path,
                                   body: nonJSONBody,
                                   headers: nil) { (status, data, error) in
            completionCalled = true
        }

        expect(completionCalled).toEventually(beTrue())
        expect(httpCallMade).toEventually(beFalse())
    }

    func testRequestIsRetriedIfResponseFromETagManagerIsNil() {
        let path = "/a_random_path"
        var completionCalled = false

        var firstTimeCalled = false
        stub(condition: isPath("/v1" + path)) { _ in
            if (firstTimeCalled) {
                self.eTagManager.shouldReturnResultFromBackend = true
            }
            firstTimeCalled = true
            return HTTPStubsResponse(data: Data.init(), statusCode:200, headers:nil)
        }

        self.eTagManager.shouldReturnResultFromBackend = false
        self.eTagManager.stubbedHTTPResultFromCacheOrBackendResult = nil
        self.client.performRequest("GET", serially: true, path: path, body: nil, headers: nil) { (status, data, error) in
            completionCalled = true
        }

        expect(completionCalled).toEventually(equal(true), timeout: .seconds(1))
    }
}
<|MERGE_RESOLUTION|>--- conflicted
+++ resolved
@@ -381,15 +381,9 @@
             headerPresent = true
             return HTTPStubsResponse(data: Data.init(), statusCode:200, headers:nil)
         }
-<<<<<<< HEAD
-        let systemInfo = try! SystemInfo(platformFlavor: "react-native",
-                                         platformFlavorVersion: "3.2.1",
-                                         finishTransactions: true)
-=======
         let systemInfo = RCSystemInfo(platformFlavor: "react-native",
                                       platformFlavorVersion: "3.2.1",
                                       finishTransactions: true)
->>>>>>> fec8ca48
         let client = RCHTTPClient(systemInfo: systemInfo, eTagManager: eTagManager)
 
         client.performRequest("POST", serially: true, path: path, body: Dictionary.init(),
@@ -406,15 +400,9 @@
             headerPresent = true
             return HTTPStubsResponse(data: Data.init(), statusCode:200, headers:nil)
         }
-<<<<<<< HEAD
-        let systemInfo = try! SystemInfo(platformFlavor: "react-native",
-                                         platformFlavorVersion: "1.2.3",
-                                         finishTransactions: true)
-=======
         let systemInfo = RCSystemInfo(platformFlavor: "react-native",
                                       platformFlavorVersion: "1.2.3",
                                       finishTransactions: true)
->>>>>>> fec8ca48
         let client = RCHTTPClient(systemInfo: systemInfo, eTagManager: eTagManager)
 
         client.performRequest("POST", serially: true, path: path, body: Dictionary.init(),
@@ -431,11 +419,7 @@
             headerPresent = true
             return HTTPStubsResponse(data: Data.init(), statusCode:200, headers:nil)
         }
-<<<<<<< HEAD
-        let systemInfo = try! SystemInfo(platformFlavor: nil, platformFlavorVersion: nil, finishTransactions: true)
-=======
         let systemInfo = RCSystemInfo(platformFlavor: nil, platformFlavorVersion: nil, finishTransactions: true)
->>>>>>> fec8ca48
         let client = RCHTTPClient(systemInfo: systemInfo, eTagManager: eTagManager)
 
         client.performRequest("POST", serially: true, path: path, body: Dictionary.init(),
@@ -452,11 +436,7 @@
             headerPresent = true
             return HTTPStubsResponse(data: Data.init(), statusCode:200, headers:nil)
         }
-<<<<<<< HEAD
-        let systemInfo = try! SystemInfo(platformFlavor: nil, platformFlavorVersion: nil, finishTransactions: false)
-=======
         let systemInfo = RCSystemInfo(platformFlavor: nil, platformFlavorVersion: nil, finishTransactions: false)
->>>>>>> fec8ca48
         let client = RCHTTPClient(systemInfo: systemInfo, eTagManager: eTagManager)
 
         client.performRequest("POST", serially: true, path: path, body: Dictionary.init(),
