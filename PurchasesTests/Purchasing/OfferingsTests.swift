--- conflicted
+++ resolved
@@ -122,7 +122,6 @@
             "com.myproduct.annual": SK1ProductDetails(sk1Product: MockSK1Product(mockProductIdentifier: "com.myproduct.annual")),
             "com.myproduct.monthly": SK1ProductDetails(sk1Product: MockSK1Product(mockProductIdentifier: "com.myproduct.monthly"))
         ]
-<<<<<<< HEAD
         let offerings = offeringsFactory.createOfferings(fromProductDetailsByID: products, data: [
             "offerings": [
                 [
@@ -132,27 +131,6 @@
                         ["identifier": "$rc_six_month",
                          "platform_product_identifier": "com.myproduct.annual"]
                     ]
-=======
-        let offerings = try XCTUnwrap(
-            offeringsFactory.createOfferings(withProducts: products, data: [
-                "offerings": [
-                    [
-                        "identifier": "offering_a",
-                        "description": "This is the base offering",
-                        "packages": [
-                            ["identifier": "$rc_six_month",
-                             "platform_product_identifier": "com.myproduct.annual"]
-                        ]
-                    ],
-                    [
-                        "identifier": "offering_b",
-                        "description": "This is the base offering b",
-                        "packages": [
-                            ["identifier": "$rc_monthly",
-                             "platform_product_identifier": "com.myproduct.monthly"]
-                        ]
-                    ],
->>>>>>> fd4588f5
                 ],
                 "current_offering_id": "offering_a"
             ])
@@ -254,7 +232,6 @@
         let products = [
             productIdentifier: SK1ProductDetails(sk1Product: MockSK1Product(mockProductIdentifier: productIdentifier))
         ]
-<<<<<<< HEAD
         let offerings = offeringsFactory.createOfferings(fromProductDetailsByID: products, data: [
             "offerings": [
                 [
@@ -263,18 +240,6 @@
                     "packages": [
                         ["identifier": identifier,
                          "platform_product_identifier": "com.myproduct"]
-=======
-        let offerings = try XCTUnwrap(
-            offeringsFactory.createOfferings(withProducts: products, data: [
-                "offerings": [
-                    [
-                        "identifier": "offering_a",
-                        "description": "This is the base offering",
-                        "packages": [
-                            ["identifier": identifier,
-                             "platform_product_identifier": "com.myproduct"]
-                        ]
->>>>>>> fd4588f5
                     ]
                 ],
                 "current_offering_id": "offering_a"
