//
//  Created by RevenueCat.
//  Copyright © 2019 RevenueCat. All rights reserved.
//

import XCTest
import Nimble

import Purchases
<<<<<<< HEAD
@testable import PurchasesCoreSwift
=======
import PurchasesCoreSwift
>>>>>>> fec8ca48

class PurchasesTests: XCTestCase {

    override func setUp() {
        self.userDefaults = UserDefaults(suiteName: "TestDefaults")
        requestFetcher = MockRequestFetcher()
        systemInfo = try! MockSystemInfo(platformFlavor: nil, platformFlavorVersion: nil, finishTransactions: true)
        mockProductsManager = MockProductsManager()
        mockOperationDispatcher = MockOperationDispatcher()
        mockIntroEligibilityCalculator = MockIntroEligibilityCalculator()
        mockReceiptParser = MockReceiptParser()
        attributionFetcher = MockAttributionFetcher(deviceCache: deviceCache,
                                                    identityManager: identityManager,
                                                    backend: backend,
                                                    attributionFactory: MockAttributionTypeFactory(),
                                                    systemInfo: try! MockSystemInfo(platformFlavor: "iOS",
                                                                                    platformFlavorVersion: "3.2.1",
                                                                                    finishTransactions: true))
        purchaserInfoManager = PurchaserInfoManager(operationDispatcher: mockOperationDispatcher,
                                                    deviceCache: deviceCache,
                                                    backend: backend,
                                                    systemInfo: systemInfo)
    }

    override func tearDown() {
        purchases?.delegate = nil
        purchases = nil
        Purchases.setDefaultInstance(nil)
        UserDefaults().removePersistentDomain(forName: "TestDefaults")
    }

    class MockBackend: RCBackend {
        var userID: String?
        var originalApplicationVersion: String?
        var originalPurchaseDate: Date?
        var timeout = false
        var getSubscriberCallCount = 0
        var overridePurchaserInfoError: Error? = nil
        var overridePurchaserInfo = Purchases.PurchaserInfo(data: [
            "subscriber": [
                "subscriptions": [:],
                "other_purchases": [:]
            ]])

        override func getSubscriberData(withAppUserID appUserID: String, completion: @escaping RCBackendPurchaserInfoResponseHandler) {
            getSubscriberCallCount += 1
            userID = appUserID

            if (!timeout) {
                let info = self.overridePurchaserInfo
                DispatchQueue.main.async {
                    completion(info, self.overridePurchaserInfoError)
                }
            }
        }

        var postReceiptDataCalled = false
        var postedReceiptData: Data?
        var postedIsRestore: Bool?
        var postedProductID: String?
        var postedPrice: NSDecimalNumber?
        var postedPaymentMode: ProductInfo.PaymentMode?
        var postedIntroPrice: NSDecimalNumber?
        var postedCurrencyCode: String?
        var postedSubscriptionGroup: String?
        var postedDiscounts: Array<PromotionalOffer>?
        var postedOfferingIdentifier: String?
        var postedObserverMode: Bool?

        var postReceiptPurchaserInfo: Purchases.PurchaserInfo?
        var postReceiptError: Error?
        var aliasError: Error?
        var aliasCalled = false

        override func postReceiptData(_ data: Data,
                                      appUserID: String,
                                      isRestore: Bool,
                                      productInfo: ProductInfo?,
                                      presentedOfferingIdentifier: String?,
                                      observerMode: Bool,
                                      subscriberAttributes: [String: SubscriberAttribute]?,
                                      completion: @escaping RCBackendPurchaserInfoResponseHandler) {
            postReceiptDataCalled = true
            postedReceiptData = data
            postedIsRestore = isRestore

            if let productInfo = productInfo {
                postedProductID = productInfo.productIdentifier
                postedPrice = productInfo.price

                postedPaymentMode = productInfo.paymentMode
                postedIntroPrice = productInfo.introPrice
                postedSubscriptionGroup = productInfo.subscriptionGroup

                postedCurrencyCode = productInfo.currencyCode
                postedDiscounts = productInfo.discounts
            }

            postedOfferingIdentifier = presentedOfferingIdentifier
            postedObserverMode = observerMode
            completion(postReceiptPurchaserInfo, postReceiptError)
        }

        var postedProductIdentifiers: [String]?

        override func getIntroEligibility(forAppUserID appUserID: String,
                                          receiptData: Data?,
                                          productIdentifiers: [String],
                                          completion: @escaping RCIntroEligibilityResponseHandler) {
            postedProductIdentifiers = productIdentifiers

            var eligibilities = [String: IntroEligibility]()
            for productID in productIdentifiers {
                eligibilities[productID] = IntroEligibility(eligibilityStatus: IntroEligibilityStatus.eligible)
            }

            completion(eligibilities)
        }

        var failOfferings = false
        var badOfferingsResponse = false
        var gotOfferings = 0

        override func getOfferingsForAppUserID(_ appUserID: String, completion: @escaping RCOfferingsResponseHandler) {
            gotOfferings += 1
            if (failOfferings) {
                completion(nil, Purchases.ErrorUtils.unexpectedBackendResponseError())
                return
            }
            if (badOfferingsResponse) {
                completion([:], nil)
                return
            }

            let offeringsData = [
                "offerings": [
                    [
                        "identifier": "base",
                        "description": "This is the base offering",
                        "packages": [
                            ["identifier": "$rc_monthly",
                             "platform_product_identifier": "monthly_freetrial"]
                        ]
                    ]
                ],
                "current_offering_id": "base"
            ] as [String: Any]

            completion(offeringsData, nil)
        }

        override func createAlias(forAppUserID appUserID: String, withNewAppUserID newAppUserID: String, completion: ((Error?) -> Void)? = nil) {
            aliasCalled = true
            if (aliasError != nil) {
                completion!(aliasError)
            } else {
                userID = newAppUserID
                completion!(nil)
            }
        }

        var postedAttributionData: [AttributionData]?

        override func postAttributionData(_ data: [AnyHashable: Any], from network: AttributionNetwork, forAppUserID appUserID: String, completion: ((Error?) -> Void)? = nil) {
            if (postedAttributionData == nil) {
                postedAttributionData = []
            }
            postedAttributionData?.append(AttributionData(data: data, network: network, networkUserId: appUserID))
            completion!(nil)
        }

        var postOfferForSigningCalled = false
        var postOfferForSigningPaymentDiscountResponse: [String: Any] = [:]
        var postOfferForSigningError: Error?

        override func postOffer(forSigning offerIdentifier: String, withProductIdentifier productIdentifier: String, subscriptionGroup: String, receiptData: Data, appUserID applicationUsername: String, completion: @escaping RCOfferSigningResponseHandler) {
            postOfferForSigningCalled = true
            completion(postOfferForSigningPaymentDiscountResponse["signature"] as? String, postOfferForSigningPaymentDiscountResponse["keyIdentifier"] as? String, postOfferForSigningPaymentDiscountResponse["nonce"] as? UUID, postOfferForSigningPaymentDiscountResponse["timestamp"] as? NSNumber, postOfferForSigningError)
        }
    }


    let receiptFetcher = MockReceiptFetcher()
    var requestFetcher: MockRequestFetcher!
    var mockProductsManager: MockProductsManager!
    let backend = MockBackend()
    let storeKitWrapper = MockStoreKitWrapper()
    let notificationCenter = MockNotificationCenter()
    var userDefaults: UserDefaults! = nil
    let offeringsFactory = MockOfferingsFactory()
    let deviceCache = MockDeviceCache()
    let subscriberAttributesManager = MockSubscriberAttributesManager()
    let identityManager = MockIdentityManager(mockAppUserID: "app_user");
    var systemInfo: MockSystemInfo!
    var mockOperationDispatcher: MockOperationDispatcher!
    var mockIntroEligibilityCalculator: MockIntroEligibilityCalculator!
    var mockReceiptParser: MockReceiptParser!
    var attributionFetcher: MockAttributionFetcher!
    var purchaserInfoManager: PurchaserInfoManager!

    let purchasesDelegate = MockPurchasesDelegate()

    var purchases: Purchases!

    func setupPurchases(automaticCollection: Bool = false) {
        Purchases.automaticAppleSearchAdsAttributionCollection = automaticCollection
        self.identityManager.mockIsAnonymous = false

        initializePurchasesInstance(appUserId: identityManager.currentAppUserID)
    }

    func setupAnonPurchases() {
        Purchases.automaticAppleSearchAdsAttributionCollection = false
        self.identityManager.mockIsAnonymous = true
        initializePurchasesInstance(appUserId: nil)
    }

    func setupPurchasesObserverModeOn() {
        systemInfo = try! MockSystemInfo(platformFlavor: nil, platformFlavorVersion: nil, finishTransactions: false)
        initializePurchasesInstance(appUserId: nil)
    }

    private func initializePurchasesInstance(appUserId: String?) {
        purchases = Purchases(appUserID: appUserId,
                              requestFetcher: requestFetcher,
                              receiptFetcher: receiptFetcher,
                              attributionFetcher: attributionFetcher,
                              backend: backend,
                              storeKitWrapper: storeKitWrapper,
                              notificationCenter: notificationCenter,
                              systemInfo: systemInfo,
                              offeringsFactory: offeringsFactory,
                              deviceCache: deviceCache,
                              identityManager: identityManager,
                              subscriberAttributesManager: subscriberAttributesManager,
                              operationDispatcher: mockOperationDispatcher,
                              introEligibilityCalculator: mockIntroEligibilityCalculator,
                              receiptParser: mockReceiptParser,
                              purchaserInfoManager: purchaserInfoManager,
                              productsManager: mockProductsManager)

        purchases!.delegate = purchasesDelegate
        Purchases.setDefaultInstance(purchases!)
    }

    func testIsAbleToBeInitialized() {
        setupPurchases()
        expect(self.purchases).toNot(beNil())
    }
    
    func testUsingSharedInstanceWithoutInitializingRaisesException() {
        expectToThrowException(.parameterAssert) { _ = Purchases.shared }
        setupPurchases()
        expectToNotThrowException { _ = Purchases.shared }
    }

    func testIsConfiguredReturnsCorrectvalue() {
        expect(Purchases.isConfigured) == false
        setupPurchases()
        expect(Purchases.isConfigured) == true
    }
    
    func testFirstInitializationCallDelegate() {
        setupPurchases()
        expect(self.purchasesDelegate.purchaserInfoReceivedCount).toEventually(equal(1))
    }

    func testFirstInitializationFromForegroundDelegateForAnonIfNothingCached() {
        systemInfo.stubbedIsApplicationBackgrounded = false
        setupPurchases()
        expect(self.purchasesDelegate.purchaserInfoReceivedCount).toEventually(equal(1))
    }
    
    func testFirstInitializationFromBackgroundDoesntCallDelegateForAnonIfNothingCached() {
        systemInfo.stubbedIsApplicationBackgrounded = true
        setupPurchases()
        expect(self.purchasesDelegate.purchaserInfoReceivedCount).toEventually(equal(0))
    }
    
    func testFirstInitializationFromBackgroundCallsDelegateForAnonIfInfoCached() {
        systemInfo.stubbedIsApplicationBackgrounded = true
        let info = Purchases.PurchaserInfo(data: [
            "subscriber": [
                "subscriptions": [:],
                "other_purchases": [:]
            ]]);

        let jsonObject = info!.jsonObject()

        let object = try! JSONSerialization.data(withJSONObject: jsonObject, options: []);
        self.deviceCache.cachedPurchaserInfo[identityManager.currentAppUserID] = object
        
        setupPurchases()
        expect(self.purchasesDelegate.purchaserInfoReceivedCount).toEventually(equal(1))
    }
    
    func testFirstInitializationFromBackgroundDoesntUpdatePurchaserInfoCache() {
        systemInfo.stubbedIsApplicationBackgrounded = true
        setupPurchases()
        expect(self.backend.getSubscriberCallCount).toEventually(equal(0))
    }
    
    func testFirstInitializationFromForegroundUpdatesPurchaserInfoCacheIfNotInUserDefaults() {
        systemInfo.stubbedIsApplicationBackgrounded = false
        setupPurchases()
        expect(self.backend.getSubscriberCallCount).toEventually(equal(1))
    }

    func testFirstInitializationFromForegroundUpdatesPurchaserInfoCacheIfUserDefaultsCacheStale() {
        let staleCacheDateForForeground = Calendar.current.date(byAdding: .minute, value: -20, to: Date())!
        self.deviceCache.setPurchaserInfoCacheTimestamp(staleCacheDateForForeground,
                                                        forAppUserID: identityManager.currentAppUserID)
        systemInfo.stubbedIsApplicationBackgrounded = false

        setupPurchases()

        expect(self.backend.getSubscriberCallCount).toEventually(equal(1))
    }

    func testFirstInitializationFromForegroundUpdatesPurchaserInfoEvenIfCacheValid() {
        let staleCacheDateForForeground = Calendar.current.date(byAdding: .minute, value: -2, to: Date())!
        self.deviceCache.setPurchaserInfoCacheTimestamp(staleCacheDateForForeground,
                                                        forAppUserID: identityManager.currentAppUserID)
        systemInfo.stubbedIsApplicationBackgrounded = false

        setupPurchases()

        expect(self.backend.getSubscriberCallCount).toEventually(equal(1))
    }

    func testDelegateIsCalledForRandomPurchaseSuccess() {
        setupPurchases()
        
        let purchaserInfo = Purchases.PurchaserInfo()
        self.backend.postReceiptPurchaserInfo = purchaserInfo

        let product = MockSKProduct(mockProductIdentifier: "product")
        let payment = SKPayment(product: product)

        let purchaserInfoBeforePurchase = Purchases.PurchaserInfo(data: [
            "subscriber": [
                "subscriptions": [:],
                "non_subscriptions": [:]
            ]])
        let purchaserInfoAfterPurchase = Purchases.PurchaserInfo(data: [
            "subscriber": [
                "subscriptions": [:],
                "non_subscriptions": [product.mockProductIdentifier: []]
            ]])
        self.backend.overridePurchaserInfo = purchaserInfoBeforePurchase
        self.backend.postReceiptPurchaserInfo = purchaserInfoAfterPurchase

        let transaction = MockTransaction()

        transaction.mockPayment = payment

        transaction.mockState = SKPaymentTransactionState.purchasing
        self.storeKitWrapper.delegate?.storeKitWrapper(self.storeKitWrapper, updatedTransaction: transaction)

        transaction.mockState = SKPaymentTransactionState.purchased
        self.storeKitWrapper.delegate?.storeKitWrapper(self.storeKitWrapper, updatedTransaction: transaction)

        expect(self.backend.postReceiptDataCalled).to(beTrue())
        expect(self.purchasesDelegate.purchaserInfoReceivedCount).toEventually(equal(2))
    }

    func testDelegateIsOnlyCalledOnceIfPurchaserInfoTheSame() {
        setupPurchases()
        
        let purchaserInfo1 = Purchases.PurchaserInfo(data: [
            "subscriber": [
                "subscriptions": [:],
                "other_purchases": [:],
                "original_application_version": "1.0"
            ]
        ])

        let purchaserInfo2 = purchaserInfo1

        let product = MockSKProduct(mockProductIdentifier: "product")
        let payment = SKPayment(product: product)

        let transaction = MockTransaction()

        transaction.mockPayment = payment

        transaction.mockState = SKPaymentTransactionState.purchasing
        self.storeKitWrapper.delegate?.storeKitWrapper(self.storeKitWrapper, updatedTransaction: transaction)

        self.backend.postReceiptPurchaserInfo = purchaserInfo1
        transaction.mockState = SKPaymentTransactionState.purchased
        self.storeKitWrapper.delegate?.storeKitWrapper(self.storeKitWrapper, updatedTransaction: transaction)

        self.backend.postReceiptPurchaserInfo = purchaserInfo2
        transaction.mockState = SKPaymentTransactionState.purchased
        self.storeKitWrapper.delegate?.storeKitWrapper(self.storeKitWrapper, updatedTransaction: transaction)

        expect(self.backend.postReceiptDataCalled).to(beTrue())
        expect(self.purchasesDelegate.purchaserInfoReceivedCount).toEventually(equal(2))
    }

    func testDelegateIsCalledTwiceIfPurchaserInfoTheDifferent() {
        setupPurchases()
        
        let purchaserInfo1 = Purchases.PurchaserInfo(data: [
            "subscriber": [
                "subscriptions": [:],
                "other_purchases": [:],
                "original_application_version": "1.0"
            ]
            ])
        
        let purchaserInfo2 = Purchases.PurchaserInfo(data: [
            "subscriber": [
                "subscriptions": [:],
                "other_purchases": [:],
                "original_application_version": "2.0"
            ]
        ])

        let product = MockSKProduct(mockProductIdentifier: "product")
        let payment = SKPayment(product: product)

        let transaction = MockTransaction()

        transaction.mockPayment = payment

        transaction.mockState = SKPaymentTransactionState.purchasing
        self.storeKitWrapper.delegate?.storeKitWrapper(self.storeKitWrapper, updatedTransaction: transaction)

        self.backend.postReceiptPurchaserInfo = purchaserInfo1
        transaction.mockState = SKPaymentTransactionState.purchased
        self.storeKitWrapper.delegate?.storeKitWrapper(self.storeKitWrapper, updatedTransaction: transaction)

        self.backend.postReceiptPurchaserInfo = purchaserInfo2
        transaction.mockState = SKPaymentTransactionState.purchased
        self.storeKitWrapper.delegate?.storeKitWrapper(self.storeKitWrapper, updatedTransaction: transaction)

        expect(self.backend.postReceiptDataCalled).to(beTrue())
        expect(self.purchasesDelegate.purchaserInfoReceivedCount).toEventually(equal(3))
    }

    func testDelegateIsNotCalledIfBlockPassed() {
        setupPurchases()
        let product = MockSKProduct(mockProductIdentifier: "com.product.id1")
        self.purchases?.purchaseProduct(product) { (tx, info, error, userCancelled) in

        }

        let transaction = MockTransaction()
        transaction.mockPayment = self.storeKitWrapper.payment!

        transaction.mockState = SKPaymentTransactionState.purchasing
        self.storeKitWrapper.delegate?.storeKitWrapper(self.storeKitWrapper, updatedTransaction: transaction)

        transaction.mockState = SKPaymentTransactionState.purchased
        self.storeKitWrapper.delegate?.storeKitWrapper(self.storeKitWrapper, updatedTransaction: transaction)

        expect(self.backend.postReceiptDataCalled).to(beTrue())
        expect(self.backend.postedIsRestore).to(beFalse())
        expect(self.purchasesDelegate.purchaserInfoReceivedCount).toEventually(equal(1))
    }

    func testIsAbleToFetchProducts() {
        setupPurchases()
        var products: [SKProduct]?
        let productIdentifiers = ["com.product.id1", "com.product.id2"]
        purchases!.products(productIdentifiers) { (newProducts) in
            products = newProducts
        }

        expect(products).toEventuallyNot(beNil())
        expect(products).toEventually(haveCount(productIdentifiers.count))
    }

    func testSetsSelfAsStoreKitWrapperDelegate() {
        setupPurchases()
        expect(self.storeKitWrapper.delegate).to(be(purchases))
    }

    func testAddsPaymentToWrapper() {
        setupPurchases()
        let product = MockSKProduct(mockProductIdentifier: "com.product.id1")
        self.purchases?.purchaseProduct(product) { (tx, info, error, userCancelled) in

        }

        expect(self.storeKitWrapper.payment).toNot(beNil())
        expect(self.storeKitWrapper.payment?.productIdentifier).to(equal(product.productIdentifier))
    }

    func testTransitioningToPurchasing() {
        setupPurchases()
        let product = MockSKProduct(mockProductIdentifier: "com.product.id1")
        self.purchases?.purchaseProduct(product) { (tx, info, error, userCancelled) in

        }

        let transaction = MockTransaction()
        transaction.mockPayment = self.storeKitWrapper.payment!
        transaction.mockState = SKPaymentTransactionState.purchasing

        self.storeKitWrapper.delegate?.storeKitWrapper(self.storeKitWrapper, updatedTransaction: transaction)

        expect(self.backend.postReceiptDataCalled).to(beFalse())
    }

    func testTransitioningToPurchasedSendsToBackend() {
        setupPurchases()
        let product = MockSKProduct(mockProductIdentifier: "com.product.id1")
        self.purchases?.purchaseProduct(product) { (tx, info, error, userCancelled) in

        }

        let transaction = MockTransaction()
        transaction.mockPayment = self.storeKitWrapper.payment!

        transaction.mockState = SKPaymentTransactionState.purchasing
        self.storeKitWrapper.delegate?.storeKitWrapper(self.storeKitWrapper, updatedTransaction: transaction)

        transaction.mockState = SKPaymentTransactionState.purchased
        self.storeKitWrapper.delegate?.storeKitWrapper(self.storeKitWrapper, updatedTransaction: transaction)

        expect(self.backend.postReceiptDataCalled).to(beTrue())
        expect(self.backend.postedIsRestore).to(beFalse())
    }

    func testReceiptsSendsAsRestoreWhenAnon() {
        setupAnonPurchases()
        let product = MockSKProduct(mockProductIdentifier: "com.product.id1")
        self.purchases?.purchaseProduct(product) { (tx, info, error, userCancelled) in

        }

        let transaction = MockTransaction()
        transaction.mockPayment = self.storeKitWrapper.payment!

        transaction.mockState = SKPaymentTransactionState.purchasing
        self.storeKitWrapper.delegate?.storeKitWrapper(self.storeKitWrapper, updatedTransaction: transaction)

        transaction.mockState = SKPaymentTransactionState.purchased
        self.storeKitWrapper.delegate?.storeKitWrapper(self.storeKitWrapper, updatedTransaction: transaction)

        expect(self.backend.postReceiptDataCalled).to(beTrue())
        expect(self.backend.postedIsRestore).to(beTrue())
    }

    func testReceiptsSendsAsNotRestoreWhenAnonymousAndNotAllowingSharingAppStoreAccount() {
        setupAnonPurchases()
        self.purchases.allowSharingAppStoreAccount = false
        let product = MockSKProduct(mockProductIdentifier: "com.product.id1")
        self.purchases?.purchaseProduct(product) { (tx, info, error, userCancelled) in

        }

        let transaction = MockTransaction()
        transaction.mockPayment = self.storeKitWrapper.payment!

        transaction.mockState = SKPaymentTransactionState.purchasing
        self.storeKitWrapper.delegate?.storeKitWrapper(self.storeKitWrapper, updatedTransaction: transaction)

        transaction.mockState = SKPaymentTransactionState.purchased
        self.storeKitWrapper.delegate?.storeKitWrapper(self.storeKitWrapper, updatedTransaction: transaction)

        expect(self.backend.postReceiptDataCalled).to(beTrue())
        expect(self.backend.postedIsRestore).to(beFalse())
    }

    func testReceiptsSendsAsRestoreWhenNotAnonymousAndAllowingSharingAppStoreAccount() {
        setupPurchases()
        self.purchases.allowSharingAppStoreAccount = true
        let product = MockSKProduct(mockProductIdentifier: "com.product.id1")
        self.purchases?.purchaseProduct(product) { (tx, info, error, userCancelled) in

        }

        let transaction = MockTransaction()
        transaction.mockPayment = self.storeKitWrapper.payment!

        transaction.mockState = SKPaymentTransactionState.purchasing
        self.storeKitWrapper.delegate?.storeKitWrapper(self.storeKitWrapper, updatedTransaction: transaction)

        transaction.mockState = SKPaymentTransactionState.purchased
        self.storeKitWrapper.delegate?.storeKitWrapper(self.storeKitWrapper, updatedTransaction: transaction)

        expect(self.backend.postReceiptDataCalled).to(beTrue())
        expect(self.backend.postedIsRestore).to(beTrue())
    }

    func testFinishesTransactionsIfSentToBackendCorrectly() {
        setupPurchases()
        let product = MockSKProduct(mockProductIdentifier: "com.product.id1")
        self.purchases?.purchaseProduct(product) { (tx, info, error, userCancelled) in

        }

        let transaction = MockTransaction()
        transaction.mockPayment = self.storeKitWrapper.payment!

        transaction.mockState = SKPaymentTransactionState.purchasing
        self.storeKitWrapper.delegate?.storeKitWrapper(self.storeKitWrapper, updatedTransaction: transaction)

        self.backend.postReceiptPurchaserInfo = Purchases.PurchaserInfo()

        transaction.mockState = SKPaymentTransactionState.purchased
        self.storeKitWrapper.delegate?.storeKitWrapper(self.storeKitWrapper, updatedTransaction: transaction)

        expect(self.backend.postReceiptDataCalled).to(beTrue())
        expect(self.storeKitWrapper.finishCalled).toEventually(beTrue())
    }

    func testDoesntFinishTransactionsIfFinishingDisabled() {
        setupPurchases()
        self.purchases?.finishTransactions = false
        let product = MockSKProduct(mockProductIdentifier: "com.product.id1")
        self.purchases?.purchaseProduct(product) { (tx, info, error, userCancelled) in

        }

        let transaction = MockTransaction()
        transaction.mockPayment = self.storeKitWrapper.payment!

        transaction.mockState = SKPaymentTransactionState.purchasing
        self.storeKitWrapper.delegate?.storeKitWrapper(self.storeKitWrapper, updatedTransaction: transaction)

        self.backend.postReceiptPurchaserInfo = Purchases.PurchaserInfo()

        transaction.mockState = SKPaymentTransactionState.purchased
        self.storeKitWrapper.delegate?.storeKitWrapper(self.storeKitWrapper, updatedTransaction: transaction)

        expect(self.backend.postReceiptDataCalled).to(beTrue())
        expect(self.storeKitWrapper.finishCalled).toEventually(beFalse())
    }

    func testSendsProductInfoIfProductIsCached() {
        setupPurchases()
        let productIdentifiers = ["com.product.id1", "com.product.id2"]
        purchases!.products(productIdentifiers) { (newProducts) in
            let product = newProducts[0];
            self.purchases?.purchaseProduct(product) { (tx, info, error, userCancelled) in

            }

            let transaction = MockTransaction()
            transaction.mockPayment = self.storeKitWrapper.payment!

            transaction.mockState = SKPaymentTransactionState.purchasing
            self.storeKitWrapper.delegate?.storeKitWrapper(self.storeKitWrapper, updatedTransaction: transaction)
            
            self.backend.postReceiptPurchaserInfo = Purchases.PurchaserInfo()
            
            transaction.mockState = SKPaymentTransactionState.purchased
            self.storeKitWrapper.delegate?.storeKitWrapper(self.storeKitWrapper, updatedTransaction: transaction)

            expect(self.backend.postReceiptDataCalled).to(beTrue())
            expect(self.backend.postedReceiptData).toNot(beNil())

            expect(self.backend.postedProductID).to(equal(product.productIdentifier))
            expect(self.backend.postedPrice).to(equal(product.price))

            if #available(iOS 11.2, *) {
                expect(self.backend.postedPaymentMode).to(equal(ProductInfo.PaymentMode.payAsYouGo))
                expect(self.backend.postedIntroPrice).to(equal(product.introductoryPrice?.price))
            } else {
                expect(self.backend.postedPaymentMode).to(equal(ProductInfo.PaymentMode.none))
                expect(self.backend.postedIntroPrice).to(beNil())
            }

            if #available(iOS 12.0, *) {
                expect(self.backend.postedSubscriptionGroup).to(equal(product.subscriptionGroupIdentifier))
            }

            if #available(iOS 12.2, *) {
                expect(self.backend.postedDiscounts?.count).to(equal(1))
                let postedDiscount: PromotionalOffer = self.backend.postedDiscounts![0]
                expect(postedDiscount.offerIdentifier).to(equal("discount_id"))
                expect(postedDiscount.price).to(equal(1.99))
                expect(postedDiscount.paymentMode.rawValue).to(equal(PaymentMode.payAsYouGo.rawValue))
            }

            expect(self.backend.postedCurrencyCode).to(equal(product.priceLocale.currencyCode))

            expect(self.storeKitWrapper.finishCalled).toEventually(beTrue())
        }
    }

    func testFetchesProductInfoIfNotCached() {
        systemInfo.stubbedIsApplicationBackgrounded = true
        setupPurchases()
        let product = MockSKProduct(mockProductIdentifier: "com.product.id1")

        let transaction = MockTransaction()
        storeKitWrapper.payment = SKPayment(product: product);
        transaction.mockPayment = self.storeKitWrapper.payment!

        transaction.mockState = SKPaymentTransactionState.purchasing
        self.storeKitWrapper.delegate?.storeKitWrapper(self.storeKitWrapper, updatedTransaction: transaction)
        
        self.backend.postReceiptPurchaserInfo = Purchases.PurchaserInfo()
        
        transaction.mockState = SKPaymentTransactionState.purchased
        self.storeKitWrapper.delegate?.storeKitWrapper(self.storeKitWrapper, updatedTransaction: transaction)

        expect(self.mockProductsManager.invokedProductsParameters).toEventually(contain([product.productIdentifier]))

        expect(self.backend.postedProductID).toNot(beNil())
        expect(self.backend.postedPrice).toNot(beNil())
        expect(self.backend.postedCurrencyCode).toNot(beNil())
        if #available(iOS 12.2, macOS 10.14.4, *) {
            expect(self.backend.postedIntroPrice).toNot(beNil())
        }
    }

    enum BackendError: Error {
        case unknown
    }

    func testAfterSendingDoesntFinishTransactionIfBackendError() {
        setupPurchases()
        let product = MockSKProduct(mockProductIdentifier: "com.product.id1")
        self.purchases?.purchaseProduct(product) { (tx, info, error, userCancelled) in

        }

        let transaction = MockTransaction()
        transaction.mockPayment = self.storeKitWrapper.payment!
        self.backend.postReceiptError = Purchases.ErrorUtils.backendError(withBackendCode: BackendErrorCodes.invalidAPIKey.rawValue as NSNumber, backendMessage: "Invalid credentials", finishable: false)

        transaction.mockState = SKPaymentTransactionState.purchased
        self.storeKitWrapper.delegate?.storeKitWrapper(self.storeKitWrapper, updatedTransaction: transaction)

        expect(self.backend.postReceiptDataCalled).to(beTrue())
        expect(self.storeKitWrapper.finishCalled).to(beFalse())
    }

    func testAfterSendingFinishesFromBackendErrorIfAppropriate() {
        setupPurchases()
        let product = MockSKProduct(mockProductIdentifier: "com.product.id1")
        self.purchases?.purchaseProduct(product) { (tx, info, error, userCancelled) in

        }

        let transaction = MockTransaction()
        transaction.mockPayment = self.storeKitWrapper.payment!

        self.backend.postReceiptError = Purchases.ErrorUtils.backendError(withBackendCode: BackendErrorCodes.invalidAPIKey.rawValue as NSNumber, backendMessage: "Invalid credentials", finishable: true)

        transaction.mockState = SKPaymentTransactionState.purchased
        self.storeKitWrapper.delegate?.storeKitWrapper(self.storeKitWrapper, updatedTransaction: transaction)

        expect(self.backend.postReceiptDataCalled).to(beTrue())
        expect(self.storeKitWrapper.finishCalled).toEventually(beTrue())
    }

    func testNotifiesIfTransactionFailsFromBackend() {
        setupPurchases()
        let product = MockSKProduct(mockProductIdentifier: "com.product.id1")
        self.purchases?.purchaseProduct(product) { (tx, info, error, userCancelled) in

        }

        let transaction = MockTransaction()
        transaction.mockPayment = self.storeKitWrapper.payment!

        self.backend.postReceiptError = Purchases.ErrorUtils.backendError(withBackendCode: ErrorCodes.invalidCredentialsError.rawValue as NSNumber, backendMessage: "Invalid credentials", finishable: false)

        transaction.mockState = SKPaymentTransactionState.purchased
        self.storeKitWrapper.delegate?.storeKitWrapper(self.storeKitWrapper, updatedTransaction: transaction)

        expect(self.backend.postReceiptDataCalled).to(beTrue())
        expect(self.storeKitWrapper.finishCalled).to(beFalse())
    }

    func testNotifiesIfTransactionFailsFromStoreKit() {
        setupPurchases()
        let product = MockSKProduct(mockProductIdentifier: "com.product.id1")
        var receivedError: Error?
        self.purchases?.purchaseProduct(product) { (tx, info, error, userCancelled) in
            receivedError = error
        }

        let transaction = MockTransaction()
        transaction.mockError = NSError.init(domain: SKErrorDomain, code: 2, userInfo: nil)
        transaction.mockPayment = self.storeKitWrapper.payment!

        self.backend.postReceiptError = BackendError.unknown

        transaction.mockState = SKPaymentTransactionState.failed
        self.storeKitWrapper.delegate?.storeKitWrapper(self.storeKitWrapper, updatedTransaction: transaction)

        expect(self.backend.postReceiptDataCalled).to(beFalse())
        expect(self.storeKitWrapper.finishCalled).to(beTrue())
        expect(receivedError).toEventuallyNot(beNil())
    }

    func testCallsDelegateAfterBackendResponse() {
        setupPurchases()
        let product = MockSKProduct(mockProductIdentifier: "com.product.id1")
        
        var purchaserInfo: Purchases.PurchaserInfo?
        var receivedError: Error?
        var receivedUserCancelled: Bool?

        let purchaserInfoBeforePurchase = Purchases.PurchaserInfo(data: [
            "subscriber": [
                "subscriptions": [:],
                "non_subscriptions": [:]
            ]])
        let purchaserInfoAfterPurchase = Purchases.PurchaserInfo(data: [
            "subscriber": [
                "subscriptions": [:],
                "non_subscriptions": [product.mockProductIdentifier: []]
            ]])
        self.backend.overridePurchaserInfo = purchaserInfoBeforePurchase
        self.backend.postReceiptPurchaserInfo = purchaserInfoAfterPurchase

        self.purchases?.purchaseProduct(product) { (tx, info, error, userCancelled) in
            purchaserInfo = info
            receivedError = error
            receivedUserCancelled = userCancelled
        }

        let transaction = MockTransaction()
        transaction.mockPayment = self.storeKitWrapper.payment!

        transaction.mockState = SKPaymentTransactionState.purchased
        self.storeKitWrapper.delegate?.storeKitWrapper(self.storeKitWrapper, updatedTransaction: transaction)

        expect(purchaserInfo).toEventually(be(self.backend.postReceiptPurchaserInfo))
        expect(receivedError).toEventually(beNil())
        expect(self.purchasesDelegate.purchaserInfoReceivedCount).to(equal(2))
        expect(receivedUserCancelled).toEventually(beFalse())
    }

    func testCompletionBlockOnlyCalledOnce() {
        setupPurchases()
        let product = MockSKProduct(mockProductIdentifier: "com.product.id1")

        var callCount = 0

        self.purchases?.purchaseProduct(product) { (tx, info, error, userCancelled) in
            callCount += 1
        }

        let transaction = MockTransaction()
        transaction.mockPayment = self.storeKitWrapper.payment!
        
        self.backend.postReceiptPurchaserInfo = Purchases.PurchaserInfo()
        
        transaction.mockState = SKPaymentTransactionState.purchased

        self.storeKitWrapper.delegate?.storeKitWrapper(self.storeKitWrapper, updatedTransaction: transaction)
        self.storeKitWrapper.delegate?.storeKitWrapper(self.storeKitWrapper, updatedTransaction: transaction)

        expect(callCount).toEventually(equal(1))
    }

    func testCompletionBlockNotCalledForDifferentProducts() {
        setupPurchases()
        let product = MockSKProduct(mockProductIdentifier: "com.product.id1")
        let otherProduct = MockSKProduct(mockProductIdentifier: "com.product.id2")

        var callCount = 0

        self.purchases?.purchaseProduct(product) { (tx, info, error, userCancelled) in
            callCount += 1
        }

        let transaction = MockTransaction()
        transaction.mockPayment = SKPayment.init(product: otherProduct)
        
        self.backend.postReceiptPurchaserInfo = Purchases.PurchaserInfo()
        
        transaction.mockState = SKPaymentTransactionState.purchased

        self.storeKitWrapper.delegate?.storeKitWrapper(self.storeKitWrapper, updatedTransaction: transaction)

        expect(callCount).toEventually(equal(0))
    }

    func testCallingPurchaseWhileSameProductPendingIssuesError() {
        setupPurchases()
        let product = MockSKProduct(mockProductIdentifier: "com.product.id1")

        // First one "works"
        self.purchases?.purchaseProduct(product) { (tx, info, error, userCancelled) in
        }

        var receivedInfo: Purchases.PurchaserInfo?
        var receivedError: NSError?
        var receivedUserCancelled: Bool?

        // Second one issues an error
        self.purchases?.purchaseProduct(product) { (tx, info, error, userCancelled) in
            receivedInfo = info
            receivedError = error as NSError?
            receivedUserCancelled = userCancelled
        }

        expect(receivedInfo).toEventually(beNil())
        expect(receivedError).toEventuallyNot(beNil())
        expect(receivedError?.domain).toEventually(equal(RCPurchasesErrorCodeDomain))
        expect(receivedError?.code).toEventually(equal(ErrorCodes.operationAlreadyInProgressError.rawValue))
        expect(self.storeKitWrapper.addPaymentCallCount).to(equal(1))
        expect(receivedUserCancelled).toEventually(beFalse())
    }

    func testDoesntIgnorePurchasesThatDoNotHaveApplicationUserNames() {
        setupPurchases()
        let transaction = MockTransaction()

        let payment = SKMutablePayment()
        payment.productIdentifier = "test"

        expect(payment.applicationUsername).to(beNil())

        transaction.mockPayment = payment
        transaction.mockState = SKPaymentTransactionState.purchased

        self.storeKitWrapper.delegate?.storeKitWrapper(self.storeKitWrapper, updatedTransaction: transaction)

        expect(self.backend.postReceiptDataCalled).to(beTrue())
    }

    func testDoesntSetWrapperDelegateToNilIfDelegateNil() {
        setupPurchases()
        purchases!.delegate = nil

        expect(self.storeKitWrapper.delegate).toNot(beNil())

        purchases!.delegate = purchasesDelegate

        expect(self.storeKitWrapper.delegate).toNot(beNil())
    }

    func testSubscribesToUIApplicationDidBecomeActive() {
        setupPurchases()
        expect(self.notificationCenter.observers.count).to(equal(2));
        if self.notificationCenter.observers.count > 0 {
            let (_, _, name, _) = self.notificationCenter.observers[0];
            expect(name).to(equal(UIApplication.didBecomeActiveNotification))
        }
    }

    func testTriggersCallToBackend() {
        setupPurchases()
        notificationCenter.fireNotifications();
        expect(self.backend.userID).toEventuallyNot(beNil());
    }

    func testAutomaticallyFetchesPurchaserInfoOnDidBecomeActiveIfCacheStale() {
        setupPurchases()
        expect(self.backend.getSubscriberCallCount).toEventually(equal(1))

        self.deviceCache.stubbedIsPurchaserInfoCacheStale = true
        notificationCenter.fireNotifications();

        expect(self.backend.getSubscriberCallCount).toEventually(equal(2))
    }

    func testDoesntAutomaticallyFetchPurchaserInfoOnDidBecomeActiveIfCacheValid() {
        setupPurchases()
        expect(self.backend.getSubscriberCallCount).toEventually(equal(1))
        self.deviceCache.stubbedIsPurchaserInfoCacheStale = false

        notificationCenter.fireNotifications();

        expect(self.backend.getSubscriberCallCount).toEventually(equal(1))
    }

    func testAutomaticallyCallsDelegateOnDidBecomeActiveAndUpdate() {
        setupPurchases()
        notificationCenter.fireNotifications();
        expect(self.purchasesDelegate.purchaserInfoReceivedCount).toEventually(equal(1))
    }

    func testDoesntRemoveObservationWhenDelegateNil() {
        setupPurchases()
        purchases!.delegate = nil

        expect(self.notificationCenter.observers.count).to(equal(2));
    }

    func testRestoringPurchasesPostsTheReceipt() {
        setupPurchases()
        purchases!.restoreTransactions()
        expect(self.backend.postReceiptDataCalled).to(beTrue())
    }

    func testRestoringPurchasesDoesntPostIfReceiptEmptyAndPurchaserInfoLoaded() {
        let info = Purchases.PurchaserInfo(data: [
            "subscriber": [
                "subscriptions": [:],
                "other_purchases": [:],
                "original_application_version": "1.0",
                "original_purchase_date": "2018-10-26T23:17:53Z"
            ]]);

        let jsonObject = info!.jsonObject()

        let object = try! JSONSerialization.data(withJSONObject: jsonObject, options: []);
        self.deviceCache.cachedPurchaserInfo[identityManager.currentAppUserID] = object

        mockReceiptParser.stubbedReceiptHasTransactionsResult = false

        setupPurchases()
        purchases!.restoreTransactions()

        expect(self.backend.postReceiptDataCalled) == false
    }

    func testRestoringPurchasesPostsIfReceiptEmptyAndPurchaserInfoNotLoaded() {
        mockReceiptParser.stubbedReceiptHasTransactionsResult = false

        setupPurchases()
        purchases!.restoreTransactions()

        expect(self.backend.postReceiptDataCalled) == true
    }

    func testRestoringPurchasesPostsIfReceiptHasTransactionsAndPurchaserInfoLoaded() {
        let info = Purchases.PurchaserInfo(data: [
            "subscriber": [
                "subscriptions": [:],
                "other_purchases": [:],
                "original_application_version": "1.0",
                "original_purchase_date": "2018-10-26T23:17:53Z"
            ]]);

        let jsonObject = info!.jsonObject()

        let object = try! JSONSerialization.data(withJSONObject: jsonObject, options: []);
        self.deviceCache.cachedPurchaserInfo[identityManager.currentAppUserID] = object

        mockReceiptParser.stubbedReceiptHasTransactionsResult = true

        setupPurchases()
        purchases!.restoreTransactions()

        expect(self.backend.postReceiptDataCalled) == true
    }

    func testRestoringPurchasesPostsIfReceiptHasTransactionsAndPurchaserInfoNotLoaded() {
        mockReceiptParser.stubbedReceiptHasTransactionsResult = true

        setupPurchases()
        purchases!.restoreTransactions()

        expect(self.backend.postReceiptDataCalled) == true
    }

    func testRestoringPurchasesAlwaysRefreshesAndPostsTheReceipt() {
        setupPurchases()
        self.receiptFetcher.shouldReturnReceipt = true
        purchases!.restoreTransactions()

        expect(self.receiptFetcher.receiptDataTimesCalled).to(equal(1))
        expect(self.requestFetcher.refreshReceiptCalled).to(beTrue())
    }

    func testRestoringPurchasesSetsIsRestore() {
        setupPurchases()
        purchases!.restoreTransactions(nil)
        expect(self.backend.postedIsRestore!).to(beTrue())
    }

    func testRestoringPurchasesSetsIsRestoreForAnon() {
        setupAnonPurchases()
        purchases!.restoreTransactions(nil)

        expect(self.backend.postedIsRestore!).to(beTrue())
    }

    func testRestoringPurchasesCallsSuccessDelegateMethod() {
        setupPurchases()

        let purchaserInfo = Purchases.PurchaserInfo()
        self.backend.postReceiptPurchaserInfo = purchaserInfo

        var receivedPurchaserInfo: Purchases.PurchaserInfo?

        purchases!.restoreTransactions { (info, error) in
            receivedPurchaserInfo = info
        }

        expect(receivedPurchaserInfo).toEventually(be(purchaserInfo))
    }

    func testRestorePurchasesPassesErrorOnFailure() {
        setupPurchases()

        let errorCode = BackendErrorCodes.invalidAPIKey.rawValue as NSNumber
        let error = Purchases.ErrorUtils.backendError(withBackendCode: errorCode,
                                                      backendMessage: "Invalid credentials",
                                                      finishable: true)
        
        self.backend.postReceiptError = error
        self.purchasesDelegate.purchaserInfo = nil

        var receivedError: Error?

        purchases!.restoreTransactions { (_, newError) in
            receivedError = newError
        }

        expect(receivedError).toEventuallyNot(beNil())
    }

    func testSyncPurchasesPostsTheReceipt() {
        setupPurchases()
        purchases!.syncPurchases()
        expect(self.backend.postReceiptDataCalled).to(beTrue())
    }

    func testSyncPurchasesDoesntPostIfReceiptEmptyAndPurchaserInfoLoaded() {
        let info = Purchases.PurchaserInfo(data: [
            "subscriber": [
                "subscriptions": [:],
                "other_purchases": [:],
                "original_application_version": "1.0",
                "original_purchase_date": "2018-10-26T23:17:53Z"
            ]]);

        let jsonObject = info!.jsonObject()

        let object = try! JSONSerialization.data(withJSONObject: jsonObject, options: []);
        self.deviceCache.cachedPurchaserInfo[identityManager.currentAppUserID] = object

        mockReceiptParser.stubbedReceiptHasTransactionsResult = false

        setupPurchases()
        purchases!.syncPurchases()

        expect(self.backend.postReceiptDataCalled) == false
    }

    func testSyncPurchasesPostsIfReceiptEmptyAndPurchaserInfoNotLoaded() {
        mockReceiptParser.stubbedReceiptHasTransactionsResult = false

        setupPurchases()
        purchases!.syncPurchases()

        expect(self.backend.postReceiptDataCalled) == true
    }

    func testSyncPurchasesPostsIfReceiptHasTransactionsAndPurchaserInfoLoaded() {
        let info = Purchases.PurchaserInfo(data: [
            "subscriber": [
                "subscriptions": [:],
                "other_purchases": [:],
                "original_application_version": "1.0",
                "original_purchase_date": "2018-10-26T23:17:53Z"
            ]]);

        let jsonObject = info!.jsonObject()

        let object = try! JSONSerialization.data(withJSONObject: jsonObject, options: []);
        self.deviceCache.cachedPurchaserInfo[identityManager.currentAppUserID] = object

        mockReceiptParser.stubbedReceiptHasTransactionsResult = true

        setupPurchases()
        purchases!.syncPurchases()

        expect(self.backend.postReceiptDataCalled) == true
    }

    func testSyncPurchasesPostsIfReceiptHasTransactionsAndPurchaserInfoNotLoaded() {
        mockReceiptParser.stubbedReceiptHasTransactionsResult = true

        setupPurchases()
        purchases!.syncPurchases()

        expect(self.backend.postReceiptDataCalled) == true
    }

    func testSyncPurchasesDoesntRefreshTheReceiptIfNotEmpty() {
        setupPurchases()
        self.receiptFetcher.shouldReturnReceipt = true
        purchases!.syncPurchases()

        expect(self.receiptFetcher.receiptDataTimesCalled) == 1
        expect(self.requestFetcher.refreshReceiptCalled) == false
    }

    func testSyncPurchasesDoesntRefreshTheReceiptIfEmpty() {
        setupPurchases()
        self.receiptFetcher.shouldReturnReceipt = false
        purchases!.syncPurchases()

        expect(self.receiptFetcher.receiptDataTimesCalled) == 1
        expect(self.requestFetcher.refreshReceiptCalled) == false
    }

    func testSyncPurchasesPassesIsRestoreAsAllowSharingAppStoreAccount() {
        setupPurchases()

        purchases.allowSharingAppStoreAccount = false
        purchases!.syncPurchases()
        expect(self.backend.postedIsRestore!) == false

        purchases.allowSharingAppStoreAccount = true
        purchases!.syncPurchases()
        expect(self.backend.postedIsRestore!) == true
    }

    func testSyncPurchasesSetsIsRestoreForAnon() {
        setupAnonPurchases()

        purchases.allowSharingAppStoreAccount = false
        purchases!.syncPurchases()
        expect(self.backend.postedIsRestore!) == false

        purchases.allowSharingAppStoreAccount = true
        purchases!.syncPurchases()
        expect(self.backend.postedIsRestore!) == true
    }

    func testSyncPurchasesCallsSuccessDelegateMethod() {
        setupPurchases()

        let purchaserInfo = Purchases.PurchaserInfo()
        self.backend.postReceiptPurchaserInfo = purchaserInfo

        var receivedPurchaserInfo: Purchases.PurchaserInfo?

        purchases!.syncPurchases { (info, error) in
            receivedPurchaserInfo = info
        }

        expect(receivedPurchaserInfo).toEventually(be(purchaserInfo))
    }

    func testSyncPurchasesPassesErrorOnFailure() {
        setupPurchases()

        let errorCode = BackendErrorCodes.invalidAPIKey.rawValue as NSNumber
        let error = Purchases.ErrorUtils.backendError(withBackendCode: errorCode,
                                                      backendMessage: "Invalid credentials",
                                                      finishable: true)

        self.backend.postReceiptError = error
        self.purchasesDelegate.purchaserInfo = nil

        var receivedError: Error?

        purchases!.syncPurchases { (_, newError) in
            receivedError = newError
        }

        expect(receivedError).toEventuallyNot(beNil())
    }
    
    func testCallsShouldAddPromoPaymentDelegateMethod() {
        setupPurchases()
        let product = MockSKProduct(mockProductIdentifier: "mock_product")
        let payment = SKPayment.init()

        _ = storeKitWrapper.delegate?.storeKitWrapper(storeKitWrapper,
                                                      shouldAddStorePayment: payment,
                                                      for: product)

        expect(self.purchasesDelegate.promoProduct).to(be(product))
    }

    func testShouldAddPromoPaymentDelegateMethodReturnsFalse() {
        setupPurchases()
        let product = MockSKProduct(mockProductIdentifier: "mock_product")
        let payment = SKPayment.init()

        let result = storeKitWrapper.delegate?.storeKitWrapper(storeKitWrapper,
                                                               shouldAddStorePayment: payment,
                                                               for: product)

        expect(result).to(beFalse())
    }

    func testShouldCacheProductsFromPromoPaymentDelegateMethod() {
        setupPurchases()
        let product = MockSKProduct(mockProductIdentifier: "mock_product")
        let payment = SKPayment.init(product: product)

        _ = storeKitWrapper.delegate?.storeKitWrapper(storeKitWrapper,
                                                      shouldAddStorePayment: payment,
                                                      for: product)

        let transaction = MockTransaction()
        transaction.mockPayment = payment

        transaction.mockState = SKPaymentTransactionState.purchasing
        self.storeKitWrapper.delegate?.storeKitWrapper(self.storeKitWrapper, updatedTransaction: transaction)

        transaction.mockState = SKPaymentTransactionState.purchased
        self.storeKitWrapper.delegate?.storeKitWrapper(self.storeKitWrapper, updatedTransaction: transaction)

        expect(self.backend.postReceiptDataCalled).to(beTrue())
        expect(self.backend.postedProductID).to(equal(product.productIdentifier))
        expect(self.backend.postedPrice).to(equal(product.price))
    }

    func testDeferBlockMakesPayment() {
        setupPurchases()
        let product = MockSKProduct(mockProductIdentifier: "mock_product")
        let payment = SKPayment.init(product: product)

        _ = storeKitWrapper.delegate?.storeKitWrapper(storeKitWrapper,
                                                      shouldAddStorePayment: payment,
                                                      for: product)

        expect(self.purchasesDelegate.makeDeferredPurchase).toNot(beNil())

        expect(self.storeKitWrapper.payment).to(beNil())

        self.purchasesDelegate.makeDeferredPurchase! { (_, _, _, _) in

        }

        expect(self.storeKitWrapper.payment).to(be(payment))
    }

    func testAnonPurchasesConfiguresAppUserID() {
        setupAnonPurchases()
        expect(self.identityManager.configurationCalled).to(beTrue())
    }

    func testPurchasesSetupConfiguresAppUserID() {
        setupPurchases()
        expect(self.identityManager.configurationCalled).to(beTrue())
    }

    func testGetEligibility() {
        setupPurchases()
        purchases!.checkTrialOrIntroductoryPriceEligibility([]) { (eligibilities) in
        }
    }

    func testGetEligibilitySendsAReceipt() {
        setupPurchases()
        purchases!.checkTrialOrIntroductoryPriceEligibility([]) { (eligibilities) in
        }

        expect(self.receiptFetcher.receiptDataCalled).to(beTrue())
    }

    func testFetchVersionSendsAReceiptIfNoVersion() {
        setupPurchases()

        self.backend.postReceiptPurchaserInfo = Purchases.PurchaserInfo(data: [
            "subscriber": [
                "subscriptions": [:],
                "other_purchases": [:],
                "original_application_version": "1.0",
                "original_purchase_date": "2018-10-26T23:17:53Z"
            ]
        ])
        
        var receivedPurchaserInfo: Purchases.PurchaserInfo?

        purchases?.restoreTransactions { (info, error) in
            receivedPurchaserInfo = info
        }

        expect(receivedPurchaserInfo?.originalApplicationVersion).toEventually(equal("1.0"))
        expect(receivedPurchaserInfo?.originalPurchaseDate).toEventually(equal(Date(timeIntervalSinceReferenceDate: 562288673)))
        expect(self.backend.userID).toEventuallyNot(beNil())
        expect(self.backend.postReceiptDataCalled).toEventuallyNot(beFalse())
    }

    func testCachesPurchaserInfo() {
        setupPurchases()

        expect(self.deviceCache.cachedPurchaserInfo.count).toEventually(equal(1))
        expect(self.deviceCache.cachedPurchaserInfo[self.purchases!.appUserID]).toEventuallyNot(beNil())

        let purchaserInfo = self.deviceCache.cachedPurchaserInfo[self.purchases!.appUserID]

        do {
            if (purchaserInfo != nil) {
                try JSONSerialization.jsonObject(with: purchaserInfo!, options: [])
            }
        } catch {
            fail()
        }
    }

    func testCachesPurchaserInfoOnPurchase() {
        setupPurchases()

        expect(self.deviceCache.cachedPurchaserInfo.count).toEventually(equal(1))

        self.backend.postReceiptPurchaserInfo = Purchases.PurchaserInfo(data: [
            "subscriber": [
                "subscriptions": [:],
                "other_purchases": [:]
            ]]);

        let product = MockSKProduct(mockProductIdentifier: "com.product.id1")
        self.purchases?.purchaseProduct(product) { (tx, info, error, userCancelled) in

        }

        let transaction = MockTransaction()
        transaction.mockPayment = self.storeKitWrapper.payment!

        transaction.mockState = SKPaymentTransactionState.purchasing
        self.storeKitWrapper.delegate?.storeKitWrapper(self.storeKitWrapper, updatedTransaction: transaction)

        transaction.mockState = SKPaymentTransactionState.purchased
        self.storeKitWrapper.delegate?.storeKitWrapper(self.storeKitWrapper, updatedTransaction: transaction)

        expect(self.backend.postReceiptDataCalled).to(beTrue())

        expect(self.deviceCache.cachePurchaserInfoCount).toEventually(equal(2))
    }

    func testCachedPurchaserInfoHasSchemaVersion() {
        let info = Purchases.PurchaserInfo(data: [
            "subscriber": [
                "subscriptions": [:],
                "other_purchases": [:]
            ]]);
        let jsonObject = info!.jsonObject()

        let object = try! JSONSerialization.data(withJSONObject: jsonObject, options: []);
        self.deviceCache.cachedPurchaserInfo[identityManager.currentAppUserID] = object
        self.backend.timeout = true

        setupPurchases()
        
        var receivedInfo: Purchases.PurchaserInfo?
        
        purchases!.purchaserInfo { (info, error) in
            receivedInfo = info
        }

        expect(receivedInfo).toNot(beNil())
        expect(receivedInfo?.schemaVersion).toNot(beNil())
    }

    func testCachedPurchaserInfoHandlesNullSchema() {
        let info = Purchases.PurchaserInfo(data: [
            "subscriber": [
                "subscriptions": [:],
                "other_purchases": [:]
            ]]);

        var jsonObject = info!.jsonObject()

        jsonObject["schema_version"] = NSNull()

        let object = try! JSONSerialization.data(withJSONObject: jsonObject, options: []);
        self.deviceCache.cachedPurchaserInfo[identityManager.currentAppUserID] = object
        self.backend.timeout = true

        setupPurchases()
        
        var receivedInfo: Purchases.PurchaserInfo?
        
        purchases!.purchaserInfo { (info, error) in
            receivedInfo = info
        }

        expect(receivedInfo).to(beNil())
    }

    func testSendsCachedPurchaserInfoToGetter() {
        let info = Purchases.PurchaserInfo(data: [
            "subscriber": [
                "subscriptions": [:],
                "other_purchases": [:]
            ]]);
        let object = try! JSONSerialization.data(withJSONObject: info!.jsonObject(), options: []);
        self.deviceCache.cachedPurchaserInfo[identityManager.currentAppUserID] = object
        self.backend.timeout = true

        setupPurchases()
        
        var receivedInfo: Purchases.PurchaserInfo?
        
        purchases!.purchaserInfo { (info, error) in
            receivedInfo = info
        }

        expect(receivedInfo).toNot(beNil())
    }

    func testPurchaserInfoCompletionBlockCalledExactlyOnceWhenInfoCached() {
        let info = Purchases.PurchaserInfo(data: [
            "subscriber": [
                "subscriptions": [:],
                "other_purchases": [:]
            ]]);
        let object = try! JSONSerialization.data(withJSONObject: info!.jsonObject(), options: []);
        self.deviceCache.cachedPurchaserInfo[identityManager.currentAppUserID] = object
        self.deviceCache.stubbedIsPurchaserInfoCacheStale = true
        self.backend.timeout = false

        setupPurchases()

        var callCount = 0

        purchases!.purchaserInfo { (_, _) in
            callCount += 1
        }

        expect(callCount).toEventually(equal(1))
    }

    func testDoesntSendsCachedPurchaserInfoToGetterIfSchemaVersionDiffers() {
        let info = Purchases.PurchaserInfo(data: [
            "subscriber": [
                "subscriptions": [:],
                "other_purchases": [:]
            ]]);
        var jsonObject = info!.jsonObject()
        jsonObject["schema_version"] = "bad_version"
        let object = try! JSONSerialization.data(withJSONObject: jsonObject, options: []);

        self.deviceCache.cachedPurchaserInfo[identityManager.currentAppUserID] = object
        self.backend.timeout = true

        setupPurchases()
        
        var receivedInfo: Purchases.PurchaserInfo?
        
        purchases!.purchaserInfo { (info, error) in
            receivedInfo = info
        }

        expect(receivedInfo).to(beNil())
    }

    func testDoesntSendsCachedPurchaserInfoToGetterIfNoSchemaVersionInCached() {
        let info = Purchases.PurchaserInfo(data: [
            "subscriber": [
                "subscriptions": [:],
                "other_purchases": [:]
            ]]);
        var jsonObject = info!.jsonObject()
        jsonObject.removeValue(forKey: "schema_version")
        let object = try! JSONSerialization.data(withJSONObject: jsonObject, options: []);

        self.deviceCache.cachedPurchaserInfo[identityManager.currentAppUserID] = object
        self.backend.timeout = true

        setupPurchases()
        
        var receivedInfo: Purchases.PurchaserInfo?
        
        purchases!.purchaserInfo { (info, error) in
            receivedInfo = info
        }

        expect(receivedInfo).to(beNil())
    }

    func testDoesntSendCacheIfNoCacheAndCallsBackendAgain() {
        self.backend.timeout = true

        setupPurchases()

        expect(self.backend.getSubscriberCallCount).toEventually(equal(1))

        purchases!.purchaserInfo { (info, error) in
        }

        expect(self.backend.getSubscriberCallCount).to(equal(2))
    }

    func testGetsProductInfoFromOfferings() {
        setupPurchases()
        expect(self.backend.gotOfferings).toEventually(equal(1))

        var offerings: Offerings?
        self.purchases?.offerings { (newOfferings, _) in
            offerings = newOfferings
        }

        expect(offerings).toEventuallyNot(beNil());
        expect(offerings!["base"]).toNot(beNil())
        expect(offerings!["base"]!.monthly).toNot(beNil())
        expect(offerings!["base"]!.monthly?.product).toNot(beNil())
    }

    func testFirstInitializationGetsOfferingsIfAppActive() {
        systemInfo.stubbedIsApplicationBackgrounded = false
        setupPurchases()
        expect(self.backend.gotOfferings).toEventually(equal(1))
    }

    func testFirstInitializationDoesntFetchOfferingsIfAppBackgrounded() {
        systemInfo.stubbedIsApplicationBackgrounded = true
        setupPurchases()
        expect(self.backend.gotOfferings).toEventually(equal(0))
    }

    func testProductInfoIsCachedForOfferings() {
        setupPurchases()
        expect(self.backend.gotOfferings).toEventually(equal(1))
        self.purchases?.offerings { (newOfferings, _) in
            let product = newOfferings!["base"]!.monthly!.product;
            self.purchases?.purchaseProduct(product) { (tx, info, error, userCancelled) in

            }

            let transaction = MockTransaction()
            transaction.mockPayment = self.storeKitWrapper.payment!

            transaction.mockState = SKPaymentTransactionState.purchasing
            self.storeKitWrapper.delegate?.storeKitWrapper(self.storeKitWrapper, updatedTransaction: transaction)

            self.backend.postReceiptPurchaserInfo = Purchases.PurchaserInfo()

            transaction.mockState = SKPaymentTransactionState.purchased
            self.storeKitWrapper.delegate?.storeKitWrapper(self.storeKitWrapper, updatedTransaction: transaction)

            expect(self.backend.postReceiptDataCalled).to(beTrue())
            expect(self.backend.postedReceiptData).toNot(beNil())

            expect(self.backend.postedProductID).to(equal(product.productIdentifier))
            expect(self.backend.postedPrice).to(equal(product.price))
            expect(self.backend.postedCurrencyCode).to(equal(product.priceLocale.currencyCode))

            expect(self.storeKitWrapper.finishCalled).toEventually(beTrue())
        }
    }

    func testFailBackendOfferingsReturnsNil() {
        self.backend.failOfferings = true
        setupPurchases()

        var offerings: Offerings?
        self.purchases?.offerings({ (newOfferings, _) in
            offerings = newOfferings
        })

        expect(offerings).toEventually(beNil());
    }

    func testBadBackendResponseForOfferings() {
        self.backend.badOfferingsResponse = true
        self.offeringsFactory.badOfferings = true
        setupPurchases()

        var receivedError: NSError?
        self.purchases?.offerings({ (_, error) in
            receivedError = error as NSError?
        })

        expect(receivedError).toEventuallyNot(beNil());
        expect(receivedError?.domain).to(equal(RCPurchasesErrorCodeDomain))
        expect(receivedError?.code).to(be(ErrorCodes.unexpectedBackendResponseError.rawValue))
    }

    func testMissingProductDetailsReturnsNil() {
        self.mockProductsManager.stubbedProductsCompletionResult = Set<SKProduct>()

        offeringsFactory.emptyOfferings = true
        setupPurchases()

        var offerings: Offerings?
        self.purchases?.offerings({ (newOfferings, _) in
            offerings = newOfferings
        })

        expect(offerings).toEventuallyNot(beNil());
        expect(offerings!["base"]).toEventually(beNil())
    }

    func testAddAttributionAlwaysAddsAdIdsEmptyDict() {
        setupPurchases()

        Purchases.addAttributionData([:], from: AttributionNetwork.adjust)

        expect(self.backend.postedAttributionData?[0].data.count).toEventually(equal(2))
        expect(self.backend.postedAttributionData?[0].data["rc_idfa"] as? String).toEventually(equal("rc_idfa"))
        expect(self.backend.postedAttributionData?[0].data["rc_idfv"] as? String).toEventually(equal("rc_idfv"))
    }

    func testPassesTheArrayForAllNetworks() {
        setupPurchases()
        let data = ["yo": "dog", "what": 45, "is": ["up"]] as [AnyHashable: Any]

        Purchases.addAttributionData(data, from: AttributionNetwork.appleSearchAds)

        for key in data.keys {
            expect(self.backend.postedAttributionData?[0].data.keys.contains(key)).toEventually(beTrue())
        }
        expect(self.backend.postedAttributionData?[0].data.keys.contains("rc_idfa")).toEventually(beTrue())
        expect(self.backend.postedAttributionData?[0].data.keys.contains("rc_idfv")).toEventually(beTrue())
        expect(self.backend.postedAttributionData?[0].network).toEventually(equal(AttributionNetwork.appleSearchAds))
        expect(self.backend.postedAttributionData?[0].networkUserId).toEventually(equal(self.purchases?.appUserID))
    }

    func testSharedInstanceIsSetWhenConfiguring() {
        let purchases = Purchases.configure(withAPIKey: "")
        expect(Purchases.shared).toEventually(equal(purchases))
    }

    func testSharedInstanceIsSetWhenConfiguringWithAppUserID() {
        let purchases = Purchases.configure(withAPIKey: "", appUserID: "")
        expect(Purchases.shared).toEventually(equal(purchases))
    }

    func testSharedInstanceIsSetWhenConfiguringWithObserverMode() {
        let purchases = Purchases.configure(withAPIKey: "", appUserID: "", observerMode: true)
        expect(Purchases.shared).toEventually(equal(purchases))
        expect(Purchases.shared.finishTransactions).toEventually(beFalse())
    }

    func testSharedInstanceIsSetWhenConfiguringWithAppUserIDAndUserDefaults() {
        let purchases = Purchases.configure(withAPIKey: "", appUserID: "", observerMode: false, userDefaults: nil)
        expect(Purchases.shared).toEventually(equal(purchases))
        expect(Purchases.shared.finishTransactions).toEventually(beTrue())
    }

    func testCreateAlias() {
        setupPurchases()

        var completionCalled = false
        self.identityManager.aliasError = nil
        var info: Purchases.PurchaserInfo?
        self.purchases?.createAlias("cesarpedro") { (newInfo, error) in
            completionCalled = (error == nil)
            info = newInfo
        }

        expect(completionCalled).toEventually(beTrue())
        expect(self.identityManager.aliasCalled).toEventually(beTrue())
        expect(info).toEventuallyNot(beNil())

        self.identityManager.aliasError = Purchases.ErrorUtils.backendError(withBackendCode: BackendErrorCodes.invalidAPIKey.rawValue as NSNumber, backendMessage: "Invalid credentials", finishable: true)

        self.purchases?.createAlias("cesardro") { (info, error) in
            completionCalled = (error == nil)
        }

        expect(completionCalled).toEventually(beFalse())
        expect(self.identityManager.aliasCalled).toEventually(beTrue())
    }

    func testCreateAliasUpdatesCaches() {
        setupPurchases()
        self.backend.overridePurchaserInfo = Purchases.PurchaserInfo(data: [
            "subscriber": [
                "subscriptions": [:],
                "other_purchases": [:],
                "original_application_version": "2"
            ]])

        let newAppUserID = "cesarPedro"

        var completionCalled = false
        self.identityManager.aliasError = nil
        self.purchases?.createAlias(newAppUserID) { (info, error) in
            completionCalled = (error == nil)
        }

        expect(completionCalled).toEventually(beTrue())
        verifyUpdatedCaches(newAppUserID: newAppUserID)
    }

    func testIdentify() {
        setupPurchases()

        var completionCalled = false
        var info: Purchases.PurchaserInfo?
        self.purchases?.identify("cesarpedro") { (newInfo, error) in
            completionCalled = true
            info = newInfo
        }

        expect(completionCalled).toEventually(beTrue())
        expect(self.identityManager.identifyCalled).toEventually(beTrue())
        expect(info).toEventuallyNot(beNil())

        self.identityManager.identifyError = Purchases.ErrorUtils.backendError(withBackendCode: BackendErrorCodes.invalidAPIKey.rawValue as NSNumber, backendMessage: "Invalid credentials", finishable: true)

        self.purchases?.identify("cesardro") { (info, error) in
            completionCalled = (error == nil)
        }

        expect(completionCalled).toEventually(beFalse())
        expect(self.identityManager.identifyCalled).toEventually(beTrue())
    }

    func testIdentifyUpdatesCaches() {
        setupPurchases()
        
        self.backend.overridePurchaserInfo = Purchases.PurchaserInfo(data: [
            "subscriber": [
                "subscriptions": [:],
                "other_purchases": [:],
                "original_application_version": "2"
            ]])

        let newAppUserID = "cesarPedro"

        var completionCalled = false
        self.purchases?.identify(newAppUserID) { (info, error) in
            completionCalled = true
        }

        expect(completionCalled).toEventually(beTrue())
        verifyUpdatedCaches(newAppUserID: newAppUserID)
    }

    func testReset() {
        setupPurchases()

        var completionCalled = false
        var info: Purchases.PurchaserInfo?
        self.purchases?.reset { newInfo, error in
            completionCalled = true
            info = newInfo
        }

        expect(completionCalled).toEventually(beTrue())
        expect(self.identityManager.resetCalled).toEventually(beTrue())
        expect(info).toEventuallyNot(beNil())
    }

    func testResetUpdatesCaches() {
        setupPurchases()
        self.backend.overridePurchaserInfo = Purchases.PurchaserInfo(data: [
            "subscriber": [
                "subscriptions": [:],
                "other_purchases": [:],
                "original_application_version": "2"
            ]])

        var completionCalled = false
        self.purchases?.reset() { (info, error) in
            completionCalled = (error == nil)
        }

        expect(completionCalled).toEventually(beTrue())
        verifyUpdatedCaches(newAppUserID: self.identityManager.currentAppUserID)
    }

    func testCreateAliasForTheSameUserID() {
        setupPurchases()

        self.identityManager.aliasCalled = false
        self.identityManager.aliasError = nil

        var completionCalled = false
        var info: Purchases.PurchaserInfo?
        self.purchases?.createAlias(identityManager.currentAppUserID) { (newInfo, error) in
            completionCalled = true
            info = newInfo
        }

        expect(self.identityManager.aliasCalled).to(be(false))
        expect(self.identityManager.aliasError).to(beNil())
        expect(completionCalled).toEventually(be(true))
        expect(info).toEventuallyNot(beNil())
    }

    func testIdentifyForTheSameUserID() {
        setupPurchases()
        expect(self.purchasesDelegate.purchaserInfoReceivedCount).toEventually(equal(1));
        expect(self.backend.getSubscriberCallCount).toEventually(equal(1));

        var completionCalled = false
        var info: Purchases.PurchaserInfo?
        self.purchases?.identify(identityManager.currentAppUserID) { (newInfo, error) in
            completionCalled = true
            info = newInfo
        }

        expect(self.identityManager.identifyCalled).to(be(false))
        expect(completionCalled).toEventually(be(true))
        expect(info).toEventuallyNot(beNil())
    }

    func testWhenNoReceiptReceiptIsRefreshed() {
        setupPurchases()
        receiptFetcher.shouldReturnReceipt = false
        
        makeAPurchase()
        
        expect(self.requestFetcher.refreshReceiptCalled).to(beTrue())
    }

    func testWhenNoReceiptDataReceiptIsRefreshed() {
        setupPurchases()
        receiptFetcher.shouldReturnReceipt = true
        receiptFetcher.shouldReturnZeroBytesReceipt = true
        
        makeAPurchase()
        
        expect(self.requestFetcher.refreshReceiptCalled).to(beTrue())
    }
    
    private func makeAPurchase() {
        let product = MockSKProduct(mockProductIdentifier: "com.product.id1")
        
        guard let purchases = purchases else { fatalError("purchases is not initialized") }
        purchases.purchaseProduct(product) { _,_,_,_ in }
        
        let transaction = MockTransaction()
        transaction.mockPayment = self.storeKitWrapper.payment!
        transaction.mockState = SKPaymentTransactionState.purchased
        
        storeKitWrapper.delegate?.storeKitWrapper(self.storeKitWrapper, updatedTransaction: transaction)
    }

    func testRestoresDontPostMissingReceipts() {
        setupPurchases()
        self.receiptFetcher.shouldReturnReceipt = false
        var receivedError: NSError?
        self.purchases?.restoreTransactions() { (info, error) in
            receivedError = error as NSError?
        }

        expect(receivedError?.code).toEventually(be(ErrorCodes.missingReceiptFileError.rawValue))
    }

    func testUserCancelledFalseIfPurchaseSuccessful() {
        setupPurchases()
        let product = MockSKProduct(mockProductIdentifier: "com.product.id1")
        var receivedUserCancelled: Bool?

        self.purchases?.purchaseProduct(product) { (tx, info, error, userCancelled) in
            receivedUserCancelled = userCancelled
        }

        let transaction = MockTransaction()
        transaction.mockPayment = self.storeKitWrapper.payment!
        transaction.mockState = SKPaymentTransactionState.purchased
        self.storeKitWrapper.delegate?.storeKitWrapper(self.storeKitWrapper, updatedTransaction: transaction)

        expect(receivedUserCancelled).toEventually(beFalse())
    }

    func testUserCancelledTrueIfPurchaseCancelled() {
        setupPurchases()
        let product = MockSKProduct(mockProductIdentifier: "com.product.id1")
        var receivedUserCancelled: Bool?
        var receivedError: NSError?
        var receivedUnderlyingError: NSError?

        self.purchases?.purchaseProduct(product) { (tx, info, error, userCancelled) in
            receivedError = error as NSError?
            receivedUserCancelled = userCancelled
            receivedUnderlyingError = receivedError?.userInfo[NSUnderlyingErrorKey] as! NSError?
        }

        let transaction = MockTransaction()
        transaction.mockPayment = self.storeKitWrapper.payment!
        transaction.mockState = SKPaymentTransactionState.failed
        transaction.mockError = NSError.init(domain: SKErrorDomain, code: SKError.Code.paymentCancelled.rawValue)
        self.storeKitWrapper.delegate?.storeKitWrapper(self.storeKitWrapper, updatedTransaction: transaction)

        expect(receivedUserCancelled).toEventually(beTrue())
        expect(receivedError).toEventuallyNot(beNil())
        expect(receivedError?.domain).toEventually(equal(RCPurchasesErrorCodeDomain))
        expect(receivedError?.code).toEventually(equal(ErrorCodes.purchaseCancelledError.rawValue))
        expect(receivedUnderlyingError?.domain).toEventually(be(SKErrorDomain))
        expect(receivedUnderlyingError?.code).toEventually(equal(SKError.Code.paymentCancelled.rawValue))
    }

    func testDoNotSendEmptyReceiptWhenMakingPurchase() {
        setupPurchases()
        self.receiptFetcher.shouldReturnReceipt = false

        let product = MockSKProduct(mockProductIdentifier: "com.product.id1")
        var receivedUserCancelled: Bool?
        var receivedError: NSError?

        self.purchases?.purchaseProduct(product) { (tx, info, error, userCancelled) in
            receivedError = error as NSError?
            receivedUserCancelled = userCancelled
        }

        let transaction = MockTransaction()
        transaction.mockPayment = self.storeKitWrapper.payment!
        transaction.mockState = SKPaymentTransactionState.purchased
        self.storeKitWrapper.delegate?.storeKitWrapper(self.storeKitWrapper, updatedTransaction: transaction)

        expect(receivedUserCancelled).toEventually(beFalse())
        expect(receivedError?.code).toEventually(be(ErrorCodes.missingReceiptFileError.rawValue))
        expect(self.backend.postReceiptDataCalled).toEventually(beFalse())
    }

    func testDeferBlockCallsCompletionBlockAfterPurchaseCompletes() {
        setupPurchases()
        let product = MockSKProduct(mockProductIdentifier: "mock_product")
        let payment = SKPayment.init(product: product)

        _ = storeKitWrapper.delegate?.storeKitWrapper(storeKitWrapper,
                                                      shouldAddStorePayment: payment,
                                                      for: product)

        expect(self.purchasesDelegate.makeDeferredPurchase).toNot(beNil())

        expect(self.storeKitWrapper.payment).to(beNil())

        var completionCalled = false
        self.purchasesDelegate.makeDeferredPurchase! { (tx, info, error, userCancelled) in
            completionCalled = true
        }

        let transaction = MockTransaction()
        transaction.mockPayment = self.storeKitWrapper.payment!
        transaction.mockState = SKPaymentTransactionState.purchased
        self.storeKitWrapper.delegate?.storeKitWrapper(self.storeKitWrapper, updatedTransaction: transaction)

        expect(self.storeKitWrapper.payment).to(be(payment))
        expect(completionCalled).toEventually(beTrue())
    }

    func testAddsDiscountToWrapper() {
        if #available(iOS 12.2, *) {
            setupPurchases()
            let product = MockSKProduct(mockProductIdentifier: "com.product.id1")
            let discount = SKPaymentDiscount.init(identifier: "discount", keyIdentifier: "TIKAMASALA1", nonce: UUID(), signature: "Base64 encoded signature", timestamp: NSNumber(value: Int64(123413232131)))

            self.purchases?.purchaseProduct(product, discount: discount) { (tx, info, error, userCancelled) in

            }

            expect(self.storeKitWrapper.payment).toNot(beNil())
            expect(self.storeKitWrapper.payment?.productIdentifier).to(equal(product.productIdentifier))
            expect(self.storeKitWrapper.payment?.paymentDiscount).to(equal(discount))
        }
    }

    func testPaymentDiscountForProductDiscountCreatesDiscount() {
        if #available(iOS 12.2, *) {
            setupPurchases()
            let product = MockSKProduct(mockProductIdentifier: "com.product.id1")

            let discountIdentifier = "id"
            let signature = "firma"
            let keyIdentifier = "key_id"
            let nonce = UUID()
            let timestamp = 1234
            let productDiscount = MockProductDiscount(identifier: discountIdentifier)
            self.backend.postOfferForSigningPaymentDiscountResponse["signature"] = signature
            self.backend.postOfferForSigningPaymentDiscountResponse["keyIdentifier"] = keyIdentifier
            self.backend.postOfferForSigningPaymentDiscountResponse["nonce"] = nonce
            self.backend.postOfferForSigningPaymentDiscountResponse["timestamp"] = timestamp

            var completionCalled = false
            var receivedPaymentDiscount: SKPaymentDiscount?
            self.purchases?.paymentDiscount(for: productDiscount, product: product, completion: { (paymentDiscount, error) in
                receivedPaymentDiscount = paymentDiscount
                completionCalled = true
            })

            expect(self.receiptFetcher.receiptDataTimesCalled).toEventually(equal(1))
            expect(self.backend.postOfferForSigningCalled).toEventually(beTrue())
            expect(completionCalled).toEventually(beTrue())
            expect(receivedPaymentDiscount?.identifier).toEventually(equal(discountIdentifier))
            expect(receivedPaymentDiscount?.signature).toEventually(equal(signature))
            expect(receivedPaymentDiscount?.keyIdentifier).toEventually(equal(keyIdentifier))
            expect(receivedPaymentDiscount?.nonce).toEventually(equal(nonce))
            expect(receivedPaymentDiscount?.timestamp).toEventually(be(timestamp))

        }
    }

    func testPaymentDiscountForProductDiscountCallsCompletionWithErrorIfReceiptNil() {
        if #available(iOS 12.2, *) {
            setupPurchases()
            let product = MockSKProduct(mockProductIdentifier: "com.product.id1")

            let discountIdentifier = "id"
            let productDiscount = MockProductDiscount(identifier: discountIdentifier)

            self.receiptFetcher.shouldReturnReceipt = false
            var completionCalled = false
            var receivedPaymentDiscount: SKPaymentDiscount?
            var receivedError: Error? = nil
            self.purchases?.paymentDiscount(for: productDiscount, product: product, completion: { (paymentDiscount, error) in
                receivedPaymentDiscount = paymentDiscount
                completionCalled = true
                receivedError = error
            })

            expect(self.receiptFetcher.receiptDataCalled).toEventually(beTrue())
            expect(receivedPaymentDiscount).to(beNil())
            expect(completionCalled).toEventually(beTrue())
            expect(self.backend.postOfferForSigningCalled) == false
            expect((receivedError! as NSError).code) == ErrorCodes.missingReceiptFileError.rawValue
        }
    }

    func testPaymentDiscountForProductDiscountCallsCompletionWithErrorIfReceiptEmpty() {
        if #available(iOS 12.2, *) {
            setupPurchases()
            let product = MockSKProduct(mockProductIdentifier: "com.product.id1")

            let discountIdentifier = "id"
            let productDiscount = MockProductDiscount(identifier: discountIdentifier)

            self.receiptFetcher.shouldReturnReceipt = true
            self.receiptFetcher.shouldReturnZeroBytesReceipt = true
            var completionCalled = false
            var receivedPaymentDiscount: SKPaymentDiscount?
            var receivedError: Error? = nil
            self.purchases?.paymentDiscount(for: productDiscount, product: product, completion: { (paymentDiscount, error) in
                receivedPaymentDiscount = paymentDiscount
                completionCalled = true
                receivedError = error
            })

            expect(self.receiptFetcher.receiptDataCalled).toEventually(beTrue())
            expect(receivedPaymentDiscount).to(beNil())
            expect(completionCalled).toEventually(beTrue())
            expect(self.backend.postOfferForSigningCalled) == false
            expect((receivedError! as NSError).code) == ErrorCodes.missingReceiptFileError.rawValue
        }
    }

    func testAttributionDataIsPostponedIfThereIsNoInstance() {
        let data = ["yo" : "dog", "what" : 45, "is" : ["up"]] as [AnyHashable : Any]

        Purchases.addAttributionData(data, from: AttributionNetwork.appsFlyer)

        setupPurchases()

        expect(self.backend.postedAttributionData).toEventuallyNot(beNil())

        for key in data.keys {
            expect(self.backend.postedAttributionData?[0].data.keys.contains(key)).toEventually(beTrue())
        }

        expect(self.backend.postedAttributionData?[0].data.keys.contains("rc_idfa")).toEventually(beTrue())
        expect(self.backend.postedAttributionData?[0].data.keys.contains("rc_idfv")).toEventually(beTrue())
        expect(self.backend.postedAttributionData?[0].network).toEventually(equal(AttributionNetwork.appsFlyer))
        expect(self.backend.postedAttributionData?[0].networkUserId).toEventually(equal(self.purchases?.appUserID))
    }

    func testAttributionDataSendsNetworkAppUserId() {
        let data = ["yo": "dog", "what": 45, "is": ["up"]] as [AnyHashable: Any]

        Purchases.addAttributionData(data, from: AttributionNetwork.appleSearchAds, forNetworkUserId: "newuser")

        setupPurchases()

        for key in data.keys {
            expect(self.backend.postedAttributionData?[0].data.keys.contains(key)).toEventually(beTrue())
        }

        expect(self.backend.postedAttributionData?[0].data.keys.contains("rc_idfa")).toEventually(beTrue())
        expect(self.backend.postedAttributionData?[0].data.keys.contains("rc_idfv")).toEventually(beTrue())
        expect(self.backend.postedAttributionData?[0].data.keys.contains("rc_attribution_network_id")).toEventually(beTrue())
        expect(self.backend.postedAttributionData?[0].data["rc_attribution_network_id"] as? String).toEventually(equal("newuser"))
        expect(self.backend.postedAttributionData?[0].network).toEventually(equal(AttributionNetwork.appleSearchAds))
        expect(self.backend.postedAttributionData?[0].networkUserId).toEventually(equal(self.identityManager.currentAppUserID))
    }

    func testAttributionDataDontSendNetworkAppUserIdIfNotProvided() {
        let data = ["yo": "dog", "what": 45, "is": ["up"]] as [AnyHashable: Any]

        Purchases.addAttributionData(data, from: AttributionNetwork.appleSearchAds)

        setupPurchases()

        for key in data.keys {
            expect(self.backend.postedAttributionData?[0].data.keys.contains(key)).toEventually(beTrue())
        }

        expect(self.backend.postedAttributionData?[0].data.keys.contains("rc_idfa")).toEventually(beTrue())
        expect(self.backend.postedAttributionData?[0].data.keys.contains("rc_idfv")).toEventually(beTrue())
        expect(self.backend.postedAttributionData?[0].data.keys.contains("rc_attribution_network_id")).toEventually(beFalse())
        expect(self.backend.postedAttributionData?[0].network).toEventually(equal(AttributionNetwork.appleSearchAds))
        expect(self.backend.postedAttributionData?[0].networkUserId).toEventually(equal(self.identityManager.currentAppUserID))
    }

    func testAdClientAttributionDataIsAutomaticallyCollected() {
        setupPurchases(automaticCollection: true)
        expect(self.backend.postedAttributionData).toEventuallyNot(beNil())
        expect(self.backend.postedAttributionData?[0].network).toEventually(equal(AttributionNetwork.appleSearchAds))
        expect((self.backend.postedAttributionData?[0].data["Version3.1"] as! NSDictionary)["iad-campaign-id"]).toEventuallyNot(beNil())
    }

    func testAdClientAttributionDataIsNotAutomaticallyCollectedIfDisabled() {
        setupPurchases(automaticCollection: false)
        expect(self.backend.postedAttributionData).toEventually(beNil())
    }

    func testAttributionDataPostponesMultiple() {
        let data = ["yo": "dog", "what": 45, "is": ["up"]] as [AnyHashable: Any]

        Purchases.addAttributionData(data, from: AttributionNetwork.adjust, forNetworkUserId: "newuser")

        setupPurchases(automaticCollection: true)
        expect(self.backend.postedAttributionData).toEventuallyNot(beNil())
        expect(self.backend.postedAttributionData?.count).toEventually(equal(2))
    }

    func testObserverModeSetToFalseSetFinishTransactions() {
        setupPurchases()
        let product = MockSKProduct(mockProductIdentifier: "com.product.id1")
        self.purchases?.purchaseProduct(product) { (tx, info, error, userCancelled) in

        }

        let transaction = MockTransaction()
        transaction.mockPayment = self.storeKitWrapper.payment!

        transaction.mockState = SKPaymentTransactionState.purchasing
        self.storeKitWrapper.delegate?.storeKitWrapper(self.storeKitWrapper, updatedTransaction: transaction)

        self.backend.postReceiptPurchaserInfo = Purchases.PurchaserInfo()

        transaction.mockState = SKPaymentTransactionState.purchased
        self.storeKitWrapper.delegate?.storeKitWrapper(self.storeKitWrapper, updatedTransaction: transaction)

        expect(self.backend.postReceiptDataCalled).to(beTrue())
        expect(self.storeKitWrapper.finishCalled).toEventually(beTrue())
    }

    func testDoesntFinishTransactionsIfObserverModeIsSet() {
        setupPurchasesObserverModeOn()
        let product = MockSKProduct(mockProductIdentifier: "com.product.id1")
        self.purchases?.purchaseProduct(product) { (tx, info, error, userCancelled) in

        }

        let transaction = MockTransaction()
        transaction.mockPayment = self.storeKitWrapper.payment!

        transaction.mockState = SKPaymentTransactionState.purchasing
        self.storeKitWrapper.delegate?.storeKitWrapper(self.storeKitWrapper, updatedTransaction: transaction)

        self.backend.postReceiptPurchaserInfo = Purchases.PurchaserInfo()

        transaction.mockState = SKPaymentTransactionState.purchased
        self.storeKitWrapper.delegate?.storeKitWrapper(self.storeKitWrapper, updatedTransaction: transaction)

        expect(self.backend.postReceiptDataCalled).to(beTrue())
        expect(self.storeKitWrapper.finishCalled).toEventually(beFalse())
    }

    func testRestoredPurchasesArePosted() {
        setupPurchasesObserverModeOn()
        let product = MockSKProduct(mockProductIdentifier: "com.product.id1")
        self.purchases?.purchaseProduct(product) { (tx, info, error, userCancelled) in

        }

        let transaction = MockTransaction()
        transaction.mockPayment = self.storeKitWrapper.payment!

        transaction.mockState = SKPaymentTransactionState.restored
        self.storeKitWrapper.delegate?.storeKitWrapper(self.storeKitWrapper, updatedTransaction: transaction)

        expect(self.backend.postReceiptDataCalled).to(beTrue())
        expect(self.storeKitWrapper.finishCalled).toEventually(beFalse())
    }

    func testNilProductIdentifier() {
        setupPurchases()
        let product = SKProduct()
        var receivedError: Error?
        self.purchases?.purchaseProduct(product) { (tx, info, error, userCancelled) in
            receivedError = error
        }
        
        expect(receivedError).toNot(beNil())
    }
    
    func testNoCrashIfPaymentIsMissing() {
        setupPurchases()
        let product = MockSKProduct(mockProductIdentifier: "com.product.id1")
        self.purchases?.purchaseProduct(product) { (tx, info, error, userCancelled) in
        }

        let transaction = SKPaymentTransaction()

        transaction.setValue(SKPaymentTransactionState.purchasing.rawValue, forKey: "transactionState")
        self.storeKitWrapper.delegate?.storeKitWrapper(self.storeKitWrapper, updatedTransaction: transaction)
        
        transaction.setValue(SKPaymentTransactionState.purchased.rawValue, forKey: "transactionState")
        self.storeKitWrapper.delegate?.storeKitWrapper(self.storeKitWrapper, updatedTransaction: transaction)
    }

    func testPostsOfferingIfPurchasingPackage() {
        setupPurchases()

        self.purchases!.offerings { (newOfferings, _) in
            let package = newOfferings!["base"]!.monthly!
            self.purchases!.purchasePackage(package) { (tx, info, error, userCancelled) in

            }

            let transaction = MockTransaction()
            transaction.mockPayment = self.storeKitWrapper.payment!

            transaction.mockState = SKPaymentTransactionState.purchasing
            self.storeKitWrapper.delegate?.storeKitWrapper(self.storeKitWrapper, updatedTransaction: transaction)

            self.backend.postReceiptPurchaserInfo = Purchases.PurchaserInfo()

            transaction.mockState = SKPaymentTransactionState.purchased
            self.storeKitWrapper.delegate?.storeKitWrapper(self.storeKitWrapper, updatedTransaction: transaction)

            expect(self.backend.postReceiptDataCalled).to(beTrue())
            expect(self.backend.postedReceiptData).toNot(beNil())

            expect(self.backend.postedProductID).to(equal(package.product.productIdentifier))
            expect(self.backend.postedPrice).to(equal(package.product.price))
            expect(self.backend.postedOfferingIdentifier).to(equal("base"))
            expect(self.storeKitWrapper.finishCalled).toEventually(beTrue())
        }
    }
    
    func testPurchasingPackageDoesntThrowPurchaseAlreadyInProgressIfCallbackMakesANewPurchase() {
        setupPurchases()
        var receivedError: NSError? = nil
        var secondCompletionCalled = false
        self.purchases!.offerings { (newOfferings, _) in
            let package = newOfferings!["base"]!.monthly!
            self.purchases!.purchasePackage(package) { _,_,_,_  in
                self.purchases!.purchasePackage(package) { (tx, info, error, userCancelled) in
                    receivedError = error as NSError?
                    secondCompletionCalled = true
                }
            }

            self.performTransaction()
            self.performTransaction()
        }
        expect(secondCompletionCalled).toEventually(beTrue(), timeout: .seconds(10))
        expect(receivedError).to(beNil())
    }
    
    func performTransaction() {
        let transaction = MockTransaction()
        transaction.mockPayment = self.storeKitWrapper.payment!

        transaction.mockState = SKPaymentTransactionState.purchasing
        self.storeKitWrapper.delegate?.storeKitWrapper(self.storeKitWrapper, updatedTransaction: transaction)
        self.backend.postReceiptPurchaserInfo = Purchases.PurchaserInfo()
        transaction.mockState = SKPaymentTransactionState.purchased
        self.storeKitWrapper.delegate?.storeKitWrapper(self.storeKitWrapper, updatedTransaction: transaction)
    }

    func testFetchPurchaserInfoWhenCacheStale() {
        setupPurchases()
        self.deviceCache.stubbedIsPurchaserInfoCacheStale = true

        self.purchases?.purchaserInfo() { (info, error) in

        }

        expect(self.backend.getSubscriberCallCount).toEventually(equal(2))
    }

    func testIsAnonymous() {
        setupAnonPurchases()
        expect(self.purchases.isAnonymous).to(beTrue())
    }

    func testIsNotAnonymous() {
        setupPurchases()
        expect(self.purchases.isAnonymous).to(beFalse())
    }

    func testProductIsRemovedButPresentInTheQueuedTransaction() {
        self.mockProductsManager.stubbedProductsCompletionResult = Set<SKProduct>()
        setupPurchases()
        let product = MockSKProduct(mockProductIdentifier: "product")

        let purchaserInfoBeforePurchase = Purchases.PurchaserInfo(data: [
            "subscriber": [
                "subscriptions": [:],
                "non_subscriptions": [:]
            ]])
        let purchaserInfoAfterPurchase = Purchases.PurchaserInfo(data: [
            "subscriber": [
                "subscriptions": [:],
                "non_subscriptions": [product.mockProductIdentifier: []]
            ]])
        self.backend.overridePurchaserInfo = purchaserInfoBeforePurchase
        self.backend.postReceiptPurchaserInfo = purchaserInfoAfterPurchase

        let payment = SKPayment(product: product)

        let transaction = MockTransaction()

        transaction.mockPayment = payment

        transaction.mockState = SKPaymentTransactionState.purchasing
        self.storeKitWrapper.delegate?.storeKitWrapper(self.storeKitWrapper, updatedTransaction: transaction)

        transaction.mockState = SKPaymentTransactionState.purchased
        self.storeKitWrapper.delegate?.storeKitWrapper(self.storeKitWrapper, updatedTransaction: transaction)

        expect(self.backend.postReceiptDataCalled).to(beTrue())
        expect(self.purchasesDelegate.purchaserInfoReceivedCount).toEventually(equal(2))
    }
    
    func testReceiptsSendsObserverModeWhenObserverMode() {
        setupPurchasesObserverModeOn()
        let product = MockSKProduct(mockProductIdentifier: "com.product.id1")
        self.purchases?.purchaseProduct(product) { (tx, info, error, userCancelled) in

        }

        let transaction = MockTransaction()
        transaction.mockPayment = self.storeKitWrapper.payment!

        transaction.mockState = SKPaymentTransactionState.purchasing
        self.storeKitWrapper.delegate?.storeKitWrapper(self.storeKitWrapper, updatedTransaction: transaction)

        transaction.mockState = SKPaymentTransactionState.purchased
        self.storeKitWrapper.delegate?.storeKitWrapper(self.storeKitWrapper, updatedTransaction: transaction)

        expect(self.backend.postReceiptDataCalled).to(beTrue())
        expect(self.backend.postedObserverMode).to(beTrue())
    }
    
    func testReceiptsSendsObserverModeOffWhenObserverModeOff() {
        setupPurchases()
        let product = MockSKProduct(mockProductIdentifier: "com.product.id1")
        self.purchases?.purchaseProduct(product) { (tx, info, error, userCancelled) in

        }

        let transaction = MockTransaction()
        transaction.mockPayment = self.storeKitWrapper.payment!

        transaction.mockState = SKPaymentTransactionState.purchasing
        self.storeKitWrapper.delegate?.storeKitWrapper(self.storeKitWrapper, updatedTransaction: transaction)

        transaction.mockState = SKPaymentTransactionState.purchased
        self.storeKitWrapper.delegate?.storeKitWrapper(self.storeKitWrapper, updatedTransaction: transaction)

        expect(self.backend.postReceiptDataCalled).to(beTrue())
        expect(self.backend.postedObserverMode).to(beFalse())
    }

    func testInvalidatePurchaserInfoCacheRemovesCachedPurchaserInfo() {
        setupPurchases()
        guard let nonOptionalPurchases = purchases else { fatalError("failed when setting up purchases for testing") }
        let appUserID = self.identityManager.currentAppUserID
        self.deviceCache.cachePurchaserInfo(Data(), forAppUserID: appUserID)
        expect(self.deviceCache.cachedPurchaserInfoData(forAppUserID: appUserID)).toNot(beNil())
        expect(self.deviceCache.invokedClearPurchaserInfoCacheCount) == 0

        nonOptionalPurchases.invalidatePurchaserInfoCache()
        expect(self.deviceCache.cachedPurchaserInfoData(forAppUserID: appUserID)).to(beNil())
        expect(self.deviceCache.invokedClearPurchaserInfoCacheCount) == 1
    }

    func testGetPurchaserInfoAfterInvalidatingDoesntReturnCachedVersion() {
        setupPurchases()
        guard let nonOptionalPurchases = purchases else { fatalError("failed when setting up purchases for testing") }

        let appUserID = self.identityManager.currentAppUserID
        let oldAppUserInfo = Data()
        self.deviceCache.cachePurchaserInfo(oldAppUserInfo, forAppUserID: appUserID)
        let overridePurchaserInfo = Purchases.PurchaserInfo(data: [
            "subscriber": [
                "subscriptions": [:],
                "other_purchases": [:]
            ]])
        self.backend.overridePurchaserInfo = overridePurchaserInfo

        var receivedPurchaserInfo: Purchases.PurchaserInfo? = nil
        var completionCallCount = 0
        var receivedError: Error? = nil
        nonOptionalPurchases.purchaserInfo { (purchaserInfo, error) in
            completionCallCount += 1
            receivedError = error
            receivedPurchaserInfo = purchaserInfo
        }

        nonOptionalPurchases.invalidatePurchaserInfoCache()

        expect(completionCallCount).toEventually(equal(1))
        expect(receivedError).to(beNil())
        expect(receivedPurchaserInfo) == overridePurchaserInfo
        expect(self.purchasesDelegate.purchaserInfoReceivedCount) == 1
    }

    func testGetPurchaserInfoAfterInvalidatingCallsCompletionWithErrorIfBackendError() {
        let backendError = Purchases.ErrorUtils.backendError(withBackendCode: BackendErrorCodes.invalidAPIKey.rawValue as NSNumber,
                                                             backendMessage: "Invalid credentials", finishable: true)
        self.backend.overridePurchaserInfoError = backendError
        self.backend.overridePurchaserInfo = nil

        setupPurchases()
        guard let nonOptionalPurchases = purchases else { fatalError("failed when setting up purchases for testing") }
        expect(self.purchasesDelegate.purchaserInfoReceivedCount) == 0

        let appUserID = self.identityManager.currentAppUserID
        let oldAppUserInfo = Data()
        self.deviceCache.cachePurchaserInfo(oldAppUserInfo, forAppUserID: appUserID)


        var receivedPurchaserInfo: Purchases.PurchaserInfo? = nil
        var completionCallCount = 0
        var receivedError: Error? = nil
        nonOptionalPurchases.purchaserInfo { (purchaserInfo, error) in
            completionCallCount += 1
            receivedError = error
            receivedPurchaserInfo = purchaserInfo
        }

        nonOptionalPurchases.invalidatePurchaserInfoCache()

        expect(completionCallCount).toEventually(equal(1))
        expect(receivedError).toNot(beNil())
        expect(receivedPurchaserInfo).to(beNil())
        expect(self.purchasesDelegate.purchaserInfoReceivedCount) == 0
    }

    func testInvalidatePurchaserInfoCacheDoesntClearOfferingsCache() {
        setupPurchases()
        guard let nonOptionalPurchases = purchases else { fatalError("failed when setting up purchases for testing") }

        expect(self.deviceCache.clearOfferingsCacheTimestampCount) == 0

        nonOptionalPurchases.invalidatePurchaserInfoCache()
        expect(self.deviceCache.clearOfferingsCacheTimestampCount) == 0
    }

    func testProxyURL() {
        expect(SystemInfo.proxyURL).to(beNil())
        let defaultHostURL = URL(string: "https://api.revenuecat.com")
        expect(SystemInfo.serverHostURL) == defaultHostURL

        let testURL = URL(string: "https://test_url")
        Purchases.proxyURL = testURL

        expect(SystemInfo.serverHostURL) == testURL

        Purchases.proxyURL = nil

        expect(SystemInfo.serverHostURL) == defaultHostURL
    }

    func testNotifiesIfTransactionIsDeferredFromStoreKit() {
        setupPurchases()
        let product = MockSKProduct(mockProductIdentifier: "com.product.id1")
        var receivedError: NSError?
        self.purchases?.purchaseProduct(product) { (tx, info, error, userCancelled) in
            receivedError = error as NSError?
        }

        let transaction = MockTransaction()
        transaction.mockPayment = self.storeKitWrapper.payment!

        transaction.mockState = SKPaymentTransactionState.deferred
        self.storeKitWrapper.delegate?.storeKitWrapper(self.storeKitWrapper, updatedTransaction: transaction)

        expect(self.backend.postReceiptDataCalled).to(beFalse())
        expect(self.storeKitWrapper.finishCalled).to(beFalse())
        expect(receivedError).toEventuallyNot(beNil())
        expect(receivedError?.domain).toEventually(equal(RCPurchasesErrorCodeDomain))
        expect(receivedError?.code).toEventually(equal(ErrorCodes.paymentPendingError.rawValue))
    }


    func testSyncsPurchasesIfEntitlementsRevokedForProductIDs() {
        if #available(iOS 14.0, macOS 14.0, tvOS 14.0, watchOS 7.0, *) {
            setupPurchases()
            guard let purchases = purchases else { fatalError() }
            expect(self.backend.postReceiptDataCalled).to(beFalse())
            (purchases as StoreKitWrapperDelegate)
                .storeKitWrapper(storeKitWrapper, didRevokeEntitlementsForProductIdentifiers: ["a", "b"])
            expect(self.backend.postReceiptDataCalled).to(beTrue())
        }
    }

    func testSetDebugLogsEnabledSetsTheCorrectValue() {
        Logger.logLevel = .warn
        
        Purchases.debugLogsEnabled = true
        expect(Logger.logLevel) == .debug

        Purchases.debugLogsEnabled = false
        expect(Logger.logLevel) == .info
    }


    private func verifyUpdatedCaches(newAppUserID: String) {
        let expectedCallCount = 2
        expect(self.backend.getSubscriberCallCount).toEventually(equal(expectedCallCount))
        expect(self.deviceCache.cachedPurchaserInfo.count).toEventually(equal(expectedCallCount))
        expect(self.deviceCache.cachedPurchaserInfo[newAppUserID]).toEventuallyNot(beNil())
        expect(self.purchasesDelegate.purchaserInfoReceivedCount).toEventually(equal(expectedCallCount))
        expect(self.deviceCache.setPurchaserInfoCacheTimestampToNowCount).toEventually(equal(expectedCallCount))
        expect(self.deviceCache.setOfferingsCacheTimestampToNowCount).toEventually(equal(expectedCallCount))
        expect(self.backend.gotOfferings).toEventually(equal(expectedCallCount))
        expect(self.deviceCache.cachedOfferingsCount).toEventually(equal(expectedCallCount))
    }

}<|MERGE_RESOLUTION|>--- conflicted
+++ resolved
@@ -7,11 +7,7 @@
 import Nimble
 
 import Purchases
-<<<<<<< HEAD
 @testable import PurchasesCoreSwift
-=======
-import PurchasesCoreSwift
->>>>>>> fec8ca48
 
 class PurchasesTests: XCTestCase {
 
