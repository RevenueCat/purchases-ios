//
//  Copyright RevenueCat Inc. All Rights Reserved.
//
//  Licensed under the MIT License (the "License");
//  you may not use this file except in compliance with the License.
//  You may obtain a copy of the License at
//
//      https://opensource.org/licenses/MIT
//
//  Created by RevenueCat.
//

import Nimble
import StoreKit
import XCTest

@testable import RevenueCat

class PurchasesTests: XCTestCase {

    let emptyCustomerInfoData: [String: Any] = [
        "request_date": "2019-08-16T10:30:42Z",
        "subscriber": [
            "first_seen": "2019-07-17T00:05:54Z",
            "original_app_user_id": "app_user_id",
            "subscriptions": [:],
            "other_purchases": [:],
            "original_application_version": NSNull()
        ]]

    override func setUpWithError() throws {
        try super.setUpWithError()

        userDefaults = UserDefaults(suiteName: "TestDefaults")
        systemInfo = MockSystemInfo(finishTransactions: true)
        deviceCache = MockDeviceCache(systemInfo: self.systemInfo, userDefaults: userDefaults)
        requestFetcher = MockRequestFetcher()
        mockProductsManager = MockProductsManager(systemInfo: systemInfo)
        mockOperationDispatcher = MockOperationDispatcher()
        mockReceiptParser = MockReceiptParser()
        mockIntroEligibilityCalculator = MockIntroEligibilityCalculator(productsManager: mockProductsManager,
                                                                        receiptParser: mockReceiptParser)
        let systemInfoAttribution = try MockSystemInfo(platformFlavor: "iOS",
                                                       platformFlavorVersion: "3.2.1",
                                                       finishTransactions: true)
        receiptFetcher = MockReceiptFetcher(requestFetcher: requestFetcher, systemInfo: systemInfoAttribution)
        attributionFetcher = MockAttributionFetcher(attributionFactory: MockAttributionTypeFactory(),
                                                    systemInfo: systemInfoAttribution)
        backend = MockBackend(httpClient: MockHTTPClient(systemInfo: systemInfo,
                                                         eTagManager: MockETagManager()),
                              apiKey: "mockAPIKey")
        subscriberAttributesManager =
        MockSubscriberAttributesManager(backend: self.backend,
                                        deviceCache: self.deviceCache,
                                        attributionFetcher: self.attributionFetcher,
                                        attributionDataMigrator: AttributionDataMigrator())
        attributionPoster = AttributionPoster(deviceCache: deviceCache,
                                              identityManager: identityManager,
                                              backend: backend,
                                              attributionFetcher: attributionFetcher,
                                              subscriberAttributesManager: subscriberAttributesManager)
        customerInfoManager = CustomerInfoManager(operationDispatcher: mockOperationDispatcher,
                                                  deviceCache: deviceCache,
                                                  backend: backend,
                                                  systemInfo: systemInfo)
        mockOfferingsManager = MockOfferingsManager(deviceCache: deviceCache,
                                                    operationDispatcher: mockOperationDispatcher,
                                                    systemInfo: systemInfo,
                                                    backend: backend,
                                                    offeringsFactory: offeringsFactory,
                                                    productsManager: mockProductsManager)
        mockManageSubsHelper = MockManageSubscriptionsHelper(systemInfo: systemInfo,
                                                             customerInfoManager: customerInfoManager,
                                                             identityManager: identityManager)
        mockBeginRefundRequestHelper = MockBeginRefundRequestHelper(systemInfo: systemInfo,
                                                                    customerInfoManager: customerInfoManager,
                                                                    identityManager: identityManager)
        mockTransactionsManager = MockTransactionsManager(receiptParser: mockReceiptParser)
    }

    override func tearDown() {
        Purchases.clearSingleton()
        deviceCache = nil
        purchases = nil
        UserDefaults().removePersistentDomain(forName: "TestDefaults")
    }

    class MockBackend: Backend {
        var userID: String?
        var originalApplicationVersion: String?
        var originalPurchaseDate: Date?
        var timeout = false
        var getSubscriberCallCount = 0
        var overrideCustomerInfoError: Error?
        var overrideCustomerInfo = CustomerInfo(testData: [
            "request_date": "2019-08-16T10:30:42Z",
            "subscriber": [
                "first_seen": "2019-07-17T00:05:54Z",
                "original_app_user_id": "app_user_id",
                "subscriptions": [:],
                "other_purchases": [:]
            ]])

        override func getSubscriberData(appUserID: String, completion: @escaping BackendCustomerInfoResponseHandler) {
            getSubscriberCallCount += 1
            userID = appUserID

            if !timeout {
                let info = self.overrideCustomerInfo
                DispatchQueue.main.async {
                    completion(info, self.overrideCustomerInfoError)
                }
            }
        }

        var postReceiptDataCalled = false
        var postedReceiptData: Data?
        var postedIsRestore: Bool?
        var postedProductID: String?
        var postedPrice: Decimal?
        var postedPaymentMode: StoreProductDiscount.PaymentMode?
        var postedIntroPrice: Decimal?
        var postedCurrencyCode: String?
        var postedSubscriptionGroup: String?
<<<<<<< HEAD
        var postedDiscounts: [PromotionalOffer]?
=======
        var postedDiscounts: Array<StoreProductDiscount>?
>>>>>>> aef87e8f
        var postedOfferingIdentifier: String?
        var postedObserverMode: Bool?

        var postReceiptCustomerInfo: CustomerInfo?
        var postReceiptError: Error?
        var aliasError: Error?
        var aliasCalled = false

        override func post(receiptData: Data,
                           appUserID: String,
                           isRestore: Bool,
                           productData: ProductRequestData?,
                           presentedOfferingIdentifier: String?,
                           observerMode: Bool,
                           subscriberAttributes: [String: SubscriberAttribute]?,
                           completion: @escaping BackendCustomerInfoResponseHandler) {
            postReceiptDataCalled = true
            postedReceiptData = receiptData
            postedIsRestore = isRestore

            if let productData = productData {
                postedProductID = productData.productIdentifier
                postedPrice = productData.price

                postedPaymentMode = productData.paymentMode
                postedIntroPrice = productData.introPrice
                postedSubscriptionGroup = productData.subscriptionGroup

                postedCurrencyCode = productData.currencyCode
                postedDiscounts = productData.discounts
            }

            postedOfferingIdentifier = presentedOfferingIdentifier
            postedObserverMode = observerMode
            completion(postReceiptCustomerInfo, postReceiptError)
        }

        var postedProductIdentifiers: [String]?

        override func fetchIntroEligibility(appUserID: String,
                                            receiptData: Data,
                                            productIdentifiers: [String],
                                            completion: @escaping IntroEligibilityResponseHandler) {
            postedProductIdentifiers = productIdentifiers

            var eligibilities = [String: IntroEligibility]()
            for productID in productIdentifiers {
                eligibilities[productID] = IntroEligibility(eligibilityStatus: IntroEligibilityStatus.eligible)
            }

            completion(eligibilities, nil)
        }

        var failOfferings = false
        var badOfferingsResponse = false
        var gotOfferings = 0

        override func getOfferings(appUserID: String, completion: @escaping OfferingsResponseHandler) {
            gotOfferings += 1
            if failOfferings {
                let subError = UnexpectedBackendResponseSubErrorCode.getOfferUnexpectedResponse
                completion(nil, ErrorUtils.unexpectedBackendResponse(withSubError: subError))
                return
            }
            if badOfferingsResponse {
                completion([:], nil)
                return
            }

            let offeringsData = [
                "offerings": [
                    [
                        "identifier": "base",
                        "description": "This is the base offering",
                        "packages": [
                            ["identifier": "$rc_monthly",
                             "platform_product_identifier": "monthly_freetrial"]
                        ]
                    ]
                ],
                "current_offering_id": "base"
            ] as [String: Any]

            completion(offeringsData, nil)
        }

        override func createAlias(appUserID: String, newAppUserID: String, completion: ((Error?) -> Void)?) {
            aliasCalled = true
            if aliasError != nil {
                completion!(aliasError)
            } else {
                userID = newAppUserID
                completion!(nil)
            }
        }

        var invokedPostAttributionData = false
        var invokedPostAttributionDataCount = 0
        // swiftlint:disable:next large_tuple
        var invokedPostAttributionDataParameters: (
            data: [String: Any]?,
            network: AttributionNetwork,
            appUserID: String?
        )?
        var invokedPostAttributionDataParametersList = [(data: [String: Any]?,
                                                         network: AttributionNetwork,
                                                         appUserID: String?)]()
        var stubbedPostAttributionDataCompletionResult: (Error?, Void)?

        override func post(attributionData: [String: Any],
                           network: AttributionNetwork,
                           appUserID: String,
                           completion: ((Error?) -> Void)? = nil) {
            invokedPostAttributionData = true
            invokedPostAttributionDataCount += 1
            invokedPostAttributionDataParameters = (attributionData, network, appUserID)
            invokedPostAttributionDataParametersList.append((attributionData, network, appUserID))
            if let result = stubbedPostAttributionDataCompletionResult {
                completion?(result.0)
            }
        }

        var postOfferForSigningCalled = false
        var postOfferForSigningPaymentDiscountResponse: [String: Any] = [:]
        var postOfferForSigningError: Error?

        override func post(offerIdForSigning offerIdentifier: String,
                           productIdentifier: String,
                           subscriptionGroup: String?,
                           receiptData: Data,
                           appUserID: String,
                           completion: @escaping OfferSigningResponseHandler) {
            postOfferForSigningCalled = true
            completion(postOfferForSigningPaymentDiscountResponse["signature"] as? String,
                       postOfferForSigningPaymentDiscountResponse["keyIdentifier"] as? String,
                       postOfferForSigningPaymentDiscountResponse["nonce"] as? UUID,
                       postOfferForSigningPaymentDiscountResponse["timestamp"] as? Int,
                       postOfferForSigningError)
        }
    }

    var receiptFetcher: MockReceiptFetcher!
    var requestFetcher: MockRequestFetcher!
    var mockProductsManager: MockProductsManager!
    var backend: MockBackend!
    let storeKitWrapper = MockStoreKitWrapper()
    let notificationCenter = MockNotificationCenter()
    var userDefaults: UserDefaults! = nil
    let offeringsFactory = MockOfferingsFactory()
    var deviceCache: MockDeviceCache!
    var subscriberAttributesManager: MockSubscriberAttributesManager!
    let identityManager = MockIdentityManager(mockAppUserID: "app_user")
    var systemInfo: MockSystemInfo!
    var mockOperationDispatcher: MockOperationDispatcher!
    var mockIntroEligibilityCalculator: MockIntroEligibilityCalculator!
    var mockReceiptParser: MockReceiptParser!
    var mockTransactionsManager: MockTransactionsManager!
    var attributionFetcher: MockAttributionFetcher!
    var attributionPoster: AttributionPoster!
    var customerInfoManager: CustomerInfoManager!
    var mockOfferingsManager: MockOfferingsManager!
    var purchasesOrchestrator: PurchasesOrchestrator!
    var trialOrIntroPriceEligibilityChecker: MockTrialOrIntroPriceEligibilityChecker!
    var mockManageSubsHelper: MockManageSubscriptionsHelper!
    var mockBeginRefundRequestHelper: MockBeginRefundRequestHelper!

    // swiftlint:disable:next weak_delegate
    var purchasesDelegate = MockPurchasesDelegate()

    var purchases: Purchases!

    func setupPurchases(automaticCollection: Bool = false) {
        Purchases.automaticAppleSearchAdsAttributionCollection = automaticCollection
        self.identityManager.mockIsAnonymous = false

        initializePurchasesInstance(appUserId: identityManager.currentAppUserID)
    }

    func setupAnonPurchases() {
        Purchases.automaticAppleSearchAdsAttributionCollection = false
        self.identityManager.mockIsAnonymous = true
        initializePurchasesInstance(appUserId: nil)
    }

    func setupPurchasesObserverModeOn() throws {
        systemInfo = try MockSystemInfo(platformFlavor: nil, platformFlavorVersion: nil, finishTransactions: false)
        initializePurchasesInstance(appUserId: nil)
    }

    private func initializePurchasesInstance(appUserId: String?) {
        purchasesOrchestrator = PurchasesOrchestrator(productsManager: mockProductsManager,
                                                      storeKitWrapper: storeKitWrapper,
                                                      systemInfo: systemInfo,
                                                      subscriberAttributesManager: subscriberAttributesManager,
                                                      operationDispatcher: mockOperationDispatcher,
                                                      receiptFetcher: receiptFetcher,
                                                      customerInfoManager: customerInfoManager,
                                                      backend: backend,
                                                      identityManager: identityManager,
                                                      transactionsManager: mockTransactionsManager,
                                                      deviceCache: deviceCache,
                                                      manageSubscriptionsHelper: mockManageSubsHelper,
                                                      beginRefundRequestHelper: mockBeginRefundRequestHelper)
        trialOrIntroPriceEligibilityChecker = MockTrialOrIntroPriceEligibilityChecker(
            receiptFetcher: receiptFetcher,
            introEligibilityCalculator: mockIntroEligibilityCalculator,
            backend: backend,
            identityManager: identityManager,
            operationDispatcher: mockOperationDispatcher,
            productsManager: mockProductsManager
        )
        purchases = Purchases(appUserID: appUserId,
                              requestFetcher: requestFetcher,
                              receiptFetcher: receiptFetcher,
                              attributionFetcher: attributionFetcher,
                              attributionPoster: attributionPoster,
                              backend: backend,
                              storeKitWrapper: storeKitWrapper,
                              notificationCenter: notificationCenter,
                              systemInfo: systemInfo,
                              offeringsFactory: offeringsFactory,
                              deviceCache: deviceCache,
                              identityManager: identityManager,
                              subscriberAttributesManager: subscriberAttributesManager,
                              operationDispatcher: mockOperationDispatcher,
                              introEligibilityCalculator: mockIntroEligibilityCalculator,
                              customerInfoManager: customerInfoManager,
                              productsManager: mockProductsManager,
                              offeringsManager: mockOfferingsManager,
                              purchasesOrchestrator: purchasesOrchestrator,
                              trialOrIntroPriceEligibilityChecker: trialOrIntroPriceEligibilityChecker)

        purchasesOrchestrator.maybeDelegate = purchases
        purchases!.delegate = purchasesDelegate
        Purchases.setDefaultInstance(purchases!)
    }

    func testIsAbleToBeInitialized() {
        setupPurchases()
        expect(self.purchases).toNot(beNil())
    }

    func testUsingSharedInstanceWithoutInitializingThrowsAssertion() {
        let expectedMessage = "Purchases has not been configured. Please call Purchases.configure()"
        expectFatalError(expectedMessage: expectedMessage) { _ = Purchases.shared }
    }

    func testUsingSharedInstanceAfterInitializingDoesntThrowAssertion() {
        setupPurchases()
        expectNoFatalError { _ = Purchases.shared }
    }

    func testIsConfiguredReturnsCorrectvalue() {
        expect(Purchases.isConfigured) == false
        setupPurchases()
        expect(Purchases.isConfigured) == true
    }

    func testFirstInitializationCallDelegate() {
        setupPurchases()
        expect(self.purchasesDelegate.customerInfoReceivedCount).toEventually(equal(1))
    }

    func testFirstInitializationFromForegroundDelegateForAnonIfNothingCached() {
        systemInfo.stubbedIsApplicationBackgrounded = false
        setupPurchases()
        expect(self.purchasesDelegate.customerInfoReceivedCount).toEventually(equal(1))
    }

    func testFirstInitializationFromBackgroundDoesntCallDelegateForAnonIfNothingCached() {
        systemInfo.stubbedIsApplicationBackgrounded = true
        setupPurchases()
        expect(self.purchasesDelegate.customerInfoReceivedCount).toEventually(equal(0))
    }

    func testFirstInitializationFromBackgroundCallsDelegateForAnonIfInfoCached() throws {
        systemInfo.stubbedIsApplicationBackgrounded = true
        let info = CustomerInfo(testData: [
            "request_date": "2019-08-16T10:30:42Z",
            "subscriber": [
                "first_seen": "2019-07-17T00:05:54Z",
                "original_app_user_id": "app_user_id",
                "subscriptions": [:],
                "other_purchases": [:]
            ]])

        let jsonObject = info!.jsonObject()

        let object = try JSONSerialization.data(withJSONObject: jsonObject, options: [])
        self.deviceCache.cachedCustomerInfo[identityManager.currentAppUserID] = object

        setupPurchases()
        expect(self.purchasesDelegate.customerInfoReceivedCount).toEventually(equal(1))
    }

    func testFirstInitializationFromBackgroundDoesntUpdateCustomerInfoCache() {
        systemInfo.stubbedIsApplicationBackgrounded = true
        setupPurchases()
        expect(self.backend.getSubscriberCallCount).toEventually(equal(0))
    }

    func testFirstInitializationFromForegroundUpdatesCustomerInfoCacheIfNotInUserDefaults() {
        systemInfo.stubbedIsApplicationBackgrounded = false
        setupPurchases()
        expect(self.backend.getSubscriberCallCount).toEventually(equal(1))
    }

    func testFirstInitializationFromForegroundUpdatesCustomerInfoCacheIfUserDefaultsCacheStale() {
        let staleCacheDateForForeground = Calendar.current.date(byAdding: .minute, value: -20, to: Date())!
        self.deviceCache.setCustomerInfoCache(timestamp: staleCacheDateForForeground,
                                              appUserID: identityManager.currentAppUserID)
        systemInfo.stubbedIsApplicationBackgrounded = false

        setupPurchases()

        expect(self.backend.getSubscriberCallCount).toEventually(equal(1))
    }

    func testFirstInitializationFromForegroundUpdatesCustomerInfoEvenIfCacheValid() {
        let staleCacheDateForForeground = Calendar.current.date(byAdding: .minute, value: -2, to: Date())!
        self.deviceCache.setCustomerInfoCache(timestamp: staleCacheDateForForeground,
                                              appUserID: identityManager.currentAppUserID)

        systemInfo.stubbedIsApplicationBackgrounded = false

        setupPurchases()

        expect(self.backend.getSubscriberCallCount).toEventually(equal(1))
    }

    func testDelegateIsCalledForRandomPurchaseSuccess() {
        setupPurchases()

        let customerInfo = CustomerInfo(testData: emptyCustomerInfoData)
        self.backend.postReceiptCustomerInfo = customerInfo

        let product = MockSK1Product(mockProductIdentifier: "product")
        let payment = SKPayment(product: product)

        let customerInfoBeforePurchase = CustomerInfo(testData: [
            "request_date": "2019-08-16T10:30:42Z",
            "subscriber": [
                "first_seen": "2019-07-17T00:05:54Z",
                "original_app_user_id": "app_user_id",
                "subscriptions": [:],
                "non_subscriptions": [:]
            ]])
        let customerInfoAfterPurchase = CustomerInfo(testData: [
            "request_date": "2019-08-16T10:30:42Z",
            "subscriber": [
                "first_seen": "2019-07-17T00:05:54Z",
                "original_app_user_id": "app_user_id",
                "subscriptions": [:],
                "non_subscriptions": [product.mockProductIdentifier: []]
            ]])
        self.backend.overrideCustomerInfo = customerInfoBeforePurchase
        self.backend.postReceiptCustomerInfo = customerInfoAfterPurchase

        let transaction = MockTransaction()

        transaction.mockPayment = payment

        transaction.mockState = SKPaymentTransactionState.purchasing
        self.storeKitWrapper.delegate?.storeKitWrapper(self.storeKitWrapper, updatedTransaction: transaction)

        transaction.mockState = SKPaymentTransactionState.purchased
        self.storeKitWrapper.delegate?.storeKitWrapper(self.storeKitWrapper, updatedTransaction: transaction)

        expect(self.backend.postReceiptDataCalled).to(beTrue())
        expect(self.purchasesDelegate.customerInfoReceivedCount).toEventually(equal(2))
    }

    func testDelegateIsOnlyCalledOnceIfCustomerInfoTheSame() {
        setupPurchases()

        let customerInfo1 = CustomerInfo(testData: [
            "request_date": "2019-08-16T10:30:42Z",
            "subscriber": [
                "first_seen": "2019-07-17T00:05:54Z",
                "original_app_user_id": "app_user_id",
                "subscriptions": [:],
                "other_purchases": [:],
                "original_application_version": "1.0"
            ]
        ])

        let customerInfo2 = customerInfo1

        let product = MockSK1Product(mockProductIdentifier: "product")
        let payment = SKPayment(product: product)

        let transaction = MockTransaction()

        transaction.mockPayment = payment

        transaction.mockState = SKPaymentTransactionState.purchasing
        self.storeKitWrapper.delegate?.storeKitWrapper(self.storeKitWrapper, updatedTransaction: transaction)

        self.backend.postReceiptCustomerInfo = customerInfo1
        transaction.mockState = SKPaymentTransactionState.purchased
        self.storeKitWrapper.delegate?.storeKitWrapper(self.storeKitWrapper, updatedTransaction: transaction)

        self.backend.postReceiptCustomerInfo = customerInfo2
        transaction.mockState = SKPaymentTransactionState.purchased
        self.storeKitWrapper.delegate?.storeKitWrapper(self.storeKitWrapper, updatedTransaction: transaction)

        expect(self.backend.postReceiptDataCalled).to(beTrue())
        expect(self.purchasesDelegate.customerInfoReceivedCount).toEventually(equal(2))
    }

    func testDelegateIsCalledTwiceIfCustomerInfoTheDifferent() {
        setupPurchases()

        let customerInfo1 = CustomerInfo(testData: [
            "request_date": "2019-08-16T10:30:42Z",
            "subscriber": [
                "first_seen": "2019-07-17T00:05:54Z",
                "original_app_user_id": "app_user_id",
                "subscriptions": [:],
                "other_purchases": [:],
                "original_application_version": "1.0"
            ]
        ])

        let customerInfo2 = CustomerInfo(testData: [
            "request_date": "2019-08-16T10:30:42Z",
            "subscriber": [
                "first_seen": "2019-07-17T00:05:54Z",
                "original_app_user_id": "app_user_id",
                "subscriptions": [:],
                "other_purchases": [:],
                "original_application_version": "2.0"
            ]
        ])

        let product = MockSK1Product(mockProductIdentifier: "product")
        let payment = SKPayment(product: product)

        let transaction = MockTransaction()

        transaction.mockPayment = payment

        transaction.mockState = SKPaymentTransactionState.purchasing
        self.storeKitWrapper.delegate?.storeKitWrapper(self.storeKitWrapper, updatedTransaction: transaction)

        self.backend.postReceiptCustomerInfo = customerInfo1
        transaction.mockState = SKPaymentTransactionState.purchased
        self.storeKitWrapper.delegate?.storeKitWrapper(self.storeKitWrapper, updatedTransaction: transaction)

        self.backend.postReceiptCustomerInfo = customerInfo2
        transaction.mockState = SKPaymentTransactionState.purchased
        self.storeKitWrapper.delegate?.storeKitWrapper(self.storeKitWrapper, updatedTransaction: transaction)

        expect(self.backend.postReceiptDataCalled).to(beTrue())
        expect(self.purchasesDelegate.customerInfoReceivedCount).toEventually(equal(3))
    }

    func testDelegateIsNotCalledIfBlockPassed() {
        setupPurchases()
        let product = MockSK1Product(mockProductIdentifier: "com.product.id1")
        self.purchases?.purchase(product: product) { (_, _, _, _) in

        }

        let transaction = MockTransaction()
        transaction.mockPayment = self.storeKitWrapper.payment!

        transaction.mockState = SKPaymentTransactionState.purchasing
        self.storeKitWrapper.delegate?.storeKitWrapper(self.storeKitWrapper, updatedTransaction: transaction)

        transaction.mockState = SKPaymentTransactionState.purchased
        self.storeKitWrapper.delegate?.storeKitWrapper(self.storeKitWrapper, updatedTransaction: transaction)

        expect(self.backend.postReceiptDataCalled).to(beTrue())
        expect(self.backend.postedIsRestore).to(beFalse())
        expect(self.purchasesDelegate.customerInfoReceivedCount).toEventually(equal(1))
    }

    func testIsAbleToFetchProducts() {
        setupPurchases()
        var products: [SK1Product]?
        let productIdentifiers = ["com.product.id1", "com.product.id2"]
        purchases!.getProducts(productIdentifiers) { (newProducts) in
            products = newProducts
        }

        expect(products).toEventuallyNot(beNil())
        expect(products).toEventually(haveCount(productIdentifiers.count))
    }

    func testSetsSelfAsStoreKitWrapperDelegate() {
        setupPurchases()
        expect(self.storeKitWrapper.delegate).to(be(purchasesOrchestrator))
    }

    func testAddsPaymentToWrapper() {
        setupPurchases()
        let product = MockSK1Product(mockProductIdentifier: "com.product.id1")
        self.purchases?.purchase(product: product) { (_, _, _, _) in

        }

        expect(self.storeKitWrapper.payment).toNot(beNil())
        expect(self.storeKitWrapper.payment?.productIdentifier).to(equal(product.productIdentifier))
    }

    func testPurchaseProductCachesProduct() {
        setupPurchases()
        let product = MockSK1Product(mockProductIdentifier: "com.product.id1")
        self.purchases?.purchase(product: product) { (_, _, _, _) in

        }

        expect(self.mockProductsManager.invokedCacheProduct) == true
        expect(self.mockProductsManager.invokedCacheProductParameter) == product
    }

    func testDoesntFetchProductDataIfEmptyList() {
        setupPurchases()
        var completionCalled = false
        mockProductsManager.resetMock()
        self.purchases.getProducts([]) { _ in
            completionCalled = true
        }
        expect(completionCalled).toEventually(beTrue())
        expect(self.mockProductsManager.invokedProducts) == false
    }

    func testTransitioningToPurchasing() {
        setupPurchases()
        let product = MockSK1Product(mockProductIdentifier: "com.product.id1")
        self.purchases?.purchase(product: product) { (_, _, _, _) in

        }

        let transaction = MockTransaction()
        transaction.mockPayment = self.storeKitWrapper.payment!
        transaction.mockState = SKPaymentTransactionState.purchasing

        self.storeKitWrapper.delegate?.storeKitWrapper(self.storeKitWrapper, updatedTransaction: transaction)

        expect(self.backend.postReceiptDataCalled).to(beFalse())
    }

    func testTransitioningToPurchasedSendsToBackend() {
        setupPurchases()
        let product = MockSK1Product(mockProductIdentifier: "com.product.id1")
        self.purchases?.purchase(product: product) { (_, _, _, _) in

        }

        let transaction = MockTransaction()
        transaction.mockPayment = self.storeKitWrapper.payment!

        transaction.mockState = SKPaymentTransactionState.purchasing
        self.storeKitWrapper.delegate?.storeKitWrapper(self.storeKitWrapper, updatedTransaction: transaction)

        transaction.mockState = SKPaymentTransactionState.purchased
        self.storeKitWrapper.delegate?.storeKitWrapper(self.storeKitWrapper, updatedTransaction: transaction)

        expect(self.backend.postReceiptDataCalled).to(beTrue())
        expect(self.backend.postedIsRestore).to(beFalse())
    }

    func testReceiptsSendsAsRestoreWhenAnon() {
        setupAnonPurchases()
        let product = MockSK1Product(mockProductIdentifier: "com.product.id1")
        self.purchases?.purchase(product: product) { (_, _, _, _) in

        }

        let transaction = MockTransaction()
        transaction.mockPayment = self.storeKitWrapper.payment!

        transaction.mockState = SKPaymentTransactionState.purchasing
        self.storeKitWrapper.delegate?.storeKitWrapper(self.storeKitWrapper, updatedTransaction: transaction)

        transaction.mockState = SKPaymentTransactionState.purchased
        self.storeKitWrapper.delegate?.storeKitWrapper(self.storeKitWrapper, updatedTransaction: transaction)

        expect(self.backend.postReceiptDataCalled).to(beTrue())
        expect(self.backend.postedIsRestore).to(beTrue())
    }

    func testReceiptsSendsAsNotRestoreWhenAnonymousAndNotAllowingSharingAppStoreAccount() {
        setupAnonPurchases()
        var deprecated = purchases.deprecated
        deprecated.allowSharingAppStoreAccount = false
        let product = MockSK1Product(mockProductIdentifier: "com.product.id1")
        self.purchases?.purchase(product: product) { (_, _, _, _) in

        }

        let transaction = MockTransaction()
        transaction.mockPayment = self.storeKitWrapper.payment!

        transaction.mockState = SKPaymentTransactionState.purchasing
        self.storeKitWrapper.delegate?.storeKitWrapper(self.storeKitWrapper, updatedTransaction: transaction)

        transaction.mockState = SKPaymentTransactionState.purchased
        self.storeKitWrapper.delegate?.storeKitWrapper(self.storeKitWrapper, updatedTransaction: transaction)

        expect(self.backend.postReceiptDataCalled).to(beTrue())
        expect(self.backend.postedIsRestore).to(beFalse())
    }

    func testReceiptsSendsAsRestoreWhenNotAnonymousAndAllowingSharingAppStoreAccount() {
        setupPurchases()
        var deprecated = purchases.deprecated
        deprecated.allowSharingAppStoreAccount = true
        let product = MockSK1Product(mockProductIdentifier: "com.product.id1")
        self.purchases?.purchase(product: product) { (_, _, _, _) in

        }

        let transaction = MockTransaction()
        transaction.mockPayment = self.storeKitWrapper.payment!

        transaction.mockState = SKPaymentTransactionState.purchasing
        self.storeKitWrapper.delegate?.storeKitWrapper(self.storeKitWrapper, updatedTransaction: transaction)

        transaction.mockState = SKPaymentTransactionState.purchased
        self.storeKitWrapper.delegate?.storeKitWrapper(self.storeKitWrapper, updatedTransaction: transaction)

        expect(self.backend.postReceiptDataCalled).to(beTrue())
        expect(self.backend.postedIsRestore).to(beTrue())
    }

    func testFinishesTransactionsIfSentToBackendCorrectly() {
        setupPurchases()
        let product = MockSK1Product(mockProductIdentifier: "com.product.id1")
        self.purchases?.purchase(product: product) { (_, _, _, _) in

        }

        let transaction = MockTransaction()
        transaction.mockPayment = self.storeKitWrapper.payment!

        transaction.mockState = SKPaymentTransactionState.purchasing
        self.storeKitWrapper.delegate?.storeKitWrapper(self.storeKitWrapper, updatedTransaction: transaction)

        self.backend.postReceiptCustomerInfo = CustomerInfo(testData: emptyCustomerInfoData)

        transaction.mockState = SKPaymentTransactionState.purchased
        self.storeKitWrapper.delegate?.storeKitWrapper(self.storeKitWrapper, updatedTransaction: transaction)

        expect(self.backend.postReceiptDataCalled).to(beTrue())
        expect(self.storeKitWrapper.finishCalled).toEventually(beTrue())
    }

    func testDoesntFinishTransactionsIfFinishingDisabled() {
        setupPurchases()
        self.purchases?.finishTransactions = false
        let product = MockSK1Product(mockProductIdentifier: "com.product.id1")
        self.purchases?.purchase(product: product) { (_, _, _, _) in

        }

        let transaction = MockTransaction()
        transaction.mockPayment = self.storeKitWrapper.payment!

        transaction.mockState = SKPaymentTransactionState.purchasing
        self.storeKitWrapper.delegate?.storeKitWrapper(self.storeKitWrapper, updatedTransaction: transaction)

        self.backend.postReceiptCustomerInfo = CustomerInfo(testData: self.emptyCustomerInfoData)

        transaction.mockState = SKPaymentTransactionState.purchased
        self.storeKitWrapper.delegate?.storeKitWrapper(self.storeKitWrapper, updatedTransaction: transaction)

        expect(self.backend.postReceiptDataCalled).to(beTrue())
        expect(self.storeKitWrapper.finishCalled).toEventually(beFalse())
    }

    func testSendsProductDataIfProductIsCached() {
        setupPurchases()
        let productIdentifiers = ["com.product.id1", "com.product.id2"]
        purchases!.getProducts(productIdentifiers) { (newProducts) in
            let product = newProducts[0]
            self.purchases?.purchase(product: product) { (_, _, _, _) in

            }

            let transaction = MockTransaction()
            transaction.mockPayment = self.storeKitWrapper.payment!

            transaction.mockState = SKPaymentTransactionState.purchasing
            self.storeKitWrapper.delegate?.storeKitWrapper(self.storeKitWrapper, updatedTransaction: transaction)

            self.backend.postReceiptCustomerInfo = CustomerInfo(testData: self.emptyCustomerInfoData)

            transaction.mockState = SKPaymentTransactionState.purchased
            self.storeKitWrapper.delegate?.storeKitWrapper(self.storeKitWrapper, updatedTransaction: transaction)

            expect(self.backend.postReceiptDataCalled).to(beTrue())
            expect(self.backend.postedReceiptData).toNot(beNil())

            expect(self.backend.postedProductID).to(equal(product.productIdentifier))
            expect(self.backend.postedPrice).to(equal(product.price as Decimal))

            if #available(iOS 11.2, tvOS 11.2, macOS 10.13.2, *) {
                expect(self.backend.postedPaymentMode).to(equal(StoreProductDiscount.PaymentMode.payAsYouGo))
                expect(self.backend.postedIntroPrice).to(equal(product.introductoryPrice?.price as Decimal?))
            } else {
                expect(self.backend.postedPaymentMode).to(equal(StoreProductDiscount.PaymentMode.none))
                expect(self.backend.postedIntroPrice).to(beNil())
            }

            if #available(iOS 12.0, tvOS 12.0, macOS 10.14, *) {
                expect(self.backend.postedSubscriptionGroup).to(equal(product.subscriptionGroupIdentifier))
            }

            if #available(iOS 12.2, *) {
                expect(self.backend.postedDiscounts?.count).to(equal(1))
                let postedDiscount: StoreProductDiscount = self.backend.postedDiscounts![0]
                expect(postedDiscount.offerIdentifier).to(equal("discount_id"))
                expect(postedDiscount.price).to(equal(1.99))
                expect(postedDiscount.paymentMode.rawValue).to(equal(StoreProductDiscount.PaymentMode.payAsYouGo.rawValue))
            }

            expect(self.backend.postedCurrencyCode).to(equal(product.priceLocale.currencyCode))

            expect(self.storeKitWrapper.finishCalled).toEventually(beTrue())
        }
    }

    func testFetchesProductDataIfNotCached() {
        systemInfo.stubbedIsApplicationBackgrounded = true
        setupPurchases()
        let product = MockSK1Product(mockProductIdentifier: "com.product.id1")

        let transaction = MockTransaction()
        storeKitWrapper.payment = SKPayment(product: product)
        transaction.mockPayment = self.storeKitWrapper.payment!

        transaction.mockState = SKPaymentTransactionState.purchasing
        self.storeKitWrapper.delegate?.storeKitWrapper(self.storeKitWrapper, updatedTransaction: transaction)

        self.backend.postReceiptCustomerInfo = CustomerInfo(testData: emptyCustomerInfoData)

        transaction.mockState = SKPaymentTransactionState.purchased
        self.storeKitWrapper.delegate?.storeKitWrapper(self.storeKitWrapper, updatedTransaction: transaction)

        expect(self.mockProductsManager.invokedProductsParameters).toEventually(contain([product.productIdentifier]))

        expect(self.backend.postedProductID).toNot(beNil())
        expect(self.backend.postedPrice).toNot(beNil())
        expect(self.backend.postedCurrencyCode).toNot(beNil())
        if #available(iOS 12.2, macOS 10.14.4, *) {
            expect(self.backend.postedIntroPrice).toNot(beNil())
        }
    }

    enum BackendError: Error {
        case unknown
    }

    func testAfterSendingDoesntFinishTransactionIfBackendError() {
        setupPurchases()
        let product = MockSK1Product(mockProductIdentifier: "com.product.id1")
        self.purchases?.purchase(product: product) { (_, _, _, _) in

        }

        let transaction = MockTransaction()
        transaction.mockPayment = self.storeKitWrapper.payment!
        self.backend.postReceiptError = ErrorUtils.backendError(withBackendCode: .invalidAPIKey,
                                                                backendMessage: "Invalid credentials",
                                                                finishable: false)

        transaction.mockState = SKPaymentTransactionState.purchased
        self.storeKitWrapper.delegate?.storeKitWrapper(self.storeKitWrapper, updatedTransaction: transaction)

        expect(self.backend.postReceiptDataCalled).to(beTrue())
        expect(self.storeKitWrapper.finishCalled).to(beFalse())
    }

    func testAfterSendingFinishesFromBackendErrorIfAppropriate() {
        setupPurchases()
        let product = MockSK1Product(mockProductIdentifier: "com.product.id1")
        self.purchases?.purchase(product: product) { (_, _, _, _) in

        }

        let transaction = MockTransaction()
        transaction.mockPayment = self.storeKitWrapper.payment!

        self.backend.postReceiptError = ErrorUtils.backendError(withBackendCode: .invalidAPIKey,
                                                                backendMessage: "Invalid credentials",
                                                                finishable: true)

        transaction.mockState = SKPaymentTransactionState.purchased
        self.storeKitWrapper.delegate?.storeKitWrapper(self.storeKitWrapper, updatedTransaction: transaction)

        expect(self.backend.postReceiptDataCalled).to(beTrue())
        expect(self.storeKitWrapper.finishCalled).toEventually(beTrue())
    }

    func testNotifiesIfTransactionFailsFromBackend() {
        setupPurchases()
        let product = MockSK1Product(mockProductIdentifier: "com.product.id1")
        self.purchases?.purchase(product: product) { (_, _, _, _) in

        }

        let transaction = MockTransaction()
        transaction.mockPayment = self.storeKitWrapper.payment!

        let backendErrorCode = BackendErrorCode(maybeCode: ErrorCode.invalidCredentialsError.rawValue)
        self.backend.postReceiptError = ErrorUtils.backendError(withBackendCode: backendErrorCode,
                                                                backendMessage: "Invalid credentials",
                                                                finishable: false)

        transaction.mockState = SKPaymentTransactionState.purchased
        self.storeKitWrapper.delegate?.storeKitWrapper(self.storeKitWrapper, updatedTransaction: transaction)

        expect(self.backend.postReceiptDataCalled).to(beTrue())
        expect(self.storeKitWrapper.finishCalled).to(beFalse())
    }

    func testNotifiesIfTransactionFailsFromStoreKit() {
        setupPurchases()
        let product = MockSK1Product(mockProductIdentifier: "com.product.id1")
        var receivedError: Error?
        self.purchases?.purchase(product: product) { (_, _, error, _) in
            receivedError = error
        }

        let transaction = MockTransaction()
        transaction.mockError = NSError.init(domain: SKErrorDomain, code: 2, userInfo: nil)
        transaction.mockPayment = self.storeKitWrapper.payment!

        self.backend.postReceiptError = BackendError.unknown

        transaction.mockState = SKPaymentTransactionState.failed
        self.storeKitWrapper.delegate?.storeKitWrapper(self.storeKitWrapper, updatedTransaction: transaction)

        expect(self.backend.postReceiptDataCalled).to(beFalse())
        expect(self.storeKitWrapper.finishCalled).to(beTrue())
        expect(receivedError).toEventuallyNot(beNil())
    }

    func testCallsDelegateAfterBackendResponse() {
        setupPurchases()
        let product = MockSK1Product(mockProductIdentifier: "com.product.id1")

        var customerInfo: CustomerInfo?
        var receivedError: Error?
        var receivedUserCancelled: Bool?

        let customerInfoBeforePurchase = CustomerInfo(testData: [
            "request_date": "2019-08-16T10:30:42Z",
            "subscriber": [
                "first_seen": "2019-07-17T00:05:54Z",
                "original_app_user_id": "app_user_id",
                "subscriptions": [:],
                "non_subscriptions": [:]
            ]])
        let customerInfoAfterPurchase = CustomerInfo(testData: [
            "request_date": "2019-08-16T10:30:42Z",
            "subscriber": [
                "first_seen": "2019-07-17T00:05:54Z",
                "original_app_user_id": "app_user_id",
                "subscriptions": [:],
                "non_subscriptions": [product.mockProductIdentifier: []]
            ]])
        self.backend.overrideCustomerInfo = customerInfoBeforePurchase
        self.backend.postReceiptCustomerInfo = customerInfoAfterPurchase

        self.purchases?.purchase(product: product) { (_, info, error, userCancelled) in
            customerInfo = info
            receivedError = error
            receivedUserCancelled = userCancelled
        }

        let transaction = MockTransaction()
        transaction.mockPayment = self.storeKitWrapper.payment!

        transaction.mockState = SKPaymentTransactionState.purchased
        self.storeKitWrapper.delegate?.storeKitWrapper(self.storeKitWrapper, updatedTransaction: transaction)

        expect(customerInfo).toEventually(be(self.backend.postReceiptCustomerInfo))
        expect(receivedError).toEventually(beNil())
        expect(self.purchasesDelegate.customerInfoReceivedCount).to(equal(2))
        expect(receivedUserCancelled).toEventually(beFalse())
    }

    func testCompletionBlockOnlyCalledOnce() {
        setupPurchases()
        let product = MockSK1Product(mockProductIdentifier: "com.product.id1")

        var callCount = 0

        self.purchases?.purchase(product: product) { (_, _, _, _) in
            callCount += 1
        }

        let transaction = MockTransaction()
        transaction.mockPayment = self.storeKitWrapper.payment!

        self.backend.postReceiptCustomerInfo = CustomerInfo(testData: emptyCustomerInfoData)

        transaction.mockState = SKPaymentTransactionState.purchased

        self.storeKitWrapper.delegate?.storeKitWrapper(self.storeKitWrapper, updatedTransaction: transaction)
        self.storeKitWrapper.delegate?.storeKitWrapper(self.storeKitWrapper, updatedTransaction: transaction)

        expect(callCount).toEventually(equal(1))
    }

    func testCompletionBlockNotCalledForDifferentProducts() {
        setupPurchases()
        let product = MockSK1Product(mockProductIdentifier: "com.product.id1")
        let otherProduct = MockSK1Product(mockProductIdentifier: "com.product.id2")

        var callCount = 0

        self.purchases?.purchase(product: product) { (_, _, _, _) in
            callCount += 1
        }

        let transaction = MockTransaction()
        transaction.mockPayment = SKPayment.init(product: otherProduct)

        self.backend.postReceiptCustomerInfo = CustomerInfo(testData: self.emptyCustomerInfoData)

        transaction.mockState = SKPaymentTransactionState.purchased

        self.storeKitWrapper.delegate?.storeKitWrapper(self.storeKitWrapper, updatedTransaction: transaction)

        expect(callCount).toEventually(equal(0))
    }

    func testCallingPurchaseWhileSameProductPendingIssuesError() {
        setupPurchases()
        let product = MockSK1Product(mockProductIdentifier: "com.product.id1")

        // First one "works"
        self.purchases?.purchase(product: product) { (_, _, _, _) in
        }

        var receivedInfo: CustomerInfo?
        var receivedError: NSError?
        var receivedUserCancelled: Bool?

        // Second one issues an error
        self.purchases?.purchase(product: product) { (_, info, error, userCancelled) in
            receivedInfo = info
            receivedError = error as NSError?
            receivedUserCancelled = userCancelled
        }

        expect(receivedInfo).toEventually(beNil())
        expect(receivedError).toEventuallyNot(beNil())
        expect(receivedError?.domain).toEventually(equal(RCPurchasesErrorCodeDomain))
        expect(receivedError?.code).toEventually(equal(ErrorCode.operationAlreadyInProgressForProductError.rawValue))
        expect(self.storeKitWrapper.addPaymentCallCount).to(equal(1))
        expect(receivedUserCancelled).toEventually(beFalse())
    }

    func testDoesntIgnorePurchasesThatDoNotHaveApplicationUserNames() {
        setupPurchases()
        let transaction = MockTransaction()

        let payment = SKMutablePayment()
        payment.productIdentifier = "test"

        expect(payment.applicationUsername).to(beNil())

        transaction.mockPayment = payment
        transaction.mockState = SKPaymentTransactionState.purchased

        self.storeKitWrapper.delegate?.storeKitWrapper(self.storeKitWrapper, updatedTransaction: transaction)

        expect(self.backend.postReceiptDataCalled).to(beTrue())
    }

    func testDoesntSetWrapperDelegateToNilIfDelegateNil() {
        setupPurchases()
        purchases!.delegate = nil

        expect(self.storeKitWrapper.delegate).toNot(beNil())

        purchases!.delegate = purchasesDelegate

        expect(self.storeKitWrapper.delegate).toNot(beNil())
    }

    func testSubscribesToUIApplicationDidBecomeActive() {
        setupPurchases()
        expect(self.notificationCenter.observers.count).to(equal(2))
        if self.notificationCenter.observers.count > 0 {
            let (_, _, name, _) = self.notificationCenter.observers[0]
            expect(name).to(equal(SystemInfo.applicationDidBecomeActiveNotification))
        }
    }

    func testTriggersCallToBackend() {
        setupPurchases()
        notificationCenter.fireNotifications()
        expect(self.backend.userID).toEventuallyNot(beNil())
    }

    func testAutomaticallyFetchesCustomerInfoOnDidBecomeActiveIfCacheStale() {
        setupPurchases()
        expect(self.backend.getSubscriberCallCount).toEventually(equal(1))

        self.deviceCache.stubbedIsCustomerInfoCacheStale = true
        notificationCenter.fireNotifications()

        expect(self.backend.getSubscriberCallCount).toEventually(equal(2))
    }

    func testDoesntAutomaticallyFetchCustomerInfoOnDidBecomeActiveIfCacheValid() {
        setupPurchases()
        expect(self.backend.getSubscriberCallCount).toEventually(equal(1))
        self.deviceCache.stubbedIsCustomerInfoCacheStale = false

        notificationCenter.fireNotifications()

        expect(self.backend.getSubscriberCallCount).toEventually(equal(1))
    }

    func testAutomaticallyCallsDelegateOnDidBecomeActiveAndUpdate() {
        setupPurchases()
        notificationCenter.fireNotifications()
        expect(self.purchasesDelegate.customerInfoReceivedCount).toEventually(equal(1))
    }

    func testDoesntRemoveObservationWhenDelegateNil() {
        setupPurchases()
        purchases!.delegate = nil

        expect(self.notificationCenter.observers.count).to(equal(2))
    }

    func testRestoringPurchasesPostsTheReceipt() {
        setupPurchases()
        purchases!.restoreTransactions()
        expect(self.backend.postReceiptDataCalled).to(beTrue())
    }

    func testRestoringPurchasesDoesntPostIfReceiptEmptyAndCustomerInfoLoaded() throws {
        let info = CustomerInfo(testData: [
            "request_date": "2019-08-16T10:30:42Z",
            "subscriber": [
                "original_app_user_id": "app_user_id",
                "first_seen": "2019-07-17T00:05:54Z",
                "subscriptions": [:],
                "other_purchases": [:],
                "original_application_version": "1.0",
                "original_purchase_date": "2018-10-26T23:17:53Z"
            ]])

        let jsonObject = info!.jsonObject()

        let object = try JSONSerialization.data(withJSONObject: jsonObject, options: [])
        self.deviceCache.cachedCustomerInfo[identityManager.currentAppUserID] = object

        mockTransactionsManager.stubbedCustomerHasTransactionsCompletionParameter = false

        setupPurchases()
        purchases!.restoreTransactions()

        expect(self.backend.postReceiptDataCalled) == false
    }

    func testRestoringPurchasesPostsIfReceiptEmptyAndCustomerInfoNotLoaded() {
        mockTransactionsManager.stubbedCustomerHasTransactionsCompletionParameter = false

        setupPurchases()
        purchases!.restoreTransactions()

        expect(self.backend.postReceiptDataCalled) == true
    }

    func testRestoringPurchasesPostsIfReceiptHasTransactionsAndCustomerInfoLoaded() throws {
        let info = CustomerInfo(testData: [
            "request_date": "2019-08-16T10:30:42Z",
            "subscriber": [
                "first_seen": "2019-07-17T00:05:54Z",
                "original_app_user_id": "app_user_id",
                "subscriptions": [:],
                "other_purchases": [:],
                "original_application_version": "1.0",
                "original_purchase_date": "2018-10-26T23:17:53Z"
            ]])

        let jsonObject = info!.jsonObject()

        let object = try JSONSerialization.data(withJSONObject: jsonObject, options: [])
        self.deviceCache.cachedCustomerInfo[identityManager.currentAppUserID] = object

        mockTransactionsManager.stubbedCustomerHasTransactionsCompletionParameter = true

        setupPurchases()
        purchases!.restoreTransactions()

        expect(self.backend.postReceiptDataCalled) == true
    }

    func testRestoringPurchasesPostsIfReceiptHasTransactionsAndCustomerInfoNotLoaded() {
        mockTransactionsManager.stubbedCustomerHasTransactionsCompletionParameter = true

        setupPurchases()
        purchases!.restoreTransactions()

        expect(self.backend.postReceiptDataCalled) == true
    }

    func testRestoringPurchasesAlwaysRefreshesAndPostsTheReceipt() {
        setupPurchases()
        self.receiptFetcher.shouldReturnReceipt = true
        purchases!.restoreTransactions()

        expect(self.receiptFetcher.receiptDataTimesCalled).to(equal(1))
    }

    func testRestoringPurchasesSetsIsRestore() {
        setupPurchases()
        purchases!.restoreTransactions()
        expect(self.backend.postedIsRestore!).to(beTrue())
    }

    func testRestoringPurchasesSetsIsRestoreForAnon() {
        setupAnonPurchases()
        purchases!.restoreTransactions()

        expect(self.backend.postedIsRestore!).to(beTrue())
    }

    func testRestoringPurchasesCallsSuccessDelegateMethod() {
        setupPurchases()

        let customerInfo = CustomerInfo(testData: self.emptyCustomerInfoData)
        self.backend.postReceiptCustomerInfo = customerInfo

        var receivedCustomerInfo: CustomerInfo?

        purchases!.restoreTransactions { (info, _) in
            receivedCustomerInfo = info
        }

        expect(receivedCustomerInfo).toEventually(be(customerInfo))
    }

    func testRestorePurchasesPassesErrorOnFailure() {
        setupPurchases()

        let error = ErrorUtils.backendError(withBackendCode: .invalidAPIKey,
                                            backendMessage: "Invalid credentials",
                                            finishable: true)

        self.backend.postReceiptError = error
        self.purchasesDelegate.customerInfo = nil

        var receivedError: Error?

        purchases!.restoreTransactions { (_, newError) in
            receivedError = newError
        }

        expect(receivedError).toEventuallyNot(beNil())
    }

    func testSyncPurchasesPostsTheReceipt() {
        setupPurchases()
        purchases!.syncPurchases(completion: nil)
        expect(self.backend.postReceiptDataCalled).to(beTrue())
    }

    func testSyncPurchasesDoesntPostIfReceiptEmptyAndCustomerInfoLoaded() throws {
        let info = CustomerInfo(testData: [
            "request_date": "2019-08-16T10:30:42Z",
            "subscriber": [
                "first_seen": "2019-07-17T00:05:54Z",
                "original_app_user_id": "app_user_id",
                "subscriptions": [:],
                "other_purchases": [:],
                "original_application_version": "1.0",
                "original_purchase_date": "2018-10-26T23:17:53Z"
            ]])

        let jsonObject = info!.jsonObject()

        let object = try JSONSerialization.data(withJSONObject: jsonObject, options: [])
        self.deviceCache.cachedCustomerInfo[identityManager.currentAppUserID] = object

        mockTransactionsManager.stubbedCustomerHasTransactionsCompletionParameter = false

        setupPurchases()
        purchases!.syncPurchases(completion: nil)

        expect(self.backend.postReceiptDataCalled) == false
    }

    func testSyncPurchasesPostsIfReceiptEmptyAndCustomerInfoNotLoaded() {
        mockTransactionsManager.stubbedCustomerHasTransactionsCompletionParameter = false

        setupPurchases()
        purchases!.syncPurchases(completion: nil)

        expect(self.backend.postReceiptDataCalled) == true
    }

    func testSyncPurchasesPostsIfReceiptHasTransactionsAndCustomerInfoLoaded() throws {
        let info = CustomerInfo(testData: [
            "request_date": "2019-08-16T10:30:42Z",
            "subscriber": [
                "first_seen": "2019-07-17T00:05:54Z",
                "original_app_user_id": "app_user_id",
                "subscriptions": [:],
                "other_purchases": [:],
                "original_application_version": "1.0",
                "original_purchase_date": "2018-10-26T23:17:53Z"
            ]])

        let jsonObject = info!.jsonObject()

        let object = try JSONSerialization.data(withJSONObject: jsonObject, options: [])
        self.deviceCache.cachedCustomerInfo[identityManager.currentAppUserID] = object

        mockTransactionsManager.stubbedCustomerHasTransactionsCompletionParameter = true

        setupPurchases()
        purchases!.syncPurchases(completion: nil)

        expect(self.backend.postReceiptDataCalled) == true
    }

    func testSyncPurchasesPostsIfReceiptHasTransactionsAndCustomerInfoNotLoaded() {
        mockTransactionsManager.stubbedCustomerHasTransactionsCompletionParameter = true

        setupPurchases()
        purchases!.syncPurchases(completion: nil)

        expect(self.backend.postReceiptDataCalled) == true
    }

    func testSyncPurchasesDoesntRefreshTheReceiptIfNotEmpty() {
        setupPurchases()
        self.receiptFetcher.shouldReturnReceipt = true
        purchases!.syncPurchases(completion: nil)

        expect(self.receiptFetcher.receiptDataTimesCalled) == 1
        expect(self.requestFetcher.refreshReceiptCalled) == false
    }

    func testSyncPurchasesDoesntRefreshTheReceiptIfEmpty() {
        setupPurchases()
        self.receiptFetcher.shouldReturnReceipt = false
        purchases!.syncPurchases(completion: nil)

        expect(self.receiptFetcher.receiptDataTimesCalled) == 1
        expect(self.requestFetcher.refreshReceiptCalled) == false
    }

    func testSyncPurchasesPassesIsRestoreAsAllowSharingAppStoreAccount() {
        setupPurchases()

        var deprecated = purchases.deprecated
        deprecated.allowSharingAppStoreAccount = false
        purchases!.syncPurchases(completion: nil)
        expect(self.backend.postedIsRestore!) == false

        deprecated.allowSharingAppStoreAccount = true
        purchases!.syncPurchases(completion: nil)
        expect(self.backend.postedIsRestore!) == true
    }

    func testSyncPurchasesSetsIsRestoreForAnon() {
        setupAnonPurchases()

        var deprecated = purchases.deprecated
        deprecated.allowSharingAppStoreAccount = false
        purchases!.syncPurchases(completion: nil)
        expect(self.backend.postedIsRestore!) == false

        deprecated.allowSharingAppStoreAccount = true
        purchases!.syncPurchases(completion: nil)
        expect(self.backend.postedIsRestore!) == true
    }

    func testSyncPurchasesCallsSuccessDelegateMethod() {
        setupPurchases()

        let customerInfo = CustomerInfo(testData: self.emptyCustomerInfoData)
        self.backend.postReceiptCustomerInfo = customerInfo

        var receivedCustomerInfo: CustomerInfo?

        purchases!.syncPurchases { (info, _) in
            receivedCustomerInfo = info
        }

        expect(receivedCustomerInfo).toEventually(be(customerInfo))
    }

    func testSyncPurchasesPassesErrorOnFailure() {
        setupPurchases()

        let error = ErrorUtils.backendError(withBackendCode: .invalidAPIKey,
                                            backendMessage: "Invalid credentials",
                                            finishable: true)

        self.backend.postReceiptError = error
        self.purchasesDelegate.customerInfo = nil

        var receivedError: Error?

        purchases!.syncPurchases { (_, newError) in
            receivedError = newError
        }

        expect(receivedError).toEventuallyNot(beNil())
    }

    func testCallsShouldAddPromoPaymentDelegateMethod() {
        setupPurchases()
        let product = MockSK1Product(mockProductIdentifier: "mock_product")
        let payment = SKPayment()

        _ = storeKitWrapper.delegate?.storeKitWrapper(storeKitWrapper,
                                                      shouldAddStorePayment: payment,
                                                      for: product)

        expect(self.purchasesDelegate.promoProduct).to(be(product))
    }

    func testShouldAddPromoPaymentDelegateMethodReturnsFalse() {
        setupPurchases()
        let product = MockSK1Product(mockProductIdentifier: "mock_product")
        let payment = SKPayment()

        let result = storeKitWrapper.delegate?.storeKitWrapper(storeKitWrapper,
                                                               shouldAddStorePayment: payment,
                                                               for: product)

        expect(result).to(beFalse())
    }

    func testPromoPaymentDelegateMethodMakesRightCalls() {
        setupPurchases()
        let product = MockSK1Product(mockProductIdentifier: "mock_product")
        let payment = SKPayment.init(product: product)

        _ = storeKitWrapper.delegate?.storeKitWrapper(storeKitWrapper,
                                                      shouldAddStorePayment: payment,
                                                      for: product)

        let transaction = MockTransaction()
        transaction.mockPayment = payment

        transaction.mockState = SKPaymentTransactionState.purchasing
        self.storeKitWrapper.delegate?.storeKitWrapper(self.storeKitWrapper, updatedTransaction: transaction)

        transaction.mockState = SKPaymentTransactionState.purchased
        self.storeKitWrapper.delegate?.storeKitWrapper(self.storeKitWrapper, updatedTransaction: transaction)

        expect(self.backend.postReceiptDataCalled).to(beTrue())
        expect(self.backend.postedProductID).to(equal(product.productIdentifier))
        expect(self.backend.postedPrice).to(equal(product.price as Decimal))
    }

    func testPromoPaymentDelegateMethodCachesProduct() {
        setupPurchases()
        let product = MockSK1Product(mockProductIdentifier: "mock_product")
        let payment = SKPayment.init(product: product)

        _ = storeKitWrapper.delegate?.storeKitWrapper(storeKitWrapper,
                                                      shouldAddStorePayment: payment,
                                                      for: product)

        let transaction = MockTransaction()
        transaction.mockPayment = payment

        transaction.mockState = SKPaymentTransactionState.purchasing
        self.storeKitWrapper.delegate?.storeKitWrapper(self.storeKitWrapper, updatedTransaction: transaction)

        transaction.mockState = SKPaymentTransactionState.purchased
        self.storeKitWrapper.delegate?.storeKitWrapper(self.storeKitWrapper, updatedTransaction: transaction)

        expect(self.mockProductsManager.invokedCacheProduct) == true
        expect(self.mockProductsManager.invokedCacheProductParameter) == product
    }

    func testDeferBlockMakesPayment() {
        setupPurchases()
        let product = MockSK1Product(mockProductIdentifier: "mock_product")
        let payment = SKPayment.init(product: product)

        guard let storeKitWrapperDelegate = storeKitWrapper.delegate else {
            fail("storeKitWrapperDelegate nil")
            return
        }

        _ = storeKitWrapperDelegate.storeKitWrapper(storeKitWrapper,
                                                    shouldAddStorePayment: payment,
                                                    for: product)

        expect(self.purchasesDelegate.makeDeferredPurchase).toNot(beNil())

        expect(self.storeKitWrapper.payment).to(beNil())

        guard let makeDeferredPurchase = purchasesDelegate.makeDeferredPurchase else {
            fail("makeDeferredPurchase should have been nonNil")
            return
        }

        makeDeferredPurchase { (_, _, _, _) in
        }

        expect(self.storeKitWrapper.payment).to(be(payment))
    }

    func testGetEligibility() {
        setupPurchases()
        purchases!.checkTrialOrIntroductoryPriceEligibility([]) { (_) in
        }

        expect(self.trialOrIntroPriceEligibilityChecker.invokedCheckTrialOrIntroPriceEligibilityFromOptimalStore)
            .to(beTrue())
    }

    func testFetchVersionSendsAReceiptIfNoVersion() {
        setupPurchases()

        self.backend.postReceiptCustomerInfo = CustomerInfo(testData: [
            "request_date": "2019-08-16T10:30:42Z",
            "subscriber": [
                "first_seen": "2019-07-17T00:05:54Z",
                "original_app_user_id": "app_user_id",
                "subscriptions": [:],
                "other_purchases": [:],
                "original_application_version": "1.0",
                "original_purchase_date": "2018-10-26T23:17:53Z"
            ]
        ])

        var receivedCustomerInfo: CustomerInfo?

        purchases?.restoreTransactions { (info, _) in
            receivedCustomerInfo = info
        }

        expect(receivedCustomerInfo?.originalApplicationVersion).toEventually(equal("1.0"))
        expect(receivedCustomerInfo?.originalPurchaseDate)
            .toEventually(equal(Date(timeIntervalSinceReferenceDate: 562288673)))
        expect(self.backend.userID).toEventuallyNot(beNil())
        expect(self.backend.postReceiptDataCalled).toEventuallyNot(beFalse())
    }

    func testCachesCustomerInfo() {
        setupPurchases()

        expect(self.deviceCache.cachedCustomerInfo.count).toEventually(equal(1))
        expect(self.deviceCache.cachedCustomerInfo[self.purchases!.appUserID]).toEventuallyNot(beNil())

        let customerInfo = self.deviceCache.cachedCustomerInfo[self.purchases!.appUserID]

        do {
            if customerInfo != nil {
                try JSONSerialization.jsonObject(with: customerInfo!, options: [])
            }
        } catch {
            fail()
        }
    }

    func testCachesCustomerInfoOnPurchase() {
        setupPurchases()

        expect(self.deviceCache.cachedCustomerInfo.count).toEventually(equal(1))

        self.backend.postReceiptCustomerInfo = CustomerInfo(testData: [
            "request_date": "2019-08-16T10:30:42Z",
            "subscriber": [
                "first_seen": "2019-07-17T00:05:54Z",
                "original_app_user_id": "app_user_id",
                "subscriptions": [:],
                "other_purchases": [:]
            ]])

        let product = MockSK1Product(mockProductIdentifier: "com.product.id1")
        self.purchases?.purchase(product: product) { (_, _, _, _) in

        }

        let transaction = MockTransaction()
        transaction.mockPayment = self.storeKitWrapper.payment!

        transaction.mockState = SKPaymentTransactionState.purchasing
        self.storeKitWrapper.delegate?.storeKitWrapper(self.storeKitWrapper, updatedTransaction: transaction)

        transaction.mockState = SKPaymentTransactionState.purchased
        self.storeKitWrapper.delegate?.storeKitWrapper(self.storeKitWrapper, updatedTransaction: transaction)

        expect(self.backend.postReceiptDataCalled).to(beTrue())

        expect(self.deviceCache.cacheCustomerInfoCount).toEventually(equal(2))
    }

    func testCachedCustomerInfoHasSchemaVersion() throws {
        let info = CustomerInfo(testData: [
            "request_date": "2019-08-16T10:30:42Z",
            "subscriber": [
                "first_seen": "2019-07-17T00:05:54Z",
                "original_app_user_id": "app_user_id",
                "subscriptions": [:],
                "other_purchases": [:]
            ]])
        let jsonObject = info!.jsonObject()

        let object = try JSONSerialization.data(withJSONObject: jsonObject, options: [])
        self.deviceCache.cachedCustomerInfo[identityManager.currentAppUserID] = object
        self.backend.timeout = true

        setupPurchases()

        var receivedInfo: CustomerInfo?

        purchases!.getCustomerInfo { (info, _) in
            receivedInfo = info
        }

        expect(receivedInfo).toNot(beNil())
        expect(receivedInfo?.schemaVersion).toNot(beNil())
    }

    func testCachedCustomerInfoHandlesNullSchema() throws {
        let info = CustomerInfo(testData: [
            "request_date": "2019-08-16T10:30:42Z",
            "subscriber": [
                "first_seen": "2019-07-17T00:05:54Z",
                "original_app_user_id": "app_user_id",
                "subscriptions": [:],
                "other_purchases": [:]
            ]])

        var jsonObject = info!.jsonObject()

        jsonObject["schema_version"] = NSNull()

        let object = try JSONSerialization.data(withJSONObject: jsonObject, options: [])
        self.deviceCache.cachedCustomerInfo[identityManager.currentAppUserID] = object
        self.backend.timeout = true

        setupPurchases()

        var receivedInfo: CustomerInfo?

        purchases!.getCustomerInfo { (info, _) in
            receivedInfo = info
        }

        expect(receivedInfo).to(beNil())
    }

    func testSendsCachedCustomerInfoToGetter() throws {
        let info = CustomerInfo(testData: [
            "request_date": "2019-08-16T10:30:42Z",
            "subscriber": [
                "first_seen": "2019-07-17T00:05:54Z",
                "original_app_user_id": "app_user_id",
                "subscriptions": [:],
                "other_purchases": [:]
            ]])
        let object = try JSONSerialization.data(withJSONObject: info!.jsonObject(), options: [])
        self.deviceCache.cachedCustomerInfo[identityManager.currentAppUserID] = object
        self.backend.timeout = true

        setupPurchases()

        var receivedInfo: CustomerInfo?

        purchases!.getCustomerInfo { (info, _) in
            receivedInfo = info
        }

        expect(receivedInfo).toNot(beNil())
    }

    func testCustomerInfoCompletionBlockCalledExactlyOnceWhenInfoCached() throws {
        let info = CustomerInfo(testData: [
            "request_date": "2019-08-16T10:30:42Z",
            "subscriber": [
                "first_seen": "2019-07-17T00:05:54Z",
                "original_app_user_id": "app_user_id",
                "subscriptions": [:],
                "other_purchases": [:]
            ]])
        let object = try JSONSerialization.data(withJSONObject: info!.jsonObject(), options: [])
        self.deviceCache.cachedCustomerInfo[identityManager.currentAppUserID] = object
        self.deviceCache.stubbedIsCustomerInfoCacheStale = true
        self.backend.timeout = false

        setupPurchases()

        var callCount = 0

        purchases!.getCustomerInfo { (_, _) in
            callCount += 1
        }

        expect(callCount).toEventually(equal(1))
    }

    func testDoesntSendsCachedCustomerInfoToGetterIfSchemaVersionDiffers() throws {
        let info = CustomerInfo(testData: [
            "request_date": "2019-08-16T10:30:42Z",
            "subscriber": [
                "first_seen": "2019-07-17T00:05:54Z",
                "original_app_user_id": "app_user_id",
                "subscriptions": [:],
                "other_purchases": [:]
            ]])
        var jsonObject = info!.jsonObject()
        jsonObject["schema_version"] = "bad_version"
        let object = try JSONSerialization.data(withJSONObject: jsonObject, options: [])

        self.deviceCache.cachedCustomerInfo[identityManager.currentAppUserID] = object
        self.backend.timeout = true

        setupPurchases()

        var receivedInfo: CustomerInfo?

        purchases!.getCustomerInfo { (info, _) in
            receivedInfo = info
        }

        expect(receivedInfo).to(beNil())
    }

    func testDoesntSendsCachedCustomerInfoToGetterIfNoSchemaVersionInCached() throws {
        let info = CustomerInfo(testData: [
            "request_date": "2019-08-16T10:30:42Z",
            "subscriber": [
                "first_seen": "2019-07-17T00:05:54Z",
                "original_app_user_id": "app_user_id",
                "subscriptions": [:],
                "other_purchases": [:]
            ]])
        var jsonObject = info!.jsonObject()
        jsonObject.removeValue(forKey: "schema_version")
        let object = try JSONSerialization.data(withJSONObject: jsonObject, options: [])

        self.deviceCache.cachedCustomerInfo[identityManager.currentAppUserID] = object
        self.backend.timeout = true

        setupPurchases()

        var receivedInfo: CustomerInfo?

        purchases!.getCustomerInfo { (info, _) in
            receivedInfo = info
        }

        expect(receivedInfo).to(beNil())
    }

    func testDoesntSendCacheIfNoCacheAndCallsBackendAgain() {
        self.backend.timeout = true

        setupPurchases()

        expect(self.backend.getSubscriberCallCount).toEventually(equal(1))

        purchases!.getCustomerInfo { (_, _) in
        }

        expect(self.backend.getSubscriberCallCount).to(equal(2))
    }

    func testFirstInitializationGetsOfferingsIfAppActive() {
        systemInfo.stubbedIsApplicationBackgrounded = false
        setupPurchases()
        expect(self.mockOfferingsManager.invokedUpdateOfferingsCacheCount).toEventually(equal(1))
    }

    func testFirstInitializationDoesntFetchOfferingsIfAppBackgrounded() {
        systemInfo.stubbedIsApplicationBackgrounded = true
        setupPurchases()
        expect(self.mockOfferingsManager.invokedUpdateOfferingsCacheCount).toEventually(equal(0))
    }

    func testProductDataIsCachedForOfferings() {
        setupPurchases()
        mockOfferingsManager.stubbedOfferingsCompletionResult =
        (offeringsFactory.createOfferings(from: [:], data: [:]), nil)
        self.purchases?.getOfferings { (newOfferings, _) in
            let storeProduct = newOfferings!["base"]!.monthly!.storeProduct
            let product = storeProduct.sk1Product!
            self.purchases?.purchase(product: product) { (_, _, _, _) in

            }

            let transaction = MockTransaction()
            transaction.mockPayment = self.storeKitWrapper.payment!

            transaction.mockState = SKPaymentTransactionState.purchasing
            self.storeKitWrapper.delegate?.storeKitWrapper(self.storeKitWrapper, updatedTransaction: transaction)

            self.backend.postReceiptCustomerInfo = CustomerInfo(testData: self.emptyCustomerInfoData)

            transaction.mockState = SKPaymentTransactionState.purchased
            self.storeKitWrapper.delegate?.storeKitWrapper(self.storeKitWrapper, updatedTransaction: transaction)

            expect(self.backend.postReceiptDataCalled).to(beTrue())
            expect(self.backend.postedReceiptData).toNot(beNil())

            expect(self.backend.postedProductID).to(equal(product.productIdentifier))
            expect(self.backend.postedPrice).to(equal(product.price as Decimal))
            expect(self.backend.postedCurrencyCode).to(equal(product.priceLocale.currencyCode))

            expect(self.storeKitWrapper.finishCalled).toEventually(beTrue())
        }
    }

    func testAddAttributionAlwaysAddsAdIdsEmptyDict() {
        setupPurchases()

        Purchases.deprecated.addAttributionData([:], fromNetwork: AttributionNetwork.adjust)

        // swiftlint:disable:next line_length
        let attributionData = self.subscriberAttributesManager.invokedConvertAttributionDataAndSetParameters?.attributionData
        expect(attributionData?.count) == 2
        expect(attributionData?["rc_idfa"] as? String) == "rc_idfa"
        expect(attributionData?["rc_idfv"] as? String) == "rc_idfv"
    }

    func testPassesTheArrayForAllNetworks() {
        setupPurchases()
        let data = ["yo": "dog", "what": 45, "is": ["up"]] as [String: Any]

        Purchases.deprecated.addAttributionData(data, fromNetwork: AttributionNetwork.appleSearchAds)

        for key in data.keys {
            expect(self.backend.invokedPostAttributionDataParametersList[0].data?.keys.contains(key))
                .toEventually(beTrue())
        }
        expect(self.backend.invokedPostAttributionDataParametersList[0].data?.keys.contains("rc_idfa")) == true
        expect(self.backend.invokedPostAttributionDataParametersList[0].data?.keys.contains("rc_idfv")) == true
        expect(self.backend.invokedPostAttributionDataParametersList[0].network) == AttributionNetwork.appleSearchAds
        expect(self.backend.invokedPostAttributionDataParametersList[0].appUserID) == self.purchases?.appUserID
    }

    func testSharedInstanceIsSetWhenConfiguring() {
        let purchases = Purchases.configure(withAPIKey: "")
        expect(Purchases.shared).toEventually(equal(purchases))
    }

    func testSharedInstanceIsSetWhenConfiguringWithAppUserID() {
        let purchases = Purchases.configure(withAPIKey: "", appUserID: "")
        expect(Purchases.shared).toEventually(equal(purchases))
    }

    func testSharedInstanceIsSetWhenConfiguringWithObserverMode() {
        let purchases = Purchases.configure(withAPIKey: "", appUserID: "", observerMode: true)
        expect(Purchases.shared).toEventually(equal(purchases))
        expect(Purchases.shared.finishTransactions).toEventually(beFalse())
    }

    func testSharedInstanceIsSetWhenConfiguringWithAppUserIDAndUserDefaults() {
        let purchases = Purchases.configure(withAPIKey: "", appUserID: "", observerMode: false, userDefaults: nil)
        expect(Purchases.shared).toEventually(equal(purchases))
        expect(Purchases.shared.finishTransactions).toEventually(beTrue())
    }

    func testWhenNoReceiptDataReceiptIsRefreshed() {
        setupPurchases()
        receiptFetcher.shouldReturnReceipt = true
        receiptFetcher.shouldReturnZeroBytesReceipt = true

        makeAPurchase()

        expect(self.receiptFetcher.receiptDataCalled) == true
        expect(self.receiptFetcher.receiptDataReceivedRefreshPolicy) == .onlyIfEmpty
    }

    private func makeAPurchase() {
        let product = MockSK1Product(mockProductIdentifier: "com.product.id1")

        guard let purchases = purchases else { fatalError("purchases is not initialized") }
        purchases.purchase(product: product) { _, _, _, _ in }

        let transaction = MockTransaction()
        transaction.mockPayment = self.storeKitWrapper.payment!
        transaction.mockState = SKPaymentTransactionState.purchased

        storeKitWrapper.delegate?.storeKitWrapper(self.storeKitWrapper, updatedTransaction: transaction)
    }

    func testRestoresDontPostMissingReceipts() {
        setupPurchases()
        self.receiptFetcher.shouldReturnReceipt = false
        var receivedError: NSError?
        self.purchases?.restoreTransactions { (_, error) in
            receivedError = error as NSError?
        }

        expect(receivedError?.code).toEventually(be(ErrorCode.missingReceiptFileError.rawValue))
    }

    func testRestoreTransactionsCallsCompletionOnMainThreadWhenMissingReceipts() {
        setupPurchases()
        self.receiptFetcher.shouldReturnReceipt = false
        var receivedError: NSError?
        self.purchases?.restoreTransactions { (_, error) in
            receivedError = error as NSError?
        }

        expect(self.mockOperationDispatcher.invokedDispatchOnMainThreadCount) == 1
        expect(receivedError?.code).toEventually(be(ErrorCode.missingReceiptFileError.rawValue))
    }

    func testUserCancelledFalseIfPurchaseSuccessful() {
        setupPurchases()
        let product = MockSK1Product(mockProductIdentifier: "com.product.id1")
        var receivedUserCancelled: Bool?

        self.purchases?.purchase(product: product) { (_, _, _, userCancelled) in
            receivedUserCancelled = userCancelled
        }

        let transaction = MockTransaction()
        transaction.mockPayment = self.storeKitWrapper.payment!
        transaction.mockState = SKPaymentTransactionState.purchased
        self.storeKitWrapper.delegate?.storeKitWrapper(self.storeKitWrapper, updatedTransaction: transaction)

        expect(receivedUserCancelled).toEventually(beFalse())
    }

    func testUnknownErrorCurrentlySubscribedIsParsedCorrectly() {
        setupPurchases()
        let product = MockSK1Product(mockProductIdentifier: "com.product.id1")
        var receivedUserCancelled: Bool?
        var receivedError: NSError?
        var receivedUnderlyingError: NSError?

        let unknownError = NSError(
            domain: SKErrorDomain,
            code: SKError.unknown.rawValue,
            userInfo: [
                NSUnderlyingErrorKey: NSError(
                    domain: "ASDServerErrorDomain",
                    code: 3532,
                    userInfo: [:]
                )
            ]
        )

        self.purchases?.purchase(product: product) { (_, _, error, userCancelled) in
            receivedError = error as NSError?
            receivedUserCancelled = userCancelled
            // swiftlint:disable:next force_cast
            receivedUnderlyingError = receivedError?.userInfo[NSUnderlyingErrorKey] as! NSError?
        }

        let transaction = MockTransaction()
        transaction.mockPayment = self.storeKitWrapper.payment!
        transaction.mockState = .failed
        transaction.mockError = unknownError
        self.storeKitWrapper.delegate?.storeKitWrapper(self.storeKitWrapper, updatedTransaction: transaction)

        expect(receivedUserCancelled).toEventually(beFalse())
        expect(receivedError).toEventuallyNot(beNil())
        expect(receivedError?.domain).toEventually(equal(RCPurchasesErrorCodeDomain))
        expect(receivedError?.code).toEventually(equal(ErrorCode.productAlreadyPurchasedError.rawValue))
        expect(receivedUnderlyingError?.domain).toEventually(equal(unknownError.domain))
        expect(receivedUnderlyingError?.code).toEventually(equal(unknownError.code))
    }

    func testUserCancelledTrueIfPurchaseCancelled() {
        setupPurchases()
        let product = MockSK1Product(mockProductIdentifier: "com.product.id1")
        var receivedUserCancelled: Bool?
        var receivedError: NSError?
        var receivedUnderlyingError: NSError?

        self.purchases?.purchase(product: product) { (_, _, error, userCancelled) in
            receivedError = error as NSError?
            receivedUserCancelled = userCancelled
            // swiftlint:disable:next force_cast
            receivedUnderlyingError = receivedError?.userInfo[NSUnderlyingErrorKey] as! NSError?
        }

        let transaction = MockTransaction()
        transaction.mockPayment = self.storeKitWrapper.payment!
        transaction.mockState = SKPaymentTransactionState.failed
        transaction.mockError = NSError.init(domain: SKErrorDomain, code: SKError.Code.paymentCancelled.rawValue)
        self.storeKitWrapper.delegate?.storeKitWrapper(self.storeKitWrapper, updatedTransaction: transaction)

        expect(receivedUserCancelled).toEventually(beTrue())
        expect(receivedError).toEventuallyNot(beNil())
        expect(receivedError?.domain).toEventually(equal(RCPurchasesErrorCodeDomain))
        expect(receivedError?.code).toEventually(equal(ErrorCode.purchaseCancelledError.rawValue))
        expect(receivedUnderlyingError?.domain).toEventually(be(SKErrorDomain))
        expect(receivedUnderlyingError?.code).toEventually(equal(SKError.Code.paymentCancelled.rawValue))
    }

    func testDoNotSendEmptyReceiptWhenMakingPurchase() {
        setupPurchases()
        self.receiptFetcher.shouldReturnReceipt = false

        let product = MockSK1Product(mockProductIdentifier: "com.product.id1")
        var receivedUserCancelled: Bool?
        var receivedError: NSError?

        self.purchases?.purchase(product: product) { (_, _, error, userCancelled) in
            receivedError = error as NSError?
            receivedUserCancelled = userCancelled
        }

        let transaction = MockTransaction()
        transaction.mockPayment = self.storeKitWrapper.payment!
        transaction.mockState = SKPaymentTransactionState.purchased
        self.storeKitWrapper.delegate?.storeKitWrapper(self.storeKitWrapper, updatedTransaction: transaction)

        expect(receivedUserCancelled).toEventually(beFalse())
        expect(receivedError?.code).toEventually(be(ErrorCode.missingReceiptFileError.rawValue))
        expect(self.backend.postReceiptDataCalled).toEventually(beFalse())
    }

    func testDeferBlockCallsCompletionBlockAfterPurchaseCompletes() {
        setupPurchases()
        let product = MockSK1Product(mockProductIdentifier: "mock_product")
        let payment = SKPayment.init(product: product)

        _ = storeKitWrapper.delegate?.storeKitWrapper(storeKitWrapper,
                                                      shouldAddStorePayment: payment,
                                                      for: product)

        expect(self.purchasesDelegate.makeDeferredPurchase).toNot(beNil())

        expect(self.storeKitWrapper.payment).to(beNil())

        var completionCalled = false

        guard let makeDeferredPurchase = purchasesDelegate.makeDeferredPurchase else {
            fail("makeDeferredPurchase nil")
            return
        }

        makeDeferredPurchase { (_, _, _, _) in
            completionCalled = true
        }

        let transaction = MockTransaction()
        transaction.mockPayment = self.storeKitWrapper.payment!
        transaction.mockState = SKPaymentTransactionState.purchased
        self.storeKitWrapper.delegate?.storeKitWrapper(self.storeKitWrapper, updatedTransaction: transaction)

        expect(self.storeKitWrapper.payment).to(be(payment))
        expect(completionCalled).toEventually(beTrue())
    }

    func testAddsDiscountToWrapper() {
        if #available(iOS 12.2, tvOS 12.2, macOS 10.14.4, *) {
            setupPurchases()
            let product = MockSK1Product(mockProductIdentifier: "com.product.id1")
            let discount = SKPaymentDiscount(
                identifier: "discount",
                keyIdentifier: "TIKAMASALA1",
                nonce: UUID(),
                signature: "Base64 encoded signature",
                timestamp: NSNumber(value: Int64(123413232131))
            )

            self.purchases?.purchase(product: product, discount: discount) { (_, _, _, _) in

            }

            expect(self.storeKitWrapper.payment).toNot(beNil())
            expect(self.storeKitWrapper.payment?.productIdentifier).to(equal(product.productIdentifier))
            expect(self.storeKitWrapper.payment?.paymentDiscount).to(equal(discount))
        }
    }

    func testPaymentDiscountForProductDiscountCreatesDiscount() {
        if #available(iOS 12.2, tvOS 12.2, macOS 10.14.4, *) {
            setupPurchases()
            let product = MockSK1Product(mockProductIdentifier: "com.product.id1")
            product.mockSubscriptionGroupIdentifier = "productGroup"

            let discountIdentifier = "id"
            let signature = "firma"
            let keyIdentifier = "key_id"
            let nonce = UUID()
            let timestamp = 1234
            let productDiscount = MockProductDiscount(identifier: discountIdentifier)
            self.backend.postOfferForSigningPaymentDiscountResponse["signature"] = signature
            self.backend.postOfferForSigningPaymentDiscountResponse["keyIdentifier"] = keyIdentifier
            self.backend.postOfferForSigningPaymentDiscountResponse["nonce"] = nonce
            self.backend.postOfferForSigningPaymentDiscountResponse["timestamp"] = timestamp

            var completionCalled = false
            var receivedPaymentDiscount: SKPaymentDiscount?
            self.purchases?.paymentDiscount(forProductDiscount: productDiscount,
                                            product: product,
                                            completion: { (paymentDiscount, _) in
                receivedPaymentDiscount = paymentDiscount
                completionCalled = true
            })

            expect(self.receiptFetcher.receiptDataTimesCalled).toEventually(equal(1))
            expect(self.backend.postOfferForSigningCalled).toEventually(beTrue())
            expect(completionCalled).toEventually(beTrue())
            expect(receivedPaymentDiscount?.identifier).toEventually(equal(discountIdentifier))
            expect(receivedPaymentDiscount?.signature).toEventually(equal(signature))
            expect(receivedPaymentDiscount?.keyIdentifier).toEventually(equal(keyIdentifier))
            expect(receivedPaymentDiscount?.nonce).toEventually(equal(nonce))
            expect(receivedPaymentDiscount?.timestamp).toEventually(be(timestamp))

        }
    }

    func testPaymentDiscountForProductDiscountWithNoIDReturnsError() {
        if #available(iOS 12.2, tvOS 12.2, macOS 10.14.4, *) {
            setupPurchases()
            let product = MockSK1Product(mockProductIdentifier: "com.product.id1")
            let signature = "firma"
            let keyIdentifier = "key_id"
            let nonce = UUID()
            let timestamp = 1234
            let productDiscount = MockProductDiscount(identifier: nil)
            self.backend.postOfferForSigningPaymentDiscountResponse["signature"] = signature
            self.backend.postOfferForSigningPaymentDiscountResponse["keyIdentifier"] = keyIdentifier
            self.backend.postOfferForSigningPaymentDiscountResponse["nonce"] = nonce
            self.backend.postOfferForSigningPaymentDiscountResponse["timestamp"] = timestamp

            var maybeError: Error?
            self.purchases?.paymentDiscount(forProductDiscount: productDiscount,
                                            product: product,
                                            completion: { (_, error) in
                maybeError = error
            })

            expect(maybeError?.localizedDescription)
                .toEventually(equal(ErrorUtils.productDiscountMissingIdentifierError().localizedDescription))
        }
    }

    func testPaymentDiscountForProductDiscountCallsCompletionWithErrorIfReceiptNil() {
        if #available(iOS 12.2, tvOS 12.2, macOS 10.14.4, *) {
            setupPurchases()
            let product = MockSK1Product(mockProductIdentifier: "com.product.id1")
            product.mockSubscriptionGroupIdentifier = "productGroup"

            let discountIdentifier = "id"
            let productDiscount = MockProductDiscount(identifier: discountIdentifier)

            self.receiptFetcher.shouldReturnReceipt = false
            var completionCalled = false
            var receivedPaymentDiscount: SKPaymentDiscount?
            var receivedError: Error?
            self.purchases?.paymentDiscount(forProductDiscount: productDiscount,
                                            product: product,
                                            completion: { (paymentDiscount, error) in
                receivedPaymentDiscount = paymentDiscount
                completionCalled = true
                receivedError = error
            })

            expect(self.receiptFetcher.receiptDataCalled).toEventually(beTrue())
            expect(receivedPaymentDiscount).to(beNil())
            expect(completionCalled).toEventually(beTrue())
            expect(self.backend.postOfferForSigningCalled) == false
            expect((receivedError! as NSError).code) == ErrorCode.missingReceiptFileError.rawValue
        }
    }

    func testPaymentDiscountForProductDiscountCallsCompletionWithErrorIfReceiptEmpty() {
        if #available(iOS 12.2, tvOS 12.2, macOS 10.14.4, *) {
            setupPurchases()
            let product = MockSK1Product(mockProductIdentifier: "com.product.id1")
            product.mockSubscriptionGroupIdentifier = "productGroup"

            let discountIdentifier = "id"
            let productDiscount = MockProductDiscount(identifier: discountIdentifier)

            self.receiptFetcher.shouldReturnReceipt = true
            self.receiptFetcher.shouldReturnZeroBytesReceipt = true
            var completionCalled = false
            var receivedPaymentDiscount: SKPaymentDiscount?
            var receivedError: Error?
            self.purchases?.paymentDiscount(forProductDiscount: productDiscount,
                                            product: product,
                                            completion: { (paymentDiscount, error) in
                receivedPaymentDiscount = paymentDiscount
                completionCalled = true
                receivedError = error
            })

            expect(self.receiptFetcher.receiptDataCalled).toEventually(beTrue())
            expect(receivedPaymentDiscount).to(beNil())
            expect(completionCalled).toEventually(beTrue())
            expect(self.backend.postOfferForSigningCalled) == false
            expect((receivedError! as NSError).code) == ErrorCode.missingReceiptFileError.rawValue
        }
    }

    func testAttributionDataIsPostponedIfThereIsNoInstance() {
        let data = ["yo": "dog", "what": 45, "is": ["up"]] as [String: Any]

        Purchases.deprecated.addAttributionData(data, fromNetwork: AttributionNetwork.appsFlyer)

        setupPurchases()

        let invokedParameters = self.subscriberAttributesManager.invokedConvertAttributionDataAndSetParameters
        expect(invokedParameters?.attributionData).toNot(beNil())

        for key in data.keys {
            expect(invokedParameters?.attributionData.keys.contains(key)).toEventually(beTrue())
        }

        expect(invokedParameters?.attributionData.keys.contains("rc_idfa")) == true
        expect(invokedParameters?.attributionData.keys.contains("rc_idfv")) == true
        expect(invokedParameters?.network) == AttributionNetwork.appsFlyer
        expect(invokedParameters?.appUserID) == self.purchases?.appUserID
    }

    func testAttributionDataSendsNetworkAppUserId() throws {
        let data = ["yo": "dog", "what": 45, "is": ["up"]] as [String: Any]

        Purchases.deprecated.addAttributionData(data,
                                                from: AttributionNetwork.appleSearchAds,
                                                forNetworkUserId: "newuser")

        setupPurchases()

        expect(self.backend.invokedPostAttributionData).toEventually(beTrue())

        let invokedMethodParams = try XCTUnwrap(self.backend.invokedPostAttributionDataParameters)
        for key in data.keys {
            expect(invokedMethodParams.data?.keys.contains(key)).to(beTrue())
        }

        expect(invokedMethodParams.data?.keys.contains("rc_idfa")) == true
        expect(invokedMethodParams.data?.keys.contains("rc_idfv")) == true
        expect(invokedMethodParams.data?.keys.contains("rc_attribution_network_id")) == true
        expect(invokedMethodParams.data?["rc_attribution_network_id"] as? String) == "newuser"
        expect(invokedMethodParams.network) == AttributionNetwork.appleSearchAds
        expect(invokedMethodParams.appUserID) == identityManager.currentAppUserID
    }

    func testAttributionDataDontSendNetworkAppUserIdIfNotProvided() throws {
        let data = ["yo": "dog", "what": 45, "is": ["up"]] as [String: Any]

        Purchases.deprecated.addAttributionData(data, fromNetwork: AttributionNetwork.appleSearchAds)

        setupPurchases()

        let invokedMethodParams = try XCTUnwrap(self.backend.invokedPostAttributionDataParameters)
        for key in data.keys {
            expect(invokedMethodParams.data?.keys.contains(key)) == true
        }

        expect(invokedMethodParams.data?.keys.contains("rc_idfa")) == true
        expect(invokedMethodParams.data?.keys.contains("rc_idfv")) == true
        expect(invokedMethodParams.data?.keys.contains("rc_attribution_network_id")) == false
        expect(invokedMethodParams.network) == AttributionNetwork.appleSearchAds
        expect(invokedMethodParams.appUserID) == identityManager.currentAppUserID
    }

    func testAdClientAttributionDataIsAutomaticallyCollected() throws {
        setupPurchases(automaticCollection: true)

        let invokedMethodParams = try XCTUnwrap(self.backend.invokedPostAttributionDataParameters)

        expect(invokedMethodParams).toNot(beNil())
        expect(invokedMethodParams.network) == AttributionNetwork.appleSearchAds

        let obtainedVersionData = try XCTUnwrap(invokedMethodParams.data?["Version3.1"] as? NSDictionary)
        expect(obtainedVersionData["iad-campaign-id"]).toNot(beNil())
    }

    func testAdClientAttributionDataIsNotAutomaticallyCollectedIfDisabled() {
        setupPurchases(automaticCollection: false)
        expect(self.backend.invokedPostAttributionDataParameters).to(beNil())
    }

    func testAttributionDataPostponesMultiple() {
        let data = ["yo": "dog", "what": 45, "is": ["up"]] as [String: Any]

        Purchases.deprecated.addAttributionData(data, from: AttributionNetwork.adjust, forNetworkUserId: "newuser")

        setupPurchases(automaticCollection: true)
        expect(self.backend.invokedPostAttributionDataParametersList.count) == 1
        expect(self.subscriberAttributesManager.invokedConvertAttributionDataAndSetParametersList.count) == 1
    }

    func testObserverModeSetToFalseSetFinishTransactions() {
        setupPurchases()
        let product = MockSK1Product(mockProductIdentifier: "com.product.id1")
        self.purchases?.purchase(product: product) { (_, _, _, _) in

        }

        let transaction = MockTransaction()
        transaction.mockPayment = self.storeKitWrapper.payment!

        transaction.mockState = SKPaymentTransactionState.purchasing
        self.storeKitWrapper.delegate?.storeKitWrapper(self.storeKitWrapper, updatedTransaction: transaction)

        self.backend.postReceiptCustomerInfo = CustomerInfo(testData: self.emptyCustomerInfoData)

        transaction.mockState = SKPaymentTransactionState.purchased
        self.storeKitWrapper.delegate?.storeKitWrapper(self.storeKitWrapper, updatedTransaction: transaction)

        expect(self.backend.postReceiptDataCalled).to(beTrue())
        expect(self.storeKitWrapper.finishCalled).toEventually(beTrue())
    }

    func testDoesntFinishTransactionsIfObserverModeIsSet() throws {
        try setupPurchasesObserverModeOn()
        let product = MockSK1Product(mockProductIdentifier: "com.product.id1")
        self.purchases?.purchase(product: product) { (_, _, _, _) in

        }

        let transaction = MockTransaction()
        transaction.mockPayment = self.storeKitWrapper.payment!

        transaction.mockState = SKPaymentTransactionState.purchasing
        self.storeKitWrapper.delegate?.storeKitWrapper(self.storeKitWrapper, updatedTransaction: transaction)

        self.backend.postReceiptCustomerInfo = CustomerInfo(testData: self.emptyCustomerInfoData)

        transaction.mockState = SKPaymentTransactionState.purchased
        self.storeKitWrapper.delegate?.storeKitWrapper(self.storeKitWrapper, updatedTransaction: transaction)

        expect(self.backend.postReceiptDataCalled).to(beTrue())
        expect(self.storeKitWrapper.finishCalled).toEventually(beFalse())
    }

    func testRestoredPurchasesArePosted() throws {
        try setupPurchasesObserverModeOn()
        let product = MockSK1Product(mockProductIdentifier: "com.product.id1")
        self.purchases?.purchase(product: product) { (_, _, _, _) in

        }

        let transaction = MockTransaction()
        transaction.mockPayment = self.storeKitWrapper.payment!

        transaction.mockState = SKPaymentTransactionState.restored
        self.storeKitWrapper.delegate?.storeKitWrapper(self.storeKitWrapper, updatedTransaction: transaction)

        expect(self.backend.postReceiptDataCalled).to(beTrue())
        expect(self.storeKitWrapper.finishCalled).toEventually(beFalse())
    }

    func testNilProductIdentifier() {
        setupPurchases()
        let product = SK1Product()
        var receivedError: Error?
        self.purchases?.purchase(product: product) { (_, _, error, _) in
            receivedError = error
        }

        expect(receivedError).toNot(beNil())
    }

    func testNoCrashIfPaymentIsMissing() {
        setupPurchases()
        let product = MockSK1Product(mockProductIdentifier: "com.product.id1")
        self.purchases?.purchase(product: product) { (_, _, _, _) in
        }

        let transaction = SKPaymentTransaction()

        transaction.setValue(SKPaymentTransactionState.purchasing.rawValue, forKey: "transactionState")
        self.storeKitWrapper.delegate?.storeKitWrapper(self.storeKitWrapper, updatedTransaction: transaction)

        transaction.setValue(SKPaymentTransactionState.purchased.rawValue, forKey: "transactionState")
        self.storeKitWrapper.delegate?.storeKitWrapper(self.storeKitWrapper, updatedTransaction: transaction)
    }

    func testNoCrashIfPaymentDoesNotHaveProductIdenfier() {
        setupPurchases()

        let transaction = MockTransaction()
        transaction.mockPayment = SKPayment()

        transaction.setValue(SKPaymentTransactionState.purchasing.rawValue, forKey: "transactionState")
        self.storeKitWrapper.delegate?.storeKitWrapper(self.storeKitWrapper, updatedTransaction: transaction)

        transaction.setValue(SKPaymentTransactionState.purchased.rawValue, forKey: "transactionState")
        self.storeKitWrapper.delegate?.storeKitWrapper(self.storeKitWrapper, updatedTransaction: transaction)
    }

    func testPostsOfferingIfPurchasingPackage() {
        setupPurchases()
        mockOfferingsManager.stubbedOfferingsCompletionResult =
        (offeringsFactory.createOfferings(from: [:], data: [:]), nil)
        self.purchases!.getOfferings { (newOfferings, _) in
            let package = newOfferings!["base"]!.monthly!
            self.purchases!.purchase(package: package) { (_, _, _, _) in

            }

            let transaction = MockTransaction()
            transaction.mockPayment = self.storeKitWrapper.payment!

            transaction.mockState = SKPaymentTransactionState.purchasing
            self.storeKitWrapper.delegate?.storeKitWrapper(self.storeKitWrapper, updatedTransaction: transaction)

            self.backend.postReceiptCustomerInfo = CustomerInfo(testData: self.emptyCustomerInfoData)

            transaction.mockState = SKPaymentTransactionState.purchased
            self.storeKitWrapper.delegate?.storeKitWrapper(self.storeKitWrapper, updatedTransaction: transaction)

            expect(self.backend.postReceiptDataCalled).to(beTrue())
            expect(self.backend.postedReceiptData).toNot(beNil())

            expect(self.backend.postedProductID).to(equal(package.storeProduct.productIdentifier))
            expect(self.backend.postedPrice) == package.storeProduct.price
            expect(self.backend.postedOfferingIdentifier).to(equal("base"))
            expect(self.storeKitWrapper.finishCalled).toEventually(beTrue())
        }
    }

    func testRetrievingDiscountMissingSubscriptionGroupIdentifierErrors() {
        if #available(iOS 12.2, tvOS 12.2, macOS 10.14.4, *) {
            setupPurchases()
            var receivedError: NSError?
            var receivedPaymentDiscount: SKPaymentDiscount?
            let product = MockSK1Product(mockProductIdentifier: "Tacos_with_free_guac")
            let discount = MockDiscount()

            purchases.paymentDiscount(forProductDiscount: discount, product: product) { discount, error in
                receivedError = error as NSError?
                receivedPaymentDiscount = discount
            }
            expect(receivedPaymentDiscount).to(beNil())
            expect(receivedError?.code)
                .to(equal(ErrorCode.productDiscountMissingSubscriptionGroupIdentifierError.rawValue))
        }
    }

    func testPurchasingPackageDoesntThrowPurchaseAlreadyInProgressIfCallbackMakesANewPurchase() {
        setupPurchases()
        var receivedError: NSError?
        var secondCompletionCalled = false
        mockOfferingsManager.stubbedOfferingsCompletionResult =
        (offeringsFactory.createOfferings(from: [:], data: [:]), nil)
        self.purchases!.getOfferings { (newOfferings, _) in
            let package = newOfferings!["base"]!.monthly!
            self.purchases!.purchase(package: package) { _, _, _, _  in
                self.purchases!.purchase(package: package) { (_, _, error, _) in
                    receivedError = error as NSError?
                    secondCompletionCalled = true
                }
            }

            self.performTransaction()
            self.performTransaction()
        }
        expect(secondCompletionCalled).toEventually(beTrue(), timeout: .seconds(10))
        expect(receivedError).to(beNil())
    }

    func performTransaction() {
        let transaction = MockTransaction()
        transaction.mockPayment = self.storeKitWrapper.payment!

        transaction.mockState = SKPaymentTransactionState.purchasing
        self.storeKitWrapper.delegate?.storeKitWrapper(self.storeKitWrapper, updatedTransaction: transaction)
        self.backend.postReceiptCustomerInfo = CustomerInfo(testData: self.emptyCustomerInfoData)
        transaction.mockState = SKPaymentTransactionState.purchased
        self.storeKitWrapper.delegate?.storeKitWrapper(self.storeKitWrapper, updatedTransaction: transaction)
    }

    func testFetchCustomerInfoWhenCacheStale() {
        setupPurchases()
        self.deviceCache.stubbedIsCustomerInfoCacheStale = true

        self.purchases?.getCustomerInfo { (_, _) in

        }

        expect(self.backend.getSubscriberCallCount).toEventually(equal(2))
    }

    func testIsAnonymous() {
        setupAnonPurchases()
        expect(self.purchases.isAnonymous).to(beTrue())
    }

    func testIsNotAnonymous() {
        setupPurchases()
        expect(self.purchases.isAnonymous).to(beFalse())
    }

    func testProductIsRemovedButPresentInTheQueuedTransaction() {
        self.mockProductsManager.stubbedProductsCompletionResult = Set<SK1Product>()
        setupPurchases()
        let product = MockSK1Product(mockProductIdentifier: "product")

        let customerInfoBeforePurchase = CustomerInfo(testData: [
            "request_date": "2019-08-16T10:30:42Z",
            "subscriber": [
                "first_seen": "2019-07-17T00:05:54Z",
                "original_app_user_id": "app_user_id",
                "subscriptions": [:],
                "non_subscriptions": [:]
            ]])
        let customerInfoAfterPurchase = CustomerInfo(testData: [
            "request_date": "2019-08-16T10:30:42Z",
            "subscriber": [
                "first_seen": "2019-07-17T00:05:54Z",
                "original_app_user_id": "app_user_id",
                "subscriptions": [:],
                "non_subscriptions": [product.mockProductIdentifier: []]
            ]])
        self.backend.overrideCustomerInfo = customerInfoBeforePurchase
        self.backend.postReceiptCustomerInfo = customerInfoAfterPurchase

        let payment = SKPayment(product: product)

        let transaction = MockTransaction()

        transaction.mockPayment = payment

        transaction.mockState = SKPaymentTransactionState.purchasing
        self.storeKitWrapper.delegate?.storeKitWrapper(self.storeKitWrapper, updatedTransaction: transaction)

        transaction.mockState = SKPaymentTransactionState.purchased
        self.storeKitWrapper.delegate?.storeKitWrapper(self.storeKitWrapper, updatedTransaction: transaction)

        expect(self.backend.postReceiptDataCalled).to(beTrue())
        expect(self.purchasesDelegate.customerInfoReceivedCount).toEventually(equal(2))
    }

    func testReceiptsSendsObserverModeWhenObserverMode() throws {
        try setupPurchasesObserverModeOn()
        let product = MockSK1Product(mockProductIdentifier: "com.product.id1")
        self.purchases?.purchase(product: product) { (_, _, _, _) in

        }

        let transaction = MockTransaction()
        transaction.mockPayment = self.storeKitWrapper.payment!

        transaction.mockState = SKPaymentTransactionState.purchasing
        self.storeKitWrapper.delegate?.storeKitWrapper(self.storeKitWrapper, updatedTransaction: transaction)

        transaction.mockState = SKPaymentTransactionState.purchased
        self.storeKitWrapper.delegate?.storeKitWrapper(self.storeKitWrapper, updatedTransaction: transaction)

        expect(self.backend.postReceiptDataCalled).to(beTrue())
        expect(self.backend.postedObserverMode).to(beTrue())
    }

    func testReceiptsSendsObserverModeOffWhenObserverModeOff() {
        setupPurchases()
        let product = MockSK1Product(mockProductIdentifier: "com.product.id1")
        self.purchases?.purchase(product: product) { (_, _, _, _) in

        }

        let transaction = MockTransaction()
        transaction.mockPayment = self.storeKitWrapper.payment!

        transaction.mockState = SKPaymentTransactionState.purchasing
        self.storeKitWrapper.delegate?.storeKitWrapper(self.storeKitWrapper, updatedTransaction: transaction)

        transaction.mockState = SKPaymentTransactionState.purchased
        self.storeKitWrapper.delegate?.storeKitWrapper(self.storeKitWrapper, updatedTransaction: transaction)

        expect(self.backend.postReceiptDataCalled).to(beTrue())
        expect(self.backend.postedObserverMode).to(beFalse())
    }

    func testInvalidateCustomerInfoCacheRemovesCachedCustomerInfo() {
        setupPurchases()
        guard let nonOptionalPurchases = purchases else { fatalError("failed when setting up purchases for testing") }
        let appUserID = identityManager.currentAppUserID
        self.deviceCache.cache(customerInfo: Data(), appUserID: appUserID)
        expect(self.deviceCache.cachedCustomerInfoData(appUserID: appUserID)).toNot(beNil())
        expect(self.deviceCache.invokedClearCustomerInfoCacheCount) == 0

        nonOptionalPurchases.invalidateCustomerInfoCache()
        expect(self.deviceCache.cachedCustomerInfoData(appUserID: appUserID)).to(beNil())
        expect(self.deviceCache.invokedClearCustomerInfoCacheCount) == 1
    }

    func testGetCustomerInfoAfterInvalidatingDoesntReturnCachedVersion() {
        setupPurchases()
        guard let nonOptionalPurchases = purchases else { fatalError("failed when setting up purchases for testing") }

        let appUserID = identityManager.currentAppUserID
        let oldAppUserInfo = Data()
        self.deviceCache.cache(customerInfo: oldAppUserInfo, appUserID: appUserID)
        let overrideCustomerInfo = CustomerInfo(testData: [
            "request_date": "2019-08-16T10:30:42Z",
            "subscriber": [
                "first_seen": "2019-07-17T00:05:54Z",
                "original_app_user_id": "app_user_id",
                "subscriptions": [:],
                "other_purchases": [:]
            ]])
        self.backend.overrideCustomerInfo = overrideCustomerInfo

        var receivedCustomerInfo: CustomerInfo?
        var completionCallCount = 0
        var receivedError: Error?
        nonOptionalPurchases.getCustomerInfo { (customerInfo, error) in
            completionCallCount += 1
            receivedError = error
            receivedCustomerInfo = customerInfo
        }

        nonOptionalPurchases.invalidateCustomerInfoCache()

        expect(completionCallCount).toEventually(equal(1))
        expect(receivedError).to(beNil())
        expect(receivedCustomerInfo) == overrideCustomerInfo
        expect(self.purchasesDelegate.customerInfoReceivedCount) == 1
    }

    func testGetCustomerInfoAfterInvalidatingCallsCompletionWithErrorIfBackendError() {
        let backendError = ErrorUtils.backendError(withBackendCode: .invalidAPIKey,
                                                   backendMessage: "Invalid credentials",
                                                   finishable: true)
        self.backend.overrideCustomerInfoError = backendError
        self.backend.overrideCustomerInfo = nil

        setupPurchases()
        guard let nonOptionalPurchases = purchases else { fatalError("failed when setting up purchases for testing") }
        expect(self.purchasesDelegate.customerInfoReceivedCount) == 0

        let appUserID = identityManager.currentAppUserID
        let oldAppUserInfo = Data()
        self.deviceCache.cache(customerInfo: oldAppUserInfo, appUserID: appUserID)

        var receivedCustomerInfo: CustomerInfo?
        var completionCallCount = 0
        var receivedError: Error?
        nonOptionalPurchases.getCustomerInfo { (customerInfo, error) in
            completionCallCount += 1
            receivedError = error
            receivedCustomerInfo = customerInfo
        }

        nonOptionalPurchases.invalidateCustomerInfoCache()

        expect(completionCallCount).toEventually(equal(1))
        expect(receivedError).toNot(beNil())
        expect(receivedCustomerInfo).to(beNil())
        expect(self.purchasesDelegate.customerInfoReceivedCount) == 0
    }

    func testInvalidateCustomerInfoCacheDoesntClearOfferingsCache() {
        setupPurchases()
        guard let nonOptionalPurchases = purchases else { fatalError("failed when setting up purchases for testing") }

        expect(self.deviceCache.clearOfferingsCacheTimestampCount) == 0

        nonOptionalPurchases.invalidateCustomerInfoCache()
        expect(self.deviceCache.clearOfferingsCacheTimestampCount) == 0
    }

    func testProxyURL() {
        expect(SystemInfo.proxyURL).to(beNil())
        let defaultHostURL = URL(string: "https://api.revenuecat.com")
        expect(SystemInfo.serverHostURL) == defaultHostURL

        let testURL = URL(string: "https://test_url")
        Purchases.proxyURL = testURL

        expect(SystemInfo.serverHostURL) == testURL

        Purchases.proxyURL = nil

        expect(SystemInfo.serverHostURL) == defaultHostURL
    }

    func testNotifiesIfTransactionIsDeferredFromStoreKit() {
        setupPurchases()
        let product = MockSK1Product(mockProductIdentifier: "com.product.id1")
        var receivedError: NSError?
        self.purchases?.purchase(product: product) { (_, _, error, _) in
            receivedError = error as NSError?
        }

        let transaction = MockTransaction()
        transaction.mockPayment = self.storeKitWrapper.payment!

        transaction.mockState = SKPaymentTransactionState.deferred
        self.storeKitWrapper.delegate?.storeKitWrapper(self.storeKitWrapper, updatedTransaction: transaction)

        expect(self.backend.postReceiptDataCalled).to(beFalse())
        expect(self.storeKitWrapper.finishCalled).to(beFalse())
        expect(receivedError).toEventuallyNot(beNil())
        expect(receivedError?.domain).toEventually(equal(RCPurchasesErrorCodeDomain))
        expect(receivedError?.code).toEventually(equal(ErrorCode.paymentPendingError.rawValue))
    }

    func testSyncsPurchasesIfEntitlementsRevokedForProductIDs() {
        if #available(iOS 14.0, macOS 14.0, tvOS 14.0, watchOS 7.0, *) {
            setupPurchases()
            guard purchases != nil else { fatalError() }
            expect(self.backend.postReceiptDataCalled).to(beFalse())
            (purchasesOrchestrator as StoreKitWrapperDelegate)
                .storeKitWrapper(storeKitWrapper, didRevokeEntitlementsForProductIdentifiers: ["a", "b"])
            expect(self.backend.postReceiptDataCalled).to(beTrue())
        }
    }

    @available(*, deprecated) // Ignore deprecation warnings
    func testSetDebugLogsEnabledSetsTheCorrectValue() {
        Logger.logLevel = .warn

        Purchases.debugLogsEnabled = true
        expect(Logger.logLevel) == .debug

        Purchases.debugLogsEnabled = false
        expect(Logger.logLevel) == .info
    }

    private func verifyUpdatedCaches(newAppUserID: String) {
        let expectedCallCount = 2
        expect(self.backend.getSubscriberCallCount).toEventually(equal(expectedCallCount))
        expect(self.deviceCache.cachedCustomerInfo.count).toEventually(equal(expectedCallCount))
        expect(self.deviceCache.cachedCustomerInfo[newAppUserID]).toEventuallyNot(beNil())
        expect(self.purchasesDelegate.customerInfoReceivedCount).toEventually(equal(expectedCallCount))
        expect(self.deviceCache.setCustomerInfoCacheTimestampToNowCount).toEventually(equal(expectedCallCount))
        expect(self.mockOfferingsManager.invokedUpdateOfferingsCacheCount).toEventually(equal(expectedCallCount))
    }

}<|MERGE_RESOLUTION|>--- conflicted
+++ resolved
@@ -122,11 +122,7 @@
         var postedIntroPrice: Decimal?
         var postedCurrencyCode: String?
         var postedSubscriptionGroup: String?
-<<<<<<< HEAD
-        var postedDiscounts: [PromotionalOffer]?
-=======
-        var postedDiscounts: Array<StoreProductDiscount>?
->>>>>>> aef87e8f
+        var postedDiscounts: [StoreProductDiscount]?
         var postedOfferingIdentifier: String?
         var postedObserverMode: Bool?
 
@@ -843,7 +839,8 @@
                 let postedDiscount: StoreProductDiscount = self.backend.postedDiscounts![0]
                 expect(postedDiscount.offerIdentifier).to(equal("discount_id"))
                 expect(postedDiscount.price).to(equal(1.99))
-                expect(postedDiscount.paymentMode.rawValue).to(equal(StoreProductDiscount.PaymentMode.payAsYouGo.rawValue))
+                let expectedPaymentMode = StoreProductDiscount.PaymentMode.payAsYouGo.rawValue
+                expect(postedDiscount.paymentMode.rawValue).to(equal(expectedPaymentMode))
             }
 
             expect(self.backend.postedCurrencyCode).to(equal(product.priceLocale.currencyCode))
