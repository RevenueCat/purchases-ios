--- conflicted
+++ resolved
@@ -91,29 +91,19 @@
 
     func testAsDictionaryConvertsDiscountsCorrectly() throws {
         let discount1 = StoreProductDiscount(offerIdentifier: "offerid1",
-                                         price: 11.1,
-                                         paymentMode: .payAsYouGo,
-                                         subscriptionPeriod: .init(value: 1, unit: .month))
-<<<<<<< HEAD
-
-        let discount2 = PromotionalOffer(offerIdentifier: "offerid2",
-                                         price: 12.2,
-                                         paymentMode: .payUpFront,
-                                         subscriptionPeriod: .init(value: 5, unit: .week))
-
-        let discount3 = PromotionalOffer(offerIdentifier: "offerid3",
-=======
-        
+                                             price: 11.1,
+                                             paymentMode: .payAsYouGo,
+                                             subscriptionPeriod: .init(value: 1, unit: .month))
+
         let discount2 = StoreProductDiscount(offerIdentifier: "offerid2",
-                                         price: 12.2,
-                                         paymentMode: .payUpFront,
-                                         subscriptionPeriod: .init(value: 5, unit: .week))
-        
+                                             price: 12.2,
+                                             paymentMode: .payUpFront,
+                                             subscriptionPeriod: .init(value: 5, unit: .week))
+
         let discount3 = StoreProductDiscount(offerIdentifier: "offerid3",
->>>>>>> aef87e8f
-                                         price: 13.3,
-                                         paymentMode: .freeTrial,
-                                         subscriptionPeriod: .init(value: 3, unit: .month))
+                                             price: 13.3,
+                                             paymentMode: .freeTrial,
+                                             subscriptionPeriod: .init(value: 3, unit: .month))
 
         let productData: ProductRequestData = .createMockProductData(discounts: [discount1, discount2, discount3])
 
@@ -135,19 +125,19 @@
 
     func testEncoding() throws {
         let discount1 = StoreProductDiscount(offerIdentifier: "offerid1",
-                                         price: 11.2,
-                                         paymentMode: .payAsYouGo,
-                                         subscriptionPeriod: .init(value: 1, unit: .month))
+                                             price: 11.2,
+                                             paymentMode: .payAsYouGo,
+                                             subscriptionPeriod: .init(value: 1, unit: .month))
 
         let discount2 = StoreProductDiscount(offerIdentifier: "offerid2",
-                                         price: 12.2,
-                                         paymentMode: .payUpFront,
-                                         subscriptionPeriod: .init(value: 2, unit: .year))
+                                             price: 12.2,
+                                             paymentMode: .payUpFront,
+                                             subscriptionPeriod: .init(value: 2, unit: .year))
 
         let discount3 = StoreProductDiscount(offerIdentifier: "offerid3",
-                                         price: 13.3,
-                                         paymentMode: .freeTrial,
-                                         subscriptionPeriod: .init(value: 3, unit: .day))
+                                             price: 13.3,
+                                             paymentMode: .freeTrial,
+                                             subscriptionPeriod: .init(value: 3, unit: .day))
 
         let productData: ProductRequestData = .createMockProductData(productIdentifier: "cool_product",
                                                                      paymentMode: .payUpFront,
@@ -165,36 +155,21 @@
 
     func testCacheKey() {
         guard #available(iOS 12.2, macOS 10.14.4, tvOS 12.2, watchOS 6.2, *) else { return }
-<<<<<<< HEAD
-
-        let discount1 = PromotionalOffer(offerIdentifier: "offerid1",
-                                         price: 11,
-                                         paymentMode: .payAsYouGo,
-                                         subscriptionPeriod: .init(value: 1, unit: .month))
-
-        let discount2 = PromotionalOffer(offerIdentifier: "offerid2",
-                                         price: 12,
-                                         paymentMode: .payUpFront,
-                                         subscriptionPeriod: .init(value: 2, unit: .year))
-
-        let discount3 = PromotionalOffer(offerIdentifier: "offerid3",
-=======
-        
+
         let discount1 = StoreProductDiscount(offerIdentifier: "offerid1",
-                                         price: 11,
-                                         paymentMode: .payAsYouGo,
-                                         subscriptionPeriod: .init(value: 1, unit: .month))
-        
+                                             price: 11,
+                                             paymentMode: .payAsYouGo,
+                                             subscriptionPeriod: .init(value: 1, unit: .month))
+
         let discount2 = StoreProductDiscount(offerIdentifier: "offerid2",
-                                         price: 12,
-                                         paymentMode: .payUpFront,
-                                         subscriptionPeriod: .init(value: 2, unit: .year))
-        
+                                             price: 12,
+                                             paymentMode: .payUpFront,
+                                             subscriptionPeriod: .init(value: 2, unit: .year))
+
         let discount3 = StoreProductDiscount(offerIdentifier: "offerid3",
->>>>>>> aef87e8f
-                                         price: 13,
-                                         paymentMode: .freeTrial,
-                                         subscriptionPeriod: .init(value: 3, unit: .day))
+                                             price: 13,
+                                             paymentMode: .freeTrial,
+                                             subscriptionPeriod: .init(value: 3, unit: .day))
 
         let productData: ProductRequestData = .createMockProductData(productIdentifier: "cool_product",
                                                                      paymentMode: .payUpFront,
