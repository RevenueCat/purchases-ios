import Nimble
import XCTest

@testable import RevenueCat

@available(iOS 12.0, macOS 10.14, macCatalyst 13.0, tvOS 12.0, watchOS 6.2, *)
class IntroEligibilityCalculatorTests: XCTestCase {

    var calculator: IntroEligibilityCalculator!
    var systemInfo: MockSystemInfo!
    var mockProductsManager: MockProductsManager!
    let mockReceiptParser = MockReceiptParser()

    override func setUpWithError() throws {
        try super.setUpWithError()
        systemInfo = try MockSystemInfo(platformFlavor: "xyz", platformFlavorVersion: "123", finishTransactions: true)
        self.mockProductsManager = MockProductsManager(systemInfo: systemInfo)
        calculator = IntroEligibilityCalculator(productsManager: mockProductsManager,
                                                receiptParser: mockReceiptParser)
    }

    func testCheckTrialOrIntroductoryPriceEligibilityReturnsEmptyIfNoProductIds() {
        var receivedError: Error?
        var receivedEligibility: [String: IntroEligibilityStatus]?
        var completionCalled = false
        calculator.checkEligibility(with: Data(),
                                    productIdentifiers: Set()) { eligibilityByProductId, error in
            completionCalled = true
            receivedError = error
            receivedEligibility = eligibilityByProductId
        }

        expect(completionCalled).toEventually(beTrue())
        expect(receivedError).to(beNil())
        expect(receivedEligibility).toNot(beNil())
        expect(receivedEligibility).to(beEmpty())
    }

    func testCheckTrialOrIntroductoryPriceEligibilityReturnsErrorIfReceiptParserThrows() {
        var receivedError: Error?
        var receivedEligibility: [String: IntroEligibilityStatus]?
        var completionCalled = false
        let productIdentifiers = Set(["com.revenuecat.test"])

        mockReceiptParser.stubbedParseError = ReceiptReadingError.receiptParsingError

        calculator.checkEligibility(with: Data(),
                                    productIdentifiers: productIdentifiers) { eligibilityByProductId, error in
            completionCalled = true
            receivedError = error
            receivedEligibility = eligibilityByProductId
        }

        expect(completionCalled).toEventually(beTrue())
        expect(receivedError).to(matchError(ReceiptReadingError.receiptParsingError))
        expect(receivedEligibility).toNot(beNil())
        expect(receivedEligibility).to(beEmpty())
    }

    func testCheckTrialOrIntroductoryPriceEligibilityMakesOnlyOneProductsRequest() {
        var completionCalled = false

        let receipt = mockReceipt()
        mockReceiptParser.stubbedParseResult = receipt
        let receiptIdentifiers = receipt.purchasedIntroOfferOrFreeTrialProductIdentifiers()

        mockProductsManager.stubbedProductsCompletionResult = Set(["a", "b"].map {
            MockSK1Product(mockProductIdentifier: $0)
        })

        let candidateIdentifiers = Set(["a", "b", "c"])
        calculator.checkEligibility(with: Data(),
                                    productIdentifiers: Set(candidateIdentifiers)) { _, _ in
            completionCalled = true
        }

        expect(completionCalled).toEventually(beTrue())
        expect(self.mockProductsManager.invokedProductsCount) == 1
        expect(self.mockProductsManager.invokedProductsParameters) == candidateIdentifiers.union(receiptIdentifiers)
    }

    func testCheckTrialOrIntroductoryPriceEligibilityGetsCorrectResult() {
        var receivedError: Error?
        var receivedEligibility: [String: IntroEligibilityStatus]?
        var completionCalled = false

        let receipt = mockReceipt()
        mockReceiptParser.stubbedParseResult = receipt

        let product1 = MockSK1Product(mockProductIdentifier: "com.revenuecat.product1",
<<<<<<< HEAD
                                     mockSubscriptionGroupIdentifier: "group1")
        product1.mockDiscount = MockSKProductDiscount()
        let product2 = MockSK1Product(mockProductIdentifier: "com.revenuecat.product2",
                                     mockSubscriptionGroupIdentifier: "group2")
        product2.mockDiscount = MockSKProductDiscount()
=======
                                      mockSubscriptionGroupIdentifier: "group1")
        product1.mockDiscount = MockDiscount()
        let product2 = MockSK1Product(mockProductIdentifier: "com.revenuecat.product2",
                                      mockSubscriptionGroupIdentifier: "group2")
        product2.mockDiscount = MockDiscount()
>>>>>>> b615fc5d

        mockProductsManager.stubbedProductsCompletionResult = Set([product1, product2])

        let candidateIdentifiers = Set(["com.revenuecat.product1",
                                        "com.revenuecat.product2",
                                        "com.revenuecat.unknownProduct"])

        calculator.checkEligibility(with: Data(),
                                    productIdentifiers: Set(candidateIdentifiers)) { eligibility, error in
            completionCalled = true
            receivedError = error
            receivedEligibility = eligibility
        }

        expect(completionCalled).toEventually(beTrue())
        expect(receivedError).to(beNil())
        expect(receivedEligibility) == [
            "com.revenuecat.product1": IntroEligibilityStatus.eligible,
            "com.revenuecat.product2": IntroEligibilityStatus.ineligible,
            "com.revenuecat.unknownProduct": IntroEligibilityStatus.unknown
        ]
    }

    func testCheckTrialOrIntroductoryPriceEligibilityForProductWithoutIntroTrialReturnsIneligible() {
        var receivedError: Error?
        var receivedEligibility: [String: IntroEligibilityStatus]?
        var completionCalled = false

        let receipt = mockReceipt()
        mockReceiptParser.stubbedParseResult = receipt
        let mockProduct = MockSK1Product(mockProductIdentifier: "com.revenuecat.product1",
                                         mockSubscriptionGroupIdentifier: "group1")
        mockProduct.mockDiscount = nil
        mockProductsManager.stubbedProductsCompletionResult = Set([mockProduct])

        let candidateIdentifiers = Set(["com.revenuecat.product1"])

        calculator.checkEligibility(with: Data(),
                                    productIdentifiers: Set(candidateIdentifiers)) { eligibility, error in
            completionCalled = true
            receivedError = error
            receivedEligibility = eligibility
        }

        expect(completionCalled).toEventually(beTrue())
        expect(receivedError).to(beNil())
        expect(receivedEligibility) == [
            "com.revenuecat.product1": IntroEligibilityStatus.ineligible
        ]
    }

    func testCheckTrialOrIntroductoryPriceEligibilityForConsumableReturnsUnknown() {
        var receivedError: Error?
        var receivedEligibility: [String: IntroEligibilityStatus]?
        var completionCalled = false

        let receipt = mockReceipt()
        mockReceiptParser.stubbedParseResult = receipt
        let mockProduct = MockSK1Product(mockProductIdentifier: "lifetime",
                                         mockSubscriptionGroupIdentifier: "group1")
        mockProduct.mockDiscount = nil
        mockProduct.mockSubscriptionPeriod = nil
        mockProductsManager.stubbedProductsCompletionResult = Set([mockProduct])

        let candidateIdentifiers = Set(["lifetime"])

        calculator.checkEligibility(with: Data(),
                                    productIdentifiers: Set(candidateIdentifiers)) { eligibility, error in
            completionCalled = true
            receivedError = error
            receivedEligibility = eligibility
        }

        expect(completionCalled).toEventually(beTrue())
        expect(receivedError).to(beNil())
        expect(receivedEligibility) == [
            "lifetime": IntroEligibilityStatus.unknown
        ]
    }
}

@available(iOS 12.0, macOS 10.14, macCatalyst 13.0, tvOS 12.0, watchOS 6.2, *)
private extension IntroEligibilityCalculatorTests {
    func mockInAppPurchases() -> [InAppPurchase] {
        return [
            InAppPurchase(quantity: 1,
                          productId: "com.revenuecat.product1",
                          transactionId: "65465265651323",
                          originalTransactionId: "65465265651323",
                          productType: .consumable,
                          purchaseDate: Date(),
                          originalPurchaseDate: Date(),
                          expiresDate: nil,
                          cancellationDate: nil,
                          isInTrialPeriod: false,
                          isInIntroOfferPeriod: false,
                          webOrderLineItemId: 516854313,
                          promotionalOfferIdentifier: nil),
            InAppPurchase(quantity: 1,
                          productId: "com.revenuecat.product2",
                          transactionId: "65465265651322",
                          originalTransactionId: "65465265651321",
                          productType: .autoRenewableSubscription,
                          purchaseDate: Date(),
                          originalPurchaseDate: Date(),
                          expiresDate: Date(),
                          cancellationDate: nil,
                          isInTrialPeriod: false,
                          isInIntroOfferPeriod: false,
                          webOrderLineItemId: 64651321,
                          promotionalOfferIdentifier: nil),
            InAppPurchase(quantity: 1,
                          productId: "com.revenuecat.product2",
                          transactionId: "65465265651321",
                          originalTransactionId: "65465265651321",
                          productType: .autoRenewableSubscription,
                          purchaseDate: Date(),
                          originalPurchaseDate: Date(),
                          expiresDate: Date(),
                          cancellationDate: nil,
                          isInTrialPeriod: true,
                          isInIntroOfferPeriod: false,
                          webOrderLineItemId: 64651320,
                          promotionalOfferIdentifier: nil)
        ]
    }

    func mockReceipt() -> AppleReceipt {
        return AppleReceipt(bundleId: "com.revenuecat.test",
                            applicationVersion: "3.4.5",
                            originalApplicationVersion: "3.2.1",
                            opaqueValue: Data(),
                            sha1Hash: Data(),
                            creationDate: Date(),
                            expirationDate: nil,
                            inAppPurchases: mockInAppPurchases())
    }
}<|MERGE_RESOLUTION|>--- conflicted
+++ resolved
@@ -88,19 +88,11 @@
         mockReceiptParser.stubbedParseResult = receipt
 
         let product1 = MockSK1Product(mockProductIdentifier: "com.revenuecat.product1",
-<<<<<<< HEAD
                                      mockSubscriptionGroupIdentifier: "group1")
         product1.mockDiscount = MockSKProductDiscount()
         let product2 = MockSK1Product(mockProductIdentifier: "com.revenuecat.product2",
                                      mockSubscriptionGroupIdentifier: "group2")
         product2.mockDiscount = MockSKProductDiscount()
-=======
-                                      mockSubscriptionGroupIdentifier: "group1")
-        product1.mockDiscount = MockDiscount()
-        let product2 = MockSK1Product(mockProductIdentifier: "com.revenuecat.product2",
-                                      mockSubscriptionGroupIdentifier: "group2")
-        product2.mockDiscount = MockDiscount()
->>>>>>> b615fc5d
 
         mockProductsManager.stubbedProductsCompletionResult = Set([product1, product2])
 
