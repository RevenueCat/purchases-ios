--- conflicted
+++ resolved
@@ -26,17 +26,7 @@
     var deviceCache: MockDeviceCache!
     var identityManager: MockIdentityManager!
     var backend: MockBackend!
-<<<<<<< HEAD
-    lazy var subscriberAttributesManager: MockSubscriberAttributesManager = {
-        return MockSubscriberAttributesManager(
-            backend: self.backend,
-            deviceCache: self.deviceCache,
-            attributionFetcher: self.attributionFetcher,
-            attributionDataMigrator: AttributionDataMigrator())
-    }()
-=======
     var subscriberAttributesManager: MockSubscriberAttributesManager!
->>>>>>> e7fd217b
     var attributionFactory: AttributionTypeFactory! = MockAttributionTypeFactory()
     var systemInfo: MockSystemInfo! = try! MockSystemInfo(platformFlavor: "iOS",
                                                           platformFlavorVersion: "3.2.1",
@@ -51,21 +41,17 @@
         deviceCache.cache(appUserID: userID)
         backend = MockBackend()
         attributionFetcher = AttributionFetcher(attributionFactory: attributionFactory, systemInfo: systemInfo)
-<<<<<<< HEAD
-        attributionPoster = AttributionPoster(deviceCache: deviceCache,
-=======
         subscriberAttributesManager = MockSubscriberAttributesManager(
             backend: self.backend,
             deviceCache: self.deviceCache,
             attributionFetcher: self.attributionFetcher,
             attributionDataMigrator: AttributionDataMigrator())
         identityManager = MockIdentityManager(mockAppUserID: userID)
-        attributionPoster = RCAttributionPoster(deviceCache: deviceCache,
->>>>>>> e7fd217b
-                                                identityManager: identityManager,
-                                                backend: backend,
-                                                attributionFetcher: attributionFetcher,
-                                                subscriberAttributesManager: subscriberAttributesManager)
+        attributionPoster = AttributionPoster(deviceCache: deviceCache,
+                                              identityManager: identityManager,
+                                              backend: backend,
+                                              attributionFetcher: attributionFetcher,
+                                              subscriberAttributesManager: subscriberAttributesManager)
         resetAttributionStaticProperties()
         backend.stubbedPostAttributionDataCompletionResult = (nil, ())
     }
