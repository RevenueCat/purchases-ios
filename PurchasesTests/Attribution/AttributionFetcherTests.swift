--- conflicted
+++ resolved
@@ -168,12 +168,8 @@
 
             self.attributionPoster.postAppleSearchAdsAttributionIfNeeded()
 
-<<<<<<< HEAD
-            expect(MockAdClientProxy.requestAttributionDetailsCallCount) == 0
-=======
-            expect(MockAdClient.requestAttributionDetailsCallCount) == 0
+            expect(MockAdClientProxy.requestAttributionDetailsCallCount) == 0
             expect(self.subscriberAttributesManager.invokedConvertAttributionDataAndSetCount) == 0
->>>>>>> bc12ad54
         }
     }
 
