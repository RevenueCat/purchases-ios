--- conflicted
+++ resolved
@@ -88,18 +88,13 @@
                                                          deviceCache: mockDeviceCache,
                                                          backend: mockBackend,
                                                          systemInfo: systemInfo)
-<<<<<<< HEAD
-        
         mockOfferingsManager = MockOfferingsManager(deviceCache: mockDeviceCache,
                                                     operationDispatcher: mockOperationDispatcher,
                                                     systemInfo: systemInfo,
                                                     backend: mockBackend,
                                                     offeringsFactory: MockOfferingsFactory(),
                                                     productsManager: MockProductsManager())
-=======
         self.mockReceiptFetcher = MockReceiptFetcher(requestFetcher: mockRequestFetcher)
-
->>>>>>> f078363a
     }
 
     override func tearDown() {
