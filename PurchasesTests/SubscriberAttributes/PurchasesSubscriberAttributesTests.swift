--- conflicted
+++ resolved
@@ -382,13 +382,8 @@
         Purchases.shared.setCreative("123abc")
         expect(self.mockSubscriberAttributesManager.invokedSetCreativeCount) == 1
         expect(self.mockSubscriberAttributesManager.invokedSetCreativeParameters?.creative) == "123abc"
-<<<<<<< HEAD
-        expect(self.mockSubscriberAttributesManager.invokedSetCreativeParameters?.appUserID) == mockIdentityManager
-                .currentAppUserID
-=======
         expect(self.mockSubscriberAttributesManager.invokedSetCreativeParameters?.appUserID) ==
             mockIdentityManager.maybeCurrentAppUserID
->>>>>>> 2811c930
     }
 
     func testCollectDeviceIdentifiersMakesRightCalls() {
@@ -396,13 +391,8 @@
 
         Purchases.shared.collectDeviceIdentifiers()
         expect(self.mockSubscriberAttributesManager.invokedCollectDeviceIdentifiersCount) == 1
-<<<<<<< HEAD
-        expect(self.mockSubscriberAttributesManager.invokedCollectDeviceIdentifiersParameters?.appUserID) == mockIdentityManager
-                .currentAppUserID
-=======
         expect(self.mockSubscriberAttributesManager.invokedCollectDeviceIdentifiersParameters?.appUserID) ==
             mockIdentityManager.maybeCurrentAppUserID
->>>>>>> 2811c930
     }
 
     // MARK: Post receipt with attributes
@@ -428,13 +418,8 @@
         expect(self.mockStoreKitWrapper.finishCalled).toEventually(beTrue())
         expect(self.mockSubscriberAttributesManager.invokedMarkAttributes) == true
         expect(self.mockSubscriberAttributesManager.invokedMarkAttributesParameters!.syncedAttributes) == mockAttributes
-<<<<<<< HEAD
-        expect(self.mockSubscriberAttributesManager.invokedMarkAttributesParameters!.appUserID) == mockIdentityManager
-            .currentAppUserID
-=======
         expect(self.mockSubscriberAttributesManager.invokedMarkAttributesParameters!.appUserID) ==
             mockIdentityManager.maybeCurrentAppUserID
->>>>>>> 2811c930
     }
 
     func testPostReceiptMarksSubscriberAttributesSyncedIfBackendSuccessfullySynced() {
@@ -461,13 +446,8 @@
         expect(self.mockBackend.invokedPostReceiptData) == true
         expect(self.mockSubscriberAttributesManager.invokedMarkAttributes) == true
         expect(self.mockSubscriberAttributesManager.invokedMarkAttributesParameters!.syncedAttributes) == mockAttributes
-<<<<<<< HEAD
-        expect(self.mockSubscriberAttributesManager.invokedMarkAttributesParameters!.appUserID) == mockIdentityManager
-            .currentAppUserID
-=======
         expect(self.mockSubscriberAttributesManager.invokedMarkAttributesParameters!.appUserID) ==
             mockIdentityManager.maybeCurrentAppUserID
->>>>>>> 2811c930
     }
 
     func testPostReceiptDoesntMarkSubscriberAttributesSyncedIfBackendNotSuccessfullySynced() {
