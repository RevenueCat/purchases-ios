--- conflicted
+++ resolved
@@ -107,14 +107,10 @@
         self.mockManageSubsHelper = MockManageSubscriptionsHelper(systemInfo: systemInfo,
                                                                             customerInfoManager: customerInfoManager,
                                                                             identityManager: mockIdentityManager)
-<<<<<<< HEAD
         self.mockBeginRefundRequestHelper = MockBeginRefundRequestHelper(systemInfo: systemInfo,
                                                                          customerInfoManager: customerInfoManager,
                                                                          identityManager: mockIdentityManager)
-=======
-        self.mockBeginRefundRequestHelper = MockBeginRefundRequestHelper(systemInfo: systemInfo)
         self.mockTransactionsManager = MockTransactionsManager(receiptParser: mockReceiptParser)
->>>>>>> 5c7c778f
     }
 
     override func tearDown() {
