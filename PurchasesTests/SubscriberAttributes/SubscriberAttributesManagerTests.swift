--- conflicted
+++ resolved
@@ -1304,15 +1304,9 @@
         self.mockAttributionDataMigrator.stubbedConvertAttributionDataToSubscriberAttributesResult = [expectedConversionKey: expectedConvertedValue]
         let expectedAttributionData = ["convert": "any", "to": "something"]
 
-<<<<<<< HEAD
-        self.subscriberAttributesManager.convertAttributionDataAndSetAsSubscriberAttributes(
-            attributionData:expectedAttributionData,
-=======
-        self.subscriberAttributesManager.setAttributes(
-            fromAttributionData: expectedAttributionData,
->>>>>>> e7fd217b
-            network: .adjust,
-            appUserID: "user_id")
+        self.subscriberAttributesManager.setAttributes(fromAttributionData: expectedAttributionData,
+                                                       network: .adjust,
+                                                       appUserID: "user_id")
         expect(self.mockAttributionDataMigrator.invokedConvertAttributionDataToSubscriberAttributes) == true
         let invokedParameters = self.mockAttributionDataMigrator.invokedConvertAttributionDataToSubscriberAttributesParameters
         expect(invokedParameters!.attributionData.count) == expectedAttributionData.count
@@ -1334,15 +1328,9 @@
         self.mockAttributionDataMigrator.stubbedConvertAttributionDataToSubscriberAttributesResult = [:]
         let expectedAttributionData = ["convert": "any", "to": "something"]
 
-<<<<<<< HEAD
-        self.subscriberAttributesManager.convertAttributionDataAndSetAsSubscriberAttributes(
-            attributionData:expectedAttributionData,
-=======
-        self.subscriberAttributesManager.setAttributes(
-            fromAttributionData: expectedAttributionData,
->>>>>>> e7fd217b
-            network: .adjust,
-            appUserID: "user_id")
+        self.subscriberAttributesManager.setAttributes(fromAttributionData: expectedAttributionData,
+                                                       network: .adjust,
+                                                       appUserID: "user_id")
         expect(self.mockAttributionDataMigrator.invokedConvertAttributionDataToSubscriberAttributes) == true
         let invokedParameters = self.mockAttributionDataMigrator.invokedConvertAttributionDataToSubscriberAttributesParameters
         expect(invokedParameters!.attributionData.count) == expectedAttributionData.count
