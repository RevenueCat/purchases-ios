--- conflicted
+++ resolved
@@ -267,11 +267,7 @@
     var invokedConvertAttributionDataAndSetParameters: (attributionData: [String: Any], network: AttributionNetwork, appUserID: String)?
     var invokedConvertAttributionDataAndSetParametersList = [(attributionData: [String: Any], network: AttributionNetwork, appUserID: String)]()
 
-<<<<<<< HEAD
-    override func convertAttributionDataAndSetAsSubscriberAttributes(attributionData: [String: Any], network: AttributionNetwork, appUserID: String) {
-=======
     override func setAttributes(fromAttributionData attributionData: [String: Any], network: AttributionNetwork, appUserID: String) {
->>>>>>> e7fd217b
         invokedConvertAttributionDataAndSet = true
         invokedConvertAttributionDataAndSetCount += 1
         invokedConvertAttributionDataAndSetParameters = (attributionData, network, appUserID)
