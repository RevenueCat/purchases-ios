--- conflicted
+++ resolved
@@ -3,17 +3,11 @@
 // Copyright (c) 2020 Purchases. All rights reserved.
 //
 
-<<<<<<< HEAD
-class MockAttributionFetcher: RCAttributionFetcher {
-    
-    override func identifierForAdvertisers() -> String? {
-=======
 @testable import RevenueCat
 
 class MockAttributionFetcher: AttributionFetcher {
 
     override var identifierForAdvertisers: String? {
->>>>>>> fbef8338
         return "rc_idfa"
     }
 
