// !$*UTF8*$!
{
	archiveVersion = 1;
	classes = {
	};
	objectVersion = 55;
	objects = {

/* Begin PBXBuildFile section */
		0313FD41268A506400168386 /* DateProvider.swift in Sources */ = {isa = PBXBuildFile; fileRef = 0313FD40268A506400168386 /* DateProvider.swift */; };
		2C0B98CD2797070B00C5874F /* PromotionalOffer.swift in Sources */ = {isa = PBXBuildFile; fileRef = 2C0B98CC2797070B00C5874F /* PromotionalOffer.swift */; };
		2CB8CF9327BF538F00C34DE3 /* PlatformInfo.swift in Sources */ = {isa = PBXBuildFile; fileRef = 2CB8CF9227BF538F00C34DE3 /* PlatformInfo.swift */; };
		2CD2C544278CE0E0005D1CC2 /* RevenueCat_IntegrationPurchaseTesterConfiguration.storekit in Resources */ = {isa = PBXBuildFile; fileRef = 2CD2C541278CE0E0005D1CC2 /* RevenueCat_IntegrationPurchaseTesterConfiguration.storekit */; };
		2CD72942268A823900BFC976 /* Data+Extensions.swift in Sources */ = {isa = PBXBuildFile; fileRef = 2CD72941268A823900BFC976 /* Data+Extensions.swift */; };
		2CD72944268A826F00BFC976 /* Date+Extensions.swift in Sources */ = {isa = PBXBuildFile; fileRef = 2CD72943268A826F00BFC976 /* Date+Extensions.swift */; };
		2D00A41D2767C08300FC3DD8 /* ManageSubscriptionsStrings.swift in Sources */ = {isa = PBXBuildFile; fileRef = 2D00A41C2767C08300FC3DD8 /* ManageSubscriptionsStrings.swift */; };
		2D1015DA275959840086173F /* StoreTransaction.swift in Sources */ = {isa = PBXBuildFile; fileRef = 2D1015D9275959840086173F /* StoreTransaction.swift */; };
		2D1015DB275A4EAE0086173F /* AvailabilityChecks.swift in Sources */ = {isa = PBXBuildFile; fileRef = B3BE0263275942D500915B4C /* AvailabilityChecks.swift */; };
		2D1015DE275A57FC0086173F /* SubscriptionPeriod.swift in Sources */ = {isa = PBXBuildFile; fileRef = 2D1015DD275A57FC0086173F /* SubscriptionPeriod.swift */; };
		2D1015E2275A67E40086173F /* SubscriptionPeriodTests.swift in Sources */ = {isa = PBXBuildFile; fileRef = 2D1015E0275A676F0086173F /* SubscriptionPeriodTests.swift */; };
		2D11F5E1250FF886005A70E8 /* AttributionStrings.swift in Sources */ = {isa = PBXBuildFile; fileRef = 2D11F5E0250FF886005A70E8 /* AttributionStrings.swift */; };
		2D1C3F3926B9D8B800112626 /* MockBundle.swift in Sources */ = {isa = PBXBuildFile; fileRef = 2D1C3F3826B9D8B800112626 /* MockBundle.swift */; };
		2D1E789926FE216800760949 /* SceneDelegate.swift in Sources */ = {isa = PBXBuildFile; fileRef = 2D1E788926FE215500760949 /* SceneDelegate.swift */; };
		2D222BAB27FB7008003D5F37 /* LocalReceiptParserStoreKitTests.swift in Sources */ = {isa = PBXBuildFile; fileRef = 2D222BAA27FB7008003D5F37 /* LocalReceiptParserStoreKitTests.swift */; };
		2D22BF6526F3CB31001AE2F9 /* FatalErrorUtil.swift in Sources */ = {isa = PBXBuildFile; fileRef = 2D22BF6426F3CB31001AE2F9 /* FatalErrorUtil.swift */; };
		2D22BF6826F3CC6D001AE2F9 /* XCTestCase+Extensions.swift in Sources */ = {isa = PBXBuildFile; fileRef = 2D22BF6626F3CBFB001AE2F9 /* XCTestCase+Extensions.swift */; };
		2D294E5C26DECFD500B8FE4F /* StoreKit2TransactionListener.swift in Sources */ = {isa = PBXBuildFile; fileRef = 2D294E5B26DECFD500B8FE4F /* StoreKit2TransactionListener.swift */; };
		2D34D9D227481D9B00C05DB6 /* TrialOrIntroPriceEligibilityCheckerSK2Tests.swift in Sources */ = {isa = PBXBuildFile; fileRef = 2D34D9D127481D9B00C05DB6 /* TrialOrIntroPriceEligibilityCheckerSK2Tests.swift */; };
		2D3BFAD126DEA45C00370B11 /* MockSK1Product.swift in Sources */ = {isa = PBXBuildFile; fileRef = 2DDF41E524F6F5DC005BC22D /* MockSK1Product.swift */; };
		2D3BFAD226DEA46600370B11 /* MockProductsRequest.swift in Sources */ = {isa = PBXBuildFile; fileRef = 37E35B08709090FBBFB16EBD /* MockProductsRequest.swift */; };
		2D3BFAD326DEA47100370B11 /* MockSKProductDiscount.swift in Sources */ = {isa = PBXBuildFile; fileRef = 2DDF41E724F6F61B005BC22D /* MockSKProductDiscount.swift */; };
		2D3BFAD426DEA49200370B11 /* SKProductSubscriptionDurationExtensions.swift in Sources */ = {isa = PBXBuildFile; fileRef = 2DDF41E924F6F844005BC22D /* SKProductSubscriptionDurationExtensions.swift */; };
		2D4D6AF424F717B800B656BE /* ASN1ObjectIdentifierEncoder.swift in Sources */ = {isa = PBXBuildFile; fileRef = 37E35C4A4B241A545D1D06BD /* ASN1ObjectIdentifierEncoder.swift */; };
		2D4D6AF524F717B800B656BE /* ContainerFactory.swift in Sources */ = {isa = PBXBuildFile; fileRef = 37E35092F0E41512E0D610BA /* ContainerFactory.swift */; };
		2D4D6AF624F7193700B656BE /* verifyReceiptSample1.txt in Resources */ = {isa = PBXBuildFile; fileRef = 2DDE559A24C8B5E300DCB087 /* verifyReceiptSample1.txt */; };
		2D4D6AF724F7193700B656BE /* base64encodedreceiptsample1.txt in Resources */ = {isa = PBXBuildFile; fileRef = 2DDE559B24C8B5E300DCB087 /* base64encodedreceiptsample1.txt */; };
		2D4E926526990AB1000E10B0 /* StoreKitWrapper.swift in Sources */ = {isa = PBXBuildFile; fileRef = 2D4E926426990AB1000E10B0 /* StoreKitWrapper.swift */; };
		2D735F7E26EFF198004E82A7 /* UnitTestsConfiguration.storekit in Resources */ = {isa = PBXBuildFile; fileRef = 2D43017726EBFD7100BAB891 /* UnitTestsConfiguration.storekit */; };
		2D803F6326F144830069D717 /* Nimble in Frameworks */ = {isa = PBXBuildFile; productRef = 2D803F6226F144830069D717 /* Nimble */; };
		2D803F6626F144BF0069D717 /* Nimble in Frameworks */ = {isa = PBXBuildFile; productRef = 2D803F6526F144BF0069D717 /* Nimble */; };
		2D803F6826F144C40069D717 /* Nimble in Frameworks */ = {isa = PBXBuildFile; productRef = 2D803F6726F144C40069D717 /* Nimble */; };
		2D803F6926F149E70069D717 /* RevenueCat.framework in Frameworks */ = {isa = PBXBuildFile; fileRef = 2DC5621624EC63420031F69B /* RevenueCat.framework */; };
		2D8D03B52799A2B90044C2ED /* DocCDocumentation.docc in Sources */ = {isa = PBXBuildFile; fileRef = 2D8D03B42799A2B90044C2ED /* DocCDocumentation.docc */; };
		2D90F8B126FD1E52009B9142 /* PurchasesOrchestratorTests.swift in Sources */ = {isa = PBXBuildFile; fileRef = 2D8FC8AB26E01AE70049A85C /* PurchasesOrchestratorTests.swift */; };
		2D90F8B326FD2082009B9142 /* MockProductsManager.swift in Sources */ = {isa = PBXBuildFile; fileRef = 37E35C9439E087F63ECC4F59 /* MockProductsManager.swift */; };
		2D90F8B426FD208B009B9142 /* MockStoreKitWrapper.swift in Sources */ = {isa = PBXBuildFile; fileRef = 351B515326D44B0A00BD2BD7 /* MockStoreKitWrapper.swift */; };
		2D90F8B526FD2093009B9142 /* MockSystemInfo.swift in Sources */ = {isa = PBXBuildFile; fileRef = 351B514626D44A0D00BD2BD7 /* MockSystemInfo.swift */; };
		2D90F8B626FD2099009B9142 /* MockSubscriberAttributesManager.swift in Sources */ = {isa = PBXBuildFile; fileRef = 351B514226D449C100BD2BD7 /* MockSubscriberAttributesManager.swift */; };
		2D90F8B826FD20AA009B9142 /* MockReceiptFetcher.swift in Sources */ = {isa = PBXBuildFile; fileRef = 351B515126D44AF000BD2BD7 /* MockReceiptFetcher.swift */; };
		2D90F8BB26FD20BD009B9142 /* MockIdentityManager.swift in Sources */ = {isa = PBXBuildFile; fileRef = 351B513E26D4496000BD2BD7 /* MockIdentityManager.swift */; };
		2D90F8BC26FD20C2009B9142 /* MockReceiptParser.swift in Sources */ = {isa = PBXBuildFile; fileRef = 37E354B13440508B46C9A530 /* MockReceiptParser.swift */; };
		2D90F8BF26FD20D6009B9142 /* MockAttributionFetcher.swift in Sources */ = {isa = PBXBuildFile; fileRef = 351B515926D44B6200BD2BD7 /* MockAttributionFetcher.swift */; };
		2D90F8C026FD20DF009B9142 /* MockAttributionDataMigrator.swift in Sources */ = {isa = PBXBuildFile; fileRef = 351B515F26D44BB600BD2BD7 /* MockAttributionDataMigrator.swift */; };
		2D90F8C126FD20F2009B9142 /* MockHTTPClient.swift in Sources */ = {isa = PBXBuildFile; fileRef = 351B514C26D44A8600BD2BD7 /* MockHTTPClient.swift */; };
		2D90F8C226FD20F7009B9142 /* MockETagManager.swift in Sources */ = {isa = PBXBuildFile; fileRef = 35D83311262FBD4200E60AC5 /* MockETagManager.swift */; };
		2D90F8C326FD214F009B9142 /* MockAttributionTypeFactory.swift in Sources */ = {isa = PBXBuildFile; fileRef = 351B514426D449E600BD2BD7 /* MockAttributionTypeFactory.swift */; };
		2D90F8C526FD216A009B9142 /* MockSKProductDiscount.swift in Sources */ = {isa = PBXBuildFile; fileRef = 2DDF41E724F6F61B005BC22D /* MockSKProductDiscount.swift */; };
		2D90F8C726FD221D009B9142 /* MockASN1ContainerBuilder.swift in Sources */ = {isa = PBXBuildFile; fileRef = 37E351EB3689AF304E5B1031 /* MockASN1ContainerBuilder.swift */; };
		2D90F8C826FD2225009B9142 /* MockAppleReceiptBuilder.swift in Sources */ = {isa = PBXBuildFile; fileRef = 37E35C1554F296F7F1317747 /* MockAppleReceiptBuilder.swift */; };
		2D90F8CA26FD257A009B9142 /* MockStoreKit2TransactionListener.swift in Sources */ = {isa = PBXBuildFile; fileRef = 2D90F8C926FD257A009B9142 /* MockStoreKit2TransactionListener.swift */; };
		2D90F8CC26FD2BA1009B9142 /* StoreKitConfigTestCase.swift in Sources */ = {isa = PBXBuildFile; fileRef = 2D90F8CB26FD2BA1009B9142 /* StoreKitConfigTestCase.swift */; };
		2D971CC12744364C0093F35F /* SKError+Extensions.swift in Sources */ = {isa = PBXBuildFile; fileRef = 2D971CC02744364C0093F35F /* SKError+Extensions.swift */; };
		2D991ACA268BA56900085481 /* StoreKitRequestFetcher.swift in Sources */ = {isa = PBXBuildFile; fileRef = 2D991AC9268BA56900085481 /* StoreKitRequestFetcher.swift */; };
		2D9C5EC826F280510057FC45 /* StoreProductTests.swift in Sources */ = {isa = PBXBuildFile; fileRef = 2D69384426DFF93300FCDBC0 /* StoreProductTests.swift */; };
		2D9C5ECA26F2805C0057FC45 /* ProductsManagerTests.swift in Sources */ = {isa = PBXBuildFile; fileRef = 2D9C5EC926F2805C0057FC45 /* ProductsManagerTests.swift */; };
		2D9C5ED126F2816F0057FC45 /* OHHTTPStubs in Frameworks */ = {isa = PBXBuildFile; productRef = 2D9C5ED026F2816F0057FC45 /* OHHTTPStubs */; };
		2D9C5ED326F2816F0057FC45 /* OHHTTPStubsSwift in Frameworks */ = {isa = PBXBuildFile; productRef = 2D9C5ED226F2816F0057FC45 /* OHHTTPStubsSwift */; };
		2D9C5ED526F281750057FC45 /* OHHTTPStubs in Frameworks */ = {isa = PBXBuildFile; productRef = 2D9C5ED426F281750057FC45 /* OHHTTPStubs */; };
		2D9C5ED726F281750057FC45 /* OHHTTPStubsSwift in Frameworks */ = {isa = PBXBuildFile; productRef = 2D9C5ED626F281750057FC45 /* OHHTTPStubsSwift */; };
		2D9C7BB326D838FC006838BE /* UIApplication+RCExtensions.swift in Sources */ = {isa = PBXBuildFile; fileRef = 2D9C7BB226D838FC006838BE /* UIApplication+RCExtensions.swift */; };
		2D9F4A5526C30CA800B07B43 /* PurchasesOrchestrator.swift in Sources */ = {isa = PBXBuildFile; fileRef = 2D9F4A5426C30CA800B07B43 /* PurchasesOrchestrator.swift */; };
		2DA85A8A26DEA7DC00F1136D /* MockProductsRequestFactory.swift in Sources */ = {isa = PBXBuildFile; fileRef = 37E35F783903362B65FB7AF3 /* MockProductsRequestFactory.swift */; };
		2DA85A8B26DEA7DD00F1136D /* MockProductsRequestFactory.swift in Sources */ = {isa = PBXBuildFile; fileRef = 37E35F783903362B65FB7AF3 /* MockProductsRequestFactory.swift */; };
		2DA85A8C26DEA7FB00F1136D /* RevenueCat.framework in Frameworks */ = {isa = PBXBuildFile; fileRef = 2DC5621624EC63420031F69B /* RevenueCat.framework */; };
		2DAC5F7B26F13D1400C5258F /* UnitTestsConfiguration.storekit in Resources */ = {isa = PBXBuildFile; fileRef = 2D43017726EBFD7100BAB891 /* UnitTestsConfiguration.storekit */; };
		2DC19195255F36D10039389A /* Logger.swift in Sources */ = {isa = PBXBuildFile; fileRef = 2DC19194255F36D10039389A /* Logger.swift */; };
		2DC5623024EC63730031F69B /* OperationDispatcher.swift in Sources */ = {isa = PBXBuildFile; fileRef = 2DDA3E4624DB0B5400EDFE5B /* OperationDispatcher.swift */; };
		2DC5623224EC63730031F69B /* TransactionsFactory.swift in Sources */ = {isa = PBXBuildFile; fileRef = 3597020F24BF6A710010506E /* TransactionsFactory.swift */; };
		2DD58DD827F240EB000FDFE3 /* EmptyFile.swift in Sources */ = {isa = PBXBuildFile; fileRef = 2DD58DD727F240EB000FDFE3 /* EmptyFile.swift */; };
		2DD9F4BE274EADC20031AE2C /* Purchases+async.swift in Sources */ = {isa = PBXBuildFile; fileRef = 2DD9F4BD274EADC20031AE2C /* Purchases+async.swift */; };
		2DDF419624F6F331005BC22D /* ProductsRequestFactory.swift in Sources */ = {isa = PBXBuildFile; fileRef = 37E35E8DCF998D9DB63850F8 /* ProductsRequestFactory.swift */; };
		2DDF419724F6F331005BC22D /* DateExtensions.swift in Sources */ = {isa = PBXBuildFile; fileRef = 37E3567189CF6A746EE3CCC2 /* DateExtensions.swift */; };
		2DDF419D24F6F331005BC22D /* IntroEligibilityCalculator.swift in Sources */ = {isa = PBXBuildFile; fileRef = 2D97458E24BDFCEF006245E9 /* IntroEligibilityCalculator.swift */; };
		2DDF419F24F6F331005BC22D /* ReceiptParsingError.swift in Sources */ = {isa = PBXBuildFile; fileRef = 2D8F622224D30F9D00F993AA /* ReceiptParsingError.swift */; };
		2DDF41A224F6F331005BC22D /* ProductsManager.swift in Sources */ = {isa = PBXBuildFile; fileRef = 37E35C7060D7E486F5958BED /* ProductsManager.swift */; };
		2DDF41A324F6F331005BC22D /* ReceiptParser.swift in Sources */ = {isa = PBXBuildFile; fileRef = 2D5BB46A24C8E8ED00E27537 /* ReceiptParser.swift */; };
		2DDF41AB24F6F37C005BC22D /* AppleReceipt.swift in Sources */ = {isa = PBXBuildFile; fileRef = 2DDF41A724F6F37C005BC22D /* AppleReceipt.swift */; };
		2DDF41AC24F6F37C005BC22D /* ASN1Container.swift in Sources */ = {isa = PBXBuildFile; fileRef = 2DDF41A824F6F37C005BC22D /* ASN1Container.swift */; };
		2DDF41AD24F6F37C005BC22D /* ASN1ObjectIdentifier.swift in Sources */ = {isa = PBXBuildFile; fileRef = 2DDF41A924F6F37C005BC22D /* ASN1ObjectIdentifier.swift */; };
		2DDF41AE24F6F37C005BC22D /* InAppPurchase.swift in Sources */ = {isa = PBXBuildFile; fileRef = 2DDF41AA24F6F37C005BC22D /* InAppPurchase.swift */; };
		2DDF41B324F6F387005BC22D /* InAppPurchaseBuilder.swift in Sources */ = {isa = PBXBuildFile; fileRef = 2DDF41AF24F6F387005BC22D /* InAppPurchaseBuilder.swift */; };
		2DDF41B424F6F387005BC22D /* ASN1ContainerBuilder.swift in Sources */ = {isa = PBXBuildFile; fileRef = 2DDF41B024F6F387005BC22D /* ASN1ContainerBuilder.swift */; };
		2DDF41B524F6F387005BC22D /* AppleReceiptBuilder.swift in Sources */ = {isa = PBXBuildFile; fileRef = 2DDF41B124F6F387005BC22D /* AppleReceiptBuilder.swift */; };
		2DDF41B624F6F387005BC22D /* ASN1ObjectIdentifierBuilder.swift in Sources */ = {isa = PBXBuildFile; fileRef = 2DDF41B224F6F387005BC22D /* ASN1ObjectIdentifierBuilder.swift */; };
		2DDF41BB24F6F392005BC22D /* UInt8+Extensions.swift in Sources */ = {isa = PBXBuildFile; fileRef = 2DDF41B824F6F392005BC22D /* UInt8+Extensions.swift */; };
		2DDF41BC24F6F392005BC22D /* ArraySlice_UInt8+Extensions.swift in Sources */ = {isa = PBXBuildFile; fileRef = 2DDF41B924F6F392005BC22D /* ArraySlice_UInt8+Extensions.swift */; };
		2DDF41C924F6F4C3005BC22D /* UInt8+ExtensionsTests.swift in Sources */ = {isa = PBXBuildFile; fileRef = 2DDF41BF24F6F4C3005BC22D /* UInt8+ExtensionsTests.swift */; };
		2DDF41CA24F6F4C3005BC22D /* ArraySlice_UInt8+ExtensionsTests.swift in Sources */ = {isa = PBXBuildFile; fileRef = 2DDF41C024F6F4C3005BC22D /* ArraySlice_UInt8+ExtensionsTests.swift */; };
		2DDF41CB24F6F4C3005BC22D /* ASN1ObjectIdentifierBuilderTests.swift in Sources */ = {isa = PBXBuildFile; fileRef = 2DDF41C224F6F4C3005BC22D /* ASN1ObjectIdentifierBuilderTests.swift */; };
		2DDF41CC24F6F4C3005BC22D /* AppleReceiptBuilderTests.swift in Sources */ = {isa = PBXBuildFile; fileRef = 2DDF41C324F6F4C3005BC22D /* AppleReceiptBuilderTests.swift */; };
		2DDF41CD24F6F4C3005BC22D /* ASN1ContainerBuilderTests.swift in Sources */ = {isa = PBXBuildFile; fileRef = 2DDF41C424F6F4C3005BC22D /* ASN1ContainerBuilderTests.swift */; };
		2DDF41CE24F6F4C3005BC22D /* InAppPurchaseBuilderTests.swift in Sources */ = {isa = PBXBuildFile; fileRef = 2DDF41C524F6F4C3005BC22D /* InAppPurchaseBuilderTests.swift */; };
		2DDF41CF24F6F4C3005BC22D /* ReceiptParsing+TestsWithRealReceipts.swift in Sources */ = {isa = PBXBuildFile; fileRef = 2DDF41C724F6F4C3005BC22D /* ReceiptParsing+TestsWithRealReceipts.swift */; };
		2DDF41DA24F6F4DB005BC22D /* ReceiptParserTests.swift in Sources */ = {isa = PBXBuildFile; fileRef = 37E351D0EBC4698E1D3585A6 /* ReceiptParserTests.swift */; };
		2DDF41DE24F6F527005BC22D /* MockAppleReceiptBuilder.swift in Sources */ = {isa = PBXBuildFile; fileRef = 37E35C1554F296F7F1317747 /* MockAppleReceiptBuilder.swift */; };
		2DDF41DF24F6F527005BC22D /* MockProductsManager.swift in Sources */ = {isa = PBXBuildFile; fileRef = 37E35C9439E087F63ECC4F59 /* MockProductsManager.swift */; };
		2DDF41E024F6F527005BC22D /* MockInAppPurchaseBuilder.swift in Sources */ = {isa = PBXBuildFile; fileRef = 37E355744D64075AA91342DE /* MockInAppPurchaseBuilder.swift */; };
		2DDF41E124F6F527005BC22D /* MockReceiptParser.swift in Sources */ = {isa = PBXBuildFile; fileRef = 37E354B13440508B46C9A530 /* MockReceiptParser.swift */; };
		2DDF41E224F6F527005BC22D /* MockProductsRequest.swift in Sources */ = {isa = PBXBuildFile; fileRef = 37E35B08709090FBBFB16EBD /* MockProductsRequest.swift */; };
		2DDF41E324F6F527005BC22D /* MockASN1ContainerBuilder.swift in Sources */ = {isa = PBXBuildFile; fileRef = 37E351EB3689AF304E5B1031 /* MockASN1ContainerBuilder.swift */; };
		2DDF41E624F6F5DC005BC22D /* MockSK1Product.swift in Sources */ = {isa = PBXBuildFile; fileRef = 2DDF41E524F6F5DC005BC22D /* MockSK1Product.swift */; };
		2DDF41E824F6F61B005BC22D /* MockSKProductDiscount.swift in Sources */ = {isa = PBXBuildFile; fileRef = 2DDF41E724F6F61B005BC22D /* MockSKProductDiscount.swift */; };
		2DDF41EA24F6F844005BC22D /* SKProductSubscriptionDurationExtensions.swift in Sources */ = {isa = PBXBuildFile; fileRef = 2DDF41E924F6F844005BC22D /* SKProductSubscriptionDurationExtensions.swift */; };
		2DE20B6F264087FB004C597D /* StoreKitIntegrationTests.swift in Sources */ = {isa = PBXBuildFile; fileRef = 2DE20B6E264087FB004C597D /* StoreKitIntegrationTests.swift */; };
		2DE20B7626408807004C597D /* StoreKitTest.framework in Frameworks */ = {isa = PBXBuildFile; fileRef = 2DE20B7526408806004C597D /* StoreKitTest.framework */; };
		2DE20B8226409EB7004C597D /* BackendIntegrationTestApp.swift in Sources */ = {isa = PBXBuildFile; fileRef = 2DE20B8126409EB7004C597D /* BackendIntegrationTestApp.swift */; };
		2DE20B8426409EB7004C597D /* ContentView.swift in Sources */ = {isa = PBXBuildFile; fileRef = 2DE20B8326409EB7004C597D /* ContentView.swift */; };
		2DE20B8626409EB8004C597D /* Assets.xcassets in Resources */ = {isa = PBXBuildFile; fileRef = 2DE20B8526409EB8004C597D /* Assets.xcassets */; };
		2DE20B8926409EB8004C597D /* Preview Assets.xcassets in Resources */ = {isa = PBXBuildFile; fileRef = 2DE20B8826409EB8004C597D /* Preview Assets.xcassets */; };
		2DE20B9226409ECF004C597D /* StoreKit.framework in Frameworks */ = {isa = PBXBuildFile; fileRef = 2DE20B9126409ECF004C597D /* StoreKit.framework */; };
		2DE61A84264190830021CEA0 /* Constants.swift in Sources */ = {isa = PBXBuildFile; fileRef = 2DE61A83264190830021CEA0 /* Constants.swift */; };
		2DEAC2DD26EFE46E006914ED /* AppDelegate.swift in Sources */ = {isa = PBXBuildFile; fileRef = 2DEAC2DC26EFE46E006914ED /* AppDelegate.swift */; };
		2DEAC2E126EFE46E006914ED /* ViewController.swift in Sources */ = {isa = PBXBuildFile; fileRef = 2DEAC2E026EFE46E006914ED /* ViewController.swift */; };
		2DEAC2E426EFE46E006914ED /* Main.storyboard in Resources */ = {isa = PBXBuildFile; fileRef = 2DEAC2E226EFE46E006914ED /* Main.storyboard */; };
		2DEAC2E626EFE470006914ED /* Assets.xcassets in Resources */ = {isa = PBXBuildFile; fileRef = 2DEAC2E526EFE470006914ED /* Assets.xcassets */; };
		2DEAC2E926EFE470006914ED /* LaunchScreen.storyboard in Resources */ = {isa = PBXBuildFile; fileRef = 2DEAC2E726EFE470006914ED /* LaunchScreen.storyboard */; };
		2DFF6C56270CA28800ECAFAB /* MockRequestFetcher.swift in Sources */ = {isa = PBXBuildFile; fileRef = 351B517926D44FF000BD2BD7 /* MockRequestFetcher.swift */; };
		351B513B26D448F400BD2BD7 /* AttributionPosterTests.swift in Sources */ = {isa = PBXBuildFile; fileRef = 37E354FE32DD3EA3FF3ECD0A /* AttributionPosterTests.swift */; };
		351B513D26D4491E00BD2BD7 /* MockDeviceCache.swift in Sources */ = {isa = PBXBuildFile; fileRef = 351B513C26D4491E00BD2BD7 /* MockDeviceCache.swift */; };
		351B513F26D4496000BD2BD7 /* MockIdentityManager.swift in Sources */ = {isa = PBXBuildFile; fileRef = 351B513E26D4496000BD2BD7 /* MockIdentityManager.swift */; };
		351B514126D4498F00BD2BD7 /* MockBackend.swift in Sources */ = {isa = PBXBuildFile; fileRef = 351B514026D4498F00BD2BD7 /* MockBackend.swift */; };
		351B514326D449C100BD2BD7 /* MockSubscriberAttributesManager.swift in Sources */ = {isa = PBXBuildFile; fileRef = 351B514226D449C100BD2BD7 /* MockSubscriberAttributesManager.swift */; };
		351B514526D449E600BD2BD7 /* MockAttributionTypeFactory.swift in Sources */ = {isa = PBXBuildFile; fileRef = 351B514426D449E600BD2BD7 /* MockAttributionTypeFactory.swift */; };
		351B514726D44A0D00BD2BD7 /* MockSystemInfo.swift in Sources */ = {isa = PBXBuildFile; fileRef = 351B514626D44A0D00BD2BD7 /* MockSystemInfo.swift */; };
		351B514926D44A2F00BD2BD7 /* MockCustomerInfoManager.swift in Sources */ = {isa = PBXBuildFile; fileRef = 351B514826D44A2F00BD2BD7 /* MockCustomerInfoManager.swift */; };
		351B514B26D44A4A00BD2BD7 /* MockOperationDispatcher.swift in Sources */ = {isa = PBXBuildFile; fileRef = 351B514A26D44A4A00BD2BD7 /* MockOperationDispatcher.swift */; };
		351B514D26D44A8600BD2BD7 /* MockHTTPClient.swift in Sources */ = {isa = PBXBuildFile; fileRef = 351B514C26D44A8600BD2BD7 /* MockHTTPClient.swift */; };
		351B514E26D44ACE00BD2BD7 /* SubscriberAttributesManagerTests.swift in Sources */ = {isa = PBXBuildFile; fileRef = 37E3567E972B9B04FE079ABA /* SubscriberAttributesManagerTests.swift */; };
		351B514F26D44ACE00BD2BD7 /* PurchasesSubscriberAttributesTests.swift in Sources */ = {isa = PBXBuildFile; fileRef = 37E3508E52201122137D4B4A /* PurchasesSubscriberAttributesTests.swift */; };
		351B515226D44AF000BD2BD7 /* MockReceiptFetcher.swift in Sources */ = {isa = PBXBuildFile; fileRef = 351B515126D44AF000BD2BD7 /* MockReceiptFetcher.swift */; };
		351B515426D44B0A00BD2BD7 /* MockStoreKitWrapper.swift in Sources */ = {isa = PBXBuildFile; fileRef = 351B515326D44B0A00BD2BD7 /* MockStoreKitWrapper.swift */; };
		351B515626D44B2300BD2BD7 /* MockNotificationCenter.swift in Sources */ = {isa = PBXBuildFile; fileRef = 351B515526D44B2300BD2BD7 /* MockNotificationCenter.swift */; };
		351B515826D44B3E00BD2BD7 /* MockOfferingsFactory.swift in Sources */ = {isa = PBXBuildFile; fileRef = 351B515726D44B3E00BD2BD7 /* MockOfferingsFactory.swift */; };
		351B515A26D44B6200BD2BD7 /* MockAttributionFetcher.swift in Sources */ = {isa = PBXBuildFile; fileRef = 351B515926D44B6200BD2BD7 /* MockAttributionFetcher.swift */; };
		351B515C26D44B7900BD2BD7 /* MockIntroEligibilityCalculator.swift in Sources */ = {isa = PBXBuildFile; fileRef = 351B515B26D44B7900BD2BD7 /* MockIntroEligibilityCalculator.swift */; };
		351B515E26D44B9900BD2BD7 /* MockPurchasesDelegate.swift in Sources */ = {isa = PBXBuildFile; fileRef = 351B515D26D44B9900BD2BD7 /* MockPurchasesDelegate.swift */; };
		351B516026D44BB600BD2BD7 /* MockAttributionDataMigrator.swift in Sources */ = {isa = PBXBuildFile; fileRef = 351B515F26D44BB600BD2BD7 /* MockAttributionDataMigrator.swift */; };
		351B516126D44BEB00BD2BD7 /* IdentityManagerTests.swift in Sources */ = {isa = PBXBuildFile; fileRef = 37E35294EBC1E5A879C95540 /* IdentityManagerTests.swift */; };
		351B516226D44BEE00BD2BD7 /* CustomerInfoManagerTests.swift in Sources */ = {isa = PBXBuildFile; fileRef = 37E35E992F1916C7F3911E7B /* CustomerInfoManagerTests.swift */; };
		351B516A26D44CB300BD2BD7 /* ISOPeriodFormatterTests.swift in Sources */ = {isa = PBXBuildFile; fileRef = 37E35B9AC7A350CA2437049D /* ISOPeriodFormatterTests.swift */; };
		351B517026D44E8D00BD2BD7 /* MockDateProvider.swift in Sources */ = {isa = PBXBuildFile; fileRef = 351B516F26D44E8D00BD2BD7 /* MockDateProvider.swift */; };
		351B517226D44EF300BD2BD7 /* MockInMemoryCachedOfferings.swift in Sources */ = {isa = PBXBuildFile; fileRef = 351B517126D44EF300BD2BD7 /* MockInMemoryCachedOfferings.swift */; };
		351B517426D44F4B00BD2BD7 /* MockPaymentDiscount.swift in Sources */ = {isa = PBXBuildFile; fileRef = 351B517326D44F4B00BD2BD7 /* MockPaymentDiscount.swift */; };
		351B517A26D44FF000BD2BD7 /* MockRequestFetcher.swift in Sources */ = {isa = PBXBuildFile; fileRef = 351B517926D44FF000BD2BD7 /* MockRequestFetcher.swift */; };
		351B519F26D4508A00BD2BD7 /* DeviceCacheTests.swift in Sources */ = {isa = PBXBuildFile; fileRef = 37E35D87B7E6F91E27E98F42 /* DeviceCacheTests.swift */; };
		351B51A326D450BC00BD2BD7 /* DictionaryExtensionsTests.swift in Sources */ = {isa = PBXBuildFile; fileRef = 2DD269162522A20A006AC4BC /* DictionaryExtensionsTests.swift */; };
		351B51A426D450BC00BD2BD7 /* NSError+RCExtensionsTests.swift in Sources */ = {isa = PBXBuildFile; fileRef = 37E353AF2CAD3CEDE6D9B368 /* NSError+RCExtensionsTests.swift */; };
		351B51A526D450BC00BD2BD7 /* NSDate+RCExtensionsTests.swift in Sources */ = {isa = PBXBuildFile; fileRef = 37E3508EC20EEBAB4EAC4C82 /* NSDate+RCExtensionsTests.swift */; };
		351B51A726D450D400BD2BD7 /* SystemInfoTests.swift in Sources */ = {isa = PBXBuildFile; fileRef = 37E35EEE7783629CDE41B70C /* SystemInfoTests.swift */; };
		351B51B526D450E800BD2BD7 /* ProductsFetcherSK1Tests.swift in Sources */ = {isa = PBXBuildFile; fileRef = 37E351F0E21361EAEC078A0D /* ProductsFetcherSK1Tests.swift */; };
		351B51B626D450E800BD2BD7 /* ReceiptFetcherTests.swift in Sources */ = {isa = PBXBuildFile; fileRef = 2D84458826B9CD270033B5A3 /* ReceiptFetcherTests.swift */; };
		351B51B826D450E800BD2BD7 /* StoreKitWrapperTests.swift in Sources */ = {isa = PBXBuildFile; fileRef = 37E352F86A0A8EB05BAD77C4 /* StoreKitWrapperTests.swift */; };
		351B51B926D450E800BD2BD7 /* TransactionsFactoryTests.swift in Sources */ = {isa = PBXBuildFile; fileRef = 3597021124BF6AAC0010506E /* TransactionsFactoryTests.swift */; };
		351B51BA26D450E800BD2BD7 /* ProductRequestDataExtensions.swift in Sources */ = {isa = PBXBuildFile; fileRef = 37E3583675928C01D92E3166 /* ProductRequestDataExtensions.swift */; };
		351B51BB26D450E800BD2BD7 /* ProductRequestDataInitializationTests.swift in Sources */ = {isa = PBXBuildFile; fileRef = 37E3548189DA008320B3FC98 /* ProductRequestDataInitializationTests.swift */; };
		351B51BC26D450E800BD2BD7 /* OfferingsTests.swift in Sources */ = {isa = PBXBuildFile; fileRef = 37E357C2D977BBB081216B5F /* OfferingsTests.swift */; };
		351B51BD26D450E800BD2BD7 /* EntitlementInfosTests.swift in Sources */ = {isa = PBXBuildFile; fileRef = 37E3582920E16E065502E5FC /* EntitlementInfosTests.swift */; };
		351B51BE26D450E800BD2BD7 /* CustomerInfoTests.swift in Sources */ = {isa = PBXBuildFile; fileRef = 37E359D8F304C83184560135 /* CustomerInfoTests.swift */; };
		351B51BF26D450E800BD2BD7 /* StoreKitRequestFetcherTests.swift in Sources */ = {isa = PBXBuildFile; fileRef = F5BE4244269676E200254A30 /* StoreKitRequestFetcherTests.swift */; };
		351B51C026D450E800BD2BD7 /* PurchasesTests.swift in Sources */ = {isa = PBXBuildFile; fileRef = 37E35DE5707E845DA3FF51BC /* PurchasesTests.swift */; };
		351B51C126D450E800BD2BD7 /* OfferingsManagerTests.swift in Sources */ = {isa = PBXBuildFile; fileRef = F575859126C08E3F00C12B97 /* OfferingsManagerTests.swift */; };
		351B51C226D450E800BD2BD7 /* ProductRequestDataTests.swift in Sources */ = {isa = PBXBuildFile; fileRef = 37E350E57B0A393455A72B40 /* ProductRequestDataTests.swift */; };
		351B51C326D450F200BD2BD7 /* InMemoryCachedObjectTests.swift in Sources */ = {isa = PBXBuildFile; fileRef = 37E35E3250FBBB03D92E06EC /* InMemoryCachedObjectTests.swift */; };
		35272E1B26D0029300F22C3B /* DeviceCacheSubscriberAttributesTests.swift in Sources */ = {isa = PBXBuildFile; fileRef = 37E35C4A795A0F056381A1B3 /* DeviceCacheSubscriberAttributesTests.swift */; };
		35272E2226D0048D00F22C3B /* HTTPClientTests.swift in Sources */ = {isa = PBXBuildFile; fileRef = 37E353CBE9CF2572A72A347F /* HTTPClientTests.swift */; };
		352B7D7927BD919B002A47DD /* DangerousSettings.swift in Sources */ = {isa = PBXBuildFile; fileRef = 352B7D7827BD919B002A47DD /* DangerousSettings.swift */; };
		3543913626F90D6A00E669DF /* TrialOrIntroPriceEligibilityCheckerSK1Tests.swift in Sources */ = {isa = PBXBuildFile; fileRef = 35E1CE1F26E022C20008560A /* TrialOrIntroPriceEligibilityCheckerSK1Tests.swift */; };
		3543913826F90FE100E669DF /* MockIntroEligibilityCalculator.swift in Sources */ = {isa = PBXBuildFile; fileRef = 351B515B26D44B7900BD2BD7 /* MockIntroEligibilityCalculator.swift */; };
		3543913926F90FFB00E669DF /* MockBackend.swift in Sources */ = {isa = PBXBuildFile; fileRef = 351B514026D4498F00BD2BD7 /* MockBackend.swift */; };
		3543913C26F9101600E669DF /* MockOperationDispatcher.swift in Sources */ = {isa = PBXBuildFile; fileRef = 351B514A26D44A4A00BD2BD7 /* MockOperationDispatcher.swift */; };
		3543914126F911CC00E669DF /* MockDeviceCache.swift in Sources */ = {isa = PBXBuildFile; fileRef = 351B513C26D4491E00BD2BD7 /* MockDeviceCache.swift */; };
		3543914226F911F300E669DF /* MockSK1Product.swift in Sources */ = {isa = PBXBuildFile; fileRef = 2DDF41E524F6F5DC005BC22D /* MockSK1Product.swift */; };
		3543914426F911F300E669DF /* MockCustomerInfoManager.swift in Sources */ = {isa = PBXBuildFile; fileRef = 351B514826D44A2F00BD2BD7 /* MockCustomerInfoManager.swift */; };
		3543914526F926D900E669DF /* SKProductSubscriptionDurationExtensions.swift in Sources */ = {isa = PBXBuildFile; fileRef = 2DDF41E924F6F844005BC22D /* SKProductSubscriptionDurationExtensions.swift */; };
		354895D4267AE4B4001DC5B1 /* AttributionKey.swift in Sources */ = {isa = PBXBuildFile; fileRef = 354895D3267AE4B4001DC5B1 /* AttributionKey.swift */; };
		354895D6267BEDE3001DC5B1 /* ReservedSubscriberAttributes.swift in Sources */ = {isa = PBXBuildFile; fileRef = 354895D5267BEDE3001DC5B1 /* ReservedSubscriberAttributes.swift */; };
		35549323269E298B005F9AE9 /* OfferingsFactory.swift in Sources */ = {isa = PBXBuildFile; fileRef = 35549322269E298B005F9AE9 /* OfferingsFactory.swift */; };
		359E8E3F26DEBEEB00B869F9 /* TrialOrIntroPriceEligibilityChecker.swift in Sources */ = {isa = PBXBuildFile; fileRef = 359E8E3E26DEBEEB00B869F9 /* TrialOrIntroPriceEligibilityChecker.swift */; };
		35B745A82711001A00458D46 /* MockManageSubscriptionsHelper.swift in Sources */ = {isa = PBXBuildFile; fileRef = 35E840CD2710E2EB00899AE2 /* MockManageSubscriptionsHelper.swift */; };
		35D0E5D026A5886C0099EAD8 /* ErrorUtils.swift in Sources */ = {isa = PBXBuildFile; fileRef = 35D0E5CF26A5886C0099EAD8 /* ErrorUtils.swift */; };
		35D832CD262A5B7500E60AC5 /* ETagManager.swift in Sources */ = {isa = PBXBuildFile; fileRef = 35D832CC262A5B7500E60AC5 /* ETagManager.swift */; };
		35D832D2262E56DB00E60AC5 /* HTTPStatusCode.swift in Sources */ = {isa = PBXBuildFile; fileRef = 35D832D1262E56DB00E60AC5 /* HTTPStatusCode.swift */; };
		35D832F4262E606500E60AC5 /* HTTPResponse.swift in Sources */ = {isa = PBXBuildFile; fileRef = 35D832F3262E606500E60AC5 /* HTTPResponse.swift */; };
		35D83300262FAD8000E60AC5 /* ETagManagerTests.swift in Sources */ = {isa = PBXBuildFile; fileRef = 35D832FF262FAD8000E60AC5 /* ETagManagerTests.swift */; };
		35D8330A262FBA9A00E60AC5 /* MockUserDefaults.swift in Sources */ = {isa = PBXBuildFile; fileRef = 37E357D16038F07915D7825D /* MockUserDefaults.swift */; };
		35D83312262FBD4200E60AC5 /* MockETagManager.swift in Sources */ = {isa = PBXBuildFile; fileRef = 35D83311262FBD4200E60AC5 /* MockETagManager.swift */; };
		35E840CC270FB70D00899AE2 /* ManageSubscriptionsHelper.swift in Sources */ = {isa = PBXBuildFile; fileRef = 35E840C5270FB47C00899AE2 /* ManageSubscriptionsHelper.swift */; };
		35E840CE2710E2EB00899AE2 /* MockManageSubscriptionsHelper.swift in Sources */ = {isa = PBXBuildFile; fileRef = 35E840CD2710E2EB00899AE2 /* MockManageSubscriptionsHelper.swift */; };
		35F82BAB26A84E130051DF03 /* Dictionary+Extensions.swift in Sources */ = {isa = PBXBuildFile; fileRef = 35F82BAA26A84E130051DF03 /* Dictionary+Extensions.swift */; };
		35F82BB226A98EC50051DF03 /* AttributionDataMigratorTests.swift in Sources */ = {isa = PBXBuildFile; fileRef = 35F82BB126A98EC50051DF03 /* AttributionDataMigratorTests.swift */; };
		35F82BB426A9A74D0051DF03 /* HTTPClient.swift in Sources */ = {isa = PBXBuildFile; fileRef = 35F82BB326A9A74D0051DF03 /* HTTPClient.swift */; };
		35F82BB626A9B8040051DF03 /* AttributionDataMigrator.swift in Sources */ = {isa = PBXBuildFile; fileRef = 35F82BB526A9B8030051DF03 /* AttributionDataMigrator.swift */; };
		35F8B8FA26E02AE1003C3363 /* MockTrialOrIntroPriceEligibilityChecker.swift in Sources */ = {isa = PBXBuildFile; fileRef = 35F8B8F926E02AE1003C3363 /* MockTrialOrIntroPriceEligibilityChecker.swift */; };
		37E350C67712B9E054FEF297 /* AttributionData.swift in Sources */ = {isa = PBXBuildFile; fileRef = 37E35CD16BB73BB091E64D9A /* AttributionData.swift */; };
		37E3529267833EA8ED9F06BE /* DateFormatter+Extensions.swift in Sources */ = {isa = PBXBuildFile; fileRef = 37E353FD94A8FD5CD8796530 /* DateFormatter+Extensions.swift */; };
		37E352973B0901E3CAA717E1 /* DateFormatter+ExtensionsTests.swift in Sources */ = {isa = PBXBuildFile; fileRef = 37E35FDA0A44EA03EA12DAA2 /* DateFormatter+ExtensionsTests.swift */; };
		37E3578711F5FDD5DC6458A8 /* AttributionFetcher.swift in Sources */ = {isa = PBXBuildFile; fileRef = 37E3521731D8DC16873F55F3 /* AttributionFetcher.swift */; };
		37E35C8515C5E2D01B0AF5C1 /* Strings.swift in Sources */ = {isa = PBXBuildFile; fileRef = 37E3507939634ED5A9280544 /* Strings.swift */; };
		42F1DF385E3C1F9903A07FBF /* ProductsFetcherSK1.swift in Sources */ = {isa = PBXBuildFile; fileRef = EFB3CBAA73855779FE828CE2 /* ProductsFetcherSK1.swift */; };
		571E7AD4279F2D0C003B3606 /* StoreKitTestHelpers.swift in Sources */ = {isa = PBXBuildFile; fileRef = 571E7AD3279F2D0C003B3606 /* StoreKitTestHelpers.swift */; };
		572247D127BEC28E00C524A7 /* Array+Extensions.swift in Sources */ = {isa = PBXBuildFile; fileRef = 572247D027BEC28E00C524A7 /* Array+Extensions.swift */; };
		572247F727BF1ADF00C524A7 /* ArrayExtensionsTests.swift in Sources */ = {isa = PBXBuildFile; fileRef = 572247F627BF1ADF00C524A7 /* ArrayExtensionsTests.swift */; };
		5722482727C2BD3200C524A7 /* LockTests.swift in Sources */ = {isa = PBXBuildFile; fileRef = 5722482627C2BD3200C524A7 /* LockTests.swift */; };
		5733B18E27FF586A00EC2045 /* BackendError.swift in Sources */ = {isa = PBXBuildFile; fileRef = 5733B18D27FF586A00EC2045 /* BackendError.swift */; };
		5733B1A427FF9F8300EC2045 /* NetworkErrorTests.swift in Sources */ = {isa = PBXBuildFile; fileRef = 5733B1A327FF9F8300EC2045 /* NetworkErrorTests.swift */; };
		5733B1A827FFBCC800EC2045 /* BackendErrorTests.swift in Sources */ = {isa = PBXBuildFile; fileRef = 5733B1A727FFBCC800EC2045 /* BackendErrorTests.swift */; };
		5733B1AA27FFBCF900EC2045 /* BaseErrorTests.swift in Sources */ = {isa = PBXBuildFile; fileRef = 5733B1A927FFBCF900EC2045 /* BaseErrorTests.swift */; };
		5738F46E278CAC520096D623 /* StoreTransactionTests.swift in Sources */ = {isa = PBXBuildFile; fileRef = 5738F46D278CAC520096D623 /* StoreTransactionTests.swift */; };
		5738F489278CC2500096D623 /* MockTransaction.swift in Sources */ = {isa = PBXBuildFile; fileRef = F591492726B9956C00D32E58 /* MockTransaction.swift */; };
		573A10D52800A7C800F976E5 /* SKErrorTests.swift in Sources */ = {isa = PBXBuildFile; fileRef = 573A10D42800A7C800F976E5 /* SKErrorTests.swift */; };
		573A10D92800ADCD00F976E5 /* StoreKitErrorTests.swift in Sources */ = {isa = PBXBuildFile; fileRef = 573A10D82800ADCD00F976E5 /* StoreKitErrorTests.swift */; };
		573A10DB2800AF4700F976E5 /* PurchaseErrorTests.swift in Sources */ = {isa = PBXBuildFile; fileRef = 573A10DA2800AF4700F976E5 /* PurchaseErrorTests.swift */; };
		573E7EB728189936007C9128 /* LossyCollections.swift in Sources */ = {isa = PBXBuildFile; fileRef = 573E7EB628189936007C9128 /* LossyCollections.swift */; };
		573E7F092819B989007C9128 /* StoreKitWorkarounds.swift in Sources */ = {isa = PBXBuildFile; fileRef = 573E7F082819B989007C9128 /* StoreKitWorkarounds.swift */; };
		5746508C27586B2E0053AB09 /* Result+Extensions.swift in Sources */ = {isa = PBXBuildFile; fileRef = 5746508B27586B2E0053AB09 /* Result+Extensions.swift */; };
		5746508E275949F20053AB09 /* DispatchTimeInterval+Extensions.swift in Sources */ = {isa = PBXBuildFile; fileRef = 5746508D275949F20053AB09 /* DispatchTimeInterval+Extensions.swift */; };
		574A2EE7282C3F0800150D40 /* AnyDecodable.swift in Sources */ = {isa = PBXBuildFile; fileRef = 574A2EE6282C3F0800150D40 /* AnyDecodable.swift */; };
		574A2EE9282C403800150D40 /* AnyDecodableTests.swift in Sources */ = {isa = PBXBuildFile; fileRef = 574A2EE8282C403800150D40 /* AnyDecodableTests.swift */; };
		574A2F3F282D75E300150D40 /* OfferingsDecodingTests.swift in Sources */ = {isa = PBXBuildFile; fileRef = 574A2F3E282D75E300150D40 /* OfferingsDecodingTests.swift */; };
		574A2F4B282D7AEA00150D40 /* PostOfferResponse.swift in Sources */ = {isa = PBXBuildFile; fileRef = 574A2F4A282D7AEA00150D40 /* PostOfferResponse.swift */; };
		574A2F4F282D7B9E00150D40 /* PostOfferDecodingTests.swift in Sources */ = {isa = PBXBuildFile; fileRef = 574A2F4E282D7B9E00150D40 /* PostOfferDecodingTests.swift */; };
		5751379527F4C4D80064AB2C /* Optional+Extensions.swift in Sources */ = {isa = PBXBuildFile; fileRef = 5751379427F4C4D80064AB2C /* Optional+Extensions.swift */; };
		575137CF27F50D2F0064AB2C /* HTTPResponseBody.swift in Sources */ = {isa = PBXBuildFile; fileRef = 575137CE27F50D2F0064AB2C /* HTTPResponseBody.swift */; };
		57536A2627851FFE00E2AE7F /* SK1StoreTransaction.swift in Sources */ = {isa = PBXBuildFile; fileRef = 57536A2527851FFE00E2AE7F /* SK1StoreTransaction.swift */; };
		57536A28278522B400E2AE7F /* SK2StoreTransaction.swift in Sources */ = {isa = PBXBuildFile; fileRef = 57536A27278522B400E2AE7F /* SK2StoreTransaction.swift */; };
		57554C62282ABFD9009A7E58 /* StoreTests.swift in Sources */ = {isa = PBXBuildFile; fileRef = 57554C61282ABFD9009A7E58 /* StoreTests.swift */; };
		57554C84282AC273009A7E58 /* PeriodTypeTests.swift in Sources */ = {isa = PBXBuildFile; fileRef = 57554C83282AC273009A7E58 /* PeriodTypeTests.swift */; };
		57554C88282AC293009A7E58 /* PurchaseOwnershipTypeTests.swift in Sources */ = {isa = PBXBuildFile; fileRef = 57554C87282AC293009A7E58 /* PurchaseOwnershipTypeTests.swift */; };
		57554CC1282AE1E3009A7E58 /* TestCase.swift in Sources */ = {isa = PBXBuildFile; fileRef = 57554CC0282AE1E3009A7E58 /* TestCase.swift */; };
		57554CC2282AE1E3009A7E58 /* TestCase.swift in Sources */ = {isa = PBXBuildFile; fileRef = 57554CC0282AE1E3009A7E58 /* TestCase.swift */; };
		575A17AB2773A59300AA6F22 /* CurrentTestCaseTracker.swift in Sources */ = {isa = PBXBuildFile; fileRef = 575A17AA2773A59300AA6F22 /* CurrentTestCaseTracker.swift */; };
		5766AA56283D4C5400FA6091 /* IgnoreHashable.swift in Sources */ = {isa = PBXBuildFile; fileRef = 5766AA55283D4C5400FA6091 /* IgnoreHashable.swift */; };
		5766AA5A283D4CAB00FA6091 /* IgnoreHashableTests.swift in Sources */ = {isa = PBXBuildFile; fileRef = 5766AA59283D4CAB00FA6091 /* IgnoreHashableTests.swift */; };
		5766AB4728401B8400FA6091 /* PackageType.swift in Sources */ = {isa = PBXBuildFile; fileRef = 5766AB4628401B8400FA6091 /* PackageType.swift */; };
		5766C620282DA3D50067D886 /* GetIntroEligibilityDecodingTests.swift in Sources */ = {isa = PBXBuildFile; fileRef = 5766C61F282DA3D50067D886 /* GetIntroEligibilityDecodingTests.swift */; };
		5766C622282DAA700067D886 /* GetIntroEligibilityResponse.swift in Sources */ = {isa = PBXBuildFile; fileRef = 5766C621282DAA700067D886 /* GetIntroEligibilityResponse.swift */; };
		5766AA3E283C750300FA6091 /* Operators+Extensions.swift in Sources */ = {isa = PBXBuildFile; fileRef = 5766AA3D283C750300FA6091 /* Operators+Extensions.swift */; };
		5766AA42283C768600FA6091 /* OperatorExtensionsTests.swift in Sources */ = {isa = PBXBuildFile; fileRef = 5766AA41283C768600FA6091 /* OperatorExtensionsTests.swift */; };
		5766AABF283E80B500FA6091 /* BasePurchasesTests.swift in Sources */ = {isa = PBXBuildFile; fileRef = 5766AABE283E80B500FA6091 /* BasePurchasesTests.swift */; };
		5766AAC5283E843300FA6091 /* PurchasesConfiguringTests.swift in Sources */ = {isa = PBXBuildFile; fileRef = 5766AAC4283E843300FA6091 /* PurchasesConfiguringTests.swift */; };
		5766AAC9283E88CF00FA6091 /* PurchasesGetCustomerInfoTests.swift in Sources */ = {isa = PBXBuildFile; fileRef = 5766AAC8283E88CF00FA6091 /* PurchasesGetCustomerInfoTests.swift */; };
		5766AAD1283E981700FA6091 /* PurchasesPurchasingTests.swift in Sources */ = {isa = PBXBuildFile; fileRef = 5766AAD0283E981700FA6091 /* PurchasesPurchasingTests.swift */; };
		5766AAD5283E9B7400FA6091 /* PurchasesRestoreTests.swift in Sources */ = {isa = PBXBuildFile; fileRef = 5766AAD4283E9B7400FA6091 /* PurchasesRestoreTests.swift */; };
		5766AAE5283E9E9C00FA6091 /* PurchasesGetOfferingsTests.swift in Sources */ = {isa = PBXBuildFile; fileRef = 5766AAE4283E9E9C00FA6091 /* PurchasesGetOfferingsTests.swift */; };
		576C8A8B27CFCB150058FA6E /* AnyEncodable.swift in Sources */ = {isa = PBXBuildFile; fileRef = 576C8A8A27CFCB150058FA6E /* AnyEncodable.swift */; };
		576C8A8F27CFCD110058FA6E /* AnyEncodableTests.swift in Sources */ = {isa = PBXBuildFile; fileRef = 576C8A8E27CFCD110058FA6E /* AnyEncodableTests.swift */; };
		576C8A9227D27DDD0058FA6E /* SnapshotTesting+Extensions.swift in Sources */ = {isa = PBXBuildFile; fileRef = 576C8A9127D27DDD0058FA6E /* SnapshotTesting+Extensions.swift */; };
		576C8AB927D2996C0058FA6E /* CurrentTestCaseTracker.swift in Sources */ = {isa = PBXBuildFile; fileRef = 575A17AA2773A59300AA6F22 /* CurrentTestCaseTracker.swift */; };
		576C8ABC27D2997C0058FA6E /* SnapshotTesting+Extensions.swift in Sources */ = {isa = PBXBuildFile; fileRef = 576C8A9127D27DDD0058FA6E /* SnapshotTesting+Extensions.swift */; };
		576C8ABE27D299860058FA6E /* SnapshotTesting in Frameworks */ = {isa = PBXBuildFile; productRef = 576C8ABD27D299860058FA6E /* SnapshotTesting */; };
		576C8AD927D2BCB90058FA6E /* HTTPRequestTests.swift in Sources */ = {isa = PBXBuildFile; fileRef = 576C8AD827D2BCB90058FA6E /* HTTPRequestTests.swift */; };
		5774F9B62805E6CC00997128 /* CustomerInfoResponse.swift in Sources */ = {isa = PBXBuildFile; fileRef = 5774F9B52805E6CC00997128 /* CustomerInfoResponse.swift */; };
		5774F9BE2805E71100997128 /* Fixtures in Resources */ = {isa = PBXBuildFile; fileRef = 5774F9BD2805E71100997128 /* Fixtures */; };
		5774F9C12805EA3000997128 /* BaseHTTPResponseTest.swift in Sources */ = {isa = PBXBuildFile; fileRef = 5774F9C02805EA3000997128 /* BaseHTTPResponseTest.swift */; };
		5774F9C22805EA6900997128 /* CustomerInfoDecodingTests.swift in Sources */ = {isa = PBXBuildFile; fileRef = 5774F9B92805E6E200997128 /* CustomerInfoDecodingTests.swift */; };
		578FB10E27ADDA8000F70709 /* AvailabilityChecks.swift in Sources */ = {isa = PBXBuildFile; fileRef = B3BE0263275942D500915B4C /* AvailabilityChecks.swift */; };
		5791A1C82767FC9400C972AA /* ManageSubscriptionsHelperTests.swift in Sources */ = {isa = PBXBuildFile; fileRef = 5791A1C72767FC9400C972AA /* ManageSubscriptionsHelperTests.swift */; };
		5791CE80273F26A000E50C4B /* base64encoded_sandboxReceipt.txt in Resources */ = {isa = PBXBuildFile; fileRef = 5791CE7F273F26A000E50C4B /* base64encoded_sandboxReceipt.txt */; };
		579234E327F7788900B39C68 /* BaseBackendIntegrationTests.swift in Sources */ = {isa = PBXBuildFile; fileRef = 579234E127F777EE00B39C68 /* BaseBackendIntegrationTests.swift */; };
		579234E527F779FE00B39C68 /* SubscriberAttributesManagerIntegrationTests.swift in Sources */ = {isa = PBXBuildFile; fileRef = 579234E427F779FE00B39C68 /* SubscriberAttributesManagerIntegrationTests.swift */; };
		5796A38127D6B78500653165 /* BaseBackendTest.swift in Sources */ = {isa = PBXBuildFile; fileRef = 5796A38027D6B78500653165 /* BaseBackendTest.swift */; };
		5796A38827D6B85900653165 /* BackendPostReceiptDataTests.swift in Sources */ = {isa = PBXBuildFile; fileRef = 5796A38727D6B85900653165 /* BackendPostReceiptDataTests.swift */; };
		5796A38A27D6B96300653165 /* BackendGetCustomerInfoTests.swift in Sources */ = {isa = PBXBuildFile; fileRef = 5796A38927D6B96300653165 /* BackendGetCustomerInfoTests.swift */; };
		5796A38C27D6BA1600653165 /* BackendLoginTests.swift in Sources */ = {isa = PBXBuildFile; fileRef = 5796A38B27D6BA1600653165 /* BackendLoginTests.swift */; };
		5796A38E27D6BB7D00653165 /* BackendCreateAliasTests.swift in Sources */ = {isa = PBXBuildFile; fileRef = 5796A38D27D6BB7D00653165 /* BackendCreateAliasTests.swift */; };
		5796A39027D6BCD100653165 /* BackendGetIntroEligibilityTests.swift in Sources */ = {isa = PBXBuildFile; fileRef = 5796A38F27D6BCD100653165 /* BackendGetIntroEligibilityTests.swift */; };
		5796A39427D6BD6900653165 /* BackendGetOfferingsTests.swift in Sources */ = {isa = PBXBuildFile; fileRef = 5796A39327D6BD6900653165 /* BackendGetOfferingsTests.swift */; };
		5796A39627D6BDAB00653165 /* BackendPostOfferForSigningTests.swift in Sources */ = {isa = PBXBuildFile; fileRef = 5796A39527D6BDAB00653165 /* BackendPostOfferForSigningTests.swift */; };
		5796A39927D6C1E000653165 /* BackendPostSubscriberAttributesTests.swift in Sources */ = {isa = PBXBuildFile; fileRef = 5796A39827D6C1E000653165 /* BackendPostSubscriberAttributesTests.swift */; };
		5796A3A927D7C43500653165 /* Deprecations.swift in Sources */ = {isa = PBXBuildFile; fileRef = 5796A3A827D7C43500653165 /* Deprecations.swift */; };
		5796A3C027D7D64500653165 /* ResultExtensionsTests.swift in Sources */ = {isa = PBXBuildFile; fileRef = 5796A3BF27D7D64500653165 /* ResultExtensionsTests.swift */; };
		57A0FBF02749C0C2009E2FC3 /* Atomic.swift in Sources */ = {isa = PBXBuildFile; fileRef = 57A0FBEF2749C0C2009E2FC3 /* Atomic.swift */; };
		57A0FBF22749CF66009E2FC3 /* SynchronizedUserDefaults.swift in Sources */ = {isa = PBXBuildFile; fileRef = 57A0FBF12749CF66009E2FC3 /* SynchronizedUserDefaults.swift */; };
		57A17727276A721D0052D3A8 /* Set+Extensions.swift in Sources */ = {isa = PBXBuildFile; fileRef = 57A17726276A721D0052D3A8 /* Set+Extensions.swift */; };
		57A1772B276A726C0052D3A8 /* SetExtensionsTests.swift in Sources */ = {isa = PBXBuildFile; fileRef = 57A1772A276A726C0052D3A8 /* SetExtensionsTests.swift */; };
		57AC4C182770F55C00DDE30F /* SK2StoreProduct.swift in Sources */ = {isa = PBXBuildFile; fileRef = 57AC4C172770F55C00DDE30F /* SK2StoreProduct.swift */; };
		57AC4C1C2770F56200DDE30F /* SK1StoreProduct.swift in Sources */ = {isa = PBXBuildFile; fileRef = 57AC4C1B2770F56200DDE30F /* SK1StoreProduct.swift */; };
		57ACB12428174B9F000DCC9F /* CustomerInfo+TestExtensions.swift in Sources */ = {isa = PBXBuildFile; fileRef = 57ACB12328174B9F000DCC9F /* CustomerInfo+TestExtensions.swift */; };
		57ACB12528174B9F000DCC9F /* CustomerInfo+TestExtensions.swift in Sources */ = {isa = PBXBuildFile; fileRef = 57ACB12328174B9F000DCC9F /* CustomerInfo+TestExtensions.swift */; };
		57ACB13728184CF1000DCC9F /* DecoderExtensionTests.swift in Sources */ = {isa = PBXBuildFile; fileRef = 57ACB13628184CF1000DCC9F /* DecoderExtensionTests.swift */; };
		57BA943128330ACA00CD5FC5 /* ConfigurationTests.swift in Sources */ = {isa = PBXBuildFile; fileRef = 57BA943028330ACA00CD5FC5 /* ConfigurationTests.swift */; };
		57BD50AA27692B7500211D6D /* StoreKitError+Extensions.swift in Sources */ = {isa = PBXBuildFile; fileRef = 57BD50A927692B7500211D6D /* StoreKitError+Extensions.swift */; };
		57C381B72791E593009E3940 /* StoreKit2TransactionListenerTests.swift in Sources */ = {isa = PBXBuildFile; fileRef = 57C381B62791E593009E3940 /* StoreKit2TransactionListenerTests.swift */; };
		57C381DA2796153D009E3940 /* SK1StoreProductDiscount.swift in Sources */ = {isa = PBXBuildFile; fileRef = 57C381D92796153D009E3940 /* SK1StoreProductDiscount.swift */; };
		57C381DC27961547009E3940 /* SK2StoreProductDiscount.swift in Sources */ = {isa = PBXBuildFile; fileRef = 57C381DB27961547009E3940 /* SK2StoreProductDiscount.swift */; };
		57C381E2279627B7009E3940 /* MockStoreProductDiscount.swift in Sources */ = {isa = PBXBuildFile; fileRef = 57C381E1279627B7009E3940 /* MockStoreProductDiscount.swift */; };
		57C381E3279627B7009E3940 /* MockStoreProductDiscount.swift in Sources */ = {isa = PBXBuildFile; fileRef = 57C381E1279627B7009E3940 /* MockStoreProductDiscount.swift */; };
		57CFB96C27FE0E79002A6730 /* MockCurrentUserProvider.swift in Sources */ = {isa = PBXBuildFile; fileRef = 57CFB96B27FE0E79002A6730 /* MockCurrentUserProvider.swift */; };
		57CFB96D27FE0E79002A6730 /* MockCurrentUserProvider.swift in Sources */ = {isa = PBXBuildFile; fileRef = 57CFB96B27FE0E79002A6730 /* MockCurrentUserProvider.swift */; };
		57CFB98427FE2258002A6730 /* StoreKit2Setting.swift in Sources */ = {isa = PBXBuildFile; fileRef = 57CFB98327FE2258002A6730 /* StoreKit2Setting.swift */; };
		57D04BB827D947C6006DAC06 /* HTTPResponseTests.swift in Sources */ = {isa = PBXBuildFile; fileRef = 57D04BB727D947C6006DAC06 /* HTTPResponseTests.swift */; };
		57D5412E27F6311C004CC35C /* OfferingsResponse.swift in Sources */ = {isa = PBXBuildFile; fileRef = 57D5412D27F6311C004CC35C /* OfferingsResponse.swift */; };
		57D5414227F656D9004CC35C /* NetworkError.swift in Sources */ = {isa = PBXBuildFile; fileRef = 57D5414127F656D9004CC35C /* NetworkError.swift */; };
		57DC9F4627CC2E4900DA6AF9 /* HTTPRequest.swift in Sources */ = {isa = PBXBuildFile; fileRef = 57DC9F4527CC2E4900DA6AF9 /* HTTPRequest.swift */; };
		57DC9F4A27CD37BA00DA6AF9 /* HTTPStatusCodeTests.swift in Sources */ = {isa = PBXBuildFile; fileRef = 57DC9F4927CD37BA00DA6AF9 /* HTTPStatusCodeTests.swift */; };
		57DE806D28074976008D6C6F /* Storefront.swift in Sources */ = {isa = PBXBuildFile; fileRef = 57DE806C28074976008D6C6F /* Storefront.swift */; };
		57DE807128074C23008D6C6F /* SK1Storefront.swift in Sources */ = {isa = PBXBuildFile; fileRef = 57DE807028074C23008D6C6F /* SK1Storefront.swift */; };
		57DE807328074C76008D6C6F /* SK2Storefront.swift in Sources */ = {isa = PBXBuildFile; fileRef = 57DE807228074C76008D6C6F /* SK2Storefront.swift */; };
		57DE80802807529F008D6C6F /* MockStorefront.swift in Sources */ = {isa = PBXBuildFile; fileRef = 57DE807F2807529F008D6C6F /* MockStorefront.swift */; };
		57DE80812807529F008D6C6F /* MockStorefront.swift in Sources */ = {isa = PBXBuildFile; fileRef = 57DE807F2807529F008D6C6F /* MockStorefront.swift */; };
		57DE80892807540D008D6C6F /* StorefrontTests.swift in Sources */ = {isa = PBXBuildFile; fileRef = 57DE80882807540D008D6C6F /* StorefrontTests.swift */; };
		57DE80AE28075D77008D6C6F /* OSVersionEquivalent.swift in Sources */ = {isa = PBXBuildFile; fileRef = 57DE80AD28075D77008D6C6F /* OSVersionEquivalent.swift */; };
		57DE80AF28075D77008D6C6F /* OSVersionEquivalent.swift in Sources */ = {isa = PBXBuildFile; fileRef = 57DE80AD28075D77008D6C6F /* OSVersionEquivalent.swift */; };
		57DE80BE28077010008D6C6F /* XCTestCase+Extensions.swift in Sources */ = {isa = PBXBuildFile; fileRef = 2D22BF6626F3CBFB001AE2F9 /* XCTestCase+Extensions.swift */; };
		57DE80BF2807705F008D6C6F /* XCTestCase+Extensions.swift in Sources */ = {isa = PBXBuildFile; fileRef = 2D22BF6626F3CBFB001AE2F9 /* XCTestCase+Extensions.swift */; };
		57E0473B277260DE0082FE91 /* SnapshotTesting in Frameworks */ = {isa = PBXBuildFile; productRef = 57E0473A277260DE0082FE91 /* SnapshotTesting */; };
		57E2230727500BB1002DB06E /* AtomicTests.swift in Sources */ = {isa = PBXBuildFile; fileRef = 57E2230627500BB1002DB06E /* AtomicTests.swift */; };
		57EAE527274324C60060EB74 /* Lock.swift in Sources */ = {isa = PBXBuildFile; fileRef = 57EAE526274324C60060EB74 /* Lock.swift */; };
		57EAE52B274332830060EB74 /* Obsoletions.swift in Sources */ = {isa = PBXBuildFile; fileRef = 57EAE52A274332830060EB74 /* Obsoletions.swift */; };
		57EAE52D274468900060EB74 /* RawDataContainer.swift in Sources */ = {isa = PBXBuildFile; fileRef = 57EAE52C274468900060EB74 /* RawDataContainer.swift */; };
		57EFDC6B27BC1F370057EC39 /* ProductType.swift in Sources */ = {isa = PBXBuildFile; fileRef = 57EFDC6A27BC1F370057EC39 /* ProductType.swift */; };
		6E38843A0CAFD551013D0A3F /* StoreProduct.swift in Sources */ = {isa = PBXBuildFile; fileRef = FECF627761D375C8431EB866 /* StoreProduct.swift */; };
		805B60C97993B311CEC93EAF /* ProductsFetcherSK2.swift in Sources */ = {isa = PBXBuildFile; fileRef = 3628C1F100BB3C1782860D24 /* ProductsFetcherSK2.swift */; };
		80E80EF226970E04008F245A /* ReceiptFetcher.swift in Sources */ = {isa = PBXBuildFile; fileRef = 80E80EF026970DC3008F245A /* ReceiptFetcher.swift */; };
		9A65DFDE258AD60A00DE00B0 /* LogIntent.swift in Sources */ = {isa = PBXBuildFile; fileRef = 9A65DFDD258AD60A00DE00B0 /* LogIntent.swift */; };
		9A65E03625918B0500DE00B0 /* ConfigureStrings.swift in Sources */ = {isa = PBXBuildFile; fileRef = 9A65E03525918B0500DE00B0 /* ConfigureStrings.swift */; };
		9A65E03B25918B0900DE00B0 /* CustomerInfoStrings.swift in Sources */ = {isa = PBXBuildFile; fileRef = 9A65E03A25918B0900DE00B0 /* CustomerInfoStrings.swift */; };
		9A65E0762591977200DE00B0 /* IdentityStrings.swift in Sources */ = {isa = PBXBuildFile; fileRef = 9A65E0752591977200DE00B0 /* IdentityStrings.swift */; };
		9A65E07B2591977500DE00B0 /* NetworkStrings.swift in Sources */ = {isa = PBXBuildFile; fileRef = 9A65E07A2591977500DE00B0 /* NetworkStrings.swift */; };
		9A65E0802591977900DE00B0 /* ReceiptStrings.swift in Sources */ = {isa = PBXBuildFile; fileRef = 9A65E07F2591977900DE00B0 /* ReceiptStrings.swift */; };
		9A65E0A02591A23200DE00B0 /* OfferingStrings.swift in Sources */ = {isa = PBXBuildFile; fileRef = 9A65E09F2591A23200DE00B0 /* OfferingStrings.swift */; };
		9A65E0A52591A23500DE00B0 /* PurchaseStrings.swift in Sources */ = {isa = PBXBuildFile; fileRef = 9A65E0A42591A23500DE00B0 /* PurchaseStrings.swift */; };
		9A65E0AA2591A23800DE00B0 /* RestoreStrings.swift in Sources */ = {isa = PBXBuildFile; fileRef = 9A65E0A92591A23800DE00B0 /* RestoreStrings.swift */; };
		A525BF4B26C320D100C354C4 /* SubscriberAttributesManager.swift in Sources */ = {isa = PBXBuildFile; fileRef = A525BF4A26C320D100C354C4 /* SubscriberAttributesManager.swift */; };
		A55D08302722368600D919E0 /* SK2BeginRefundRequestHelper.swift in Sources */ = {isa = PBXBuildFile; fileRef = A55D082F2722368600D919E0 /* SK2BeginRefundRequestHelper.swift */; };
		A55D083427235DED00D919E0 /* BeginRefundRequestHelperTests.swift in Sources */ = {isa = PBXBuildFile; fileRef = A563F587271E076800246E0C /* BeginRefundRequestHelperTests.swift */; };
		A55D083627236F0200D919E0 /* MockSK2BeginRefundRequestHelper.swift in Sources */ = {isa = PBXBuildFile; fileRef = A55D08312722471200D919E0 /* MockSK2BeginRefundRequestHelper.swift */; };
		A563F586271E072B00246E0C /* MockBeginRefundRequestHelper.swift in Sources */ = {isa = PBXBuildFile; fileRef = A563F585271E072B00246E0C /* MockBeginRefundRequestHelper.swift */; };
		A563F589271E1DAD00246E0C /* MockBeginRefundRequestHelper.swift in Sources */ = {isa = PBXBuildFile; fileRef = A563F585271E072B00246E0C /* MockBeginRefundRequestHelper.swift */; };
		A56F9AB126990E9200AFC48F /* CustomerInfo.swift in Sources */ = {isa = PBXBuildFile; fileRef = A56F9AB026990E9200AFC48F /* CustomerInfo.swift */; };
		A5B6CDD8280F3843007629D5 /* AdServices.framework in Frameworks */ = {isa = PBXBuildFile; fileRef = A5B6CDD5280F3843007629D5 /* AdServices.framework */; platformFilters = (ios, maccatalyst, macos, ); settings = {ATTRIBUTES = (Weak, ); }; };
		A5F0104E2717B3150090732D /* BeginRefundRequestHelper.swift in Sources */ = {isa = PBXBuildFile; fileRef = A5F0104D2717B3150090732D /* BeginRefundRequestHelper.swift */; };
		B300E4BF26D436F900B22262 /* LogIntent.swift in Sources */ = {isa = PBXBuildFile; fileRef = 9A65DFDD258AD60A00DE00B0 /* LogIntent.swift */; };
		B300E4C026D4371200B22262 /* SKPaymentTransactionExtensionsTests.swift in Sources */ = {isa = PBXBuildFile; fileRef = F591492526B994B400D32E58 /* SKPaymentTransactionExtensionsTests.swift */; };
		B300E4C226D439B700B22262 /* IntroEligibilityCalculatorTests.swift in Sources */ = {isa = PBXBuildFile; fileRef = 37E354B18710B488B8B0D443 /* IntroEligibilityCalculatorTests.swift */; };
		B302206A27271BCB008F1A0D /* Decoder+Extensions.swift in Sources */ = {isa = PBXBuildFile; fileRef = B302206927271BCB008F1A0D /* Decoder+Extensions.swift */; };
		B302206E2728B798008F1A0D /* BackendErrorStrings.swift in Sources */ = {isa = PBXBuildFile; fileRef = B302206D2728B798008F1A0D /* BackendErrorStrings.swift */; };
		B3022072272B3DDC008F1A0D /* DescribableError.swift in Sources */ = {isa = PBXBuildFile; fileRef = B3022071272B3DDC008F1A0D /* DescribableError.swift */; };
		B3083A132699334C007B5503 /* Offering.swift in Sources */ = {isa = PBXBuildFile; fileRef = B3083A122699334C007B5503 /* Offering.swift */; };
		B319514926C19856002CA9AC /* NSData+RCExtensionsTests.swift in Sources */ = {isa = PBXBuildFile; fileRef = 37E35ABEE9FD79CCA64E4F8B /* NSData+RCExtensionsTests.swift */; };
		B319514B26C1991E002CA9AC /* base64EncodedReceiptSampleForDataExtension.txt in Resources */ = {isa = PBXBuildFile; fileRef = B319514A26C1991E002CA9AC /* base64EncodedReceiptSampleForDataExtension.txt */; };
		B325543C2825C81800DA62EA /* Configuration.swift in Sources */ = {isa = PBXBuildFile; fileRef = B325543B2825C81800DA62EA /* Configuration.swift */; };
		B32B74FF26868AEB005647BF /* Package.swift in Sources */ = {isa = PBXBuildFile; fileRef = B3D3C4712685784800CB3C21 /* Package.swift */; };
		B32B750126868C1D005647BF /* EntitlementInfo.swift in Sources */ = {isa = PBXBuildFile; fileRef = B32B750026868C1D005647BF /* EntitlementInfo.swift */; };
		B33CEAA0268CDCC9008A3144 /* ISOPeriodFormatter.swift in Sources */ = {isa = PBXBuildFile; fileRef = B33CEA9F268CDCC9008A3144 /* ISOPeriodFormatter.swift */; };
		B34605BB279A6E380031CA74 /* AliasCallback.swift in Sources */ = {isa = PBXBuildFile; fileRef = B34605A2279A6E380031CA74 /* AliasCallback.swift */; };
		B34605BC279A6E380031CA74 /* CallbackCache.swift in Sources */ = {isa = PBXBuildFile; fileRef = B34605A3279A6E380031CA74 /* CallbackCache.swift */; };
		B34605BD279A6E380031CA74 /* CallbackCacheStatus.swift in Sources */ = {isa = PBXBuildFile; fileRef = B34605A4279A6E380031CA74 /* CallbackCacheStatus.swift */; };
		B34605BE279A6E380031CA74 /* OfferingsCallback.swift in Sources */ = {isa = PBXBuildFile; fileRef = B34605A5279A6E380031CA74 /* OfferingsCallback.swift */; };
		B34605BF279A6E380031CA74 /* LogInCallback.swift in Sources */ = {isa = PBXBuildFile; fileRef = B34605A6279A6E380031CA74 /* LogInCallback.swift */; };
		B34605C0279A6E380031CA74 /* CustomerInfoCallback.swift in Sources */ = {isa = PBXBuildFile; fileRef = B34605A7279A6E380031CA74 /* CustomerInfoCallback.swift */; };
		B34605C1279A6E380031CA74 /* NetworkOperation.swift in Sources */ = {isa = PBXBuildFile; fileRef = B34605AB279A6E380031CA74 /* NetworkOperation.swift */; };
		B34605C2279A6E380031CA74 /* CreateAliasOperation.swift in Sources */ = {isa = PBXBuildFile; fileRef = B34605AC279A6E380031CA74 /* CreateAliasOperation.swift */; };
		B34605C3279A6E380031CA74 /* PostOfferForSigningOperation.swift in Sources */ = {isa = PBXBuildFile; fileRef = B34605AD279A6E380031CA74 /* PostOfferForSigningOperation.swift */; };
		B34605C5279A6E380031CA74 /* CustomerInfoResponseHandler.swift in Sources */ = {isa = PBXBuildFile; fileRef = B34605B0279A6E380031CA74 /* CustomerInfoResponseHandler.swift */; };
		B34605C7279A6E380031CA74 /* SubscriberAttributesMarshaller.swift in Sources */ = {isa = PBXBuildFile; fileRef = B34605B2279A6E380031CA74 /* SubscriberAttributesMarshaller.swift */; };
		B34605C9279A6E380031CA74 /* GetIntroEligibilityOperation.swift in Sources */ = {isa = PBXBuildFile; fileRef = B34605B4279A6E380031CA74 /* GetIntroEligibilityOperation.swift */; };
		B34605CA279A6E380031CA74 /* GetCustomerInfoOperation.swift in Sources */ = {isa = PBXBuildFile; fileRef = B34605B5279A6E380031CA74 /* GetCustomerInfoOperation.swift */; };
		B34605CB279A6E380031CA74 /* PostReceiptDataOperation.swift in Sources */ = {isa = PBXBuildFile; fileRef = B34605B6279A6E380031CA74 /* PostReceiptDataOperation.swift */; };
		B34605CC279A6E380031CA74 /* LogInOperation.swift in Sources */ = {isa = PBXBuildFile; fileRef = B34605B7279A6E380031CA74 /* LogInOperation.swift */; };
		B34605CE279A6E380031CA74 /* PostSubscriberAttributesOperation.swift in Sources */ = {isa = PBXBuildFile; fileRef = B34605B9279A6E380031CA74 /* PostSubscriberAttributesOperation.swift */; };
		B34605CF279A6E380031CA74 /* GetOfferingsOperation.swift in Sources */ = {isa = PBXBuildFile; fileRef = B34605BA279A6E380031CA74 /* GetOfferingsOperation.swift */; };
		B34605D1279A6E600031CA74 /* SubscribersAPI.swift in Sources */ = {isa = PBXBuildFile; fileRef = B34605D0279A6E600031CA74 /* SubscribersAPI.swift */; };
		B34605EB279A766C0031CA74 /* OperationQueue+Extensions.swift in Sources */ = {isa = PBXBuildFile; fileRef = B34605EA279A766C0031CA74 /* OperationQueue+Extensions.swift */; };
		B34D2AA0269606E400D88C3A /* IntroEligibility.swift in Sources */ = {isa = PBXBuildFile; fileRef = B3DF6A4F269524080030D57C /* IntroEligibility.swift */; };
		B34D2AA626976FC700D88C3A /* ErrorCode.swift in Sources */ = {isa = PBXBuildFile; fileRef = B34D2AA526976FC700D88C3A /* ErrorCode.swift */; };
		B35042C426CDB79A00905B95 /* Purchases.swift in Sources */ = {isa = PBXBuildFile; fileRef = B35042C326CDB79A00905B95 /* Purchases.swift */; };
		B35042C626CDD3B100905B95 /* PurchasesDelegate.swift in Sources */ = {isa = PBXBuildFile; fileRef = B35042C526CDD3B100905B95 /* PurchasesDelegate.swift */; };
		B359DDF027EAA2B4003ABA54 /* MockDateProvider.swift in Sources */ = {isa = PBXBuildFile; fileRef = 351B516F26D44E8D00BD2BD7 /* MockDateProvider.swift */; };
		B35F9E0926B4BEED00095C3F /* String+Extensions.swift in Sources */ = {isa = PBXBuildFile; fileRef = B35F9E0826B4BEED00095C3F /* String+Extensions.swift */; };
		B3645F3D26E042B9002C490E /* RevenueCat.h in Headers */ = {isa = PBXBuildFile; fileRef = 2DC5621824EC63430031F69B /* RevenueCat.h */; settings = {ATTRIBUTES = (Public, ); }; };
		B36824BE268FBC5B00957E4C /* XCTest.framework in Frameworks */ = {isa = PBXBuildFile; fileRef = B36824BD268FBC5B00957E4C /* XCTest.framework */; };
		B36824BF268FBC8700957E4C /* SubscriberAttributeTests.swift in Sources */ = {isa = PBXBuildFile; fileRef = 2D8DB34A24072AAE00BE3D31 /* SubscriberAttributeTests.swift */; };
		B372EC54268FEDC60099171E /* StoreProductDiscount.swift in Sources */ = {isa = PBXBuildFile; fileRef = B372EC53268FEDC60099171E /* StoreProductDiscount.swift */; };
		B372EC56268FEF020099171E /* ProductRequestData.swift in Sources */ = {isa = PBXBuildFile; fileRef = B372EC55268FEF020099171E /* ProductRequestData.swift */; };
		B380D69B27726AB500984578 /* DNSCheckerTests.swift in Sources */ = {isa = PBXBuildFile; fileRef = B380D69A27726AB500984578 /* DNSCheckerTests.swift */; };
		B3852FA026C1ED1F005384F8 /* IdentityManager.swift in Sources */ = {isa = PBXBuildFile; fileRef = B3852F9F26C1ED1F005384F8 /* IdentityManager.swift */; };
		B390F5BA271DDC7400B64D65 /* PurchasesDeprecation.swift in Sources */ = {isa = PBXBuildFile; fileRef = B390F5B9271DDC7400B64D65 /* PurchasesDeprecation.swift */; };
		B39E811A268E849900D31189 /* AttributionNetwork.swift in Sources */ = {isa = PBXBuildFile; fileRef = B39E8119268E849900D31189 /* AttributionNetwork.swift */; };
		B39E811D268E887500D31189 /* SubscriberAttribute.swift in Sources */ = {isa = PBXBuildFile; fileRef = B39E811C268E887500D31189 /* SubscriberAttribute.swift */; };
		B3A36AAE26BC76340059EDEA /* CustomerInfoManager.swift in Sources */ = {isa = PBXBuildFile; fileRef = B3A36AAD26BC76340059EDEA /* CustomerInfoManager.swift */; };
		B3A55B7D26C452A7007EFC56 /* AttributionPoster.swift in Sources */ = {isa = PBXBuildFile; fileRef = B3A55B7C26C452A7007EFC56 /* AttributionPoster.swift */; };
		B3AA6236268A81C700894871 /* EntitlementInfos.swift in Sources */ = {isa = PBXBuildFile; fileRef = B3AA6235268A81C700894871 /* EntitlementInfos.swift */; };
		B3AA6238268B926F00894871 /* SystemInfo.swift in Sources */ = {isa = PBXBuildFile; fileRef = B3AA6237268B926F00894871 /* SystemInfo.swift */; };
		B3B5FBB4269CED4B00104A0C /* BackendErrorCode.swift in Sources */ = {isa = PBXBuildFile; fileRef = B3B5FBB3269CED4B00104A0C /* BackendErrorCode.swift */; };
		B3B5FBB6269CED6400104A0C /* ErrorDetails.swift in Sources */ = {isa = PBXBuildFile; fileRef = B3B5FBB5269CED6400104A0C /* ErrorDetails.swift */; };
		B3B5FBBC269D121B00104A0C /* Offerings.swift in Sources */ = {isa = PBXBuildFile; fileRef = B3B5FBBB269D121B00104A0C /* Offerings.swift */; };
		B3B5FBBF269E081E00104A0C /* InMemoryCachedObject.swift in Sources */ = {isa = PBXBuildFile; fileRef = B3B5FBBE269E081E00104A0C /* InMemoryCachedObject.swift */; };
		B3B5FBC1269E17CE00104A0C /* DeviceCache.swift in Sources */ = {isa = PBXBuildFile; fileRef = B3B5FBC0269E17CE00104A0C /* DeviceCache.swift */; };
		B3BE0264275942D500915B4C /* AvailabilityChecks.swift in Sources */ = {isa = PBXBuildFile; fileRef = B3BE0263275942D500915B4C /* AvailabilityChecks.swift */; };
		B3C4AAD526B8911300E1B3C8 /* Backend.swift in Sources */ = {isa = PBXBuildFile; fileRef = B3C4AAD426B8911300E1B3C8 /* Backend.swift */; };
		B3CD0D8827F25E3E000793F5 /* BackendSubscriberAttributesTests.swift in Sources */ = {isa = PBXBuildFile; fileRef = B3CD0D8727F25E3E000793F5 /* BackendSubscriberAttributesTests.swift */; };
		B3DDB55926854865008CCF23 /* PurchaseOwnershipType.swift in Sources */ = {isa = PBXBuildFile; fileRef = B3DDB55826854865008CCF23 /* PurchaseOwnershipType.swift */; };
		B3E26A4A26BE0A8E003ACCF3 /* Error+Extensions.swift in Sources */ = {isa = PBXBuildFile; fileRef = B3E26A4926BE0A8E003ACCF3 /* Error+Extensions.swift */; };
		B3F3E8DA277158FE0047A5B9 /* DNSChecker.swift in Sources */ = {isa = PBXBuildFile; fileRef = B3F3E8D9277158FE0047A5B9 /* DNSChecker.swift */; };
		B3F8418F26F3A93400E560FB /* ErrorCodeTests.swift in Sources */ = {isa = PBXBuildFile; fileRef = B3F8418E26F3A93400E560FB /* ErrorCodeTests.swift */; };
		F516BD29282434070083480B /* StoreKit2StorefrontListener.swift in Sources */ = {isa = PBXBuildFile; fileRef = F516BD28282434070083480B /* StoreKit2StorefrontListener.swift */; };
		F52CFAFC28290AE500E8ABC5 /* StoreKit2StorefrontListenerTests.swift in Sources */ = {isa = PBXBuildFile; fileRef = F516BD322828FDD90083480B /* StoreKit2StorefrontListenerTests.swift */; };
		F530E4FF275646EF001AF6BD /* MacDevice.swift in Sources */ = {isa = PBXBuildFile; fileRef = F530E4FE275646EF001AF6BD /* MacDevice.swift */; };
		F55FFA5A27634C3F00995146 /* MockTransactionsManager.swift in Sources */ = {isa = PBXBuildFile; fileRef = F55FFA5927634C3F00995146 /* MockTransactionsManager.swift */; };
		F55FFA5D27634E1900995146 /* MockTransactionsManager.swift in Sources */ = {isa = PBXBuildFile; fileRef = F55FFA5927634C3F00995146 /* MockTransactionsManager.swift */; };
		F55FFA632763F60700995146 /* TransactionsManagerSK1Tests.swift in Sources */ = {isa = PBXBuildFile; fileRef = F55FFA622763F60700995146 /* TransactionsManagerSK1Tests.swift */; };
		F55FFA672763FAC300995146 /* TransactionsManagerSK2Tests.swift in Sources */ = {isa = PBXBuildFile; fileRef = F55FFA662763FAC300995146 /* TransactionsManagerSK2Tests.swift */; };
		F56E2E7727622B5E009FED5B /* TransactionsManager.swift in Sources */ = {isa = PBXBuildFile; fileRef = F56E2E7627622B5E009FED5B /* TransactionsManager.swift */; };
		F5714EA526D6C24D00635477 /* JSONDecoder+Extensions.swift in Sources */ = {isa = PBXBuildFile; fileRef = F5714EA426D6C24D00635477 /* JSONDecoder+Extensions.swift */; };
		F5714EA826D7A83A00635477 /* Store+Extensions.swift in Sources */ = {isa = PBXBuildFile; fileRef = F5714EA726D7A83A00635477 /* Store+Extensions.swift */; };
		F5714EAA26D7A85D00635477 /* PeriodType+Extensions.swift in Sources */ = {isa = PBXBuildFile; fileRef = F5714EA926D7A85D00635477 /* PeriodType+Extensions.swift */; };
		F5714EAC26D7A87B00635477 /* PurchaseOwnershipType+Extensions.swift in Sources */ = {isa = PBXBuildFile; fileRef = F5714EAB26D7A87B00635477 /* PurchaseOwnershipType+Extensions.swift */; };
		F5714EE526DC2F1D00635477 /* CodableStrings.swift in Sources */ = {isa = PBXBuildFile; fileRef = F5714EE426DC2F1D00635477 /* CodableStrings.swift */; };
		F575858D26C088FE00C12B97 /* OfferingsManager.swift in Sources */ = {isa = PBXBuildFile; fileRef = F575858C26C088FE00C12B97 /* OfferingsManager.swift */; };
		F575858F26C0893600C12B97 /* MockOfferingsManager.swift in Sources */ = {isa = PBXBuildFile; fileRef = F575858E26C0893600C12B97 /* MockOfferingsManager.swift */; };
		F5847430278D00C0001B1CE6 /* MockDNSChecker.swift in Sources */ = {isa = PBXBuildFile; fileRef = F584742F278D00C0001B1CE6 /* MockDNSChecker.swift */; };
		F5847431278D00C1001B1CE6 /* MockDNSChecker.swift in Sources */ = {isa = PBXBuildFile; fileRef = F584742F278D00C0001B1CE6 /* MockDNSChecker.swift */; };
		F591492826B9956C00D32E58 /* MockTransaction.swift in Sources */ = {isa = PBXBuildFile; fileRef = F591492726B9956C00D32E58 /* MockTransaction.swift */; };
		F5BE424026962ACF00254A30 /* ReceiptRefreshPolicy.swift in Sources */ = {isa = PBXBuildFile; fileRef = F5BE423F26962ACF00254A30 /* ReceiptRefreshPolicy.swift */; };
		F5BE424226965F9F00254A30 /* ProductRequestData+Initialization.swift in Sources */ = {isa = PBXBuildFile; fileRef = F5BE424126965F9F00254A30 /* ProductRequestData+Initialization.swift */; };
		F5BE44432698581100254A30 /* AttributionTypeFactory.swift in Sources */ = {isa = PBXBuildFile; fileRef = F5BE44422698581100254A30 /* AttributionTypeFactory.swift */; };
		F5BE444726985E7B00254A30 /* AttributionTypeFactoryTests.swift in Sources */ = {isa = PBXBuildFile; fileRef = 37E350420D54B99BB39448E0 /* AttributionTypeFactoryTests.swift */; };
		F5BE447B269E4A7500254A30 /* TrackingManagerProxy.swift in Sources */ = {isa = PBXBuildFile; fileRef = F5BE447A269E4A7500254A30 /* TrackingManagerProxy.swift */; };
		F5BE447D269E4ADB00254A30 /* ASIdManagerProxy.swift in Sources */ = {isa = PBXBuildFile; fileRef = F5BE447C269E4ADB00254A30 /* ASIdManagerProxy.swift */; };
		F5C0196926E880800005D61E /* StoreKitStrings.swift in Sources */ = {isa = PBXBuildFile; fileRef = F5C0196826E880800005D61E /* StoreKitStrings.swift */; };
		F5FCD3EA27DA0D0B003BDC04 /* PriceFormatterProvider.swift in Sources */ = {isa = PBXBuildFile; fileRef = F5FCD3E927DA0D0B003BDC04 /* PriceFormatterProvider.swift */; };
		F5FCD3FC27DA2034003BDC04 /* PriceFormatterProviderTests.swift in Sources */ = {isa = PBXBuildFile; fileRef = F5FCD3FB27DA2034003BDC04 /* PriceFormatterProviderTests.swift */; };
		FD18ED4E2837F89200C5AA4F /* StoreKitWorkaroundsTests.swift in Sources */ = {isa = PBXBuildFile; fileRef = FD18ED4D2837F89200C5AA4F /* StoreKitWorkaroundsTests.swift */; };
/* End PBXBuildFile section */

/* Begin PBXContainerItemProxy section */
		2D2CF15727EE0DA100673CE1 /* PBXContainerItemProxy */ = {
			isa = PBXContainerItemProxy;
			containerPortal = 570896BD27596E8800296F1C /* ObjCAPITester.xcodeproj */;
			proxyType = 2;
			remoteGlobalIDString = 2DD778F5270E235B0079CBD4;
			remoteInfo = ObjCAPITester;
		};
		2D2CF15C27EE0DA700673CE1 /* PBXContainerItemProxy */ = {
			isa = PBXContainerItemProxy;
			containerPortal = 570896B727596E8800296F1C /* SwiftAPITester.xcodeproj */;
			proxyType = 2;
			remoteGlobalIDString = 2DD778D0270E233F0079CBD4;
			remoteInfo = SwiftAPITester;
		};
		2D803F6A26F150190069D717 /* PBXContainerItemProxy */ = {
			isa = PBXContainerItemProxy;
			containerPortal = 352629F51F7C4B9100C04F2C /* Project object */;
			proxyType = 1;
			remoteGlobalIDString = 2DC5621524EC63420031F69B;
			remoteInfo = RevenueCat;
		};
		2D803F6C26F150200069D717 /* PBXContainerItemProxy */ = {
			isa = PBXContainerItemProxy;
			containerPortal = 352629F51F7C4B9100C04F2C /* Project object */;
			proxyType = 1;
			remoteGlobalIDString = 2DC5621524EC63420031F69B;
			remoteInfo = RevenueCat;
		};
		2DAC5F7626F13C9800C5258F /* PBXContainerItemProxy */ = {
			isa = PBXContainerItemProxy;
			containerPortal = 352629F51F7C4B9100C04F2C /* Project object */;
			proxyType = 1;
			remoteGlobalIDString = 2DEAC2D926EFE46E006914ED;
			remoteInfo = UnitTestsHostApp;
		};
		2DC5622024EC63430031F69B /* PBXContainerItemProxy */ = {
			isa = PBXContainerItemProxy;
			containerPortal = 352629F51F7C4B9100C04F2C /* Project object */;
			proxyType = 1;
			remoteGlobalIDString = 2DC5621524EC63420031F69B;
			remoteInfo = Purchases;
		};
		2DE20B8E26409EC0004C597D /* PBXContainerItemProxy */ = {
			isa = PBXContainerItemProxy;
			containerPortal = 352629F51F7C4B9100C04F2C /* Project object */;
			proxyType = 1;
			remoteGlobalIDString = 2DE20B7E26409EB7004C597D;
			remoteInfo = StoreKitTestApp;
		};
		2DFF6C54270CA11400ECAFAB /* PBXContainerItemProxy */ = {
			isa = PBXContainerItemProxy;
			containerPortal = 352629F51F7C4B9100C04F2C /* Project object */;
			proxyType = 1;
			remoteGlobalIDString = 2DEAC2D926EFE46E006914ED;
			remoteInfo = UnitTestsHostApp;
		};
/* End PBXContainerItemProxy section */

/* Begin PBXFileReference section */
		0313FD40268A506400168386 /* DateProvider.swift */ = {isa = PBXFileReference; lastKnownFileType = sourcecode.swift; path = DateProvider.swift; sourceTree = "<group>"; };
		2C0B98CC2797070B00C5874F /* PromotionalOffer.swift */ = {isa = PBXFileReference; lastKnownFileType = sourcecode.swift; path = PromotionalOffer.swift; sourceTree = "<group>"; };
		2CB8CF9227BF538F00C34DE3 /* PlatformInfo.swift */ = {isa = PBXFileReference; lastKnownFileType = sourcecode.swift; path = PlatformInfo.swift; sourceTree = "<group>"; };
		2CD2C541278CE0E0005D1CC2 /* RevenueCat_IntegrationPurchaseTesterConfiguration.storekit */ = {isa = PBXFileReference; lastKnownFileType = text; name = RevenueCat_IntegrationPurchaseTesterConfiguration.storekit; path = Tests/TestingApps/PurchaseTester/RevenueCat_IntegrationPurchaseTesterConfiguration.storekit; sourceTree = SOURCE_ROOT; };
		2CD72941268A823900BFC976 /* Data+Extensions.swift */ = {isa = PBXFileReference; lastKnownFileType = sourcecode.swift; path = "Data+Extensions.swift"; sourceTree = "<group>"; };
		2CD72943268A826F00BFC976 /* Date+Extensions.swift */ = {isa = PBXFileReference; lastKnownFileType = sourcecode.swift; path = "Date+Extensions.swift"; sourceTree = "<group>"; };
		2D00A41C2767C08300FC3DD8 /* ManageSubscriptionsStrings.swift */ = {isa = PBXFileReference; lastKnownFileType = sourcecode.swift; path = ManageSubscriptionsStrings.swift; sourceTree = "<group>"; };
		2D1015D9275959840086173F /* StoreTransaction.swift */ = {isa = PBXFileReference; lastKnownFileType = sourcecode.swift; path = StoreTransaction.swift; sourceTree = "<group>"; };
		2D1015DD275A57FC0086173F /* SubscriptionPeriod.swift */ = {isa = PBXFileReference; lastKnownFileType = sourcecode.swift; path = SubscriptionPeriod.swift; sourceTree = "<group>"; };
		2D1015E0275A676F0086173F /* SubscriptionPeriodTests.swift */ = {isa = PBXFileReference; lastKnownFileType = sourcecode.swift; path = SubscriptionPeriodTests.swift; sourceTree = "<group>"; };
		2D11F5E0250FF886005A70E8 /* AttributionStrings.swift */ = {isa = PBXFileReference; lastKnownFileType = sourcecode.swift; path = AttributionStrings.swift; sourceTree = "<group>"; };
		2D1C3F3826B9D8B800112626 /* MockBundle.swift */ = {isa = PBXFileReference; lastKnownFileType = sourcecode.swift; path = MockBundle.swift; sourceTree = "<group>"; };
		2D1E788926FE215500760949 /* SceneDelegate.swift */ = {isa = PBXFileReference; lastKnownFileType = sourcecode.swift; path = SceneDelegate.swift; sourceTree = "<group>"; };
		2D222BAA27FB7008003D5F37 /* LocalReceiptParserStoreKitTests.swift */ = {isa = PBXFileReference; lastKnownFileType = sourcecode.swift; path = LocalReceiptParserStoreKitTests.swift; sourceTree = "<group>"; };
		2D22BF6426F3CB31001AE2F9 /* FatalErrorUtil.swift */ = {isa = PBXFileReference; lastKnownFileType = sourcecode.swift; path = FatalErrorUtil.swift; sourceTree = "<group>"; };
		2D22BF6626F3CBFB001AE2F9 /* XCTestCase+Extensions.swift */ = {isa = PBXFileReference; lastKnownFileType = sourcecode.swift; path = "XCTestCase+Extensions.swift"; sourceTree = "<group>"; };
		2D294E5B26DECFD500B8FE4F /* StoreKit2TransactionListener.swift */ = {isa = PBXFileReference; lastKnownFileType = sourcecode.swift; path = StoreKit2TransactionListener.swift; sourceTree = "<group>"; };
		2D34D9D127481D9B00C05DB6 /* TrialOrIntroPriceEligibilityCheckerSK2Tests.swift */ = {isa = PBXFileReference; fileEncoding = 4; lastKnownFileType = sourcecode.swift; path = TrialOrIntroPriceEligibilityCheckerSK2Tests.swift; sourceTree = "<group>"; };
		2D43017726EBFD7100BAB891 /* UnitTestsConfiguration.storekit */ = {isa = PBXFileReference; fileEncoding = 4; lastKnownFileType = text; path = UnitTestsConfiguration.storekit; sourceTree = "<group>"; };
		2D4E926426990AB1000E10B0 /* StoreKitWrapper.swift */ = {isa = PBXFileReference; lastKnownFileType = sourcecode.swift; path = StoreKitWrapper.swift; sourceTree = "<group>"; };
		2D5BB46A24C8E8ED00E27537 /* ReceiptParser.swift */ = {isa = PBXFileReference; lastKnownFileType = sourcecode.swift; path = ReceiptParser.swift; sourceTree = "<group>"; };
		2D69384426DFF93300FCDBC0 /* StoreProductTests.swift */ = {isa = PBXFileReference; lastKnownFileType = sourcecode.swift; path = StoreProductTests.swift; sourceTree = "<group>"; };
		2D84458826B9CD270033B5A3 /* ReceiptFetcherTests.swift */ = {isa = PBXFileReference; lastKnownFileType = sourcecode.swift; path = ReceiptFetcherTests.swift; sourceTree = "<group>"; };
		2D8D03B42799A2B90044C2ED /* DocCDocumentation.docc */ = {isa = PBXFileReference; lastKnownFileType = folder.documentationcatalog; path = DocCDocumentation.docc; sourceTree = "<group>"; };
		2D8DB34A24072AAE00BE3D31 /* SubscriberAttributeTests.swift */ = {isa = PBXFileReference; fileEncoding = 4; lastKnownFileType = sourcecode.swift; path = SubscriberAttributeTests.swift; sourceTree = "<group>"; };
		2D8F622224D30F9D00F993AA /* ReceiptParsingError.swift */ = {isa = PBXFileReference; lastKnownFileType = sourcecode.swift; path = ReceiptParsingError.swift; sourceTree = "<group>"; };
		2D8FC8AB26E01AE70049A85C /* PurchasesOrchestratorTests.swift */ = {isa = PBXFileReference; lastKnownFileType = sourcecode.swift; path = PurchasesOrchestratorTests.swift; sourceTree = "<group>"; };
		2D90F8C926FD257A009B9142 /* MockStoreKit2TransactionListener.swift */ = {isa = PBXFileReference; lastKnownFileType = sourcecode.swift; path = MockStoreKit2TransactionListener.swift; sourceTree = "<group>"; };
		2D90F8CB26FD2BA1009B9142 /* StoreKitConfigTestCase.swift */ = {isa = PBXFileReference; lastKnownFileType = sourcecode.swift; path = StoreKitConfigTestCase.swift; sourceTree = "<group>"; };
		2D971CC02744364C0093F35F /* SKError+Extensions.swift */ = {isa = PBXFileReference; fileEncoding = 4; lastKnownFileType = sourcecode.swift; path = "SKError+Extensions.swift"; sourceTree = "<group>"; };
		2D97458E24BDFCEF006245E9 /* IntroEligibilityCalculator.swift */ = {isa = PBXFileReference; lastKnownFileType = sourcecode.swift; path = IntroEligibilityCalculator.swift; sourceTree = "<group>"; };
		2D991AC9268BA56900085481 /* StoreKitRequestFetcher.swift */ = {isa = PBXFileReference; lastKnownFileType = sourcecode.swift; path = StoreKitRequestFetcher.swift; sourceTree = "<group>"; };
		2D9C5EC926F2805C0057FC45 /* ProductsManagerTests.swift */ = {isa = PBXFileReference; fileEncoding = 4; lastKnownFileType = sourcecode.swift; path = ProductsManagerTests.swift; sourceTree = "<group>"; };
		2D9C7BB226D838FC006838BE /* UIApplication+RCExtensions.swift */ = {isa = PBXFileReference; fileEncoding = 4; lastKnownFileType = sourcecode.swift; path = "UIApplication+RCExtensions.swift"; sourceTree = "<group>"; };
		2D9F4A5426C30CA800B07B43 /* PurchasesOrchestrator.swift */ = {isa = PBXFileReference; lastKnownFileType = sourcecode.swift; path = PurchasesOrchestrator.swift; sourceTree = "<group>"; };
		2DAC5F7226F13C9800C5258F /* StoreKitUnitTests.xctest */ = {isa = PBXFileReference; explicitFileType = wrapper.cfbundle; includeInIndex = 0; path = StoreKitUnitTests.xctest; sourceTree = BUILT_PRODUCTS_DIR; };
		2DBB3E10269C9B8700BBF431 /* SwiftStyleGuide.swift */ = {isa = PBXFileReference; lastKnownFileType = sourcecode.swift; name = SwiftStyleGuide.swift; path = Development/SwiftStyleGuide.swift; sourceTree = "<group>"; };
		2DC19194255F36D10039389A /* Logger.swift */ = {isa = PBXFileReference; lastKnownFileType = sourcecode.swift; path = Logger.swift; sourceTree = "<group>"; };
		2DC5621624EC63420031F69B /* RevenueCat.framework */ = {isa = PBXFileReference; explicitFileType = wrapper.framework; includeInIndex = 0; path = RevenueCat.framework; sourceTree = BUILT_PRODUCTS_DIR; };
		2DC5621824EC63430031F69B /* RevenueCat.h */ = {isa = PBXFileReference; lastKnownFileType = sourcecode.c.h; path = RevenueCat.h; sourceTree = "<group>"; };
		2DC5621924EC63430031F69B /* Info.plist */ = {isa = PBXFileReference; lastKnownFileType = text.plist.xml; path = Info.plist; sourceTree = "<group>"; };
		2DC5621E24EC63430031F69B /* UnitTests.xctest */ = {isa = PBXFileReference; explicitFileType = wrapper.cfbundle; includeInIndex = 0; path = UnitTests.xctest; sourceTree = BUILT_PRODUCTS_DIR; };
		2DC5622524EC63430031F69B /* Info.plist */ = {isa = PBXFileReference; lastKnownFileType = text.plist.xml; path = Info.plist; sourceTree = "<group>"; };
		2DD269162522A20A006AC4BC /* DictionaryExtensionsTests.swift */ = {isa = PBXFileReference; lastKnownFileType = sourcecode.swift; path = DictionaryExtensionsTests.swift; sourceTree = "<group>"; };
		2DD58DD727F240EB000FDFE3 /* EmptyFile.swift */ = {isa = PBXFileReference; lastKnownFileType = sourcecode.swift; path = EmptyFile.swift; sourceTree = "<group>"; };
		2DD9F4BD274EADC20031AE2C /* Purchases+async.swift */ = {isa = PBXFileReference; lastKnownFileType = sourcecode.swift; path = "Purchases+async.swift"; sourceTree = "<group>"; };
		2DDA3E4624DB0B5400EDFE5B /* OperationDispatcher.swift */ = {isa = PBXFileReference; lastKnownFileType = sourcecode.swift; path = OperationDispatcher.swift; sourceTree = "<group>"; };
		2DDE559A24C8B5E300DCB087 /* verifyReceiptSample1.txt */ = {isa = PBXFileReference; fileEncoding = 4; lastKnownFileType = text; path = verifyReceiptSample1.txt; sourceTree = "<group>"; };
		2DDE559B24C8B5E300DCB087 /* base64encodedreceiptsample1.txt */ = {isa = PBXFileReference; fileEncoding = 4; lastKnownFileType = text; path = base64encodedreceiptsample1.txt; sourceTree = "<group>"; };
		2DDF41A724F6F37C005BC22D /* AppleReceipt.swift */ = {isa = PBXFileReference; fileEncoding = 4; lastKnownFileType = sourcecode.swift; path = AppleReceipt.swift; sourceTree = "<group>"; };
		2DDF41A824F6F37C005BC22D /* ASN1Container.swift */ = {isa = PBXFileReference; fileEncoding = 4; lastKnownFileType = sourcecode.swift; path = ASN1Container.swift; sourceTree = "<group>"; };
		2DDF41A924F6F37C005BC22D /* ASN1ObjectIdentifier.swift */ = {isa = PBXFileReference; fileEncoding = 4; lastKnownFileType = sourcecode.swift; path = ASN1ObjectIdentifier.swift; sourceTree = "<group>"; };
		2DDF41AA24F6F37C005BC22D /* InAppPurchase.swift */ = {isa = PBXFileReference; fileEncoding = 4; lastKnownFileType = sourcecode.swift; path = InAppPurchase.swift; sourceTree = "<group>"; };
		2DDF41AF24F6F387005BC22D /* InAppPurchaseBuilder.swift */ = {isa = PBXFileReference; fileEncoding = 4; lastKnownFileType = sourcecode.swift; path = InAppPurchaseBuilder.swift; sourceTree = "<group>"; };
		2DDF41B024F6F387005BC22D /* ASN1ContainerBuilder.swift */ = {isa = PBXFileReference; fileEncoding = 4; lastKnownFileType = sourcecode.swift; path = ASN1ContainerBuilder.swift; sourceTree = "<group>"; };
		2DDF41B124F6F387005BC22D /* AppleReceiptBuilder.swift */ = {isa = PBXFileReference; fileEncoding = 4; lastKnownFileType = sourcecode.swift; path = AppleReceiptBuilder.swift; sourceTree = "<group>"; };
		2DDF41B224F6F387005BC22D /* ASN1ObjectIdentifierBuilder.swift */ = {isa = PBXFileReference; fileEncoding = 4; lastKnownFileType = sourcecode.swift; path = ASN1ObjectIdentifierBuilder.swift; sourceTree = "<group>"; };
		2DDF41B824F6F392005BC22D /* UInt8+Extensions.swift */ = {isa = PBXFileReference; fileEncoding = 4; lastKnownFileType = sourcecode.swift; path = "UInt8+Extensions.swift"; sourceTree = "<group>"; };
		2DDF41B924F6F392005BC22D /* ArraySlice_UInt8+Extensions.swift */ = {isa = PBXFileReference; fileEncoding = 4; lastKnownFileType = sourcecode.swift; path = "ArraySlice_UInt8+Extensions.swift"; sourceTree = "<group>"; };
		2DDF41BF24F6F4C3005BC22D /* UInt8+ExtensionsTests.swift */ = {isa = PBXFileReference; fileEncoding = 4; lastKnownFileType = sourcecode.swift; path = "UInt8+ExtensionsTests.swift"; sourceTree = "<group>"; };
		2DDF41C024F6F4C3005BC22D /* ArraySlice_UInt8+ExtensionsTests.swift */ = {isa = PBXFileReference; fileEncoding = 4; lastKnownFileType = sourcecode.swift; path = "ArraySlice_UInt8+ExtensionsTests.swift"; sourceTree = "<group>"; };
		2DDF41C224F6F4C3005BC22D /* ASN1ObjectIdentifierBuilderTests.swift */ = {isa = PBXFileReference; fileEncoding = 4; lastKnownFileType = sourcecode.swift; path = ASN1ObjectIdentifierBuilderTests.swift; sourceTree = "<group>"; };
		2DDF41C324F6F4C3005BC22D /* AppleReceiptBuilderTests.swift */ = {isa = PBXFileReference; fileEncoding = 4; lastKnownFileType = sourcecode.swift; path = AppleReceiptBuilderTests.swift; sourceTree = "<group>"; };
		2DDF41C424F6F4C3005BC22D /* ASN1ContainerBuilderTests.swift */ = {isa = PBXFileReference; fileEncoding = 4; lastKnownFileType = sourcecode.swift; path = ASN1ContainerBuilderTests.swift; sourceTree = "<group>"; };
		2DDF41C524F6F4C3005BC22D /* InAppPurchaseBuilderTests.swift */ = {isa = PBXFileReference; fileEncoding = 4; lastKnownFileType = sourcecode.swift; path = InAppPurchaseBuilderTests.swift; sourceTree = "<group>"; };
		2DDF41C724F6F4C3005BC22D /* ReceiptParsing+TestsWithRealReceipts.swift */ = {isa = PBXFileReference; fileEncoding = 4; lastKnownFileType = sourcecode.swift; path = "ReceiptParsing+TestsWithRealReceipts.swift"; sourceTree = "<group>"; };
		2DDF41E524F6F5DC005BC22D /* MockSK1Product.swift */ = {isa = PBXFileReference; fileEncoding = 4; lastKnownFileType = sourcecode.swift; path = MockSK1Product.swift; sourceTree = "<group>"; };
		2DDF41E724F6F61B005BC22D /* MockSKProductDiscount.swift */ = {isa = PBXFileReference; fileEncoding = 4; lastKnownFileType = sourcecode.swift; path = MockSKProductDiscount.swift; sourceTree = "<group>"; };
		2DDF41E924F6F844005BC22D /* SKProductSubscriptionDurationExtensions.swift */ = {isa = PBXFileReference; fileEncoding = 4; lastKnownFileType = sourcecode.swift; path = SKProductSubscriptionDurationExtensions.swift; sourceTree = "<group>"; };
		2DE20B6C264087FB004C597D /* BackendIntegrationTests.xctest */ = {isa = PBXFileReference; explicitFileType = wrapper.cfbundle; includeInIndex = 0; path = BackendIntegrationTests.xctest; sourceTree = BUILT_PRODUCTS_DIR; };
		2DE20B6E264087FB004C597D /* StoreKitIntegrationTests.swift */ = {isa = PBXFileReference; lastKnownFileType = sourcecode.swift; path = StoreKitIntegrationTests.swift; sourceTree = "<group>"; };
		2DE20B70264087FB004C597D /* Info.plist */ = {isa = PBXFileReference; lastKnownFileType = text.plist.xml; path = Info.plist; sourceTree = "<group>"; };
		2DE20B7526408806004C597D /* StoreKitTest.framework */ = {isa = PBXFileReference; lastKnownFileType = wrapper.framework; name = StoreKitTest.framework; path = Developer/Library/Frameworks/StoreKitTest.framework; sourceTree = SDKROOT; };
		2DE20B7F26409EB7004C597D /* BackendIntegrationTestsHostApp.app */ = {isa = PBXFileReference; explicitFileType = wrapper.application; includeInIndex = 0; path = BackendIntegrationTestsHostApp.app; sourceTree = BUILT_PRODUCTS_DIR; };
		2DE20B8126409EB7004C597D /* BackendIntegrationTestApp.swift */ = {isa = PBXFileReference; lastKnownFileType = sourcecode.swift; path = BackendIntegrationTestApp.swift; sourceTree = "<group>"; };
		2DE20B8326409EB7004C597D /* ContentView.swift */ = {isa = PBXFileReference; lastKnownFileType = sourcecode.swift; path = ContentView.swift; sourceTree = "<group>"; };
		2DE20B8526409EB8004C597D /* Assets.xcassets */ = {isa = PBXFileReference; lastKnownFileType = folder.assetcatalog; path = Assets.xcassets; sourceTree = "<group>"; };
		2DE20B8826409EB8004C597D /* Preview Assets.xcassets */ = {isa = PBXFileReference; lastKnownFileType = folder.assetcatalog; path = "Preview Assets.xcassets"; sourceTree = "<group>"; };
		2DE20B8A26409EB8004C597D /* Info.plist */ = {isa = PBXFileReference; lastKnownFileType = text.plist.xml; path = Info.plist; sourceTree = "<group>"; };
		2DE20B9126409ECF004C597D /* StoreKit.framework */ = {isa = PBXFileReference; lastKnownFileType = wrapper.framework; name = StoreKit.framework; path = Platforms/MacOSX.platform/Developer/SDKs/MacOSX11.3.sdk/System/iOSSupport/System/Library/Frameworks/StoreKit.framework; sourceTree = DEVELOPER_DIR; };
		2DE61A83264190830021CEA0 /* Constants.swift */ = {isa = PBXFileReference; lastKnownFileType = sourcecode.swift; path = Constants.swift; sourceTree = "<group>"; };
		2DEAC2DA26EFE46E006914ED /* UnitTestsHostApp.app */ = {isa = PBXFileReference; explicitFileType = wrapper.application; includeInIndex = 0; path = UnitTestsHostApp.app; sourceTree = BUILT_PRODUCTS_DIR; };
		2DEAC2DC26EFE46E006914ED /* AppDelegate.swift */ = {isa = PBXFileReference; lastKnownFileType = sourcecode.swift; path = AppDelegate.swift; sourceTree = "<group>"; };
		2DEAC2E026EFE46E006914ED /* ViewController.swift */ = {isa = PBXFileReference; lastKnownFileType = sourcecode.swift; path = ViewController.swift; sourceTree = "<group>"; };
		2DEAC2E326EFE46E006914ED /* Base */ = {isa = PBXFileReference; lastKnownFileType = file.storyboard; name = Base; path = Base.lproj/Main.storyboard; sourceTree = "<group>"; };
		2DEAC2E526EFE470006914ED /* Assets.xcassets */ = {isa = PBXFileReference; lastKnownFileType = folder.assetcatalog; path = Assets.xcassets; sourceTree = "<group>"; };
		2DEAC2E826EFE470006914ED /* Base */ = {isa = PBXFileReference; lastKnownFileType = file.storyboard; name = Base; path = Base.lproj/LaunchScreen.storyboard; sourceTree = "<group>"; };
		2DEAC2EA26EFE470006914ED /* Info.plist */ = {isa = PBXFileReference; lastKnownFileType = text.plist.xml; path = Info.plist; sourceTree = "<group>"; };
		2DEC0CFB24A2A1B100B0E5BB /* Package.swift */ = {isa = PBXFileReference; fileEncoding = 4; lastKnownFileType = sourcecode.swift; path = Package.swift; sourceTree = SOURCE_ROOT; };
		33FFC8744F2BAE7BD8889A4C /* Pods_RevenueCat.framework */ = {isa = PBXFileReference; explicitFileType = wrapper.framework; includeInIndex = 0; path = Pods_RevenueCat.framework; sourceTree = BUILT_PRODUCTS_DIR; };
		350A1B84226E3E8700CCA10F /* AppKit.framework */ = {isa = PBXFileReference; lastKnownFileType = wrapper.framework; name = AppKit.framework; path = System/Library/Frameworks/AppKit.framework; sourceTree = SDKROOT; };
		351B513C26D4491E00BD2BD7 /* MockDeviceCache.swift */ = {isa = PBXFileReference; lastKnownFileType = sourcecode.swift; path = MockDeviceCache.swift; sourceTree = "<group>"; };
		351B513E26D4496000BD2BD7 /* MockIdentityManager.swift */ = {isa = PBXFileReference; lastKnownFileType = sourcecode.swift; path = MockIdentityManager.swift; sourceTree = "<group>"; };
		351B514026D4498F00BD2BD7 /* MockBackend.swift */ = {isa = PBXFileReference; lastKnownFileType = sourcecode.swift; path = MockBackend.swift; sourceTree = "<group>"; };
		351B514226D449C100BD2BD7 /* MockSubscriberAttributesManager.swift */ = {isa = PBXFileReference; lastKnownFileType = sourcecode.swift; path = MockSubscriberAttributesManager.swift; sourceTree = "<group>"; };
		351B514426D449E600BD2BD7 /* MockAttributionTypeFactory.swift */ = {isa = PBXFileReference; lastKnownFileType = sourcecode.swift; path = MockAttributionTypeFactory.swift; sourceTree = "<group>"; };
		351B514626D44A0D00BD2BD7 /* MockSystemInfo.swift */ = {isa = PBXFileReference; lastKnownFileType = sourcecode.swift; path = MockSystemInfo.swift; sourceTree = "<group>"; };
		351B514826D44A2F00BD2BD7 /* MockCustomerInfoManager.swift */ = {isa = PBXFileReference; lastKnownFileType = sourcecode.swift; path = MockCustomerInfoManager.swift; sourceTree = "<group>"; };
		351B514A26D44A4A00BD2BD7 /* MockOperationDispatcher.swift */ = {isa = PBXFileReference; lastKnownFileType = sourcecode.swift; path = MockOperationDispatcher.swift; sourceTree = "<group>"; };
		351B514C26D44A8600BD2BD7 /* MockHTTPClient.swift */ = {isa = PBXFileReference; lastKnownFileType = sourcecode.swift; path = MockHTTPClient.swift; sourceTree = "<group>"; };
		351B515126D44AF000BD2BD7 /* MockReceiptFetcher.swift */ = {isa = PBXFileReference; lastKnownFileType = sourcecode.swift; path = MockReceiptFetcher.swift; sourceTree = "<group>"; };
		351B515326D44B0A00BD2BD7 /* MockStoreKitWrapper.swift */ = {isa = PBXFileReference; lastKnownFileType = sourcecode.swift; path = MockStoreKitWrapper.swift; sourceTree = "<group>"; };
		351B515526D44B2300BD2BD7 /* MockNotificationCenter.swift */ = {isa = PBXFileReference; lastKnownFileType = sourcecode.swift; path = MockNotificationCenter.swift; sourceTree = "<group>"; };
		351B515726D44B3E00BD2BD7 /* MockOfferingsFactory.swift */ = {isa = PBXFileReference; lastKnownFileType = sourcecode.swift; path = MockOfferingsFactory.swift; sourceTree = "<group>"; };
		351B515926D44B6200BD2BD7 /* MockAttributionFetcher.swift */ = {isa = PBXFileReference; lastKnownFileType = sourcecode.swift; path = MockAttributionFetcher.swift; sourceTree = "<group>"; };
		351B515B26D44B7900BD2BD7 /* MockIntroEligibilityCalculator.swift */ = {isa = PBXFileReference; lastKnownFileType = sourcecode.swift; path = MockIntroEligibilityCalculator.swift; sourceTree = "<group>"; };
		351B515D26D44B9900BD2BD7 /* MockPurchasesDelegate.swift */ = {isa = PBXFileReference; lastKnownFileType = sourcecode.swift; path = MockPurchasesDelegate.swift; sourceTree = "<group>"; };
		351B515F26D44BB600BD2BD7 /* MockAttributionDataMigrator.swift */ = {isa = PBXFileReference; lastKnownFileType = sourcecode.swift; path = MockAttributionDataMigrator.swift; sourceTree = "<group>"; };
		351B516F26D44E8D00BD2BD7 /* MockDateProvider.swift */ = {isa = PBXFileReference; lastKnownFileType = sourcecode.swift; path = MockDateProvider.swift; sourceTree = "<group>"; };
		351B517126D44EF300BD2BD7 /* MockInMemoryCachedOfferings.swift */ = {isa = PBXFileReference; lastKnownFileType = sourcecode.swift; path = MockInMemoryCachedOfferings.swift; sourceTree = "<group>"; };
		351B517326D44F4B00BD2BD7 /* MockPaymentDiscount.swift */ = {isa = PBXFileReference; lastKnownFileType = sourcecode.swift; path = MockPaymentDiscount.swift; sourceTree = "<group>"; };
		351B517926D44FF000BD2BD7 /* MockRequestFetcher.swift */ = {isa = PBXFileReference; lastKnownFileType = sourcecode.swift; path = MockRequestFetcher.swift; sourceTree = "<group>"; };
		352B7D7827BD919B002A47DD /* DangerousSettings.swift */ = {isa = PBXFileReference; lastKnownFileType = sourcecode.swift; path = DangerousSettings.swift; sourceTree = "<group>"; };
		3530C18822653E8F00D6DF52 /* AdSupport.framework */ = {isa = PBXFileReference; lastKnownFileType = wrapper.framework; name = AdSupport.framework; path = System/Library/Frameworks/AdSupport.framework; sourceTree = SDKROOT; };
		354895D3267AE4B4001DC5B1 /* AttributionKey.swift */ = {isa = PBXFileReference; lastKnownFileType = sourcecode.swift; path = AttributionKey.swift; sourceTree = "<group>"; };
		354895D5267BEDE3001DC5B1 /* ReservedSubscriberAttributes.swift */ = {isa = PBXFileReference; lastKnownFileType = sourcecode.swift; path = ReservedSubscriberAttributes.swift; sourceTree = "<group>"; };
		35549322269E298B005F9AE9 /* OfferingsFactory.swift */ = {isa = PBXFileReference; lastKnownFileType = sourcecode.swift; path = OfferingsFactory.swift; sourceTree = "<group>"; };
		357C9BC022725CFA006BC624 /* iAd.framework */ = {isa = PBXFileReference; lastKnownFileType = wrapper.framework; name = iAd.framework; path = Platforms/iPhoneOS.platform/Developer/SDKs/iPhoneOS12.2.sdk/System/Library/Frameworks/iAd.framework; sourceTree = DEVELOPER_DIR; };
		3597020F24BF6A710010506E /* TransactionsFactory.swift */ = {isa = PBXFileReference; lastKnownFileType = sourcecode.swift; path = TransactionsFactory.swift; sourceTree = "<group>"; };
		3597021124BF6AAC0010506E /* TransactionsFactoryTests.swift */ = {isa = PBXFileReference; lastKnownFileType = sourcecode.swift; path = TransactionsFactoryTests.swift; sourceTree = "<group>"; };
		359E8E3E26DEBEEB00B869F9 /* TrialOrIntroPriceEligibilityChecker.swift */ = {isa = PBXFileReference; lastKnownFileType = sourcecode.swift; path = TrialOrIntroPriceEligibilityChecker.swift; sourceTree = "<group>"; };
		35D0E5CF26A5886C0099EAD8 /* ErrorUtils.swift */ = {isa = PBXFileReference; lastKnownFileType = sourcecode.swift; path = ErrorUtils.swift; sourceTree = "<group>"; };
		35D832CC262A5B7500E60AC5 /* ETagManager.swift */ = {isa = PBXFileReference; lastKnownFileType = sourcecode.swift; path = ETagManager.swift; sourceTree = "<group>"; };
		35D832D1262E56DB00E60AC5 /* HTTPStatusCode.swift */ = {isa = PBXFileReference; lastKnownFileType = sourcecode.swift; path = HTTPStatusCode.swift; sourceTree = "<group>"; };
		35D832F3262E606500E60AC5 /* HTTPResponse.swift */ = {isa = PBXFileReference; lastKnownFileType = sourcecode.swift; path = HTTPResponse.swift; sourceTree = "<group>"; };
		35D832FF262FAD8000E60AC5 /* ETagManagerTests.swift */ = {isa = PBXFileReference; fileEncoding = 4; lastKnownFileType = sourcecode.swift; path = ETagManagerTests.swift; sourceTree = "<group>"; };
		35D83311262FBD4200E60AC5 /* MockETagManager.swift */ = {isa = PBXFileReference; lastKnownFileType = sourcecode.swift; path = MockETagManager.swift; sourceTree = "<group>"; };
		35E1CE1F26E022C20008560A /* TrialOrIntroPriceEligibilityCheckerSK1Tests.swift */ = {isa = PBXFileReference; lastKnownFileType = sourcecode.swift; path = TrialOrIntroPriceEligibilityCheckerSK1Tests.swift; sourceTree = "<group>"; };
		35E840C5270FB47C00899AE2 /* ManageSubscriptionsHelper.swift */ = {isa = PBXFileReference; fileEncoding = 4; lastKnownFileType = sourcecode.swift; path = ManageSubscriptionsHelper.swift; sourceTree = "<group>"; };
		35E840CD2710E2EB00899AE2 /* MockManageSubscriptionsHelper.swift */ = {isa = PBXFileReference; lastKnownFileType = sourcecode.swift; path = MockManageSubscriptionsHelper.swift; sourceTree = "<group>"; };
		35F82BAA26A84E130051DF03 /* Dictionary+Extensions.swift */ = {isa = PBXFileReference; lastKnownFileType = sourcecode.swift; path = "Dictionary+Extensions.swift"; sourceTree = "<group>"; };
		35F82BB126A98EC50051DF03 /* AttributionDataMigratorTests.swift */ = {isa = PBXFileReference; fileEncoding = 4; lastKnownFileType = sourcecode.swift; path = AttributionDataMigratorTests.swift; sourceTree = "<group>"; };
		35F82BB326A9A74D0051DF03 /* HTTPClient.swift */ = {isa = PBXFileReference; lastKnownFileType = sourcecode.swift; path = HTTPClient.swift; sourceTree = "<group>"; };
		35F82BB526A9B8030051DF03 /* AttributionDataMigrator.swift */ = {isa = PBXFileReference; fileEncoding = 4; lastKnownFileType = sourcecode.swift; path = AttributionDataMigrator.swift; sourceTree = "<group>"; };
		35F8B8F926E02AE1003C3363 /* MockTrialOrIntroPriceEligibilityChecker.swift */ = {isa = PBXFileReference; lastKnownFileType = sourcecode.swift; path = MockTrialOrIntroPriceEligibilityChecker.swift; sourceTree = "<group>"; };
		3628C1F100BB3C1782860D24 /* ProductsFetcherSK2.swift */ = {isa = PBXFileReference; lastKnownFileType = sourcecode.swift; path = ProductsFetcherSK2.swift; sourceTree = "<group>"; };
		37E350420D54B99BB39448E0 /* AttributionTypeFactoryTests.swift */ = {isa = PBXFileReference; fileEncoding = 4; lastKnownFileType = sourcecode.swift; path = AttributionTypeFactoryTests.swift; sourceTree = "<group>"; };
		37E3507939634ED5A9280544 /* Strings.swift */ = {isa = PBXFileReference; fileEncoding = 4; lastKnownFileType = sourcecode.swift; path = Strings.swift; sourceTree = "<group>"; };
		37E3508E52201122137D4B4A /* PurchasesSubscriberAttributesTests.swift */ = {isa = PBXFileReference; fileEncoding = 4; lastKnownFileType = sourcecode.swift; path = PurchasesSubscriberAttributesTests.swift; sourceTree = "<group>"; };
		37E3508EC20EEBAB4EAC4C82 /* NSDate+RCExtensionsTests.swift */ = {isa = PBXFileReference; fileEncoding = 4; lastKnownFileType = sourcecode.swift; path = "NSDate+RCExtensionsTests.swift"; sourceTree = "<group>"; };
		37E35092F0E41512E0D610BA /* ContainerFactory.swift */ = {isa = PBXFileReference; fileEncoding = 4; lastKnownFileType = sourcecode.swift; path = ContainerFactory.swift; sourceTree = "<group>"; };
		37E350E57B0A393455A72B40 /* ProductRequestDataTests.swift */ = {isa = PBXFileReference; fileEncoding = 4; lastKnownFileType = sourcecode.swift; path = ProductRequestDataTests.swift; sourceTree = "<group>"; };
		37E351D0EBC4698E1D3585A6 /* ReceiptParserTests.swift */ = {isa = PBXFileReference; fileEncoding = 4; lastKnownFileType = sourcecode.swift; path = ReceiptParserTests.swift; sourceTree = "<group>"; };
		37E351EB3689AF304E5B1031 /* MockASN1ContainerBuilder.swift */ = {isa = PBXFileReference; fileEncoding = 4; lastKnownFileType = sourcecode.swift; path = MockASN1ContainerBuilder.swift; sourceTree = "<group>"; };
		37E351F0E21361EAEC078A0D /* ProductsFetcherSK1Tests.swift */ = {isa = PBXFileReference; fileEncoding = 4; lastKnownFileType = sourcecode.swift; path = ProductsFetcherSK1Tests.swift; sourceTree = "<group>"; };
		37E3521731D8DC16873F55F3 /* AttributionFetcher.swift */ = {isa = PBXFileReference; fileEncoding = 4; lastKnownFileType = sourcecode.swift; path = AttributionFetcher.swift; sourceTree = "<group>"; };
		37E35294EBC1E5A879C95540 /* IdentityManagerTests.swift */ = {isa = PBXFileReference; fileEncoding = 4; lastKnownFileType = sourcecode.swift; path = IdentityManagerTests.swift; sourceTree = "<group>"; };
		37E352F86A0A8EB05BAD77C4 /* StoreKitWrapperTests.swift */ = {isa = PBXFileReference; fileEncoding = 4; lastKnownFileType = sourcecode.swift; path = StoreKitWrapperTests.swift; sourceTree = "<group>"; };
		37E353AF2CAD3CEDE6D9B368 /* NSError+RCExtensionsTests.swift */ = {isa = PBXFileReference; fileEncoding = 4; lastKnownFileType = sourcecode.swift; path = "NSError+RCExtensionsTests.swift"; sourceTree = "<group>"; };
		37E353CBE9CF2572A72A347F /* HTTPClientTests.swift */ = {isa = PBXFileReference; fileEncoding = 4; lastKnownFileType = sourcecode.swift; path = HTTPClientTests.swift; sourceTree = "<group>"; };
		37E353FD94A8FD5CD8796530 /* DateFormatter+Extensions.swift */ = {isa = PBXFileReference; fileEncoding = 4; lastKnownFileType = sourcecode.swift; path = "DateFormatter+Extensions.swift"; sourceTree = "<group>"; };
		37E3548189DA008320B3FC98 /* ProductRequestDataInitializationTests.swift */ = {isa = PBXFileReference; fileEncoding = 4; lastKnownFileType = sourcecode.swift; path = ProductRequestDataInitializationTests.swift; sourceTree = "<group>"; };
		37E354B13440508B46C9A530 /* MockReceiptParser.swift */ = {isa = PBXFileReference; fileEncoding = 4; lastKnownFileType = sourcecode.swift; path = MockReceiptParser.swift; sourceTree = "<group>"; };
		37E354B18710B488B8B0D443 /* IntroEligibilityCalculatorTests.swift */ = {isa = PBXFileReference; fileEncoding = 4; lastKnownFileType = sourcecode.swift; path = IntroEligibilityCalculatorTests.swift; sourceTree = "<group>"; };
		37E354FE32DD3EA3FF3ECD0A /* AttributionPosterTests.swift */ = {isa = PBXFileReference; fileEncoding = 4; lastKnownFileType = sourcecode.swift; path = AttributionPosterTests.swift; sourceTree = "<group>"; };
		37E355744D64075AA91342DE /* MockInAppPurchaseBuilder.swift */ = {isa = PBXFileReference; fileEncoding = 4; lastKnownFileType = sourcecode.swift; path = MockInAppPurchaseBuilder.swift; sourceTree = "<group>"; };
		37E3567189CF6A746EE3CCC2 /* DateExtensions.swift */ = {isa = PBXFileReference; fileEncoding = 4; lastKnownFileType = sourcecode.swift; path = DateExtensions.swift; sourceTree = "<group>"; };
		37E3567E972B9B04FE079ABA /* SubscriberAttributesManagerTests.swift */ = {isa = PBXFileReference; fileEncoding = 4; lastKnownFileType = sourcecode.swift; path = SubscriberAttributesManagerTests.swift; sourceTree = "<group>"; };
		37E357C2D977BBB081216B5F /* OfferingsTests.swift */ = {isa = PBXFileReference; fileEncoding = 4; lastKnownFileType = sourcecode.swift; path = OfferingsTests.swift; sourceTree = "<group>"; };
		37E357D16038F07915D7825D /* MockUserDefaults.swift */ = {isa = PBXFileReference; fileEncoding = 4; lastKnownFileType = sourcecode.swift; path = MockUserDefaults.swift; sourceTree = "<group>"; };
		37E3582920E16E065502E5FC /* EntitlementInfosTests.swift */ = {isa = PBXFileReference; fileEncoding = 4; lastKnownFileType = sourcecode.swift; path = EntitlementInfosTests.swift; sourceTree = "<group>"; };
		37E3583675928C01D92E3166 /* ProductRequestDataExtensions.swift */ = {isa = PBXFileReference; fileEncoding = 4; lastKnownFileType = sourcecode.swift; path = ProductRequestDataExtensions.swift; sourceTree = "<group>"; };
		37E359D8F304C83184560135 /* CustomerInfoTests.swift */ = {isa = PBXFileReference; fileEncoding = 4; lastKnownFileType = sourcecode.swift; path = CustomerInfoTests.swift; sourceTree = "<group>"; };
		37E35ABEE9FD79CCA64E4F8B /* NSData+RCExtensionsTests.swift */ = {isa = PBXFileReference; fileEncoding = 4; lastKnownFileType = sourcecode.swift; path = "NSData+RCExtensionsTests.swift"; sourceTree = "<group>"; };
		37E35B08709090FBBFB16EBD /* MockProductsRequest.swift */ = {isa = PBXFileReference; fileEncoding = 4; lastKnownFileType = sourcecode.swift; path = MockProductsRequest.swift; sourceTree = "<group>"; };
		37E35B9AC7A350CA2437049D /* ISOPeriodFormatterTests.swift */ = {isa = PBXFileReference; fileEncoding = 4; lastKnownFileType = sourcecode.swift; path = ISOPeriodFormatterTests.swift; sourceTree = "<group>"; };
		37E35C1554F296F7F1317747 /* MockAppleReceiptBuilder.swift */ = {isa = PBXFileReference; fileEncoding = 4; lastKnownFileType = sourcecode.swift; path = MockAppleReceiptBuilder.swift; sourceTree = "<group>"; };
		37E35C4A4B241A545D1D06BD /* ASN1ObjectIdentifierEncoder.swift */ = {isa = PBXFileReference; fileEncoding = 4; lastKnownFileType = sourcecode.swift; path = ASN1ObjectIdentifierEncoder.swift; sourceTree = "<group>"; };
		37E35C4A795A0F056381A1B3 /* DeviceCacheSubscriberAttributesTests.swift */ = {isa = PBXFileReference; fileEncoding = 4; lastKnownFileType = sourcecode.swift; path = DeviceCacheSubscriberAttributesTests.swift; sourceTree = "<group>"; };
		37E35C7060D7E486F5958BED /* ProductsManager.swift */ = {isa = PBXFileReference; fileEncoding = 4; lastKnownFileType = sourcecode.swift; path = ProductsManager.swift; sourceTree = "<group>"; };
		37E35C9439E087F63ECC4F59 /* MockProductsManager.swift */ = {isa = PBXFileReference; fileEncoding = 4; lastKnownFileType = sourcecode.swift; path = MockProductsManager.swift; sourceTree = "<group>"; };
		37E35CD16BB73BB091E64D9A /* AttributionData.swift */ = {isa = PBXFileReference; fileEncoding = 4; lastKnownFileType = sourcecode.swift; path = AttributionData.swift; sourceTree = "<group>"; };
		37E35D87B7E6F91E27E98F42 /* DeviceCacheTests.swift */ = {isa = PBXFileReference; fileEncoding = 4; lastKnownFileType = sourcecode.swift; path = DeviceCacheTests.swift; sourceTree = "<group>"; };
		37E35DE5707E845DA3FF51BC /* PurchasesTests.swift */ = {isa = PBXFileReference; fileEncoding = 4; lastKnownFileType = sourcecode.swift; path = PurchasesTests.swift; sourceTree = "<group>"; };
		37E35E3250FBBB03D92E06EC /* InMemoryCachedObjectTests.swift */ = {isa = PBXFileReference; fileEncoding = 4; lastKnownFileType = sourcecode.swift; path = InMemoryCachedObjectTests.swift; sourceTree = "<group>"; };
		37E35E8DCF998D9DB63850F8 /* ProductsRequestFactory.swift */ = {isa = PBXFileReference; fileEncoding = 4; lastKnownFileType = sourcecode.swift; path = ProductsRequestFactory.swift; sourceTree = "<group>"; };
		37E35E992F1916C7F3911E7B /* CustomerInfoManagerTests.swift */ = {isa = PBXFileReference; fileEncoding = 4; lastKnownFileType = sourcecode.swift; path = CustomerInfoManagerTests.swift; sourceTree = "<group>"; };
		37E35EEE7783629CDE41B70C /* SystemInfoTests.swift */ = {isa = PBXFileReference; fileEncoding = 4; lastKnownFileType = sourcecode.swift; path = SystemInfoTests.swift; sourceTree = "<group>"; };
		37E35F783903362B65FB7AF3 /* MockProductsRequestFactory.swift */ = {isa = PBXFileReference; fileEncoding = 4; lastKnownFileType = sourcecode.swift; path = MockProductsRequestFactory.swift; sourceTree = "<group>"; };
		37E35FDA0A44EA03EA12DAA2 /* DateFormatter+ExtensionsTests.swift */ = {isa = PBXFileReference; fileEncoding = 4; lastKnownFileType = sourcecode.swift; path = "DateFormatter+ExtensionsTests.swift"; sourceTree = "<group>"; };
		570896B227595C8100296F1C /* AllTests.xctestplan */ = {isa = PBXFileReference; lastKnownFileType = text; name = AllTests.xctestplan; path = Tests/TestPlans/AllTests.xctestplan; sourceTree = "<group>"; };
		570896B327595C8100296F1C /* RevenueCat.xctestplan */ = {isa = PBXFileReference; lastKnownFileType = text; name = RevenueCat.xctestplan; path = Tests/TestPlans/RevenueCat.xctestplan; sourceTree = "<group>"; };
		570896B427595C8100296F1C /* Coverage.xctestplan */ = {isa = PBXFileReference; lastKnownFileType = text; name = Coverage.xctestplan; path = Tests/TestPlans/Coverage.xctestplan; sourceTree = "<group>"; };
		570896B527595C8100296F1C /* UnitTests.xctestplan */ = {isa = PBXFileReference; lastKnownFileType = text; name = UnitTests.xctestplan; path = Tests/TestPlans/UnitTests.xctestplan; sourceTree = "<group>"; };
		570896B727596E8800296F1C /* SwiftAPITester.xcodeproj */ = {isa = PBXFileReference; lastKnownFileType = "wrapper.pb-project"; name = SwiftAPITester.xcodeproj; path = Tests/APITesters/SwiftAPITester/SwiftAPITester.xcodeproj; sourceTree = "<group>"; };
		570896BD27596E8800296F1C /* ObjCAPITester.xcodeproj */ = {isa = PBXFileReference; lastKnownFileType = "wrapper.pb-project"; name = ObjCAPITester.xcodeproj; path = Tests/APITesters/ObjCAPITester/ObjCAPITester.xcodeproj; sourceTree = "<group>"; };
		571E7AD3279F2D0C003B3606 /* StoreKitTestHelpers.swift */ = {isa = PBXFileReference; lastKnownFileType = sourcecode.swift; path = StoreKitTestHelpers.swift; sourceTree = "<group>"; };
		572247D027BEC28E00C524A7 /* Array+Extensions.swift */ = {isa = PBXFileReference; lastKnownFileType = sourcecode.swift; path = "Array+Extensions.swift"; sourceTree = "<group>"; };
		572247F627BF1ADF00C524A7 /* ArrayExtensionsTests.swift */ = {isa = PBXFileReference; lastKnownFileType = sourcecode.swift; path = ArrayExtensionsTests.swift; sourceTree = "<group>"; };
		5722482627C2BD3200C524A7 /* LockTests.swift */ = {isa = PBXFileReference; lastKnownFileType = sourcecode.swift; path = LockTests.swift; sourceTree = "<group>"; };
		5733B18D27FF586A00EC2045 /* BackendError.swift */ = {isa = PBXFileReference; lastKnownFileType = sourcecode.swift; path = BackendError.swift; sourceTree = "<group>"; };
		5733B1A327FF9F8300EC2045 /* NetworkErrorTests.swift */ = {isa = PBXFileReference; lastKnownFileType = sourcecode.swift; path = NetworkErrorTests.swift; sourceTree = "<group>"; };
		5733B1A727FFBCC800EC2045 /* BackendErrorTests.swift */ = {isa = PBXFileReference; lastKnownFileType = sourcecode.swift; path = BackendErrorTests.swift; sourceTree = "<group>"; };
		5733B1A927FFBCF900EC2045 /* BaseErrorTests.swift */ = {isa = PBXFileReference; lastKnownFileType = sourcecode.swift; path = BaseErrorTests.swift; sourceTree = "<group>"; };
		5738F46D278CAC520096D623 /* StoreTransactionTests.swift */ = {isa = PBXFileReference; lastKnownFileType = sourcecode.swift; path = StoreTransactionTests.swift; sourceTree = "<group>"; };
		573A10D42800A7C800F976E5 /* SKErrorTests.swift */ = {isa = PBXFileReference; lastKnownFileType = sourcecode.swift; path = SKErrorTests.swift; sourceTree = "<group>"; };
		573A10D82800ADCD00F976E5 /* StoreKitErrorTests.swift */ = {isa = PBXFileReference; lastKnownFileType = sourcecode.swift; path = StoreKitErrorTests.swift; sourceTree = "<group>"; };
		573A10DA2800AF4700F976E5 /* PurchaseErrorTests.swift */ = {isa = PBXFileReference; lastKnownFileType = sourcecode.swift; path = PurchaseErrorTests.swift; sourceTree = "<group>"; };
		573E7EB628189936007C9128 /* LossyCollections.swift */ = {isa = PBXFileReference; lastKnownFileType = sourcecode.swift; path = LossyCollections.swift; sourceTree = "<group>"; };
		573E7F082819B989007C9128 /* StoreKitWorkarounds.swift */ = {isa = PBXFileReference; lastKnownFileType = sourcecode.swift; path = StoreKitWorkarounds.swift; sourceTree = "<group>"; };
		5746508B27586B2E0053AB09 /* Result+Extensions.swift */ = {isa = PBXFileReference; lastKnownFileType = sourcecode.swift; path = "Result+Extensions.swift"; sourceTree = "<group>"; };
		5746508D275949F20053AB09 /* DispatchTimeInterval+Extensions.swift */ = {isa = PBXFileReference; lastKnownFileType = sourcecode.swift; path = "DispatchTimeInterval+Extensions.swift"; sourceTree = "<group>"; };
		574A2EE6282C3F0800150D40 /* AnyDecodable.swift */ = {isa = PBXFileReference; lastKnownFileType = sourcecode.swift; path = AnyDecodable.swift; sourceTree = "<group>"; };
		574A2EE8282C403800150D40 /* AnyDecodableTests.swift */ = {isa = PBXFileReference; lastKnownFileType = sourcecode.swift; path = AnyDecodableTests.swift; sourceTree = "<group>"; };
		574A2F3E282D75E300150D40 /* OfferingsDecodingTests.swift */ = {isa = PBXFileReference; lastKnownFileType = sourcecode.swift; path = OfferingsDecodingTests.swift; sourceTree = "<group>"; };
		574A2F4A282D7AEA00150D40 /* PostOfferResponse.swift */ = {isa = PBXFileReference; lastKnownFileType = sourcecode.swift; path = PostOfferResponse.swift; sourceTree = "<group>"; };
		574A2F4E282D7B9E00150D40 /* PostOfferDecodingTests.swift */ = {isa = PBXFileReference; lastKnownFileType = sourcecode.swift; path = PostOfferDecodingTests.swift; sourceTree = "<group>"; };
		5751379427F4C4D80064AB2C /* Optional+Extensions.swift */ = {isa = PBXFileReference; lastKnownFileType = sourcecode.swift; path = "Optional+Extensions.swift"; sourceTree = "<group>"; };
		575137CE27F50D2F0064AB2C /* HTTPResponseBody.swift */ = {isa = PBXFileReference; lastKnownFileType = sourcecode.swift; path = HTTPResponseBody.swift; sourceTree = "<group>"; };
		57536A2527851FFE00E2AE7F /* SK1StoreTransaction.swift */ = {isa = PBXFileReference; lastKnownFileType = sourcecode.swift; path = SK1StoreTransaction.swift; sourceTree = "<group>"; };
		57536A27278522B400E2AE7F /* SK2StoreTransaction.swift */ = {isa = PBXFileReference; lastKnownFileType = sourcecode.swift; path = SK2StoreTransaction.swift; sourceTree = "<group>"; };
		57554C61282ABFD9009A7E58 /* StoreTests.swift */ = {isa = PBXFileReference; lastKnownFileType = sourcecode.swift; path = StoreTests.swift; sourceTree = "<group>"; };
		57554C83282AC273009A7E58 /* PeriodTypeTests.swift */ = {isa = PBXFileReference; lastKnownFileType = sourcecode.swift; path = PeriodTypeTests.swift; sourceTree = "<group>"; };
		57554C87282AC293009A7E58 /* PurchaseOwnershipTypeTests.swift */ = {isa = PBXFileReference; lastKnownFileType = sourcecode.swift; path = PurchaseOwnershipTypeTests.swift; sourceTree = "<group>"; };
		57554CC0282AE1E3009A7E58 /* TestCase.swift */ = {isa = PBXFileReference; lastKnownFileType = sourcecode.swift; path = TestCase.swift; sourceTree = "<group>"; };
		575A17AA2773A59300AA6F22 /* CurrentTestCaseTracker.swift */ = {isa = PBXFileReference; lastKnownFileType = sourcecode.swift; path = CurrentTestCaseTracker.swift; sourceTree = "<group>"; };
		5766AA55283D4C5400FA6091 /* IgnoreHashable.swift */ = {isa = PBXFileReference; lastKnownFileType = sourcecode.swift; path = IgnoreHashable.swift; sourceTree = "<group>"; };
		5766AA59283D4CAB00FA6091 /* IgnoreHashableTests.swift */ = {isa = PBXFileReference; lastKnownFileType = sourcecode.swift; path = IgnoreHashableTests.swift; sourceTree = "<group>"; };
		5766AB4628401B8400FA6091 /* PackageType.swift */ = {isa = PBXFileReference; lastKnownFileType = sourcecode.swift; path = PackageType.swift; sourceTree = "<group>"; };
		5766C61F282DA3D50067D886 /* GetIntroEligibilityDecodingTests.swift */ = {isa = PBXFileReference; lastKnownFileType = sourcecode.swift; path = GetIntroEligibilityDecodingTests.swift; sourceTree = "<group>"; };
		5766C621282DAA700067D886 /* GetIntroEligibilityResponse.swift */ = {isa = PBXFileReference; lastKnownFileType = sourcecode.swift; path = GetIntroEligibilityResponse.swift; sourceTree = "<group>"; };
		5766AA3D283C750300FA6091 /* Operators+Extensions.swift */ = {isa = PBXFileReference; lastKnownFileType = sourcecode.swift; path = "Operators+Extensions.swift"; sourceTree = "<group>"; };
		5766AA41283C768600FA6091 /* OperatorExtensionsTests.swift */ = {isa = PBXFileReference; lastKnownFileType = sourcecode.swift; path = OperatorExtensionsTests.swift; sourceTree = "<group>"; };
		5766AABE283E80B500FA6091 /* BasePurchasesTests.swift */ = {isa = PBXFileReference; lastKnownFileType = sourcecode.swift; path = BasePurchasesTests.swift; sourceTree = "<group>"; };
		5766AAC4283E843300FA6091 /* PurchasesConfiguringTests.swift */ = {isa = PBXFileReference; lastKnownFileType = sourcecode.swift; path = PurchasesConfiguringTests.swift; sourceTree = "<group>"; };
		5766AAC8283E88CF00FA6091 /* PurchasesGetCustomerInfoTests.swift */ = {isa = PBXFileReference; lastKnownFileType = sourcecode.swift; path = PurchasesGetCustomerInfoTests.swift; sourceTree = "<group>"; };
		5766AAD0283E981700FA6091 /* PurchasesPurchasingTests.swift */ = {isa = PBXFileReference; lastKnownFileType = sourcecode.swift; path = PurchasesPurchasingTests.swift; sourceTree = "<group>"; };
		5766AAD4283E9B7400FA6091 /* PurchasesRestoreTests.swift */ = {isa = PBXFileReference; lastKnownFileType = sourcecode.swift; path = PurchasesRestoreTests.swift; sourceTree = "<group>"; };
		5766AAE4283E9E9C00FA6091 /* PurchasesGetOfferingsTests.swift */ = {isa = PBXFileReference; lastKnownFileType = sourcecode.swift; path = PurchasesGetOfferingsTests.swift; sourceTree = "<group>"; };
		576C8A8A27CFCB150058FA6E /* AnyEncodable.swift */ = {isa = PBXFileReference; lastKnownFileType = sourcecode.swift; path = AnyEncodable.swift; sourceTree = "<group>"; };
		576C8A8E27CFCD110058FA6E /* AnyEncodableTests.swift */ = {isa = PBXFileReference; lastKnownFileType = sourcecode.swift; path = AnyEncodableTests.swift; sourceTree = "<group>"; };
		576C8A9027D180540058FA6E /* __Snapshots__ */ = {isa = PBXFileReference; lastKnownFileType = folder; path = __Snapshots__; sourceTree = "<group>"; };
		576C8A9127D27DDD0058FA6E /* SnapshotTesting+Extensions.swift */ = {isa = PBXFileReference; lastKnownFileType = sourcecode.swift; path = "SnapshotTesting+Extensions.swift"; sourceTree = "<group>"; };
		576C8ABF27D29A020058FA6E /* __Snapshots__ */ = {isa = PBXFileReference; lastKnownFileType = folder; path = __Snapshots__; sourceTree = "<group>"; };
		576C8AD827D2BCB90058FA6E /* HTTPRequestTests.swift */ = {isa = PBXFileReference; lastKnownFileType = sourcecode.swift; path = HTTPRequestTests.swift; sourceTree = "<group>"; };
		5774F9B52805E6CC00997128 /* CustomerInfoResponse.swift */ = {isa = PBXFileReference; lastKnownFileType = sourcecode.swift; path = CustomerInfoResponse.swift; sourceTree = "<group>"; };
		5774F9B92805E6E200997128 /* CustomerInfoDecodingTests.swift */ = {isa = PBXFileReference; lastKnownFileType = sourcecode.swift; path = CustomerInfoDecodingTests.swift; sourceTree = "<group>"; };
		5774F9BD2805E71100997128 /* Fixtures */ = {isa = PBXFileReference; fileEncoding = 4; lastKnownFileType = folder; name = Fixtures; path = Tests/UnitTests/Networking/Responses/Fixtures; sourceTree = SOURCE_ROOT; };
		5774F9C02805EA3000997128 /* BaseHTTPResponseTest.swift */ = {isa = PBXFileReference; lastKnownFileType = sourcecode.swift; path = BaseHTTPResponseTest.swift; sourceTree = "<group>"; };
		5791A1C72767FC9400C972AA /* ManageSubscriptionsHelperTests.swift */ = {isa = PBXFileReference; fileEncoding = 4; lastKnownFileType = sourcecode.swift; path = ManageSubscriptionsHelperTests.swift; sourceTree = "<group>"; };
		5791CE7F273F26A000E50C4B /* base64encoded_sandboxReceipt.txt */ = {isa = PBXFileReference; fileEncoding = 4; lastKnownFileType = text; path = base64encoded_sandboxReceipt.txt; sourceTree = "<group>"; };
		579234E127F777EE00B39C68 /* BaseBackendIntegrationTests.swift */ = {isa = PBXFileReference; lastKnownFileType = sourcecode.swift; path = BaseBackendIntegrationTests.swift; sourceTree = "<group>"; };
		579234E427F779FE00B39C68 /* SubscriberAttributesManagerIntegrationTests.swift */ = {isa = PBXFileReference; lastKnownFileType = sourcecode.swift; path = SubscriberAttributesManagerIntegrationTests.swift; sourceTree = "<group>"; };
		5796A38027D6B78500653165 /* BaseBackendTest.swift */ = {isa = PBXFileReference; lastKnownFileType = sourcecode.swift; path = BaseBackendTest.swift; sourceTree = "<group>"; };
		5796A38727D6B85900653165 /* BackendPostReceiptDataTests.swift */ = {isa = PBXFileReference; lastKnownFileType = sourcecode.swift; path = BackendPostReceiptDataTests.swift; sourceTree = "<group>"; };
		5796A38927D6B96300653165 /* BackendGetCustomerInfoTests.swift */ = {isa = PBXFileReference; lastKnownFileType = sourcecode.swift; path = BackendGetCustomerInfoTests.swift; sourceTree = "<group>"; };
		5796A38B27D6BA1600653165 /* BackendLoginTests.swift */ = {isa = PBXFileReference; lastKnownFileType = sourcecode.swift; path = BackendLoginTests.swift; sourceTree = "<group>"; };
		5796A38D27D6BB7D00653165 /* BackendCreateAliasTests.swift */ = {isa = PBXFileReference; lastKnownFileType = sourcecode.swift; path = BackendCreateAliasTests.swift; sourceTree = "<group>"; };
		5796A38F27D6BCD100653165 /* BackendGetIntroEligibilityTests.swift */ = {isa = PBXFileReference; lastKnownFileType = sourcecode.swift; path = BackendGetIntroEligibilityTests.swift; sourceTree = "<group>"; };
		5796A39327D6BD6900653165 /* BackendGetOfferingsTests.swift */ = {isa = PBXFileReference; lastKnownFileType = sourcecode.swift; path = BackendGetOfferingsTests.swift; sourceTree = "<group>"; };
		5796A39527D6BDAB00653165 /* BackendPostOfferForSigningTests.swift */ = {isa = PBXFileReference; lastKnownFileType = sourcecode.swift; path = BackendPostOfferForSigningTests.swift; sourceTree = "<group>"; };
		5796A39727D6C07D00653165 /* __Snapshots__ */ = {isa = PBXFileReference; lastKnownFileType = folder; path = __Snapshots__; sourceTree = "<group>"; };
		5796A39827D6C1E000653165 /* BackendPostSubscriberAttributesTests.swift */ = {isa = PBXFileReference; lastKnownFileType = sourcecode.swift; path = BackendPostSubscriberAttributesTests.swift; sourceTree = "<group>"; };
		5796A3A827D7C43500653165 /* Deprecations.swift */ = {isa = PBXFileReference; lastKnownFileType = sourcecode.swift; path = Deprecations.swift; sourceTree = "<group>"; };
		5796A3BF27D7D64500653165 /* ResultExtensionsTests.swift */ = {isa = PBXFileReference; lastKnownFileType = sourcecode.swift; path = ResultExtensionsTests.swift; sourceTree = "<group>"; };
		57A0FBEF2749C0C2009E2FC3 /* Atomic.swift */ = {isa = PBXFileReference; lastKnownFileType = sourcecode.swift; path = Atomic.swift; sourceTree = "<group>"; };
		57A0FBF12749CF66009E2FC3 /* SynchronizedUserDefaults.swift */ = {isa = PBXFileReference; lastKnownFileType = sourcecode.swift; path = SynchronizedUserDefaults.swift; sourceTree = "<group>"; };
		57A17726276A721D0052D3A8 /* Set+Extensions.swift */ = {isa = PBXFileReference; lastKnownFileType = sourcecode.swift; path = "Set+Extensions.swift"; sourceTree = "<group>"; };
		57A1772A276A726C0052D3A8 /* SetExtensionsTests.swift */ = {isa = PBXFileReference; lastKnownFileType = sourcecode.swift; path = SetExtensionsTests.swift; sourceTree = "<group>"; };
		57AC4C172770F55C00DDE30F /* SK2StoreProduct.swift */ = {isa = PBXFileReference; lastKnownFileType = sourcecode.swift; path = SK2StoreProduct.swift; sourceTree = "<group>"; };
		57AC4C1B2770F56200DDE30F /* SK1StoreProduct.swift */ = {isa = PBXFileReference; lastKnownFileType = sourcecode.swift; path = SK1StoreProduct.swift; sourceTree = "<group>"; };
		57ACB12328174B9F000DCC9F /* CustomerInfo+TestExtensions.swift */ = {isa = PBXFileReference; lastKnownFileType = sourcecode.swift; path = "CustomerInfo+TestExtensions.swift"; sourceTree = "<group>"; };
		57ACB13628184CF1000DCC9F /* DecoderExtensionTests.swift */ = {isa = PBXFileReference; lastKnownFileType = sourcecode.swift; path = DecoderExtensionTests.swift; sourceTree = "<group>"; };
		57BA943028330ACA00CD5FC5 /* ConfigurationTests.swift */ = {isa = PBXFileReference; lastKnownFileType = sourcecode.swift; path = ConfigurationTests.swift; sourceTree = "<group>"; };
		57BD50A927692B7500211D6D /* StoreKitError+Extensions.swift */ = {isa = PBXFileReference; lastKnownFileType = sourcecode.swift; path = "StoreKitError+Extensions.swift"; sourceTree = "<group>"; };
		57C381B62791E593009E3940 /* StoreKit2TransactionListenerTests.swift */ = {isa = PBXFileReference; lastKnownFileType = sourcecode.swift; path = StoreKit2TransactionListenerTests.swift; sourceTree = "<group>"; };
		57C381D92796153D009E3940 /* SK1StoreProductDiscount.swift */ = {isa = PBXFileReference; lastKnownFileType = sourcecode.swift; path = SK1StoreProductDiscount.swift; sourceTree = "<group>"; };
		57C381DB27961547009E3940 /* SK2StoreProductDiscount.swift */ = {isa = PBXFileReference; lastKnownFileType = sourcecode.swift; path = SK2StoreProductDiscount.swift; sourceTree = "<group>"; };
		57C381E1279627B7009E3940 /* MockStoreProductDiscount.swift */ = {isa = PBXFileReference; lastKnownFileType = sourcecode.swift; path = MockStoreProductDiscount.swift; sourceTree = "<group>"; };
		57CFB96B27FE0E79002A6730 /* MockCurrentUserProvider.swift */ = {isa = PBXFileReference; lastKnownFileType = sourcecode.swift; path = MockCurrentUserProvider.swift; sourceTree = "<group>"; };
		57CFB98327FE2258002A6730 /* StoreKit2Setting.swift */ = {isa = PBXFileReference; lastKnownFileType = sourcecode.swift; path = StoreKit2Setting.swift; sourceTree = "<group>"; };
		57D04BB727D947C6006DAC06 /* HTTPResponseTests.swift */ = {isa = PBXFileReference; lastKnownFileType = sourcecode.swift; path = HTTPResponseTests.swift; sourceTree = "<group>"; };
		57D5412D27F6311C004CC35C /* OfferingsResponse.swift */ = {isa = PBXFileReference; lastKnownFileType = sourcecode.swift; path = OfferingsResponse.swift; sourceTree = "<group>"; };
		57D5414127F656D9004CC35C /* NetworkError.swift */ = {isa = PBXFileReference; lastKnownFileType = sourcecode.swift; path = NetworkError.swift; sourceTree = "<group>"; };
		57DB9EE7281B3C6100BBAA21 /* __Snapshots__ */ = {isa = PBXFileReference; lastKnownFileType = folder; path = __Snapshots__; sourceTree = "<group>"; };
		57DC9F4527CC2E4900DA6AF9 /* HTTPRequest.swift */ = {isa = PBXFileReference; lastKnownFileType = sourcecode.swift; path = HTTPRequest.swift; sourceTree = "<group>"; };
		57DC9F4927CD37BA00DA6AF9 /* HTTPStatusCodeTests.swift */ = {isa = PBXFileReference; lastKnownFileType = sourcecode.swift; path = HTTPStatusCodeTests.swift; sourceTree = "<group>"; };
		57DE806C28074976008D6C6F /* Storefront.swift */ = {isa = PBXFileReference; lastKnownFileType = sourcecode.swift; path = Storefront.swift; sourceTree = "<group>"; };
		57DE807028074C23008D6C6F /* SK1Storefront.swift */ = {isa = PBXFileReference; lastKnownFileType = sourcecode.swift; path = SK1Storefront.swift; sourceTree = "<group>"; };
		57DE807228074C76008D6C6F /* SK2Storefront.swift */ = {isa = PBXFileReference; fileEncoding = 4; lastKnownFileType = sourcecode.swift; path = SK2Storefront.swift; sourceTree = "<group>"; };
		57DE807F2807529F008D6C6F /* MockStorefront.swift */ = {isa = PBXFileReference; lastKnownFileType = sourcecode.swift; path = MockStorefront.swift; sourceTree = "<group>"; };
		57DE80882807540D008D6C6F /* StorefrontTests.swift */ = {isa = PBXFileReference; lastKnownFileType = sourcecode.swift; path = StorefrontTests.swift; sourceTree = "<group>"; };
		57DE80AD28075D77008D6C6F /* OSVersionEquivalent.swift */ = {isa = PBXFileReference; lastKnownFileType = sourcecode.swift; path = OSVersionEquivalent.swift; sourceTree = "<group>"; };
		57E0474B27729A1E0082FE91 /* __Snapshots__ */ = {isa = PBXFileReference; lastKnownFileType = folder; path = __Snapshots__; sourceTree = "<group>"; };
		57E2230627500BB1002DB06E /* AtomicTests.swift */ = {isa = PBXFileReference; lastKnownFileType = sourcecode.swift; path = AtomicTests.swift; sourceTree = "<group>"; };
		57EAE526274324C60060EB74 /* Lock.swift */ = {isa = PBXFileReference; lastKnownFileType = sourcecode.swift; path = Lock.swift; sourceTree = "<group>"; };
		57EAE52A274332830060EB74 /* Obsoletions.swift */ = {isa = PBXFileReference; lastKnownFileType = sourcecode.swift; path = Obsoletions.swift; sourceTree = "<group>"; };
		57EAE52C274468900060EB74 /* RawDataContainer.swift */ = {isa = PBXFileReference; lastKnownFileType = sourcecode.swift; path = RawDataContainer.swift; sourceTree = "<group>"; };
		57EFDC6A27BC1F370057EC39 /* ProductType.swift */ = {isa = PBXFileReference; lastKnownFileType = sourcecode.swift; path = ProductType.swift; sourceTree = "<group>"; };
		80E80EF026970DC3008F245A /* ReceiptFetcher.swift */ = {isa = PBXFileReference; lastKnownFileType = sourcecode.swift; path = ReceiptFetcher.swift; sourceTree = "<group>"; };
		84C3F1AC1D7E1E64341D3936 /* Pods_RevenueCat_PurchasesTests.framework */ = {isa = PBXFileReference; explicitFileType = wrapper.framework; includeInIndex = 0; path = Pods_RevenueCat_PurchasesTests.framework; sourceTree = BUILT_PRODUCTS_DIR; };
		9A65DFDD258AD60A00DE00B0 /* LogIntent.swift */ = {isa = PBXFileReference; fileEncoding = 4; lastKnownFileType = sourcecode.swift; path = LogIntent.swift; sourceTree = "<group>"; };
		9A65E03525918B0500DE00B0 /* ConfigureStrings.swift */ = {isa = PBXFileReference; fileEncoding = 4; lastKnownFileType = sourcecode.swift; path = ConfigureStrings.swift; sourceTree = "<group>"; };
		9A65E03A25918B0900DE00B0 /* CustomerInfoStrings.swift */ = {isa = PBXFileReference; fileEncoding = 4; lastKnownFileType = sourcecode.swift; path = CustomerInfoStrings.swift; sourceTree = "<group>"; };
		9A65E0752591977200DE00B0 /* IdentityStrings.swift */ = {isa = PBXFileReference; fileEncoding = 4; lastKnownFileType = sourcecode.swift; path = IdentityStrings.swift; sourceTree = "<group>"; };
		9A65E07A2591977500DE00B0 /* NetworkStrings.swift */ = {isa = PBXFileReference; fileEncoding = 4; lastKnownFileType = sourcecode.swift; path = NetworkStrings.swift; sourceTree = "<group>"; };
		9A65E07F2591977900DE00B0 /* ReceiptStrings.swift */ = {isa = PBXFileReference; fileEncoding = 4; lastKnownFileType = sourcecode.swift; path = ReceiptStrings.swift; sourceTree = "<group>"; };
		9A65E09F2591A23200DE00B0 /* OfferingStrings.swift */ = {isa = PBXFileReference; fileEncoding = 4; lastKnownFileType = sourcecode.swift; path = OfferingStrings.swift; sourceTree = "<group>"; };
		9A65E0A42591A23500DE00B0 /* PurchaseStrings.swift */ = {isa = PBXFileReference; fileEncoding = 4; lastKnownFileType = sourcecode.swift; path = PurchaseStrings.swift; sourceTree = "<group>"; };
		9A65E0A92591A23800DE00B0 /* RestoreStrings.swift */ = {isa = PBXFileReference; fileEncoding = 4; lastKnownFileType = sourcecode.swift; path = RestoreStrings.swift; sourceTree = "<group>"; };
		A525BF4A26C320D100C354C4 /* SubscriberAttributesManager.swift */ = {isa = PBXFileReference; lastKnownFileType = sourcecode.swift; path = SubscriberAttributesManager.swift; sourceTree = "<group>"; };
		A55D082F2722368600D919E0 /* SK2BeginRefundRequestHelper.swift */ = {isa = PBXFileReference; lastKnownFileType = sourcecode.swift; path = SK2BeginRefundRequestHelper.swift; sourceTree = "<group>"; };
		A55D08312722471200D919E0 /* MockSK2BeginRefundRequestHelper.swift */ = {isa = PBXFileReference; lastKnownFileType = sourcecode.swift; path = MockSK2BeginRefundRequestHelper.swift; sourceTree = "<group>"; };
		A563F585271E072B00246E0C /* MockBeginRefundRequestHelper.swift */ = {isa = PBXFileReference; lastKnownFileType = sourcecode.swift; path = MockBeginRefundRequestHelper.swift; sourceTree = "<group>"; };
		A563F587271E076800246E0C /* BeginRefundRequestHelperTests.swift */ = {isa = PBXFileReference; lastKnownFileType = sourcecode.swift; path = BeginRefundRequestHelperTests.swift; sourceTree = "<group>"; };
		A56F9AB026990E9200AFC48F /* CustomerInfo.swift */ = {isa = PBXFileReference; lastKnownFileType = sourcecode.swift; path = CustomerInfo.swift; sourceTree = "<group>"; };
		A5B6CDD5280F3843007629D5 /* AdServices.framework */ = {isa = PBXFileReference; lastKnownFileType = wrapper.framework; name = AdServices.framework; path = Platforms/MacOSX.platform/Developer/SDKs/MacOSX12.3.sdk/System/Library/Frameworks/AdServices.framework; sourceTree = DEVELOPER_DIR; };
		A5F0104D2717B3150090732D /* BeginRefundRequestHelper.swift */ = {isa = PBXFileReference; lastKnownFileType = sourcecode.swift; path = BeginRefundRequestHelper.swift; sourceTree = "<group>"; };
		B302206927271BCB008F1A0D /* Decoder+Extensions.swift */ = {isa = PBXFileReference; lastKnownFileType = sourcecode.swift; path = "Decoder+Extensions.swift"; sourceTree = "<group>"; };
		B302206D2728B798008F1A0D /* BackendErrorStrings.swift */ = {isa = PBXFileReference; lastKnownFileType = sourcecode.swift; path = BackendErrorStrings.swift; sourceTree = "<group>"; };
		B3022071272B3DDC008F1A0D /* DescribableError.swift */ = {isa = PBXFileReference; lastKnownFileType = sourcecode.swift; path = DescribableError.swift; sourceTree = "<group>"; };
		B3083A122699334C007B5503 /* Offering.swift */ = {isa = PBXFileReference; lastKnownFileType = sourcecode.swift; path = Offering.swift; sourceTree = "<group>"; };
		B319514A26C1991E002CA9AC /* base64EncodedReceiptSampleForDataExtension.txt */ = {isa = PBXFileReference; fileEncoding = 4; lastKnownFileType = text; path = base64EncodedReceiptSampleForDataExtension.txt; sourceTree = "<group>"; };
		B325543B2825C81800DA62EA /* Configuration.swift */ = {isa = PBXFileReference; lastKnownFileType = sourcecode.swift; path = Configuration.swift; sourceTree = "<group>"; };
		B32B750026868C1D005647BF /* EntitlementInfo.swift */ = {isa = PBXFileReference; fileEncoding = 4; lastKnownFileType = sourcecode.swift; path = EntitlementInfo.swift; sourceTree = "<group>"; };
		B33CEA9F268CDCC9008A3144 /* ISOPeriodFormatter.swift */ = {isa = PBXFileReference; lastKnownFileType = sourcecode.swift; path = ISOPeriodFormatter.swift; sourceTree = "<group>"; };
		B34605A2279A6E380031CA74 /* AliasCallback.swift */ = {isa = PBXFileReference; fileEncoding = 4; lastKnownFileType = sourcecode.swift; path = AliasCallback.swift; sourceTree = "<group>"; };
		B34605A3279A6E380031CA74 /* CallbackCache.swift */ = {isa = PBXFileReference; fileEncoding = 4; lastKnownFileType = sourcecode.swift; path = CallbackCache.swift; sourceTree = "<group>"; };
		B34605A4279A6E380031CA74 /* CallbackCacheStatus.swift */ = {isa = PBXFileReference; fileEncoding = 4; lastKnownFileType = sourcecode.swift; path = CallbackCacheStatus.swift; sourceTree = "<group>"; };
		B34605A5279A6E380031CA74 /* OfferingsCallback.swift */ = {isa = PBXFileReference; fileEncoding = 4; lastKnownFileType = sourcecode.swift; path = OfferingsCallback.swift; sourceTree = "<group>"; };
		B34605A6279A6E380031CA74 /* LogInCallback.swift */ = {isa = PBXFileReference; fileEncoding = 4; lastKnownFileType = sourcecode.swift; path = LogInCallback.swift; sourceTree = "<group>"; };
		B34605A7279A6E380031CA74 /* CustomerInfoCallback.swift */ = {isa = PBXFileReference; fileEncoding = 4; lastKnownFileType = sourcecode.swift; path = CustomerInfoCallback.swift; sourceTree = "<group>"; };
		B34605AB279A6E380031CA74 /* NetworkOperation.swift */ = {isa = PBXFileReference; fileEncoding = 4; lastKnownFileType = sourcecode.swift; path = NetworkOperation.swift; sourceTree = "<group>"; };
		B34605AC279A6E380031CA74 /* CreateAliasOperation.swift */ = {isa = PBXFileReference; fileEncoding = 4; lastKnownFileType = sourcecode.swift; path = CreateAliasOperation.swift; sourceTree = "<group>"; };
		B34605AD279A6E380031CA74 /* PostOfferForSigningOperation.swift */ = {isa = PBXFileReference; fileEncoding = 4; lastKnownFileType = sourcecode.swift; path = PostOfferForSigningOperation.swift; sourceTree = "<group>"; };
		B34605B0279A6E380031CA74 /* CustomerInfoResponseHandler.swift */ = {isa = PBXFileReference; fileEncoding = 4; lastKnownFileType = sourcecode.swift; path = CustomerInfoResponseHandler.swift; sourceTree = "<group>"; };
		B34605B2279A6E380031CA74 /* SubscriberAttributesMarshaller.swift */ = {isa = PBXFileReference; fileEncoding = 4; lastKnownFileType = sourcecode.swift; path = SubscriberAttributesMarshaller.swift; sourceTree = "<group>"; };
		B34605B4279A6E380031CA74 /* GetIntroEligibilityOperation.swift */ = {isa = PBXFileReference; fileEncoding = 4; lastKnownFileType = sourcecode.swift; path = GetIntroEligibilityOperation.swift; sourceTree = "<group>"; };
		B34605B5279A6E380031CA74 /* GetCustomerInfoOperation.swift */ = {isa = PBXFileReference; fileEncoding = 4; lastKnownFileType = sourcecode.swift; path = GetCustomerInfoOperation.swift; sourceTree = "<group>"; };
		B34605B6279A6E380031CA74 /* PostReceiptDataOperation.swift */ = {isa = PBXFileReference; fileEncoding = 4; lastKnownFileType = sourcecode.swift; path = PostReceiptDataOperation.swift; sourceTree = "<group>"; };
		B34605B7279A6E380031CA74 /* LogInOperation.swift */ = {isa = PBXFileReference; fileEncoding = 4; lastKnownFileType = sourcecode.swift; path = LogInOperation.swift; sourceTree = "<group>"; };
		B34605B9279A6E380031CA74 /* PostSubscriberAttributesOperation.swift */ = {isa = PBXFileReference; fileEncoding = 4; lastKnownFileType = sourcecode.swift; path = PostSubscriberAttributesOperation.swift; sourceTree = "<group>"; };
		B34605BA279A6E380031CA74 /* GetOfferingsOperation.swift */ = {isa = PBXFileReference; fileEncoding = 4; lastKnownFileType = sourcecode.swift; path = GetOfferingsOperation.swift; sourceTree = "<group>"; };
		B34605D0279A6E600031CA74 /* SubscribersAPI.swift */ = {isa = PBXFileReference; fileEncoding = 4; lastKnownFileType = sourcecode.swift; path = SubscribersAPI.swift; sourceTree = "<group>"; };
		B34605EA279A766C0031CA74 /* OperationQueue+Extensions.swift */ = {isa = PBXFileReference; lastKnownFileType = sourcecode.swift; path = "OperationQueue+Extensions.swift"; sourceTree = "<group>"; };
		B34D2AA526976FC700D88C3A /* ErrorCode.swift */ = {isa = PBXFileReference; lastKnownFileType = sourcecode.swift; path = ErrorCode.swift; sourceTree = "<group>"; };
		B35042C326CDB79A00905B95 /* Purchases.swift */ = {isa = PBXFileReference; lastKnownFileType = sourcecode.swift; path = Purchases.swift; sourceTree = "<group>"; };
		B35042C526CDD3B100905B95 /* PurchasesDelegate.swift */ = {isa = PBXFileReference; lastKnownFileType = sourcecode.swift; path = PurchasesDelegate.swift; sourceTree = "<group>"; };
		B35F9E0826B4BEED00095C3F /* String+Extensions.swift */ = {isa = PBXFileReference; fileEncoding = 4; lastKnownFileType = sourcecode.swift; path = "String+Extensions.swift"; sourceTree = "<group>"; };
		B36824BD268FBC5B00957E4C /* XCTest.framework */ = {isa = PBXFileReference; lastKnownFileType = wrapper.framework; name = XCTest.framework; path = Platforms/iPhoneOS.platform/Developer/Library/Frameworks/XCTest.framework; sourceTree = DEVELOPER_DIR; };
		B372EC53268FEDC60099171E /* StoreProductDiscount.swift */ = {isa = PBXFileReference; lastKnownFileType = sourcecode.swift; path = StoreProductDiscount.swift; sourceTree = "<group>"; };
		B372EC55268FEF020099171E /* ProductRequestData.swift */ = {isa = PBXFileReference; lastKnownFileType = sourcecode.swift; path = ProductRequestData.swift; sourceTree = "<group>"; };
		B380D69A27726AB500984578 /* DNSCheckerTests.swift */ = {isa = PBXFileReference; lastKnownFileType = sourcecode.swift; path = DNSCheckerTests.swift; sourceTree = "<group>"; };
		B3852F9F26C1ED1F005384F8 /* IdentityManager.swift */ = {isa = PBXFileReference; lastKnownFileType = sourcecode.swift; path = IdentityManager.swift; sourceTree = "<group>"; };
		B390F5B9271DDC7400B64D65 /* PurchasesDeprecation.swift */ = {isa = PBXFileReference; lastKnownFileType = sourcecode.swift; path = PurchasesDeprecation.swift; sourceTree = "<group>"; };
		B39E8119268E849900D31189 /* AttributionNetwork.swift */ = {isa = PBXFileReference; lastKnownFileType = sourcecode.swift; path = AttributionNetwork.swift; sourceTree = "<group>"; };
		B39E811C268E887500D31189 /* SubscriberAttribute.swift */ = {isa = PBXFileReference; lastKnownFileType = sourcecode.swift; path = SubscriberAttribute.swift; sourceTree = "<group>"; };
		B3A36AAD26BC76340059EDEA /* CustomerInfoManager.swift */ = {isa = PBXFileReference; lastKnownFileType = sourcecode.swift; path = CustomerInfoManager.swift; sourceTree = "<group>"; };
		B3A55B7C26C452A7007EFC56 /* AttributionPoster.swift */ = {isa = PBXFileReference; lastKnownFileType = sourcecode.swift; path = AttributionPoster.swift; sourceTree = "<group>"; };
		B3AA6235268A81C700894871 /* EntitlementInfos.swift */ = {isa = PBXFileReference; lastKnownFileType = sourcecode.swift; path = EntitlementInfos.swift; sourceTree = "<group>"; };
		B3AA6237268B926F00894871 /* SystemInfo.swift */ = {isa = PBXFileReference; lastKnownFileType = sourcecode.swift; path = SystemInfo.swift; sourceTree = "<group>"; };
		B3B5FBB3269CED4B00104A0C /* BackendErrorCode.swift */ = {isa = PBXFileReference; lastKnownFileType = sourcecode.swift; path = BackendErrorCode.swift; sourceTree = "<group>"; };
		B3B5FBB5269CED6400104A0C /* ErrorDetails.swift */ = {isa = PBXFileReference; lastKnownFileType = sourcecode.swift; path = ErrorDetails.swift; sourceTree = "<group>"; };
		B3B5FBBB269D121B00104A0C /* Offerings.swift */ = {isa = PBXFileReference; lastKnownFileType = sourcecode.swift; path = Offerings.swift; sourceTree = "<group>"; };
		B3B5FBBE269E081E00104A0C /* InMemoryCachedObject.swift */ = {isa = PBXFileReference; lastKnownFileType = sourcecode.swift; path = InMemoryCachedObject.swift; sourceTree = "<group>"; };
		B3B5FBC0269E17CE00104A0C /* DeviceCache.swift */ = {isa = PBXFileReference; lastKnownFileType = sourcecode.swift; path = DeviceCache.swift; sourceTree = "<group>"; };
		B3BE0263275942D500915B4C /* AvailabilityChecks.swift */ = {isa = PBXFileReference; lastKnownFileType = sourcecode.swift; path = AvailabilityChecks.swift; sourceTree = "<group>"; };
		B3C4AAD426B8911300E1B3C8 /* Backend.swift */ = {isa = PBXFileReference; lastKnownFileType = sourcecode.swift; path = Backend.swift; sourceTree = "<group>"; };
		B3CD0D8727F25E3E000793F5 /* BackendSubscriberAttributesTests.swift */ = {isa = PBXFileReference; lastKnownFileType = sourcecode.swift; path = BackendSubscriberAttributesTests.swift; sourceTree = "<group>"; };
		B3D3C4712685784800CB3C21 /* Package.swift */ = {isa = PBXFileReference; fileEncoding = 4; lastKnownFileType = sourcecode.swift; path = Package.swift; sourceTree = "<group>"; };
		B3DDB55826854865008CCF23 /* PurchaseOwnershipType.swift */ = {isa = PBXFileReference; lastKnownFileType = sourcecode.swift; path = PurchaseOwnershipType.swift; sourceTree = "<group>"; };
		B3DF6A4F269524080030D57C /* IntroEligibility.swift */ = {isa = PBXFileReference; lastKnownFileType = sourcecode.swift; path = IntroEligibility.swift; sourceTree = "<group>"; };
		B3E26A4926BE0A8E003ACCF3 /* Error+Extensions.swift */ = {isa = PBXFileReference; lastKnownFileType = sourcecode.swift; path = "Error+Extensions.swift"; sourceTree = "<group>"; };
		B3F3E8D9277158FE0047A5B9 /* DNSChecker.swift */ = {isa = PBXFileReference; lastKnownFileType = sourcecode.swift; path = DNSChecker.swift; sourceTree = "<group>"; };
		B3F8418E26F3A93400E560FB /* ErrorCodeTests.swift */ = {isa = PBXFileReference; lastKnownFileType = sourcecode.swift; path = ErrorCodeTests.swift; sourceTree = "<group>"; };
		EFB3CBAA73855779FE828CE2 /* ProductsFetcherSK1.swift */ = {isa = PBXFileReference; lastKnownFileType = sourcecode.swift; path = ProductsFetcherSK1.swift; sourceTree = "<group>"; };
		F516BD28282434070083480B /* StoreKit2StorefrontListener.swift */ = {isa = PBXFileReference; lastKnownFileType = sourcecode.swift; path = StoreKit2StorefrontListener.swift; sourceTree = "<group>"; };
		F516BD322828FDD90083480B /* StoreKit2StorefrontListenerTests.swift */ = {isa = PBXFileReference; lastKnownFileType = sourcecode.swift; path = StoreKit2StorefrontListenerTests.swift; sourceTree = "<group>"; };
		F530E4FE275646EF001AF6BD /* MacDevice.swift */ = {isa = PBXFileReference; lastKnownFileType = sourcecode.swift; path = MacDevice.swift; sourceTree = "<group>"; };
		F55FFA5927634C3F00995146 /* MockTransactionsManager.swift */ = {isa = PBXFileReference; lastKnownFileType = sourcecode.swift; path = MockTransactionsManager.swift; sourceTree = "<group>"; };
		F55FFA622763F60700995146 /* TransactionsManagerSK1Tests.swift */ = {isa = PBXFileReference; lastKnownFileType = sourcecode.swift; path = TransactionsManagerSK1Tests.swift; sourceTree = "<group>"; };
		F55FFA662763FAC300995146 /* TransactionsManagerSK2Tests.swift */ = {isa = PBXFileReference; lastKnownFileType = sourcecode.swift; path = TransactionsManagerSK2Tests.swift; sourceTree = "<group>"; };
		F56E2E7627622B5E009FED5B /* TransactionsManager.swift */ = {isa = PBXFileReference; lastKnownFileType = sourcecode.swift; path = TransactionsManager.swift; sourceTree = "<group>"; };
		F5714EA426D6C24D00635477 /* JSONDecoder+Extensions.swift */ = {isa = PBXFileReference; lastKnownFileType = sourcecode.swift; path = "JSONDecoder+Extensions.swift"; sourceTree = "<group>"; };
		F5714EA726D7A83A00635477 /* Store+Extensions.swift */ = {isa = PBXFileReference; lastKnownFileType = sourcecode.swift; path = "Store+Extensions.swift"; sourceTree = "<group>"; };
		F5714EA926D7A85D00635477 /* PeriodType+Extensions.swift */ = {isa = PBXFileReference; lastKnownFileType = sourcecode.swift; path = "PeriodType+Extensions.swift"; sourceTree = "<group>"; };
		F5714EAB26D7A87B00635477 /* PurchaseOwnershipType+Extensions.swift */ = {isa = PBXFileReference; lastKnownFileType = sourcecode.swift; path = "PurchaseOwnershipType+Extensions.swift"; sourceTree = "<group>"; };
		F5714EE426DC2F1D00635477 /* CodableStrings.swift */ = {isa = PBXFileReference; lastKnownFileType = sourcecode.swift; path = CodableStrings.swift; sourceTree = "<group>"; };
		F575858C26C088FE00C12B97 /* OfferingsManager.swift */ = {isa = PBXFileReference; lastKnownFileType = sourcecode.swift; path = OfferingsManager.swift; sourceTree = "<group>"; };
		F575858E26C0893600C12B97 /* MockOfferingsManager.swift */ = {isa = PBXFileReference; lastKnownFileType = sourcecode.swift; path = MockOfferingsManager.swift; sourceTree = "<group>"; };
		F575859126C08E3F00C12B97 /* OfferingsManagerTests.swift */ = {isa = PBXFileReference; lastKnownFileType = sourcecode.swift; path = OfferingsManagerTests.swift; sourceTree = "<group>"; };
		F584742F278D00C0001B1CE6 /* MockDNSChecker.swift */ = {isa = PBXFileReference; lastKnownFileType = sourcecode.swift; path = MockDNSChecker.swift; sourceTree = "<group>"; };
		F591492526B994B400D32E58 /* SKPaymentTransactionExtensionsTests.swift */ = {isa = PBXFileReference; lastKnownFileType = sourcecode.swift; path = SKPaymentTransactionExtensionsTests.swift; sourceTree = "<group>"; };
		F591492726B9956C00D32E58 /* MockTransaction.swift */ = {isa = PBXFileReference; fileEncoding = 4; lastKnownFileType = sourcecode.swift; path = MockTransaction.swift; sourceTree = "<group>"; };
		F5BE423F26962ACF00254A30 /* ReceiptRefreshPolicy.swift */ = {isa = PBXFileReference; lastKnownFileType = sourcecode.swift; path = ReceiptRefreshPolicy.swift; sourceTree = "<group>"; };
		F5BE424126965F9F00254A30 /* ProductRequestData+Initialization.swift */ = {isa = PBXFileReference; lastKnownFileType = sourcecode.swift; path = "ProductRequestData+Initialization.swift"; sourceTree = "<group>"; };
		F5BE4244269676E200254A30 /* StoreKitRequestFetcherTests.swift */ = {isa = PBXFileReference; fileEncoding = 4; lastKnownFileType = sourcecode.swift; path = StoreKitRequestFetcherTests.swift; sourceTree = "<group>"; };
		F5BE44422698581100254A30 /* AttributionTypeFactory.swift */ = {isa = PBXFileReference; lastKnownFileType = sourcecode.swift; path = AttributionTypeFactory.swift; sourceTree = "<group>"; };
		F5BE447A269E4A7500254A30 /* TrackingManagerProxy.swift */ = {isa = PBXFileReference; lastKnownFileType = sourcecode.swift; path = TrackingManagerProxy.swift; sourceTree = "<group>"; };
		F5BE447C269E4ADB00254A30 /* ASIdManagerProxy.swift */ = {isa = PBXFileReference; lastKnownFileType = sourcecode.swift; path = ASIdManagerProxy.swift; sourceTree = "<group>"; };
		F5C0196826E880800005D61E /* StoreKitStrings.swift */ = {isa = PBXFileReference; lastKnownFileType = sourcecode.swift; path = StoreKitStrings.swift; sourceTree = "<group>"; };
		F5FCD3E927DA0D0B003BDC04 /* PriceFormatterProvider.swift */ = {isa = PBXFileReference; lastKnownFileType = sourcecode.swift; path = PriceFormatterProvider.swift; sourceTree = "<group>"; };
		F5FCD3FB27DA2034003BDC04 /* PriceFormatterProviderTests.swift */ = {isa = PBXFileReference; lastKnownFileType = sourcecode.swift; path = PriceFormatterProviderTests.swift; sourceTree = "<group>"; };
		FD18ED4D2837F89200C5AA4F /* StoreKitWorkaroundsTests.swift */ = {isa = PBXFileReference; lastKnownFileType = sourcecode.swift; path = StoreKitWorkaroundsTests.swift; sourceTree = "<group>"; };
		FECF627761D375C8431EB866 /* StoreProduct.swift */ = {isa = PBXFileReference; lastKnownFileType = sourcecode.swift; path = StoreProduct.swift; sourceTree = "<group>"; };
/* End PBXFileReference section */

/* Begin PBXFrameworksBuildPhase section */
		2DAC5F6F26F13C9800C5258F /* Frameworks */ = {
			isa = PBXFrameworksBuildPhase;
			buildActionMask = 2147483647;
			files = (
				576C8ABE27D299860058FA6E /* SnapshotTesting in Frameworks */,
				2D803F6926F149E70069D717 /* RevenueCat.framework in Frameworks */,
				2D9C5ED726F281750057FC45 /* OHHTTPStubsSwift in Frameworks */,
				2D9C5ED526F281750057FC45 /* OHHTTPStubs in Frameworks */,
				2D803F6826F144C40069D717 /* Nimble in Frameworks */,
			);
			runOnlyForDeploymentPostprocessing = 0;
		};
		2DC5621324EC63420031F69B /* Frameworks */ = {
			isa = PBXFrameworksBuildPhase;
			buildActionMask = 2147483647;
			files = (
				A5B6CDD8280F3843007629D5 /* AdServices.framework in Frameworks */,
			);
			runOnlyForDeploymentPostprocessing = 0;
		};
		2DC5621B24EC63430031F69B /* Frameworks */ = {
			isa = PBXFrameworksBuildPhase;
			buildActionMask = 2147483647;
			files = (
				57E0473B277260DE0082FE91 /* SnapshotTesting in Frameworks */,
				B36824BE268FBC5B00957E4C /* XCTest.framework in Frameworks */,
				2D9C5ED326F2816F0057FC45 /* OHHTTPStubsSwift in Frameworks */,
				2D9C5ED126F2816F0057FC45 /* OHHTTPStubs in Frameworks */,
				2D803F6326F144830069D717 /* Nimble in Frameworks */,
			);
			runOnlyForDeploymentPostprocessing = 0;
		};
		2DE20B69264087FB004C597D /* Frameworks */ = {
			isa = PBXFrameworksBuildPhase;
			buildActionMask = 2147483647;
			files = (
				2D803F6626F144BF0069D717 /* Nimble in Frameworks */,
				2DA85A8C26DEA7FB00F1136D /* RevenueCat.framework in Frameworks */,
				2DE20B7626408807004C597D /* StoreKitTest.framework in Frameworks */,
			);
			runOnlyForDeploymentPostprocessing = 0;
		};
		2DE20B7C26409EB7004C597D /* Frameworks */ = {
			isa = PBXFrameworksBuildPhase;
			buildActionMask = 2147483647;
			files = (
				2DE20B9226409ECF004C597D /* StoreKit.framework in Frameworks */,
			);
			runOnlyForDeploymentPostprocessing = 0;
		};
/* End PBXFrameworksBuildPhase section */

/* Begin PBXGroup section */
		006E105DDA8D0D0FA32D690C /* StoreKit2 */ = {
			isa = PBXGroup;
			children = (
				3628C1F100BB3C1782860D24 /* ProductsFetcherSK2.swift */,
				A55D082F2722368600D919E0 /* SK2BeginRefundRequestHelper.swift */,
				2D294E5B26DECFD500B8FE4F /* StoreKit2TransactionListener.swift */,
				F516BD28282434070083480B /* StoreKit2StorefrontListener.swift */,
			);
			path = StoreKit2;
			sourceTree = "<group>";
		};
		2CD72940268A820E00BFC976 /* FoundationExtensions */ = {
			isa = PBXGroup;
			children = (
				572247D027BEC28E00C524A7 /* Array+Extensions.swift */,
				2CD72941268A823900BFC976 /* Data+Extensions.swift */,
				2CD72943268A826F00BFC976 /* Date+Extensions.swift */,
				37E353FD94A8FD5CD8796530 /* DateFormatter+Extensions.swift */,
				B302206927271BCB008F1A0D /* Decoder+Extensions.swift */,
				35F82BAA26A84E130051DF03 /* Dictionary+Extensions.swift */,
				5746508D275949F20053AB09 /* DispatchTimeInterval+Extensions.swift */,
				B3E26A4926BE0A8E003ACCF3 /* Error+Extensions.swift */,
				F5714EA426D6C24D00635477 /* JSONDecoder+Extensions.swift */,
				B34605EA279A766C0031CA74 /* OperationQueue+Extensions.swift */,
				5751379427F4C4D80064AB2C /* Optional+Extensions.swift */,
				5746508B27586B2E0053AB09 /* Result+Extensions.swift */,
				57A17726276A721D0052D3A8 /* Set+Extensions.swift */,
				B35F9E0826B4BEED00095C3F /* String+Extensions.swift */,
				2D9C7BB226D838FC006838BE /* UIApplication+RCExtensions.swift */,
				573E7EB628189936007C9128 /* LossyCollections.swift */,
				5766AA3D283C750300FA6091 /* Operators+Extensions.swift */,
			);
			path = FoundationExtensions;
			sourceTree = "<group>";
		};
		2D1015DC275A57DB0086173F /* StoreKitAbstractions */ = {
			isa = PBXGroup;
			children = (
				57EFDC6A27BC1F370057EC39 /* ProductType.swift */,
				2C0B98CC2797070B00C5874F /* PromotionalOffer.swift */,
				57DE807028074C23008D6C6F /* SK1Storefront.swift */,
				57AC4C1B2770F56200DDE30F /* SK1StoreProduct.swift */,
				57C381D92796153D009E3940 /* SK1StoreProductDiscount.swift */,
				57536A2527851FFE00E2AE7F /* SK1StoreTransaction.swift */,
				57DE807228074C76008D6C6F /* SK2Storefront.swift */,
				57AC4C172770F55C00DDE30F /* SK2StoreProduct.swift */,
				57C381DB27961547009E3940 /* SK2StoreProductDiscount.swift */,
				57536A27278522B400E2AE7F /* SK2StoreTransaction.swift */,
				57DE806C28074976008D6C6F /* Storefront.swift */,
				573E7F082819B989007C9128 /* StoreKitWorkarounds.swift */,
				FECF627761D375C8431EB866 /* StoreProduct.swift */,
				B372EC53268FEDC60099171E /* StoreProductDiscount.swift */,
				2D1015D9275959840086173F /* StoreTransaction.swift */,
				2D1015DD275A57FC0086173F /* SubscriptionPeriod.swift */,
			);
			path = StoreKitAbstractions;
			sourceTree = "<group>";
		};
		2D1015DF275A67560086173F /* StoreKitAbstractions */ = {
			isa = PBXGroup;
			children = (
				2D1015E0275A676F0086173F /* SubscriptionPeriodTests.swift */,
				FD18ED4D2837F89200C5AA4F /* StoreKitWorkaroundsTests.swift */,
			);
			path = StoreKitAbstractions;
			sourceTree = "<group>";
		};
		2D11F5DE250FF63E005A70E8 /* Logging */ = {
			isa = PBXGroup;
			children = (
				2D11F5DF250FF658005A70E8 /* Strings */,
				2DC19194255F36D10039389A /* Logger.swift */,
				9A65DFDD258AD60A00DE00B0 /* LogIntent.swift */,
			);
			path = Logging;
			sourceTree = "<group>";
		};
		2D11F5DF250FF658005A70E8 /* Strings */ = {
			isa = PBXGroup;
			children = (
				2D11F5E0250FF886005A70E8 /* AttributionStrings.swift */,
				B302206D2728B798008F1A0D /* BackendErrorStrings.swift */,
				F5714EE426DC2F1D00635477 /* CodableStrings.swift */,
				9A65E03525918B0500DE00B0 /* ConfigureStrings.swift */,
				9A65E0752591977200DE00B0 /* IdentityStrings.swift */,
				2D00A41C2767C08300FC3DD8 /* ManageSubscriptionsStrings.swift */,
				9A65E07A2591977500DE00B0 /* NetworkStrings.swift */,
				9A65E09F2591A23200DE00B0 /* OfferingStrings.swift */,
				9A65E03A25918B0900DE00B0 /* CustomerInfoStrings.swift */,
				9A65E0A42591A23500DE00B0 /* PurchaseStrings.swift */,
				9A65E07F2591977900DE00B0 /* ReceiptStrings.swift */,
				9A65E0A92591A23800DE00B0 /* RestoreStrings.swift */,
				F5C0196826E880800005D61E /* StoreKitStrings.swift */,
				37E3507939634ED5A9280544 /* Strings.swift */,
			);
			path = Strings;
			sourceTree = "<group>";
		};
		2D1A28CB24AA6F4B006BE931 /* LocalReceiptParsing */ = {
			isa = PBXGroup;
			children = (
				37E35FCF87558ACB498521F1 /* BasicTypes */,
				37E355596456B3DFA01EF081 /* Builders */,
				37E35556F2D7B8B28B169C77 /* DataConverters */,
				2D5BB46A24C8E8ED00E27537 /* ReceiptParser.swift */,
				2D8F622224D30F9D00F993AA /* ReceiptParsingError.swift */,
			);
			path = LocalReceiptParsing;
			sourceTree = "<group>";
		};
		2D1DB44A26EA61AB00DDE736 /* StoreKit1 */ = {
			isa = PBXGroup;
			children = (
				EFB3CBAA73855779FE828CE2 /* ProductsFetcherSK1.swift */,
				2D991AC9268BA56900085481 /* StoreKitRequestFetcher.swift */,
				2D4E926426990AB1000E10B0 /* StoreKitWrapper.swift */,
			);
			path = StoreKit1;
			sourceTree = "<group>";
		};
		2D2CF15427EE0DA100673CE1 /* Products */ = {
			isa = PBXGroup;
			children = (
				2D2CF15827EE0DA100673CE1 /* ObjCAPITester.app */,
			);
			name = Products;
			sourceTree = "<group>";
		};
		2D2CF15927EE0DA700673CE1 /* Products */ = {
			isa = PBXGroup;
			children = (
				2D2CF15D27EE0DA700673CE1 /* SwiftAPITester.app */,
			);
			name = Products;
			sourceTree = "<group>";
		};
		2DAC5F7326F13C9800C5258F /* StoreKitUnitTests */ = {
			isa = PBXGroup;
			children = (
				571E7AD0279F2CE9003B3606 /* TestHelpers */,
				A563F587271E076800246E0C /* BeginRefundRequestHelperTests.swift */,
				2D8FC8AB26E01AE70049A85C /* PurchasesOrchestratorTests.swift */,
				2D34D9D127481D9B00C05DB6 /* TrialOrIntroPriceEligibilityCheckerSK2Tests.swift */,
				35E1CE1F26E022C20008560A /* TrialOrIntroPriceEligibilityCheckerSK1Tests.swift */,
				2D69384426DFF93300FCDBC0 /* StoreProductTests.swift */,
				2D9C5EC926F2805C0057FC45 /* ProductsManagerTests.swift */,
				2D90F8CB26FD2BA1009B9142 /* StoreKitConfigTestCase.swift */,
				F55FFA622763F60700995146 /* TransactionsManagerSK1Tests.swift */,
				F55FFA662763FAC300995146 /* TransactionsManagerSK2Tests.swift */,
				5791A1C72767FC9400C972AA /* ManageSubscriptionsHelperTests.swift */,
				5738F46D278CAC520096D623 /* StoreTransactionTests.swift */,
				57C381B62791E593009E3940 /* StoreKit2TransactionListenerTests.swift */,
				F516BD322828FDD90083480B /* StoreKit2StorefrontListenerTests.swift */,
				2D43017726EBFD7100BAB891 /* UnitTestsConfiguration.storekit */,
				F5FCD3FB27DA2034003BDC04 /* PriceFormatterProviderTests.swift */,
				2D222BAA27FB7008003D5F37 /* LocalReceiptParserStoreKitTests.swift */,
				57DE80882807540D008D6C6F /* StorefrontTests.swift */,
			);
			path = StoreKitUnitTests;
			sourceTree = "<group>";
		};
		2DC5621724EC63420031F69B /* Sources */ = {
			isa = PBXGroup;
			children = (
				F5BE44412698580200254A30 /* Attribution */,
				B3B5FBBD269E080A00104A0C /* Caching */,
				F5714EA626D7A82E00635477 /* CodableExtensions */,
				2DD58DD627F240E0000FDFE3 /* DocCDocumentation */,
				B324DC482720C15300103EE9 /* Error Handling */,
				2CD72940268A820E00BFC976 /* FoundationExtensions */,
				B3A36AAC26BC76230059EDEA /* Identity */,
				2D1A28CB24AA6F4B006BE931 /* LocalReceiptParsing */,
				2D11F5DE250FF63E005A70E8 /* Logging */,
				2DDA3E4524DB0B4500EDFE5B /* Misc */,
				35D832CB262A5B3400E60AC5 /* Networking */,
				354235D524C11138008C84EE /* Purchasing */,
				354895D0267AE32D001DC5B1 /* SubscriberAttributes */,
				35E840C1270FB45600899AE2 /* Support */,
				2DC5621924EC63430031F69B /* Info.plist */,
				2DC5621824EC63430031F69B /* RevenueCat.h */,
			);
			path = Sources;
			sourceTree = "<group>";
		};
		2DC5622224EC63430031F69B /* UnitTests */ = {
			isa = PBXGroup;
			children = (
				F5BE444626985E6E00254A30 /* Attribution */,
				37E35AE0CDC4C2AA8260FB58 /* Caching */,
				35F82BBB26A9BFA60051DF03 /* FoundationExtensions */,
				37E35BCB85973ABD4CEC5904 /* Identity */,
				2DD02D5924AD128A00419CD9 /* LocalReceiptParsing */,
				35272E1A26D0023400F22C3B /* Misc */,
				2DDF41DD24F6F4F9005BC22D /* Mocks */,
				35D832FE262FAD6900E60AC5 /* Networking */,
				354235D624C11160008C84EE /* Purchasing */,
				2DDE559824C8B5D100DCB087 /* Resources */,
				F591492426B994A100D32E58 /* StoreKitExtensions */,
				B36824BB268FBB9B00957E4C /* SubscriberAttributes */,
				37E35A5970D1604E8C8011FC /* TestHelpers */,
				2DC5622524EC63430031F69B /* Info.plist */,
			);
			path = UnitTests;
			sourceTree = "<group>";
		};
		2DD02D5924AD128A00419CD9 /* LocalReceiptParsing */ = {
			isa = PBXGroup;
			children = (
				2DDF41C124F6F4C3005BC22D /* Builders */,
				2DDF41BD24F6F4C3005BC22D /* DataConverters */,
				2DDF41C624F6F4C3005BC22D /* TestsAgainstRealReceipts */,
				37E351D0EBC4698E1D3585A6 /* ReceiptParserTests.swift */,
			);
			path = LocalReceiptParsing;
			sourceTree = "<group>";
		};
		2DD58DD627F240E0000FDFE3 /* DocCDocumentation */ = {
			isa = PBXGroup;
			children = (
				2D8D03B42799A2B90044C2ED /* DocCDocumentation.docc */,
				2DD58DD727F240EB000FDFE3 /* EmptyFile.swift */,
			);
			path = DocCDocumentation;
			sourceTree = "<group>";
		};
		2DDA3E4524DB0B4500EDFE5B /* Misc */ = {
			isa = PBXGroup;
			children = (
				574A2EE6282C3F0800150D40 /* AnyDecodable.swift */,
				576C8A8A27CFCB150058FA6E /* AnyEncodable.swift */,
				57A0FBEF2749C0C2009E2FC3 /* Atomic.swift */,
				352B7D7827BD919B002A47DD /* DangerousSettings.swift */,
				37E3567189CF6A746EE3CCC2 /* DateExtensions.swift */,
				0313FD40268A506400168386 /* DateProvider.swift */,
				5796A3A827D7C43500653165 /* Deprecations.swift */,
				2D22BF6426F3CB31001AE2F9 /* FatalErrorUtil.swift */,
				B33CEA9F268CDCC9008A3144 /* ISOPeriodFormatter.swift */,
				57EAE526274324C60060EB74 /* Lock.swift */,
				F530E4FE275646EF001AF6BD /* MacDevice.swift */,
				57EAE52A274332830060EB74 /* Obsoletions.swift */,
				2DDA3E4624DB0B5400EDFE5B /* OperationDispatcher.swift */,
				2CB8CF9227BF538F00C34DE3 /* PlatformInfo.swift */,
				F5FCD3E927DA0D0B003BDC04 /* PriceFormatterProvider.swift */,
				2DD9F4BD274EADC20031AE2C /* Purchases+async.swift */,
				57EAE52C274468900060EB74 /* RawDataContainer.swift */,
				57CFB98327FE2258002A6730 /* StoreKit2Setting.swift */,
				57A0FBF12749CF66009E2FC3 /* SynchronizedUserDefaults.swift */,
				B3AA6237268B926F00894871 /* SystemInfo.swift */,
				5766AA55283D4C5400FA6091 /* IgnoreHashable.swift */,
			);
			path = Misc;
			sourceTree = "<group>";
		};
		2DDE559824C8B5D100DCB087 /* Resources */ = {
			isa = PBXGroup;
			children = (
				2DDE559924C8B5E300DCB087 /* receipts */,
			);
			path = Resources;
			sourceTree = "<group>";
		};
		2DDE559924C8B5E300DCB087 /* receipts */ = {
			isa = PBXGroup;
			children = (
				2DDE559A24C8B5E300DCB087 /* verifyReceiptSample1.txt */,
				2DDE559B24C8B5E300DCB087 /* base64encodedreceiptsample1.txt */,
				5791CE7F273F26A000E50C4B /* base64encoded_sandboxReceipt.txt */,
				B319514A26C1991E002CA9AC /* base64EncodedReceiptSampleForDataExtension.txt */,
			);
			path = receipts;
			sourceTree = "<group>";
		};
		2DDE870027E5238500D8B390 /* Tests */ = {
			isa = PBXGroup;
			children = (
				570896B627596E6E00296F1C /* APITesters */,
				57B425A3275800B60075BDC4 /* Test Plans */,
				2DE20B6D264087FB004C597D /* BackendIntegrationTests */,
				2DE20B8026409EB7004C597D /* BackendIntegrationTestApp */,
				2DEAC2DB26EFE46E006914ED /* UnitTestsHostApp */,
				2DAC5F7326F13C9800C5258F /* StoreKitUnitTests */,
				2DC5622224EC63430031F69B /* UnitTests */,
			);
			path = Tests;
			sourceTree = "<group>";
		};
		2DDF41BD24F6F4C3005BC22D /* DataConverters */ = {
			isa = PBXGroup;
			children = (
				2DDF41BF24F6F4C3005BC22D /* UInt8+ExtensionsTests.swift */,
				2DDF41C024F6F4C3005BC22D /* ArraySlice_UInt8+ExtensionsTests.swift */,
			);
			path = DataConverters;
			sourceTree = "<group>";
		};
		2DDF41C124F6F4C3005BC22D /* Builders */ = {
			isa = PBXGroup;
			children = (
				2DDF41C224F6F4C3005BC22D /* ASN1ObjectIdentifierBuilderTests.swift */,
				2DDF41C324F6F4C3005BC22D /* AppleReceiptBuilderTests.swift */,
				2DDF41C424F6F4C3005BC22D /* ASN1ContainerBuilderTests.swift */,
				2DDF41C524F6F4C3005BC22D /* InAppPurchaseBuilderTests.swift */,
			);
			path = Builders;
			sourceTree = "<group>";
		};
		2DDF41C624F6F4C3005BC22D /* TestsAgainstRealReceipts */ = {
			isa = PBXGroup;
			children = (
				2DDF41C724F6F4C3005BC22D /* ReceiptParsing+TestsWithRealReceipts.swift */,
			);
			path = TestsAgainstRealReceipts;
			sourceTree = "<group>";
		};
		2DDF41DD24F6F4F9005BC22D /* Mocks */ = {
			isa = PBXGroup;
			children = (
				37E35C1554F296F7F1317747 /* MockAppleReceiptBuilder.swift */,
				37E351EB3689AF304E5B1031 /* MockASN1ContainerBuilder.swift */,
				351B515F26D44BB600BD2BD7 /* MockAttributionDataMigrator.swift */,
				351B515926D44B6200BD2BD7 /* MockAttributionFetcher.swift */,
				351B514426D449E600BD2BD7 /* MockAttributionTypeFactory.swift */,
				351B514026D4498F00BD2BD7 /* MockBackend.swift */,
				2D1C3F3826B9D8B800112626 /* MockBundle.swift */,
				351B514826D44A2F00BD2BD7 /* MockCustomerInfoManager.swift */,
				351B516F26D44E8D00BD2BD7 /* MockDateProvider.swift */,
				351B513C26D4491E00BD2BD7 /* MockDeviceCache.swift */,
				35D83311262FBD4200E60AC5 /* MockETagManager.swift */,
				351B514C26D44A8600BD2BD7 /* MockHTTPClient.swift */,
				351B513E26D4496000BD2BD7 /* MockIdentityManager.swift */,
				37E355744D64075AA91342DE /* MockInAppPurchaseBuilder.swift */,
				351B517126D44EF300BD2BD7 /* MockInMemoryCachedOfferings.swift */,
				351B515B26D44B7900BD2BD7 /* MockIntroEligibilityCalculator.swift */,
				351B515526D44B2300BD2BD7 /* MockNotificationCenter.swift */,
				351B515726D44B3E00BD2BD7 /* MockOfferingsFactory.swift */,
				F575858E26C0893600C12B97 /* MockOfferingsManager.swift */,
				351B514A26D44A4A00BD2BD7 /* MockOperationDispatcher.swift */,
				351B517326D44F4B00BD2BD7 /* MockPaymentDiscount.swift */,
				37E35C9439E087F63ECC4F59 /* MockProductsManager.swift */,
				37E35B08709090FBBFB16EBD /* MockProductsRequest.swift */,
				37E35F783903362B65FB7AF3 /* MockProductsRequestFactory.swift */,
				351B515D26D44B9900BD2BD7 /* MockPurchasesDelegate.swift */,
				351B515126D44AF000BD2BD7 /* MockReceiptFetcher.swift */,
				37E354B13440508B46C9A530 /* MockReceiptParser.swift */,
				351B517926D44FF000BD2BD7 /* MockRequestFetcher.swift */,
				2DDF41E724F6F61B005BC22D /* MockSKProductDiscount.swift */,
				2DDF41E524F6F5DC005BC22D /* MockSK1Product.swift */,
				351B515326D44B0A00BD2BD7 /* MockStoreKitWrapper.swift */,
				351B514226D449C100BD2BD7 /* MockSubscriberAttributesManager.swift */,
				351B514626D44A0D00BD2BD7 /* MockSystemInfo.swift */,
				F591492726B9956C00D32E58 /* MockTransaction.swift */,
				35F8B8F926E02AE1003C3363 /* MockTrialOrIntroPriceEligibilityChecker.swift */,
				37E357D16038F07915D7825D /* MockUserDefaults.swift */,
				2DDF41E924F6F844005BC22D /* SKProductSubscriptionDurationExtensions.swift */,
				2D90F8C926FD257A009B9142 /* MockStoreKit2TransactionListener.swift */,
				35E840CD2710E2EB00899AE2 /* MockManageSubscriptionsHelper.swift */,
				A563F585271E072B00246E0C /* MockBeginRefundRequestHelper.swift */,
				A55D08312722471200D919E0 /* MockSK2BeginRefundRequestHelper.swift */,
				F55FFA5927634C3F00995146 /* MockTransactionsManager.swift */,
				F584742F278D00C0001B1CE6 /* MockDNSChecker.swift */,
				57C381E1279627B7009E3940 /* MockStoreProductDiscount.swift */,
				57CFB96B27FE0E79002A6730 /* MockCurrentUserProvider.swift */,
				57DE807F2807529F008D6C6F /* MockStorefront.swift */,
			);
			path = Mocks;
			sourceTree = "<group>";
		};
		2DE20B6D264087FB004C597D /* BackendIntegrationTests */ = {
			isa = PBXGroup;
			children = (
				579234E127F777EE00B39C68 /* BaseBackendIntegrationTests.swift */,
				2DE20B6E264087FB004C597D /* StoreKitIntegrationTests.swift */,
				579234E427F779FE00B39C68 /* SubscriberAttributesManagerIntegrationTests.swift */,
				2CD2C541278CE0E0005D1CC2 /* RevenueCat_IntegrationPurchaseTesterConfiguration.storekit */,
				2DE61A83264190830021CEA0 /* Constants.swift */,
				2DE20B70264087FB004C597D /* Info.plist */,
			);
			path = BackendIntegrationTests;
			sourceTree = "<group>";
		};
		2DE20B8026409EB7004C597D /* BackendIntegrationTestApp */ = {
			isa = PBXGroup;
			children = (
				2DE20B8726409EB8004C597D /* Preview Content */,
				2DE20B8526409EB8004C597D /* Assets.xcassets */,
				2DE20B8326409EB7004C597D /* ContentView.swift */,
				2DE20B8A26409EB8004C597D /* Info.plist */,
				2DE20B8126409EB7004C597D /* BackendIntegrationTestApp.swift */,
			);
			path = BackendIntegrationTestApp;
			sourceTree = "<group>";
		};
		2DE20B8726409EB8004C597D /* Preview Content */ = {
			isa = PBXGroup;
			children = (
				2DE20B8826409EB8004C597D /* Preview Assets.xcassets */,
			);
			path = "Preview Content";
			sourceTree = "<group>";
		};
		2DEAC2DB26EFE46E006914ED /* UnitTestsHostApp */ = {
			isa = PBXGroup;
			children = (
				2D1E788926FE215500760949 /* SceneDelegate.swift */,
				2DEAC2DC26EFE46E006914ED /* AppDelegate.swift */,
				2DEAC2E026EFE46E006914ED /* ViewController.swift */,
				2DEAC2E226EFE46E006914ED /* Main.storyboard */,
				2DEAC2E526EFE470006914ED /* Assets.xcassets */,
				2DEAC2E726EFE470006914ED /* LaunchScreen.storyboard */,
				2DEAC2EA26EFE470006914ED /* Info.plist */,
			);
			path = UnitTestsHostApp;
			sourceTree = "<group>";
		};
		352629F41F7C4B9100C04F2C = {
			isa = PBXGroup;
			children = (
				2DC5621724EC63420031F69B /* Sources */,
				2DDE870027E5238500D8B390 /* Tests */,
				352629FF1F7C4B9100C04F2C /* Products */,
				3530C18722653E8F00D6DF52 /* Frameworks */,
				2DBB3E10269C9B8700BBF431 /* SwiftStyleGuide.swift */,
				2DEC0CFB24A2A1B100B0E5BB /* Package.swift */,
			);
			sourceTree = "<group>";
		};
		352629FF1F7C4B9100C04F2C /* Products */ = {
			isa = PBXGroup;
			children = (
				2DC5621624EC63420031F69B /* RevenueCat.framework */,
				2DC5621E24EC63430031F69B /* UnitTests.xctest */,
				2DE20B6C264087FB004C597D /* BackendIntegrationTests.xctest */,
				2DE20B7F26409EB7004C597D /* BackendIntegrationTestsHostApp.app */,
				2DEAC2DA26EFE46E006914ED /* UnitTestsHostApp.app */,
				2DAC5F7226F13C9800C5258F /* StoreKitUnitTests.xctest */,
			);
			name = Products;
			sourceTree = "<group>";
		};
		35272E1A26D0023400F22C3B /* Misc */ = {
			isa = PBXGroup;
			children = (
				576C8A9027D180540058FA6E /* __Snapshots__ */,
				37E35B9AC7A350CA2437049D /* ISOPeriodFormatterTests.swift */,
				37E35EEE7783629CDE41B70C /* SystemInfoTests.swift */,
				57E2230627500BB1002DB06E /* AtomicTests.swift */,
				5722482627C2BD3200C524A7 /* LockTests.swift */,
				576C8A8E27CFCD110058FA6E /* AnyEncodableTests.swift */,
				574A2EE8282C403800150D40 /* AnyDecodableTests.swift */,
				57554CC0282AE1E3009A7E58 /* TestCase.swift */,
				2D22BF6626F3CBFB001AE2F9 /* XCTestCase+Extensions.swift */,
				5766AA59283D4CAB00FA6091 /* IgnoreHashableTests.swift */,
				57ACB12328174B9F000DCC9F /* CustomerInfo+TestExtensions.swift */,
			);
			path = Misc;
			sourceTree = "<group>";
		};
		3530C18722653E8F00D6DF52 /* Frameworks */ = {
			isa = PBXGroup;
			children = (
				A5B6CDD5280F3843007629D5 /* AdServices.framework */,
				B36824BD268FBC5B00957E4C /* XCTest.framework */,
				2DE20B9126409ECF004C597D /* StoreKit.framework */,
				2DE20B7526408806004C597D /* StoreKitTest.framework */,
				357C9BC022725CFA006BC624 /* iAd.framework */,
				350A1B84226E3E8700CCA10F /* AppKit.framework */,
				3530C18822653E8F00D6DF52 /* AdSupport.framework */,
				33FFC8744F2BAE7BD8889A4C /* Pods_RevenueCat.framework */,
				84C3F1AC1D7E1E64341D3936 /* Pods_RevenueCat_PurchasesTests.framework */,
			);
			name = Frameworks;
			sourceTree = "<group>";
		};
		354235D524C11138008C84EE /* Purchasing */ = {
			isa = PBXGroup;
			children = (
				2D1DB44A26EA61AB00DDE736 /* StoreKit1 */,
				006E105DDA8D0D0FA32D690C /* StoreKit2 */,
				2D1015DC275A57DB0086173F /* StoreKitAbstractions */,
				B325543B2825C81800DA62EA /* Configuration.swift */,
				B32B750026868C1D005647BF /* EntitlementInfo.swift */,
				B3AA6235268A81C700894871 /* EntitlementInfos.swift */,
				B3DF6A4F269524080030D57C /* IntroEligibility.swift */,
				2D97458E24BDFCEF006245E9 /* IntroEligibilityCalculator.swift */,
				B3083A122699334C007B5503 /* Offering.swift */,
				B3B5FBBB269D121B00104A0C /* Offerings.swift */,
				35549322269E298B005F9AE9 /* OfferingsFactory.swift */,
				F575858C26C088FE00C12B97 /* OfferingsManager.swift */,
				B3D3C4712685784800CB3C21 /* Package.swift */,
				5766AB4628401B8400FA6091 /* PackageType.swift */,
				B372EC55268FEF020099171E /* ProductRequestData.swift */,
				F5BE424126965F9F00254A30 /* ProductRequestData+Initialization.swift */,
				37E35C7060D7E486F5958BED /* ProductsManager.swift */,
				37E35E8DCF998D9DB63850F8 /* ProductsRequestFactory.swift */,
				B3DDB55826854865008CCF23 /* PurchaseOwnershipType.swift */,
				B35042C326CDB79A00905B95 /* Purchases.swift */,
				B35042C526CDD3B100905B95 /* PurchasesDelegate.swift */,
				2D9F4A5426C30CA800B07B43 /* PurchasesOrchestrator.swift */,
				80E80EF026970DC3008F245A /* ReceiptFetcher.swift */,
				F5BE423F26962ACF00254A30 /* ReceiptRefreshPolicy.swift */,
				3597020F24BF6A710010506E /* TransactionsFactory.swift */,
				F56E2E7627622B5E009FED5B /* TransactionsManager.swift */,
				359E8E3E26DEBEEB00B869F9 /* TrialOrIntroPriceEligibilityChecker.swift */,
			);
			path = Purchasing;
			sourceTree = "<group>";
		};
		354235D624C11160008C84EE /* Purchasing */ = {
			isa = PBXGroup;
			children = (
				57E0474B27729A1E0082FE91 /* __Snapshots__ */,
				2D1015DF275A67560086173F /* StoreKitAbstractions */,
				37E3582920E16E065502E5FC /* EntitlementInfosTests.swift */,
				B3F8418E26F3A93400E560FB /* ErrorCodeTests.swift */,
				37E354B18710B488B8B0D443 /* IntroEligibilityCalculatorTests.swift */,
				F575859126C08E3F00C12B97 /* OfferingsManagerTests.swift */,
				37E357C2D977BBB081216B5F /* OfferingsTests.swift */,
				37E3583675928C01D92E3166 /* ProductRequestDataExtensions.swift */,
				37E3548189DA008320B3FC98 /* ProductRequestDataInitializationTests.swift */,
				37E350E57B0A393455A72B40 /* ProductRequestDataTests.swift */,
				B390F5B9271DDC7400B64D65 /* PurchasesDeprecation.swift */,
				37E351F0E21361EAEC078A0D /* ProductsFetcherSK1Tests.swift */,
				37E359D8F304C83184560135 /* CustomerInfoTests.swift */,
				5766AABB283E809D00FA6091 /* Purchases */,
				2D84458826B9CD270033B5A3 /* ReceiptFetcherTests.swift */,
				F5BE4244269676E200254A30 /* StoreKitRequestFetcherTests.swift */,
				37E352F86A0A8EB05BAD77C4 /* StoreKitWrapperTests.swift */,
				3597021124BF6AAC0010506E /* TransactionsFactoryTests.swift */,
				57554C61282ABFD9009A7E58 /* StoreTests.swift */,
				57554C83282AC273009A7E58 /* PeriodTypeTests.swift */,
				57554C87282AC293009A7E58 /* PurchaseOwnershipTypeTests.swift */,
				57BA943028330ACA00CD5FC5 /* ConfigurationTests.swift */,
			);
			path = Purchasing;
			sourceTree = "<group>";
		};
		354895D0267AE32D001DC5B1 /* SubscriberAttributes */ = {
			isa = PBXGroup;
			children = (
				35F82BB526A9B8030051DF03 /* AttributionDataMigrator.swift */,
				354895D3267AE4B4001DC5B1 /* AttributionKey.swift */,
				354895D5267BEDE3001DC5B1 /* ReservedSubscriberAttributes.swift */,
				B39E811C268E887500D31189 /* SubscriberAttribute.swift */,
				A525BF4A26C320D100C354C4 /* SubscriberAttributesManager.swift */,
			);
			path = SubscriberAttributes;
			sourceTree = "<group>";
		};
		35D832CB262A5B3400E60AC5 /* Networking */ = {
			isa = PBXGroup;
			children = (
				B34605A1279A6E380031CA74 /* Caching */,
				B34605AA279A6E380031CA74 /* Operations */,
				57D5412C27F63108004CC35C /* Responses */,
				B3C4AAD426B8911300E1B3C8 /* Backend.swift */,
				B3F3E8D9277158FE0047A5B9 /* DNSChecker.swift */,
				35D832CC262A5B7500E60AC5 /* ETagManager.swift */,
				35F82BB326A9A74D0051DF03 /* HTTPClient.swift */,
				57DC9F4527CC2E4900DA6AF9 /* HTTPRequest.swift */,
				35D832F3262E606500E60AC5 /* HTTPResponse.swift */,
				575137CE27F50D2F0064AB2C /* HTTPResponseBody.swift */,
				35D832D1262E56DB00E60AC5 /* HTTPStatusCode.swift */,
				57D5414127F656D9004CC35C /* NetworkError.swift */,
				B34605D0279A6E600031CA74 /* SubscribersAPI.swift */,
			);
			path = Networking;
			sourceTree = "<group>";
		};
		35D832FE262FAD6900E60AC5 /* Networking */ = {
			isa = PBXGroup;
			children = (
				5796A38427D6B83C00653165 /* Backend */,
				5774F9BF2805EA1200997128 /* Responses */,
				37E353CBE9CF2572A72A347F /* HTTPClientTests.swift */,
				35D832FF262FAD8000E60AC5 /* ETagManagerTests.swift */,
				B380D69A27726AB500984578 /* DNSCheckerTests.swift */,
				576C8AD827D2BCB90058FA6E /* HTTPRequestTests.swift */,
				57DC9F4927CD37BA00DA6AF9 /* HTTPStatusCodeTests.swift */,
				57D04BB727D947C6006DAC06 /* HTTPResponseTests.swift */,
				5733B1A327FF9F8300EC2045 /* NetworkErrorTests.swift */,
				5733B1A727FFBCC800EC2045 /* BackendErrorTests.swift */,
				5733B1A927FFBCF900EC2045 /* BaseErrorTests.swift */,
			);
			path = Networking;
			sourceTree = "<group>";
		};
		35E840C1270FB45600899AE2 /* Support */ = {
			isa = PBXGroup;
			children = (
				A5F0104D2717B3150090732D /* BeginRefundRequestHelper.swift */,
				35E840C5270FB47C00899AE2 /* ManageSubscriptionsHelper.swift */,
			);
			path = Support;
			sourceTree = "<group>";
		};
		35F82BBB26A9BFA60051DF03 /* FoundationExtensions */ = {
			isa = PBXGroup;
			children = (
				37E353AF2CAD3CEDE6D9B368 /* NSError+RCExtensionsTests.swift */,
				37E3508EC20EEBAB4EAC4C82 /* NSDate+RCExtensionsTests.swift */,
				37E35ABEE9FD79CCA64E4F8B /* NSData+RCExtensionsTests.swift */,
				2DD269162522A20A006AC4BC /* DictionaryExtensionsTests.swift */,
				57A1772A276A726C0052D3A8 /* SetExtensionsTests.swift */,
				37E35FDA0A44EA03EA12DAA2 /* DateFormatter+ExtensionsTests.swift */,
				572247F627BF1ADF00C524A7 /* ArrayExtensionsTests.swift */,
				5796A3BF27D7D64500653165 /* ResultExtensionsTests.swift */,
				57ACB13628184CF1000DCC9F /* DecoderExtensionTests.swift */,
				5766AA41283C768600FA6091 /* OperatorExtensionsTests.swift */,
			);
			path = FoundationExtensions;
			sourceTree = "<group>";
		};
		37E35556F2D7B8B28B169C77 /* DataConverters */ = {
			isa = PBXGroup;
			children = (
				2DDF41B924F6F392005BC22D /* ArraySlice_UInt8+Extensions.swift */,
				2DDF41B824F6F392005BC22D /* UInt8+Extensions.swift */,
			);
			path = DataConverters;
			sourceTree = "<group>";
		};
		37E355596456B3DFA01EF081 /* Builders */ = {
			isa = PBXGroup;
			children = (
				2DDF41B124F6F387005BC22D /* AppleReceiptBuilder.swift */,
				2DDF41B024F6F387005BC22D /* ASN1ContainerBuilder.swift */,
				2DDF41B224F6F387005BC22D /* ASN1ObjectIdentifierBuilder.swift */,
				2DDF41AF24F6F387005BC22D /* InAppPurchaseBuilder.swift */,
			);
			path = Builders;
			sourceTree = "<group>";
		};
		37E35A5970D1604E8C8011FC /* TestHelpers */ = {
			isa = PBXGroup;
			children = (
				37E35C4A4B241A545D1D06BD /* ASN1ObjectIdentifierEncoder.swift */,
				37E35092F0E41512E0D610BA /* ContainerFactory.swift */,
				575A17AA2773A59300AA6F22 /* CurrentTestCaseTracker.swift */,
				576C8A9127D27DDD0058FA6E /* SnapshotTesting+Extensions.swift */,
				57DE80AD28075D77008D6C6F /* OSVersionEquivalent.swift */,
			);
			path = TestHelpers;
			sourceTree = "<group>";
		};
		37E35AE0CDC4C2AA8260FB58 /* Caching */ = {
			isa = PBXGroup;
			children = (
				37E35D87B7E6F91E27E98F42 /* DeviceCacheTests.swift */,
				37E35E3250FBBB03D92E06EC /* InMemoryCachedObjectTests.swift */,
			);
			path = Caching;
			sourceTree = "<group>";
		};
		37E35BCB85973ABD4CEC5904 /* Identity */ = {
			isa = PBXGroup;
			children = (
				37E35E992F1916C7F3911E7B /* CustomerInfoManagerTests.swift */,
				37E35294EBC1E5A879C95540 /* IdentityManagerTests.swift */,
			);
			path = Identity;
			sourceTree = "<group>";
		};
		37E35FCF87558ACB498521F1 /* BasicTypes */ = {
			isa = PBXGroup;
			children = (
				2DDF41A724F6F37C005BC22D /* AppleReceipt.swift */,
				2DDF41A824F6F37C005BC22D /* ASN1Container.swift */,
				2DDF41A924F6F37C005BC22D /* ASN1ObjectIdentifier.swift */,
				2DDF41AA24F6F37C005BC22D /* InAppPurchase.swift */,
			);
			path = BasicTypes;
			sourceTree = "<group>";
		};
		570896B627596E6E00296F1C /* APITesters */ = {
			isa = PBXGroup;
			children = (
				570896BD27596E8800296F1C /* ObjCAPITester.xcodeproj */,
				570896B727596E8800296F1C /* SwiftAPITester.xcodeproj */,
			);
			name = APITesters;
			path = ..;
			sourceTree = "<group>";
		};
		571E7AD0279F2CE9003B3606 /* TestHelpers */ = {
			isa = PBXGroup;
			children = (
				B3BE0263275942D500915B4C /* AvailabilityChecks.swift */,
				571E7AD3279F2D0C003B3606 /* StoreKitTestHelpers.swift */,
			);
			path = TestHelpers;
			sourceTree = "<group>";
		};
		5766AABB283E809D00FA6091 /* Purchases */ = {
			isa = PBXGroup;
			children = (
				37E35DE5707E845DA3FF51BC /* PurchasesTests.swift */,
				5766AABE283E80B500FA6091 /* BasePurchasesTests.swift */,
				5766AAC4283E843300FA6091 /* PurchasesConfiguringTests.swift */,
				5766AAC8283E88CF00FA6091 /* PurchasesGetCustomerInfoTests.swift */,
				5766AAD0283E981700FA6091 /* PurchasesPurchasingTests.swift */,
				5766AAD4283E9B7400FA6091 /* PurchasesRestoreTests.swift */,
				5766AAE4283E9E9C00FA6091 /* PurchasesGetOfferingsTests.swift */,
			);
			path = Purchases;
			sourceTree = "<group>";
		};
		5774F9BF2805EA1200997128 /* Responses */ = {
			isa = PBXGroup;
			children = (
				5774F9BD2805E71100997128 /* Fixtures */,
				57DB9EE7281B3C6100BBAA21 /* __Snapshots__ */,
				5774F9B92805E6E200997128 /* CustomerInfoDecodingTests.swift */,
				5774F9C02805EA3000997128 /* BaseHTTPResponseTest.swift */,
				574A2F3E282D75E300150D40 /* OfferingsDecodingTests.swift */,
				574A2F4E282D7B9E00150D40 /* PostOfferDecodingTests.swift */,
				5766C61F282DA3D50067D886 /* GetIntroEligibilityDecodingTests.swift */,
			);
			path = Responses;
			sourceTree = "<group>";
		};
		5796A38427D6B83C00653165 /* Backend */ = {
			isa = PBXGroup;
			children = (
				5796A39727D6C07D00653165 /* __Snapshots__ */,
				5796A38D27D6BB7D00653165 /* BackendCreateAliasTests.swift */,
				5796A38927D6B96300653165 /* BackendGetCustomerInfoTests.swift */,
				5796A38F27D6BCD100653165 /* BackendGetIntroEligibilityTests.swift */,
				5796A39327D6BD6900653165 /* BackendGetOfferingsTests.swift */,
				5796A38B27D6BA1600653165 /* BackendLoginTests.swift */,
				5796A39527D6BDAB00653165 /* BackendPostOfferForSigningTests.swift */,
				5796A39827D6C1E000653165 /* BackendPostSubscriberAttributesTests.swift */,
				5796A38727D6B85900653165 /* BackendPostReceiptDataTests.swift */,
				5796A38027D6B78500653165 /* BaseBackendTest.swift */,
			);
			path = Backend;
			sourceTree = "<group>";
		};
		57B425A3275800B60075BDC4 /* Test Plans */ = {
			isa = PBXGroup;
			children = (
				570896B227595C8100296F1C /* AllTests.xctestplan */,
				570896B427595C8100296F1C /* Coverage.xctestplan */,
				570896B327595C8100296F1C /* RevenueCat.xctestplan */,
				570896B527595C8100296F1C /* UnitTests.xctestplan */,
			);
			name = "Test Plans";
			path = ..;
			sourceTree = "<group>";
		};
		57D5412C27F63108004CC35C /* Responses */ = {
			isa = PBXGroup;
			children = (
				57D5412D27F6311C004CC35C /* OfferingsResponse.swift */,
				5774F9B52805E6CC00997128 /* CustomerInfoResponse.swift */,
				574A2F4A282D7AEA00150D40 /* PostOfferResponse.swift */,
				5766C621282DAA700067D886 /* GetIntroEligibilityResponse.swift */,
			);
			path = Responses;
			sourceTree = "<group>";
		};
		B324DC482720C15300103EE9 /* Error Handling */ = {
			isa = PBXGroup;
			children = (
				5733B18D27FF586A00EC2045 /* BackendError.swift */,
				B3B5FBB3269CED4B00104A0C /* BackendErrorCode.swift */,
				B3022071272B3DDC008F1A0D /* DescribableError.swift */,
				B34D2AA526976FC700D88C3A /* ErrorCode.swift */,
				B3B5FBB5269CED6400104A0C /* ErrorDetails.swift */,
				35D0E5CF26A5886C0099EAD8 /* ErrorUtils.swift */,
				2D971CC02744364C0093F35F /* SKError+Extensions.swift */,
				57BD50A927692B7500211D6D /* StoreKitError+Extensions.swift */,
			);
			path = "Error Handling";
			sourceTree = "<group>";
		};
		B34605A1279A6E380031CA74 /* Caching */ = {
			isa = PBXGroup;
			children = (
				B34605A2279A6E380031CA74 /* AliasCallback.swift */,
				B34605A3279A6E380031CA74 /* CallbackCache.swift */,
				B34605A4279A6E380031CA74 /* CallbackCacheStatus.swift */,
				B34605A7279A6E380031CA74 /* CustomerInfoCallback.swift */,
				B34605A6279A6E380031CA74 /* LogInCallback.swift */,
				B34605A5279A6E380031CA74 /* OfferingsCallback.swift */,
			);
			path = Caching;
			sourceTree = "<group>";
		};
		B34605AA279A6E380031CA74 /* Operations */ = {
			isa = PBXGroup;
			children = (
				B34605AE279A6E380031CA74 /* Handling */,
				B34605AC279A6E380031CA74 /* CreateAliasOperation.swift */,
				B34605B5279A6E380031CA74 /* GetCustomerInfoOperation.swift */,
				B34605B4279A6E380031CA74 /* GetIntroEligibilityOperation.swift */,
				B34605BA279A6E380031CA74 /* GetOfferingsOperation.swift */,
				B34605B7279A6E380031CA74 /* LogInOperation.swift */,
				B34605AB279A6E380031CA74 /* NetworkOperation.swift */,
				B34605AD279A6E380031CA74 /* PostOfferForSigningOperation.swift */,
				B34605B6279A6E380031CA74 /* PostReceiptDataOperation.swift */,
				B34605B9279A6E380031CA74 /* PostSubscriberAttributesOperation.swift */,
			);
			path = Operations;
			sourceTree = "<group>";
		};
		B34605AE279A6E380031CA74 /* Handling */ = {
			isa = PBXGroup;
			children = (
				B34605B0279A6E380031CA74 /* CustomerInfoResponseHandler.swift */,
				B34605B2279A6E380031CA74 /* SubscriberAttributesMarshaller.swift */,
			);
			path = Handling;
			sourceTree = "<group>";
		};
		B36824BB268FBB9B00957E4C /* SubscriberAttributes */ = {
			isa = PBXGroup;
			children = (
				576C8ABF27D29A020058FA6E /* __Snapshots__ */,
				35F82BB126A98EC50051DF03 /* AttributionDataMigratorTests.swift */,
				B3CD0D8727F25E3E000793F5 /* BackendSubscriberAttributesTests.swift */,
				37E35C4A795A0F056381A1B3 /* DeviceCacheSubscriberAttributesTests.swift */,
				37E3508E52201122137D4B4A /* PurchasesSubscriberAttributesTests.swift */,
				37E3567E972B9B04FE079ABA /* SubscriberAttributesManagerTests.swift */,
				2D8DB34A24072AAE00BE3D31 /* SubscriberAttributeTests.swift */,
			);
			path = SubscriberAttributes;
			sourceTree = "<group>";
		};
		B3A36AAC26BC76230059EDEA /* Identity */ = {
			isa = PBXGroup;
			children = (
				A56F9AB026990E9200AFC48F /* CustomerInfo.swift */,
				B3A36AAD26BC76340059EDEA /* CustomerInfoManager.swift */,
				B3852F9F26C1ED1F005384F8 /* IdentityManager.swift */,
			);
			path = Identity;
			sourceTree = "<group>";
		};
		B3B5FBBD269E080A00104A0C /* Caching */ = {
			isa = PBXGroup;
			children = (
				B3B5FBC0269E17CE00104A0C /* DeviceCache.swift */,
				B3B5FBBE269E081E00104A0C /* InMemoryCachedObject.swift */,
			);
			path = Caching;
			sourceTree = "<group>";
		};
		F5714EA626D7A82E00635477 /* CodableExtensions */ = {
			isa = PBXGroup;
			children = (
				F5714EA926D7A85D00635477 /* PeriodType+Extensions.swift */,
				F5714EAB26D7A87B00635477 /* PurchaseOwnershipType+Extensions.swift */,
				F5714EA726D7A83A00635477 /* Store+Extensions.swift */,
			);
			path = CodableExtensions;
			sourceTree = "<group>";
		};
		F591492426B994A100D32E58 /* StoreKitExtensions */ = {
			isa = PBXGroup;
			children = (
				F591492526B994B400D32E58 /* SKPaymentTransactionExtensionsTests.swift */,
				573A10D42800A7C800F976E5 /* SKErrorTests.swift */,
				573A10D82800ADCD00F976E5 /* StoreKitErrorTests.swift */,
				573A10DA2800AF4700F976E5 /* PurchaseErrorTests.swift */,
			);
			path = StoreKitExtensions;
			sourceTree = "<group>";
		};
		F5BE44412698580200254A30 /* Attribution */ = {
			isa = PBXGroup;
			children = (
				F5BE447C269E4ADB00254A30 /* ASIdManagerProxy.swift */,
				37E35CD16BB73BB091E64D9A /* AttributionData.swift */,
				37E3521731D8DC16873F55F3 /* AttributionFetcher.swift */,
				B39E8119268E849900D31189 /* AttributionNetwork.swift */,
				B3A55B7C26C452A7007EFC56 /* AttributionPoster.swift */,
				F5BE44422698581100254A30 /* AttributionTypeFactory.swift */,
				F5BE447A269E4A7500254A30 /* TrackingManagerProxy.swift */,
			);
			path = Attribution;
			sourceTree = "<group>";
		};
		F5BE444626985E6E00254A30 /* Attribution */ = {
			isa = PBXGroup;
			children = (
				37E354FE32DD3EA3FF3ECD0A /* AttributionPosterTests.swift */,
				37E350420D54B99BB39448E0 /* AttributionTypeFactoryTests.swift */,
			);
			path = Attribution;
			sourceTree = "<group>";
		};
/* End PBXGroup section */

/* Begin PBXHeadersBuildPhase section */
		2DC5621124EC63420031F69B /* Headers */ = {
			isa = PBXHeadersBuildPhase;
			buildActionMask = 2147483647;
			files = (
				B3645F3D26E042B9002C490E /* RevenueCat.h in Headers */,
			);
			runOnlyForDeploymentPostprocessing = 0;
		};
/* End PBXHeadersBuildPhase section */

/* Begin PBXNativeTarget section */
		2DAC5F7126F13C9800C5258F /* StoreKitUnitTests */ = {
			isa = PBXNativeTarget;
			buildConfigurationList = 2DAC5F7826F13C9800C5258F /* Build configuration list for PBXNativeTarget "StoreKitUnitTests" */;
			buildPhases = (
				2DAC5F6E26F13C9800C5258F /* Sources */,
				2DAC5F6F26F13C9800C5258F /* Frameworks */,
				2DAC5F7026F13C9800C5258F /* Resources */,
			);
			buildRules = (
			);
			dependencies = (
				2D803F6B26F150190069D717 /* PBXTargetDependency */,
				2DAC5F7726F13C9800C5258F /* PBXTargetDependency */,
			);
			name = StoreKitUnitTests;
			packageProductDependencies = (
				2D803F6726F144C40069D717 /* Nimble */,
				2D9C5ED426F281750057FC45 /* OHHTTPStubs */,
				2D9C5ED626F281750057FC45 /* OHHTTPStubsSwift */,
				576C8ABD27D299860058FA6E /* SnapshotTesting */,
			);
			productName = StoreKitUnitTests;
			productReference = 2DAC5F7226F13C9800C5258F /* StoreKitUnitTests.xctest */;
			productType = "com.apple.product-type.bundle.unit-test";
		};
		2DC5621524EC63420031F69B /* RevenueCat */ = {
			isa = PBXNativeTarget;
			buildConfigurationList = 2DC5622724EC63430031F69B /* Build configuration list for PBXNativeTarget "RevenueCat" */;
			buildPhases = (
				2DC5621124EC63420031F69B /* Headers */,
				2DC5621224EC63420031F69B /* Sources */,
				2DC5621324EC63420031F69B /* Frameworks */,
				2DC5621424EC63420031F69B /* Resources */,
				B3C302D926D8066F002B72D1 /* SwiftLint */,
			);
			buildRules = (
			);
			dependencies = (
			);
			name = RevenueCat;
			packageProductDependencies = (
			);
			productName = Purchases;
			productReference = 2DC5621624EC63420031F69B /* RevenueCat.framework */;
			productType = "com.apple.product-type.framework";
		};
		2DC5621D24EC63430031F69B /* UnitTests */ = {
			isa = PBXNativeTarget;
			buildConfigurationList = 2DC5622A24EC63430031F69B /* Build configuration list for PBXNativeTarget "UnitTests" */;
			buildPhases = (
				2DC5621A24EC63430031F69B /* Sources */,
				2DC5621B24EC63430031F69B /* Frameworks */,
				2DC5621C24EC63430031F69B /* Resources */,
			);
			buildRules = (
			);
			dependencies = (
				2DC5622124EC63430031F69B /* PBXTargetDependency */,
				2DFF6C55270CA11400ECAFAB /* PBXTargetDependency */,
			);
			name = UnitTests;
			packageProductDependencies = (
				2D803F6226F144830069D717 /* Nimble */,
				2D9C5ED026F2816F0057FC45 /* OHHTTPStubs */,
				2D9C5ED226F2816F0057FC45 /* OHHTTPStubsSwift */,
				57E0473A277260DE0082FE91 /* SnapshotTesting */,
			);
			productName = PurchasesTests;
			productReference = 2DC5621E24EC63430031F69B /* UnitTests.xctest */;
			productType = "com.apple.product-type.bundle.unit-test";
		};
		2DE20B6B264087FB004C597D /* BackendIntegrationTests */ = {
			isa = PBXNativeTarget;
			buildConfigurationList = 2DE20B73264087FB004C597D /* Build configuration list for PBXNativeTarget "BackendIntegrationTests" */;
			buildPhases = (
				2DE20B68264087FB004C597D /* Sources */,
				2DE20B69264087FB004C597D /* Frameworks */,
				2DE20B6A264087FB004C597D /* Resources */,
			);
			buildRules = (
			);
			dependencies = (
				2D803F6D26F150200069D717 /* PBXTargetDependency */,
				2DE20B8F26409EC0004C597D /* PBXTargetDependency */,
			);
			name = BackendIntegrationTests;
			packageProductDependencies = (
				2D803F6526F144BF0069D717 /* Nimble */,
			);
			productName = BackendIntegrationTests;
			productReference = 2DE20B6C264087FB004C597D /* BackendIntegrationTests.xctest */;
			productType = "com.apple.product-type.bundle.unit-test";
		};
		2DE20B7E26409EB7004C597D /* BackendIntegrationTestsHostApp */ = {
			isa = PBXNativeTarget;
			buildConfigurationList = 2DE20B8B26409EB8004C597D /* Build configuration list for PBXNativeTarget "BackendIntegrationTestsHostApp" */;
			buildPhases = (
				2DE20B7B26409EB7004C597D /* Sources */,
				2DE20B7C26409EB7004C597D /* Frameworks */,
				2DE20B7D26409EB7004C597D /* Resources */,
			);
			buildRules = (
			);
			dependencies = (
			);
			name = BackendIntegrationTestsHostApp;
			productName = StoreKitTestApp;
			productReference = 2DE20B7F26409EB7004C597D /* BackendIntegrationTestsHostApp.app */;
			productType = "com.apple.product-type.application";
		};
		2DEAC2D926EFE46E006914ED /* UnitTestsHostApp */ = {
			isa = PBXNativeTarget;
			buildConfigurationList = 2DEAC2ED26EFE470006914ED /* Build configuration list for PBXNativeTarget "UnitTestsHostApp" */;
			buildPhases = (
				2DEAC2D626EFE46E006914ED /* Sources */,
				2DEAC2D826EFE46E006914ED /* Resources */,
			);
			buildRules = (
			);
			dependencies = (
			);
			name = UnitTestsHostApp;
			productName = UnitTestsHostApp;
			productReference = 2DEAC2DA26EFE46E006914ED /* UnitTestsHostApp.app */;
			productType = "com.apple.product-type.application";
		};
/* End PBXNativeTarget section */

/* Begin PBXProject section */
		352629F51F7C4B9100C04F2C /* Project object */ = {
			isa = PBXProject;
			attributes = {
				LastSwiftUpdateCheck = 1300;
				LastUpgradeCheck = 1340;
				ORGANIZATIONNAME = RevenueCat;
				TargetAttributes = {
					2DAC5F7126F13C9800C5258F = {
						CreatedOnToolsVersion = 13.0;
						TestTargetID = 2DEAC2D926EFE46E006914ED;
					};
					2DC5621524EC63420031F69B = {
						CreatedOnToolsVersion = 12.0;
						LastSwiftMigration = 1250;
						ProvisioningStyle = Automatic;
					};
					2DC5621D24EC63430031F69B = {
						CreatedOnToolsVersion = 12.0;
						LastSwiftMigration = 1250;
						ProvisioningStyle = Automatic;
					};
					2DE20B6B264087FB004C597D = {
						CreatedOnToolsVersion = 12.5;
						ProvisioningStyle = Automatic;
						TestTargetID = 2DE20B7E26409EB7004C597D;
					};
					2DE20B7E26409EB7004C597D = {
						CreatedOnToolsVersion = 12.5;
						ProvisioningStyle = Automatic;
					};
					2DEAC2D926EFE46E006914ED = {
						CreatedOnToolsVersion = 12.5.1;
					};
				};
			};
			buildConfigurationList = 352629F81F7C4B9100C04F2C /* Build configuration list for PBXProject "RevenueCat" */;
			compatibilityVersion = "Xcode 8.0";
			developmentRegion = en;
			hasScannedForEncodings = 0;
			knownRegions = (
				en,
				Base,
			);
			mainGroup = 352629F41F7C4B9100C04F2C;
			packageReferences = (
				2D803F6126F144830069D717 /* XCRemoteSwiftPackageReference "nimble" */,
				2D9C5ECB26F2815E0057FC45 /* XCRemoteSwiftPackageReference "OHHTTPStubs" */,
				57E04739277260DE0082FE91 /* XCRemoteSwiftPackageReference "swift-snapshot-testing" */,
			);
			productRefGroup = 352629FF1F7C4B9100C04F2C /* Products */;
			projectDirPath = "";
			projectReferences = (
				{
					ProductGroup = 2D2CF15427EE0DA100673CE1 /* Products */;
					ProjectRef = 570896BD27596E8800296F1C /* ObjCAPITester.xcodeproj */;
				},
				{
					ProductGroup = 2D2CF15927EE0DA700673CE1 /* Products */;
					ProjectRef = 570896B727596E8800296F1C /* SwiftAPITester.xcodeproj */;
				},
			);
			projectRoot = "";
			targets = (
				2DC5621524EC63420031F69B /* RevenueCat */,
				2DC5621D24EC63430031F69B /* UnitTests */,
				2DE20B7E26409EB7004C597D /* BackendIntegrationTestsHostApp */,
				2DE20B6B264087FB004C597D /* BackendIntegrationTests */,
				2DEAC2D926EFE46E006914ED /* UnitTestsHostApp */,
				2DAC5F7126F13C9800C5258F /* StoreKitUnitTests */,
			);
		};
/* End PBXProject section */

/* Begin PBXReferenceProxy section */
		2D2CF15827EE0DA100673CE1 /* ObjCAPITester.app */ = {
			isa = PBXReferenceProxy;
			fileType = wrapper.application;
			path = ObjCAPITester.app;
			remoteRef = 2D2CF15727EE0DA100673CE1 /* PBXContainerItemProxy */;
			sourceTree = BUILT_PRODUCTS_DIR;
		};
		2D2CF15D27EE0DA700673CE1 /* SwiftAPITester.app */ = {
			isa = PBXReferenceProxy;
			fileType = wrapper.application;
			path = SwiftAPITester.app;
			remoteRef = 2D2CF15C27EE0DA700673CE1 /* PBXContainerItemProxy */;
			sourceTree = BUILT_PRODUCTS_DIR;
		};
/* End PBXReferenceProxy section */

/* Begin PBXResourcesBuildPhase section */
		2DAC5F7026F13C9800C5258F /* Resources */ = {
			isa = PBXResourcesBuildPhase;
			buildActionMask = 2147483647;
			files = (
				2DAC5F7B26F13D1400C5258F /* UnitTestsConfiguration.storekit in Resources */,
			);
			runOnlyForDeploymentPostprocessing = 0;
		};
		2DC5621424EC63420031F69B /* Resources */ = {
			isa = PBXResourcesBuildPhase;
			buildActionMask = 2147483647;
			files = (
			);
			runOnlyForDeploymentPostprocessing = 0;
		};
		2DC5621C24EC63430031F69B /* Resources */ = {
			isa = PBXResourcesBuildPhase;
			buildActionMask = 2147483647;
			files = (
				2D4D6AF624F7193700B656BE /* verifyReceiptSample1.txt in Resources */,
				2D4D6AF724F7193700B656BE /* base64encodedreceiptsample1.txt in Resources */,
				5774F9BE2805E71100997128 /* Fixtures in Resources */,
				5791CE80273F26A000E50C4B /* base64encoded_sandboxReceipt.txt in Resources */,
				B319514B26C1991E002CA9AC /* base64EncodedReceiptSampleForDataExtension.txt in Resources */,
			);
			runOnlyForDeploymentPostprocessing = 0;
		};
		2DE20B6A264087FB004C597D /* Resources */ = {
			isa = PBXResourcesBuildPhase;
			buildActionMask = 2147483647;
			files = (
				2CD2C544278CE0E0005D1CC2 /* RevenueCat_IntegrationPurchaseTesterConfiguration.storekit in Resources */,
			);
			runOnlyForDeploymentPostprocessing = 0;
		};
		2DE20B7D26409EB7004C597D /* Resources */ = {
			isa = PBXResourcesBuildPhase;
			buildActionMask = 2147483647;
			files = (
				2DE20B8926409EB8004C597D /* Preview Assets.xcassets in Resources */,
				2DE20B8626409EB8004C597D /* Assets.xcassets in Resources */,
			);
			runOnlyForDeploymentPostprocessing = 0;
		};
		2DEAC2D826EFE46E006914ED /* Resources */ = {
			isa = PBXResourcesBuildPhase;
			buildActionMask = 2147483647;
			files = (
				2DEAC2E926EFE470006914ED /* LaunchScreen.storyboard in Resources */,
				2D735F7E26EFF198004E82A7 /* UnitTestsConfiguration.storekit in Resources */,
				2DEAC2E626EFE470006914ED /* Assets.xcassets in Resources */,
				2DEAC2E426EFE46E006914ED /* Main.storyboard in Resources */,
			);
			runOnlyForDeploymentPostprocessing = 0;
		};
/* End PBXResourcesBuildPhase section */

/* Begin PBXShellScriptBuildPhase section */
		B3C302D926D8066F002B72D1 /* SwiftLint */ = {
			isa = PBXShellScriptBuildPhase;
			buildActionMask = 2147483647;
			files = (
			);
			inputFileListPaths = (
			);
			inputPaths = (
			);
			name = SwiftLint;
			outputFileListPaths = (
			);
			outputPaths = (
			);
			runOnlyForDeploymentPostprocessing = 0;
			shellPath = /bin/sh;
			shellScript = "scripts/swiftlint.sh\n";
		};
/* End PBXShellScriptBuildPhase section */

/* Begin PBXSourcesBuildPhase section */
		2DAC5F6E26F13C9800C5258F /* Sources */ = {
			isa = PBXSourcesBuildPhase;
			buildActionMask = 2147483647;
			files = (
				2D9C5ECA26F2805C0057FC45 /* ProductsManagerTests.swift in Sources */,
				3543914526F926D900E669DF /* SKProductSubscriptionDurationExtensions.swift in Sources */,
				3543913926F90FFB00E669DF /* MockBackend.swift in Sources */,
				F5FCD3FC27DA2034003BDC04 /* PriceFormatterProviderTests.swift in Sources */,
				5791A1C82767FC9400C972AA /* ManageSubscriptionsHelperTests.swift in Sources */,
				2D9C5EC826F280510057FC45 /* StoreProductTests.swift in Sources */,
				3543914426F911F300E669DF /* MockCustomerInfoManager.swift in Sources */,
				5738F46E278CAC520096D623 /* StoreTransactionTests.swift in Sources */,
				3543914226F911F300E669DF /* MockSK1Product.swift in Sources */,
				3543913826F90FE100E669DF /* MockIntroEligibilityCalculator.swift in Sources */,
				3543914126F911CC00E669DF /* MockDeviceCache.swift in Sources */,
				3543913C26F9101600E669DF /* MockOperationDispatcher.swift in Sources */,
				3543913626F90D6A00E669DF /* TrialOrIntroPriceEligibilityCheckerSK1Tests.swift in Sources */,
				2D34D9D227481D9B00C05DB6 /* TrialOrIntroPriceEligibilityCheckerSK2Tests.swift in Sources */,
				2D90F8C726FD221D009B9142 /* MockASN1ContainerBuilder.swift in Sources */,
				F52CFAFC28290AE500E8ABC5 /* StoreKit2StorefrontListenerTests.swift in Sources */,
				57ACB12528174B9F000DCC9F /* CustomerInfo+TestExtensions.swift in Sources */,
				2D90F8C326FD214F009B9142 /* MockAttributionTypeFactory.swift in Sources */,
				A55D083427235DED00D919E0 /* BeginRefundRequestHelperTests.swift in Sources */,
				57DE80892807540D008D6C6F /* StorefrontTests.swift in Sources */,
				2D90F8CC26FD2BA1009B9142 /* StoreKitConfigTestCase.swift in Sources */,
				2D90F8BC26FD20C2009B9142 /* MockReceiptParser.swift in Sources */,
				57DE80812807529F008D6C6F /* MockStorefront.swift in Sources */,
				2D90F8C226FD20F7009B9142 /* MockETagManager.swift in Sources */,
				2D90F8B526FD2093009B9142 /* MockSystemInfo.swift in Sources */,
				2D90F8C126FD20F2009B9142 /* MockHTTPClient.swift in Sources */,
				F5847431278D00C1001B1CE6 /* MockDNSChecker.swift in Sources */,
				F55FFA632763F60700995146 /* TransactionsManagerSK1Tests.swift in Sources */,
				2D222BAB27FB7008003D5F37 /* LocalReceiptParserStoreKitTests.swift in Sources */,
				571E7AD4279F2D0C003B3606 /* StoreKitTestHelpers.swift in Sources */,
				2DFF6C56270CA28800ECAFAB /* MockRequestFetcher.swift in Sources */,
				5738F489278CC2500096D623 /* MockTransaction.swift in Sources */,
				576C8ABC27D2997C0058FA6E /* SnapshotTesting+Extensions.swift in Sources */,
				57CFB96D27FE0E79002A6730 /* MockCurrentUserProvider.swift in Sources */,
				2D90F8C826FD2225009B9142 /* MockAppleReceiptBuilder.swift in Sources */,
				F55FFA672763FAC300995146 /* TransactionsManagerSK2Tests.swift in Sources */,
				57C381B72791E593009E3940 /* StoreKit2TransactionListenerTests.swift in Sources */,
				2D90F8C026FD20DF009B9142 /* MockAttributionDataMigrator.swift in Sources */,
				F55FFA5D27634E1900995146 /* MockTransactionsManager.swift in Sources */,
				57554CC2282AE1E3009A7E58 /* TestCase.swift in Sources */,
				2D90F8B826FD20AA009B9142 /* MockReceiptFetcher.swift in Sources */,
				2D90F8B626FD2099009B9142 /* MockSubscriberAttributesManager.swift in Sources */,
				2D90F8BF26FD20D6009B9142 /* MockAttributionFetcher.swift in Sources */,
				57DE80AF28075D77008D6C6F /* OSVersionEquivalent.swift in Sources */,
				2D90F8C526FD216A009B9142 /* MockSKProductDiscount.swift in Sources */,
				B359DDF027EAA2B4003ABA54 /* MockDateProvider.swift in Sources */,
				57C381E3279627B7009E3940 /* MockStoreProductDiscount.swift in Sources */,
				576C8AB927D2996C0058FA6E /* CurrentTestCaseTracker.swift in Sources */,
				B3BE0264275942D500915B4C /* AvailabilityChecks.swift in Sources */,
				2D90F8B326FD2082009B9142 /* MockProductsManager.swift in Sources */,
				57DE80BF2807705F008D6C6F /* XCTestCase+Extensions.swift in Sources */,
				2D90F8CA26FD257A009B9142 /* MockStoreKit2TransactionListener.swift in Sources */,
				35B745A82711001A00458D46 /* MockManageSubscriptionsHelper.swift in Sources */,
				2D90F8B126FD1E52009B9142 /* PurchasesOrchestratorTests.swift in Sources */,
				A563F589271E1DAD00246E0C /* MockBeginRefundRequestHelper.swift in Sources */,
				2D90F8B426FD208B009B9142 /* MockStoreKitWrapper.swift in Sources */,
				2D90F8BB26FD20BD009B9142 /* MockIdentityManager.swift in Sources */,
				A55D083627236F0200D919E0 /* MockSK2BeginRefundRequestHelper.swift in Sources */,
			);
			runOnlyForDeploymentPostprocessing = 0;
		};
		2DC5621224EC63420031F69B /* Sources */ = {
			isa = PBXSourcesBuildPhase;
			buildActionMask = 2147483647;
			files = (
				B3A36AAE26BC76340059EDEA /* CustomerInfoManager.swift in Sources */,
				F5FCD3EA27DA0D0B003BDC04 /* PriceFormatterProvider.swift in Sources */,
				B3083A132699334C007B5503 /* Offering.swift in Sources */,
				2DD58DD827F240EB000FDFE3 /* EmptyFile.swift in Sources */,
				2CD72942268A823900BFC976 /* Data+Extensions.swift in Sources */,
				5766AA3E283C750300FA6091 /* Operators+Extensions.swift in Sources */,
				B3B5FBBC269D121B00104A0C /* Offerings.swift in Sources */,
				9A65E03B25918B0900DE00B0 /* CustomerInfoStrings.swift in Sources */,
				B34605BB279A6E380031CA74 /* AliasCallback.swift in Sources */,
				57CFB98427FE2258002A6730 /* StoreKit2Setting.swift in Sources */,
				57DE806D28074976008D6C6F /* Storefront.swift in Sources */,
				B3B5FBB6269CED6400104A0C /* ErrorDetails.swift in Sources */,
				2D991ACA268BA56900085481 /* StoreKitRequestFetcher.swift in Sources */,
				B3B5FBB4269CED4B00104A0C /* BackendErrorCode.swift in Sources */,
				2DDF41B624F6F387005BC22D /* ASN1ObjectIdentifierBuilder.swift in Sources */,
				35D832D2262E56DB00E60AC5 /* HTTPStatusCode.swift in Sources */,
				572247D127BEC28E00C524A7 /* Array+Extensions.swift in Sources */,
				57D5412E27F6311C004CC35C /* OfferingsResponse.swift in Sources */,
				57AC4C1C2770F56200DDE30F /* SK1StoreProduct.swift in Sources */,
				B34605C3279A6E380031CA74 /* PostOfferForSigningOperation.swift in Sources */,
				B34605C7279A6E380031CA74 /* SubscriberAttributesMarshaller.swift in Sources */,
				57EFDC6B27BC1F370057EC39 /* ProductType.swift in Sources */,
				B3022072272B3DDC008F1A0D /* DescribableError.swift in Sources */,
				57BD50AA27692B7500211D6D /* StoreKitError+Extensions.swift in Sources */,
				F5C0196926E880800005D61E /* StoreKitStrings.swift in Sources */,
				2D4E926526990AB1000E10B0 /* StoreKitWrapper.swift in Sources */,
				2DDF419624F6F331005BC22D /* ProductsRequestFactory.swift in Sources */,
				2DDF419724F6F331005BC22D /* DateExtensions.swift in Sources */,
				9A65E0A52591A23500DE00B0 /* PurchaseStrings.swift in Sources */,
				57EAE52B274332830060EB74 /* Obsoletions.swift in Sources */,
				2C0B98CD2797070B00C5874F /* PromotionalOffer.swift in Sources */,
				57DC9F4627CC2E4900DA6AF9 /* HTTPRequest.swift in Sources */,
				2DC5623024EC63730031F69B /* OperationDispatcher.swift in Sources */,
				57A0FBF22749CF66009E2FC3 /* SynchronizedUserDefaults.swift in Sources */,
				F5714EE526DC2F1D00635477 /* CodableStrings.swift in Sources */,
				57C381DC27961547009E3940 /* SK2StoreProductDiscount.swift in Sources */,
				B34605CA279A6E380031CA74 /* GetCustomerInfoOperation.swift in Sources */,
				5751379527F4C4D80064AB2C /* Optional+Extensions.swift in Sources */,
				B3852FA026C1ED1F005384F8 /* IdentityManager.swift in Sources */,
				9A65E03625918B0500DE00B0 /* ConfigureStrings.swift in Sources */,
				B34605C9279A6E380031CA74 /* GetIntroEligibilityOperation.swift in Sources */,
				354895D6267BEDE3001DC5B1 /* ReservedSubscriberAttributes.swift in Sources */,
				2D11F5E1250FF886005A70E8 /* AttributionStrings.swift in Sources */,
				2CD72944268A826F00BFC976 /* Date+Extensions.swift in Sources */,
				B34605C5279A6E380031CA74 /* CustomerInfoResponseHandler.swift in Sources */,
				5796A3A927D7C43500653165 /* Deprecations.swift in Sources */,
				B3AA6238268B926F00894871 /* SystemInfo.swift in Sources */,
				5746508E275949F20053AB09 /* DispatchTimeInterval+Extensions.swift in Sources */,
				2D294E5C26DECFD500B8FE4F /* StoreKit2TransactionListener.swift in Sources */,
				57AC4C182770F55C00DDE30F /* SK2StoreProduct.swift in Sources */,
				2DDF41B524F6F387005BC22D /* AppleReceiptBuilder.swift in Sources */,
				2D00A41D2767C08300FC3DD8 /* ManageSubscriptionsStrings.swift in Sources */,
				2DD9F4BE274EADC20031AE2C /* Purchases+async.swift in Sources */,
				B3C4AAD526B8911300E1B3C8 /* Backend.swift in Sources */,
				B34D2AA626976FC700D88C3A /* ErrorCode.swift in Sources */,
				B39E811D268E887500D31189 /* SubscriberAttribute.swift in Sources */,
				A5F0104E2717B3150090732D /* BeginRefundRequestHelper.swift in Sources */,
				B34605C0279A6E380031CA74 /* CustomerInfoCallback.swift in Sources */,
				B33CEAA0268CDCC9008A3144 /* ISOPeriodFormatter.swift in Sources */,
				2DDF41A324F6F331005BC22D /* ReceiptParser.swift in Sources */,
				2CB8CF9327BF538F00C34DE3 /* PlatformInfo.swift in Sources */,
				35D832F4262E606500E60AC5 /* HTTPResponse.swift in Sources */,
				352B7D7927BD919B002A47DD /* DangerousSettings.swift in Sources */,
				A56F9AB126990E9200AFC48F /* CustomerInfo.swift in Sources */,
				2DDF41AE24F6F37C005BC22D /* InAppPurchase.swift in Sources */,
				B32B750126868C1D005647BF /* EntitlementInfo.swift in Sources */,
				35F82BB426A9A74D0051DF03 /* HTTPClient.swift in Sources */,
				B3A55B7D26C452A7007EFC56 /* AttributionPoster.swift in Sources */,
				2DC19195255F36D10039389A /* Logger.swift in Sources */,
				2DDF419F24F6F331005BC22D /* ReceiptParsingError.swift in Sources */,
				2DDF419D24F6F331005BC22D /* IntroEligibilityCalculator.swift in Sources */,
				57536A2627851FFE00E2AE7F /* SK1StoreTransaction.swift in Sources */,
				57DE807128074C23008D6C6F /* SK1Storefront.swift in Sources */,
				B34605EB279A766C0031CA74 /* OperationQueue+Extensions.swift in Sources */,
				5766AB4728401B8400FA6091 /* PackageType.swift in Sources */,
				B3F3E8DA277158FE0047A5B9 /* DNSChecker.swift in Sources */,
				A525BF4B26C320D100C354C4 /* SubscriberAttributesManager.swift in Sources */,
				2D1015DA275959840086173F /* StoreTransaction.swift in Sources */,
				B34605BC279A6E380031CA74 /* CallbackCache.swift in Sources */,
				B3E26A4A26BE0A8E003ACCF3 /* Error+Extensions.swift in Sources */,
				57EAE52D274468900060EB74 /* RawDataContainer.swift in Sources */,
				B35042C426CDB79A00905B95 /* Purchases.swift in Sources */,
				2D22BF6526F3CB31001AE2F9 /* FatalErrorUtil.swift in Sources */,
				2D1015DE275A57FC0086173F /* SubscriptionPeriod.swift in Sources */,
				B3B5FBBF269E081E00104A0C /* InMemoryCachedObject.swift in Sources */,
				9A65E0802591977900DE00B0 /* ReceiptStrings.swift in Sources */,
				B3DDB55926854865008CCF23 /* PurchaseOwnershipType.swift in Sources */,
				B34605C2279A6E380031CA74 /* CreateAliasOperation.swift in Sources */,
				57A0FBF02749C0C2009E2FC3 /* Atomic.swift in Sources */,
				2DC5623224EC63730031F69B /* TransactionsFactory.swift in Sources */,
				2DDF41B424F6F387005BC22D /* ASN1ContainerBuilder.swift in Sources */,
				B35F9E0926B4BEED00095C3F /* String+Extensions.swift in Sources */,
				574A2EE7282C3F0800150D40 /* AnyDecodable.swift in Sources */,
				B34605CF279A6E380031CA74 /* GetOfferingsOperation.swift in Sources */,
				2DDF41AC24F6F37C005BC22D /* ASN1Container.swift in Sources */,
				9A65E07B2591977500DE00B0 /* NetworkStrings.swift in Sources */,
				F530E4FF275646EF001AF6BD /* MacDevice.swift in Sources */,
				F5714EAC26D7A87B00635477 /* PurchaseOwnershipType+Extensions.swift in Sources */,
				F5BE424026962ACF00254A30 /* ReceiptRefreshPolicy.swift in Sources */,
				9A65E0762591977200DE00B0 /* IdentityStrings.swift in Sources */,
				F5714EAA26D7A85D00635477 /* PeriodType+Extensions.swift in Sources */,
				F5BE447D269E4ADB00254A30 /* ASIdManagerProxy.swift in Sources */,
				80E80EF226970E04008F245A /* ReceiptFetcher.swift in Sources */,
				2DDF41AB24F6F37C005BC22D /* AppleReceipt.swift in Sources */,
				2DDF41BB24F6F392005BC22D /* UInt8+Extensions.swift in Sources */,
				B3B5FBC1269E17CE00104A0C /* DeviceCache.swift in Sources */,
				F5BE424226965F9F00254A30 /* ProductRequestData+Initialization.swift in Sources */,
				2DDF41AD24F6F37C005BC22D /* ASN1ObjectIdentifier.swift in Sources */,
				35549323269E298B005F9AE9 /* OfferingsFactory.swift in Sources */,
				57536A28278522B400E2AE7F /* SK2StoreTransaction.swift in Sources */,
				2D9C7BB326D838FC006838BE /* UIApplication+RCExtensions.swift in Sources */,
				F56E2E7727622B5E009FED5B /* TransactionsManager.swift in Sources */,
				9A65E0AA2591A23800DE00B0 /* RestoreStrings.swift in Sources */,
				B34605CC279A6E380031CA74 /* LogInOperation.swift in Sources */,
				35F82BB626A9B8040051DF03 /* AttributionDataMigrator.swift in Sources */,
				A55D08302722368600D919E0 /* SK2BeginRefundRequestHelper.swift in Sources */,
				35D832CD262A5B7500E60AC5 /* ETagManager.swift in Sources */,
				2DDF41BC24F6F392005BC22D /* ArraySlice_UInt8+Extensions.swift in Sources */,
				574A2F4B282D7AEA00150D40 /* PostOfferResponse.swift in Sources */,
				F575858D26C088FE00C12B97 /* OfferingsManager.swift in Sources */,
				B34605CB279A6E380031CA74 /* PostReceiptDataOperation.swift in Sources */,
				354895D4267AE4B4001DC5B1 /* AttributionKey.swift in Sources */,
				F5714EA826D7A83A00635477 /* Store+Extensions.swift in Sources */,
				35F82BAB26A84E130051DF03 /* Dictionary+Extensions.swift in Sources */,
				9A65E0A02591A23200DE00B0 /* OfferingStrings.swift in Sources */,
				5774F9B62805E6CC00997128 /* CustomerInfoResponse.swift in Sources */,
				B34605D1279A6E600031CA74 /* SubscribersAPI.swift in Sources */,
				2DDF41A224F6F331005BC22D /* ProductsManager.swift in Sources */,
				575137CF27F50D2F0064AB2C /* HTTPResponseBody.swift in Sources */,
				573E7F092819B989007C9128 /* StoreKitWorkarounds.swift in Sources */,
				B3AA6236268A81C700894871 /* EntitlementInfos.swift in Sources */,
				B372EC56268FEF020099171E /* ProductRequestData.swift in Sources */,
				359E8E3F26DEBEEB00B869F9 /* TrialOrIntroPriceEligibilityChecker.swift in Sources */,
				B34605CE279A6E380031CA74 /* PostSubscriberAttributesOperation.swift in Sources */,
				F5BE44432698581100254A30 /* AttributionTypeFactory.swift in Sources */,
				2D971CC12744364C0093F35F /* SKError+Extensions.swift in Sources */,
				57EAE527274324C60060EB74 /* Lock.swift in Sources */,
				B32B74FF26868AEB005647BF /* Package.swift in Sources */,
				2DDF41B324F6F387005BC22D /* InAppPurchaseBuilder.swift in Sources */,
				57D5414227F656D9004CC35C /* NetworkError.swift in Sources */,
				B325543C2825C81800DA62EA /* Configuration.swift in Sources */,
				F5BE447B269E4A7500254A30 /* TrackingManagerProxy.swift in Sources */,
				5746508C27586B2E0053AB09 /* Result+Extensions.swift in Sources */,
				B34D2AA0269606E400D88C3A /* IntroEligibility.swift in Sources */,
				F516BD29282434070083480B /* StoreKit2StorefrontListener.swift in Sources */,
				B302206E2728B798008F1A0D /* BackendErrorStrings.swift in Sources */,
				2D8D03B52799A2B90044C2ED /* DocCDocumentation.docc in Sources */,
				576C8A8B27CFCB150058FA6E /* AnyEncodable.swift in Sources */,
				35D0E5D026A5886C0099EAD8 /* ErrorUtils.swift in Sources */,
				B372EC54268FEDC60099171E /* StoreProductDiscount.swift in Sources */,
				B34605BE279A6E380031CA74 /* OfferingsCallback.swift in Sources */,
				B34605BF279A6E380031CA74 /* LogInCallback.swift in Sources */,
				9A65DFDE258AD60A00DE00B0 /* LogIntent.swift in Sources */,
				B35042C626CDD3B100905B95 /* PurchasesDelegate.swift in Sources */,
				573E7EB728189936007C9128 /* LossyCollections.swift in Sources */,
				0313FD41268A506400168386 /* DateProvider.swift in Sources */,
				5733B18E27FF586A00EC2045 /* BackendError.swift in Sources */,
				B39E811A268E849900D31189 /* AttributionNetwork.swift in Sources */,
				37E35C8515C5E2D01B0AF5C1 /* Strings.swift in Sources */,
				2D9F4A5526C30CA800B07B43 /* PurchasesOrchestrator.swift in Sources */,
				37E3529267833EA8ED9F06BE /* DateFormatter+Extensions.swift in Sources */,
				57C381DA2796153D009E3940 /* SK1StoreProductDiscount.swift in Sources */,
				57DE807328074C76008D6C6F /* SK2Storefront.swift in Sources */,
				57A17727276A721D0052D3A8 /* Set+Extensions.swift in Sources */,
				37E350C67712B9E054FEF297 /* AttributionData.swift in Sources */,
				37E3578711F5FDD5DC6458A8 /* AttributionFetcher.swift in Sources */,
				F5714EA526D6C24D00635477 /* JSONDecoder+Extensions.swift in Sources */,
				B302206A27271BCB008F1A0D /* Decoder+Extensions.swift in Sources */,
<<<<<<< HEAD
				B3766F1E26BDA95100141450 /* IntroEligibilityResponse.swift in Sources */,
=======
				B34605CD279A6E380031CA74 /* PostAttributionDataOperation.swift in Sources */,
>>>>>>> cbfde54a
				B34605C1279A6E380031CA74 /* NetworkOperation.swift in Sources */,
				5766AA56283D4C5400FA6091 /* IgnoreHashable.swift in Sources */,
				5766C622282DAA700067D886 /* GetIntroEligibilityResponse.swift in Sources */,
				35E840CC270FB70D00899AE2 /* ManageSubscriptionsHelper.swift in Sources */,
				6E38843A0CAFD551013D0A3F /* StoreProduct.swift in Sources */,
				B34605BD279A6E380031CA74 /* CallbackCacheStatus.swift in Sources */,
				42F1DF385E3C1F9903A07FBF /* ProductsFetcherSK1.swift in Sources */,
				805B60C97993B311CEC93EAF /* ProductsFetcherSK2.swift in Sources */,
			);
			runOnlyForDeploymentPostprocessing = 0;
		};
		2DC5621A24EC63430031F69B /* Sources */ = {
			isa = PBXSourcesBuildPhase;
			buildActionMask = 2147483647;
			files = (
				576C8A9227D27DDD0058FA6E /* SnapshotTesting+Extensions.swift in Sources */,
				5766C620282DA3D50067D886 /* GetIntroEligibilityDecodingTests.swift in Sources */,
				57C381E2279627B7009E3940 /* MockStoreProductDiscount.swift in Sources */,
				2DDF41E824F6F61B005BC22D /* MockSKProductDiscount.swift in Sources */,
				35272E2226D0048D00F22C3B /* HTTPClientTests.swift in Sources */,
				2DDF41CB24F6F4C3005BC22D /* ASN1ObjectIdentifierBuilderTests.swift in Sources */,
				5766AA5A283D4CAB00FA6091 /* IgnoreHashableTests.swift in Sources */,
				B36824BF268FBC8700957E4C /* SubscriberAttributeTests.swift in Sources */,
				351B51BC26D450E800BD2BD7 /* OfferingsTests.swift in Sources */,
				5796A38827D6B85900653165 /* BackendPostReceiptDataTests.swift in Sources */,
				57554C88282AC293009A7E58 /* PurchaseOwnershipTypeTests.swift in Sources */,
				57554C84282AC273009A7E58 /* PeriodTypeTests.swift in Sources */,
				2DDF41CF24F6F4C3005BC22D /* ReceiptParsing+TestsWithRealReceipts.swift in Sources */,
				575A17AB2773A59300AA6F22 /* CurrentTestCaseTracker.swift in Sources */,
				351B514326D449C100BD2BD7 /* MockSubscriberAttributesManager.swift in Sources */,
				B300E4C026D4371200B22262 /* SKPaymentTransactionExtensionsTests.swift in Sources */,
				2DDF41C924F6F4C3005BC22D /* UInt8+ExtensionsTests.swift in Sources */,
				2D4D6AF524F717B800B656BE /* ContainerFactory.swift in Sources */,
				351B514726D44A0D00BD2BD7 /* MockSystemInfo.swift in Sources */,
				B300E4C226D439B700B22262 /* IntroEligibilityCalculatorTests.swift in Sources */,
<<<<<<< HEAD
=======
				5796A39B27D6C20A00653165 /* BackendPostAttributionDataTests.swift in Sources */,
				57554C62282ABFD9009A7E58 /* StoreTests.swift in Sources */,
>>>>>>> cbfde54a
				2DDF41CA24F6F4C3005BC22D /* ArraySlice_UInt8+ExtensionsTests.swift in Sources */,
				2DDF41E124F6F527005BC22D /* MockReceiptParser.swift in Sources */,
				5766AAC5283E843300FA6091 /* PurchasesConfiguringTests.swift in Sources */,
				351B514D26D44A8600BD2BD7 /* MockHTTPClient.swift in Sources */,
				5796A38E27D6BB7D00653165 /* BackendCreateAliasTests.swift in Sources */,
				5733B1AA27FFBCF900EC2045 /* BaseErrorTests.swift in Sources */,
				578FB10E27ADDA8000F70709 /* AvailabilityChecks.swift in Sources */,
				35F82BB226A98EC50051DF03 /* AttributionDataMigratorTests.swift in Sources */,
				351B51BF26D450E800BD2BD7 /* StoreKitRequestFetcherTests.swift in Sources */,
				2DDF41E224F6F527005BC22D /* MockProductsRequest.swift in Sources */,
				351B514B26D44A4A00BD2BD7 /* MockOperationDispatcher.swift in Sources */,
				351B514926D44A2F00BD2BD7 /* MockCustomerInfoManager.swift in Sources */,
				5766AAC9283E88CF00FA6091 /* PurchasesGetCustomerInfoTests.swift in Sources */,
				351B517426D44F4B00BD2BD7 /* MockPaymentDiscount.swift in Sources */,
				57ACB12428174B9F000DCC9F /* CustomerInfo+TestExtensions.swift in Sources */,
				351B51B926D450E800BD2BD7 /* TransactionsFactoryTests.swift in Sources */,
				351B51BB26D450E800BD2BD7 /* ProductRequestDataInitializationTests.swift in Sources */,
				351B515426D44B0A00BD2BD7 /* MockStoreKitWrapper.swift in Sources */,
				35F8B8FA26E02AE1003C3363 /* MockTrialOrIntroPriceEligibilityChecker.swift in Sources */,
				35D83300262FAD8000E60AC5 /* ETagManagerTests.swift in Sources */,
				5796A39027D6BCD100653165 /* BackendGetIntroEligibilityTests.swift in Sources */,
				351B514126D4498F00BD2BD7 /* MockBackend.swift in Sources */,
				B380D69B27726AB500984578 /* DNSCheckerTests.swift in Sources */,
				351B513B26D448F400BD2BD7 /* AttributionPosterTests.swift in Sources */,
				5774F9C12805EA3000997128 /* BaseHTTPResponseTest.swift in Sources */,
				351B51B526D450E800BD2BD7 /* ProductsFetcherSK1Tests.swift in Sources */,
				2DDF41CC24F6F4C3005BC22D /* AppleReceiptBuilderTests.swift in Sources */,
				351B51C026D450E800BD2BD7 /* PurchasesTests.swift in Sources */,
				2DDF41CD24F6F4C3005BC22D /* ASN1ContainerBuilderTests.swift in Sources */,
				573A10D52800A7C800F976E5 /* SKErrorTests.swift in Sources */,
				351B513D26D4491E00BD2BD7 /* MockDeviceCache.swift in Sources */,
				351B515C26D44B7900BD2BD7 /* MockIntroEligibilityCalculator.swift in Sources */,
				57DE80802807529F008D6C6F /* MockStorefront.swift in Sources */,
				35D83312262FBD4200E60AC5 /* MockETagManager.swift in Sources */,
				351B51C326D450F200BD2BD7 /* InMemoryCachedObjectTests.swift in Sources */,
				576C8A8F27CFCD110058FA6E /* AnyEncodableTests.swift in Sources */,
				351B517226D44EF300BD2BD7 /* MockInMemoryCachedOfferings.swift in Sources */,
				351B51A426D450BC00BD2BD7 /* NSError+RCExtensionsTests.swift in Sources */,
				57E2230727500BB1002DB06E /* AtomicTests.swift in Sources */,
				351B51B826D450E800BD2BD7 /* StoreKitWrapperTests.swift in Sources */,
				5766AAD5283E9B7400FA6091 /* PurchasesRestoreTests.swift in Sources */,
				FD18ED4E2837F89200C5AA4F /* StoreKitWorkaroundsTests.swift in Sources */,
				B3CD0D8827F25E3E000793F5 /* BackendSubscriberAttributesTests.swift in Sources */,
				2DDF41E624F6F5DC005BC22D /* MockSK1Product.swift in Sources */,
				351B51BA26D450E800BD2BD7 /* ProductRequestDataExtensions.swift in Sources */,
				574A2F3F282D75E300150D40 /* OfferingsDecodingTests.swift in Sources */,
				35E840CE2710E2EB00899AE2 /* MockManageSubscriptionsHelper.swift in Sources */,
				F591492826B9956C00D32E58 /* MockTransaction.swift in Sources */,
				5796A39427D6BD6900653165 /* BackendGetOfferingsTests.swift in Sources */,
				5766AA42283C768600FA6091 /* OperatorExtensionsTests.swift in Sources */,
				351B516A26D44CB300BD2BD7 /* ISOPeriodFormatterTests.swift in Sources */,
				57DC9F4A27CD37BA00DA6AF9 /* HTTPStatusCodeTests.swift in Sources */,
				2DDF41DE24F6F527005BC22D /* MockAppleReceiptBuilder.swift in Sources */,
				2DDF41E324F6F527005BC22D /* MockASN1ContainerBuilder.swift in Sources */,
				576C8AD927D2BCB90058FA6E /* HTTPRequestTests.swift in Sources */,
				5766AAE5283E9E9C00FA6091 /* PurchasesGetOfferingsTests.swift in Sources */,
				2DDF41DA24F6F4DB005BC22D /* ReceiptParserTests.swift in Sources */,
				2D1015E2275A67E40086173F /* SubscriptionPeriodTests.swift in Sources */,
				574A2EE9282C403800150D40 /* AnyDecodableTests.swift in Sources */,
				351B519F26D4508A00BD2BD7 /* DeviceCacheTests.swift in Sources */,
				2D22BF6826F3CC6D001AE2F9 /* XCTestCase+Extensions.swift in Sources */,
				351B51B626D450E800BD2BD7 /* ReceiptFetcherTests.swift in Sources */,
				5796A3C027D7D64500653165 /* ResultExtensionsTests.swift in Sources */,
				351B51A726D450D400BD2BD7 /* SystemInfoTests.swift in Sources */,
				5733B1A827FFBCC800EC2045 /* BackendErrorTests.swift in Sources */,
				351B515626D44B2300BD2BD7 /* MockNotificationCenter.swift in Sources */,
				351B515226D44AF000BD2BD7 /* MockReceiptFetcher.swift in Sources */,
				351B51C226D450E800BD2BD7 /* ProductRequestDataTests.swift in Sources */,
				351B51BE26D450E800BD2BD7 /* CustomerInfoTests.swift in Sources */,
				35272E1B26D0029300F22C3B /* DeviceCacheSubscriberAttributesTests.swift in Sources */,
				5796A39627D6BDAB00653165 /* BackendPostOfferForSigningTests.swift in Sources */,
				57CFB96C27FE0E79002A6730 /* MockCurrentUserProvider.swift in Sources */,
				57ACB13728184CF1000DCC9F /* DecoderExtensionTests.swift in Sources */,
				351B516126D44BEB00BD2BD7 /* IdentityManagerTests.swift in Sources */,
				351B51C126D450E800BD2BD7 /* OfferingsManagerTests.swift in Sources */,
				5796A39927D6C1E000653165 /* BackendPostSubscriberAttributesTests.swift in Sources */,
				35D8330A262FBA9A00E60AC5 /* MockUserDefaults.swift in Sources */,
				2DDF41DF24F6F527005BC22D /* MockProductsManager.swift in Sources */,
				351B514F26D44ACE00BD2BD7 /* PurchasesSubscriberAttributesTests.swift in Sources */,
				57D04BB827D947C6006DAC06 /* HTTPResponseTests.swift in Sources */,
				5796A38127D6B78500653165 /* BaseBackendTest.swift in Sources */,
				351B516226D44BEE00BD2BD7 /* CustomerInfoManagerTests.swift in Sources */,
				351B51A326D450BC00BD2BD7 /* DictionaryExtensionsTests.swift in Sources */,
				573A10D92800ADCD00F976E5 /* StoreKitErrorTests.swift in Sources */,
				5766AABF283E80B500FA6091 /* BasePurchasesTests.swift in Sources */,
				351B515826D44B3E00BD2BD7 /* MockOfferingsFactory.swift in Sources */,
				351B51A526D450BC00BD2BD7 /* NSDate+RCExtensionsTests.swift in Sources */,
				B390F5BA271DDC7400B64D65 /* PurchasesDeprecation.swift in Sources */,
				57BA943128330ACA00CD5FC5 /* ConfigurationTests.swift in Sources */,
				2D4D6AF424F717B800B656BE /* ASN1ObjectIdentifierEncoder.swift in Sources */,
				5774F9C22805EA6900997128 /* CustomerInfoDecodingTests.swift in Sources */,
				F5BE444726985E7B00254A30 /* AttributionTypeFactoryTests.swift in Sources */,
				2DDF41EA24F6F844005BC22D /* SKProductSubscriptionDurationExtensions.swift in Sources */,
				351B517A26D44FF000BD2BD7 /* MockRequestFetcher.swift in Sources */,
				351B514E26D44ACE00BD2BD7 /* SubscriberAttributesManagerTests.swift in Sources */,
				574A2F4F282D7B9E00150D40 /* PostOfferDecodingTests.swift in Sources */,
				2DDF41CE24F6F4C3005BC22D /* InAppPurchaseBuilderTests.swift in Sources */,
				573A10DB2800AF4700F976E5 /* PurchaseErrorTests.swift in Sources */,
				B300E4BF26D436F900B22262 /* LogIntent.swift in Sources */,
				351B513F26D4496000BD2BD7 /* MockIdentityManager.swift in Sources */,
				B319514926C19856002CA9AC /* NSData+RCExtensionsTests.swift in Sources */,
				5733B1A427FF9F8300EC2045 /* NetworkErrorTests.swift in Sources */,
				351B517026D44E8D00BD2BD7 /* MockDateProvider.swift in Sources */,
				2D1C3F3926B9D8B800112626 /* MockBundle.swift in Sources */,
				5766AAD1283E981700FA6091 /* PurchasesPurchasingTests.swift in Sources */,
				351B515E26D44B9900BD2BD7 /* MockPurchasesDelegate.swift in Sources */,
				57554CC1282AE1E3009A7E58 /* TestCase.swift in Sources */,
				57A1772B276A726C0052D3A8 /* SetExtensionsTests.swift in Sources */,
				351B515A26D44B6200BD2BD7 /* MockAttributionFetcher.swift in Sources */,
				5796A38C27D6BA1600653165 /* BackendLoginTests.swift in Sources */,
				351B51BD26D450E800BD2BD7 /* EntitlementInfosTests.swift in Sources */,
				57DE80AE28075D77008D6C6F /* OSVersionEquivalent.swift in Sources */,
				F5847430278D00C0001B1CE6 /* MockDNSChecker.swift in Sources */,
				5722482727C2BD3200C524A7 /* LockTests.swift in Sources */,
				351B514526D449E600BD2BD7 /* MockAttributionTypeFactory.swift in Sources */,
				572247F727BF1ADF00C524A7 /* ArrayExtensionsTests.swift in Sources */,
				F55FFA5A27634C3F00995146 /* MockTransactionsManager.swift in Sources */,
				F575858F26C0893600C12B97 /* MockOfferingsManager.swift in Sources */,
				A563F586271E072B00246E0C /* MockBeginRefundRequestHelper.swift in Sources */,
				2DA85A8A26DEA7DC00F1136D /* MockProductsRequestFactory.swift in Sources */,
				351B516026D44BB600BD2BD7 /* MockAttributionDataMigrator.swift in Sources */,
				2DDF41E024F6F527005BC22D /* MockInAppPurchaseBuilder.swift in Sources */,
				37E352973B0901E3CAA717E1 /* DateFormatter+ExtensionsTests.swift in Sources */,
				B3F8418F26F3A93400E560FB /* ErrorCodeTests.swift in Sources */,
				5796A38A27D6B96300653165 /* BackendGetCustomerInfoTests.swift in Sources */,
			);
			runOnlyForDeploymentPostprocessing = 0;
		};
		2DE20B68264087FB004C597D /* Sources */ = {
			isa = PBXSourcesBuildPhase;
			buildActionMask = 2147483647;
			files = (
				2DA85A8B26DEA7DD00F1136D /* MockProductsRequestFactory.swift in Sources */,
				2D3BFAD326DEA47100370B11 /* MockSKProductDiscount.swift in Sources */,
				57DE80BE28077010008D6C6F /* XCTestCase+Extensions.swift in Sources */,
				2D3BFAD426DEA49200370B11 /* SKProductSubscriptionDurationExtensions.swift in Sources */,
				579234E327F7788900B39C68 /* BaseBackendIntegrationTests.swift in Sources */,
				2DE20B6F264087FB004C597D /* StoreKitIntegrationTests.swift in Sources */,
				2D3BFAD126DEA45C00370B11 /* MockSK1Product.swift in Sources */,
				2DE61A84264190830021CEA0 /* Constants.swift in Sources */,
				579234E527F779FE00B39C68 /* SubscriberAttributesManagerIntegrationTests.swift in Sources */,
				2D3BFAD226DEA46600370B11 /* MockProductsRequest.swift in Sources */,
				2D1015DB275A4EAE0086173F /* AvailabilityChecks.swift in Sources */,
			);
			runOnlyForDeploymentPostprocessing = 0;
		};
		2DE20B7B26409EB7004C597D /* Sources */ = {
			isa = PBXSourcesBuildPhase;
			buildActionMask = 2147483647;
			files = (
				2DE20B8426409EB7004C597D /* ContentView.swift in Sources */,
				2DE20B8226409EB7004C597D /* BackendIntegrationTestApp.swift in Sources */,
			);
			runOnlyForDeploymentPostprocessing = 0;
		};
		2DEAC2D626EFE46E006914ED /* Sources */ = {
			isa = PBXSourcesBuildPhase;
			buildActionMask = 2147483647;
			files = (
				2DEAC2E126EFE46E006914ED /* ViewController.swift in Sources */,
				2DEAC2DD26EFE46E006914ED /* AppDelegate.swift in Sources */,
				2D1E789926FE216800760949 /* SceneDelegate.swift in Sources */,
			);
			runOnlyForDeploymentPostprocessing = 0;
		};
/* End PBXSourcesBuildPhase section */

/* Begin PBXTargetDependency section */
		2D803F6B26F150190069D717 /* PBXTargetDependency */ = {
			isa = PBXTargetDependency;
			target = 2DC5621524EC63420031F69B /* RevenueCat */;
			targetProxy = 2D803F6A26F150190069D717 /* PBXContainerItemProxy */;
		};
		2D803F6D26F150200069D717 /* PBXTargetDependency */ = {
			isa = PBXTargetDependency;
			target = 2DC5621524EC63420031F69B /* RevenueCat */;
			targetProxy = 2D803F6C26F150200069D717 /* PBXContainerItemProxy */;
		};
		2DAC5F7726F13C9800C5258F /* PBXTargetDependency */ = {
			isa = PBXTargetDependency;
			target = 2DEAC2D926EFE46E006914ED /* UnitTestsHostApp */;
			targetProxy = 2DAC5F7626F13C9800C5258F /* PBXContainerItemProxy */;
		};
		2DC5622124EC63430031F69B /* PBXTargetDependency */ = {
			isa = PBXTargetDependency;
			target = 2DC5621524EC63420031F69B /* RevenueCat */;
			targetProxy = 2DC5622024EC63430031F69B /* PBXContainerItemProxy */;
		};
		2DE20B8F26409EC0004C597D /* PBXTargetDependency */ = {
			isa = PBXTargetDependency;
			target = 2DE20B7E26409EB7004C597D /* BackendIntegrationTestsHostApp */;
			targetProxy = 2DE20B8E26409EC0004C597D /* PBXContainerItemProxy */;
		};
		2DFF6C55270CA11400ECAFAB /* PBXTargetDependency */ = {
			isa = PBXTargetDependency;
			target = 2DEAC2D926EFE46E006914ED /* UnitTestsHostApp */;
			targetProxy = 2DFF6C54270CA11400ECAFAB /* PBXContainerItemProxy */;
		};
/* End PBXTargetDependency section */

/* Begin PBXVariantGroup section */
		2DEAC2E226EFE46E006914ED /* Main.storyboard */ = {
			isa = PBXVariantGroup;
			children = (
				2DEAC2E326EFE46E006914ED /* Base */,
			);
			name = Main.storyboard;
			sourceTree = "<group>";
		};
		2DEAC2E726EFE470006914ED /* LaunchScreen.storyboard */ = {
			isa = PBXVariantGroup;
			children = (
				2DEAC2E826EFE470006914ED /* Base */,
			);
			name = LaunchScreen.storyboard;
			sourceTree = "<group>";
		};
/* End PBXVariantGroup section */

/* Begin XCBuildConfiguration section */
		2DAC5F7926F13C9800C5258F /* Debug */ = {
			isa = XCBuildConfiguration;
			buildSettings = {
				BUNDLE_LOADER = "$(TEST_HOST)";
				CLANG_CXX_LANGUAGE_STANDARD = "gnu++17";
				CLANG_ENABLE_OBJC_WEAK = YES;
				CODE_SIGN_STYLE = Automatic;
				CURRENT_PROJECT_VERSION = 1;
				DEVELOPMENT_TEAM = "";
				GENERATE_INFOPLIST_FILE = YES;
				IPHONEOS_DEPLOYMENT_TARGET = 14.1;
				LD_RUNPATH_SEARCH_PATHS = (
					"$(inherited)",
					"@executable_path/Frameworks",
					"@loader_path/Frameworks",
				);
				MARKETING_VERSION = 1.0;
				MTL_ENABLE_DEBUG_INFO = INCLUDE_SOURCE;
				MTL_FAST_MATH = YES;
				PRODUCT_BUNDLE_IDENTIFIER = com.revenuecat.StoreKitUnitTests;
				PRODUCT_NAME = "$(TARGET_NAME)";
				SWIFT_ACTIVE_COMPILATION_CONDITIONS = DEBUG;
				SWIFT_EMIT_LOC_STRINGS = NO;
				SWIFT_VERSION = 5.0;
				TARGETED_DEVICE_FAMILY = "1,2";
				TEST_HOST = "$(BUILT_PRODUCTS_DIR)/UnitTestsHostApp.app/UnitTestsHostApp";
				TVOS_DEPLOYMENT_TARGET = 14.1;
				WATCHOS_DEPLOYMENT_TARGET = 6.2;
			};
			name = Debug;
		};
		2DAC5F7A26F13C9800C5258F /* Release */ = {
			isa = XCBuildConfiguration;
			buildSettings = {
				BUNDLE_LOADER = "$(TEST_HOST)";
				CLANG_CXX_LANGUAGE_STANDARD = "gnu++17";
				CLANG_ENABLE_OBJC_WEAK = YES;
				CODE_SIGN_STYLE = Automatic;
				CURRENT_PROJECT_VERSION = 1;
				DEVELOPMENT_TEAM = "";
				GENERATE_INFOPLIST_FILE = YES;
				IPHONEOS_DEPLOYMENT_TARGET = 14.1;
				LD_RUNPATH_SEARCH_PATHS = (
					"$(inherited)",
					"@executable_path/Frameworks",
					"@loader_path/Frameworks",
				);
				MARKETING_VERSION = 1.0;
				MTL_FAST_MATH = YES;
				PRODUCT_BUNDLE_IDENTIFIER = com.revenuecat.StoreKitUnitTests;
				PRODUCT_NAME = "$(TARGET_NAME)";
				SWIFT_EMIT_LOC_STRINGS = NO;
				SWIFT_VERSION = 5.0;
				TARGETED_DEVICE_FAMILY = "1,2";
				TEST_HOST = "$(BUILT_PRODUCTS_DIR)/UnitTestsHostApp.app/UnitTestsHostApp";
				TVOS_DEPLOYMENT_TARGET = 14.1;
				WATCHOS_DEPLOYMENT_TARGET = 6.2;
			};
			name = Release;
		};
		2DC5622824EC63430031F69B /* Debug */ = {
			isa = XCBuildConfiguration;
			buildSettings = {
				APPLICATION_EXTENSION_API_ONLY = YES;
				BUILD_LIBRARY_FOR_DISTRIBUTION = YES;
				CLANG_ENABLE_OBJC_WEAK = YES;
				CLANG_WARN_QUOTED_INCLUDE_IN_FRAMEWORK_HEADER = YES;
				CODE_SIGN_STYLE = Automatic;
				DEFINES_MODULE = YES;
				DEVELOPMENT_TEAM = 8SXR2327BM;
				DYLIB_COMPATIBILITY_VERSION = 1;
				DYLIB_CURRENT_VERSION = 1;
				DYLIB_INSTALL_NAME_BASE = "@rpath";
				INFOPLIST_FILE = Sources/Info.plist;
				INSTALL_PATH = "$(LOCAL_LIBRARY_DIR)/Frameworks";
				IPHONEOS_DEPLOYMENT_TARGET = 11.0;
				LD_RUNPATH_SEARCH_PATHS = (
					"$(inherited)",
					"@executable_path/Frameworks",
					"@loader_path/Frameworks",
				);
				MACOSX_DEPLOYMENT_TARGET = 10.13;
				MTL_ENABLE_DEBUG_INFO = INCLUDE_SOURCE;
				MTL_FAST_MATH = YES;
				PRODUCT_BUNDLE_IDENTIFIER = com.revenuecat.Purchases;
				PRODUCT_NAME = "$(TARGET_NAME:c99extidentifier)";
				RUN_DOCUMENTATION_COMPILER = YES;
				SDKROOT = "";
				SKIP_INSTALL = YES;
				SUPPORTED_PLATFORMS = "macosx iphonesimulator iphoneos watchsimulator watchos appletvsimulator appletvos";
				SWIFT_ACTIVE_COMPILATION_CONDITIONS = DEBUG;
				SWIFT_VERSION = 5.0;
				TARGETED_DEVICE_FAMILY = "1,2,3,4,6";
				TVOS_DEPLOYMENT_TARGET = 11.0;
				WATCHOS_DEPLOYMENT_TARGET = 6.2;
			};
			name = Debug;
		};
		2DC5622924EC63430031F69B /* Release */ = {
			isa = XCBuildConfiguration;
			buildSettings = {
				APPLICATION_EXTENSION_API_ONLY = YES;
				BUILD_LIBRARY_FOR_DISTRIBUTION = YES;
				CLANG_ENABLE_OBJC_WEAK = YES;
				CLANG_WARN_QUOTED_INCLUDE_IN_FRAMEWORK_HEADER = YES;
				CODE_SIGN_IDENTITY = "Apple Development";
				CODE_SIGN_STYLE = Manual;
				DEFINES_MODULE = YES;
				DEVELOPMENT_TEAM = "";
				DYLIB_COMPATIBILITY_VERSION = 1;
				DYLIB_CURRENT_VERSION = 1;
				DYLIB_INSTALL_NAME_BASE = "@rpath";
				INFOPLIST_FILE = Sources/Info.plist;
				INSTALL_PATH = "$(LOCAL_LIBRARY_DIR)/Frameworks";
				IPHONEOS_DEPLOYMENT_TARGET = 11.0;
				LD_RUNPATH_SEARCH_PATHS = (
					"$(inherited)",
					"@executable_path/Frameworks",
					"@loader_path/Frameworks",
				);
				MACOSX_DEPLOYMENT_TARGET = 10.13;
				MTL_FAST_MATH = YES;
				PRODUCT_BUNDLE_IDENTIFIER = com.revenuecat.Purchases;
				PRODUCT_NAME = "$(TARGET_NAME:c99extidentifier)";
				PROVISIONING_PROFILE_SPECIFIER = "";
				RUN_DOCUMENTATION_COMPILER = YES;
				SDKROOT = "";
				SKIP_INSTALL = YES;
				SUPPORTED_PLATFORMS = "macosx iphonesimulator iphoneos watchsimulator watchos appletvsimulator appletvos";
				SWIFT_VERSION = 5.0;
				TARGETED_DEVICE_FAMILY = "1,2,3,4,6";
				TVOS_DEPLOYMENT_TARGET = 11.0;
				WATCHOS_DEPLOYMENT_TARGET = 6.2;
			};
			name = Release;
		};
		2DC5622B24EC63430031F69B /* Debug */ = {
			isa = XCBuildConfiguration;
			buildSettings = {
				ALLOW_TARGET_PLATFORM_SPECIALIZATION = YES;
				ALWAYS_EMBED_SWIFT_STANDARD_LIBRARIES = "$(inherited)";
				CLANG_ENABLE_MODULES = YES;
				CLANG_ENABLE_OBJC_WEAK = YES;
				CLANG_WARN_QUOTED_INCLUDE_IN_FRAMEWORK_HEADER = YES;
				CODE_SIGN_STYLE = Automatic;
				DEVELOPMENT_TEAM = 8SXR2327BM;
				INFOPLIST_FILE = Tests/UnitTests/Info.plist;
				IPHONEOS_DEPLOYMENT_TARGET = 11.0;
				LD_RUNPATH_SEARCH_PATHS = (
					"$(inherited)",
					"@executable_path/Frameworks",
					"@loader_path/Frameworks",
				);
				MACOSX_DEPLOYMENT_TARGET = 10.13;
				MTL_ENABLE_DEBUG_INFO = INCLUDE_SOURCE;
				MTL_FAST_MATH = YES;
				PRODUCT_BUNDLE_IDENTIFIER = com.revenuecat.PurchasesTests;
				PRODUCT_NAME = "$(TARGET_NAME)";
				SDKROOT = "";
				SUPPORTED_PLATFORMS = "watchsimulator watchos macosx iphonesimulator iphoneos appletvsimulator appletvos";
				SUPPORTS_MACCATALYST = YES;
				SWIFT_ACTIVE_COMPILATION_CONDITIONS = DEBUG;
				SWIFT_OBJC_BRIDGING_HEADER = "";
				SWIFT_VERSION = 5.0;
				TARGETED_DEVICE_FAMILY = "1,2,3,6";
				TVOS_DEPLOYMENT_TARGET = 11.0;
				WATCHOS_DEPLOYMENT_TARGET = 6.2;
			};
			name = Debug;
		};
		2DC5622C24EC63430031F69B /* Release */ = {
			isa = XCBuildConfiguration;
			buildSettings = {
				ALLOW_TARGET_PLATFORM_SPECIALIZATION = YES;
				ALWAYS_EMBED_SWIFT_STANDARD_LIBRARIES = "$(inherited)";
				CLANG_ENABLE_MODULES = YES;
				CLANG_ENABLE_OBJC_WEAK = YES;
				CLANG_WARN_QUOTED_INCLUDE_IN_FRAMEWORK_HEADER = YES;
				CODE_SIGN_STYLE = Automatic;
				DEVELOPMENT_TEAM = 8SXR2327BM;
				INFOPLIST_FILE = Tests/UnitTests/Info.plist;
				IPHONEOS_DEPLOYMENT_TARGET = 11.0;
				LD_RUNPATH_SEARCH_PATHS = (
					"$(inherited)",
					"@executable_path/Frameworks",
					"@loader_path/Frameworks",
				);
				MACOSX_DEPLOYMENT_TARGET = 10.13;
				MTL_FAST_MATH = YES;
				PRODUCT_BUNDLE_IDENTIFIER = com.revenuecat.PurchasesTests;
				PRODUCT_NAME = "$(TARGET_NAME)";
				SDKROOT = "";
				SUPPORTED_PLATFORMS = "watchsimulator watchos macosx iphonesimulator iphoneos appletvsimulator appletvos";
				SUPPORTS_MACCATALYST = YES;
				SWIFT_OBJC_BRIDGING_HEADER = "";
				SWIFT_VERSION = 5.0;
				TARGETED_DEVICE_FAMILY = "1,2,3,6";
				TVOS_DEPLOYMENT_TARGET = 11.0;
				WATCHOS_DEPLOYMENT_TARGET = 6.2;
			};
			name = Release;
		};
		2DE20B71264087FB004C597D /* Debug */ = {
			isa = XCBuildConfiguration;
			buildSettings = {
				CLANG_ENABLE_OBJC_WEAK = YES;
				CLANG_WARN_QUOTED_INCLUDE_IN_FRAMEWORK_HEADER = YES;
				CODE_SIGN_STYLE = Automatic;
				INFOPLIST_FILE = Tests/BackendIntegrationTests/Info.plist;
				IPHONEOS_DEPLOYMENT_TARGET = 14.1;
				LD_RUNPATH_SEARCH_PATHS = (
					"$(inherited)",
					"@executable_path/Frameworks",
					"@loader_path/Frameworks",
				);
				MACOSX_DEPLOYMENT_TARGET = 11.3;
				MTL_ENABLE_DEBUG_INFO = INCLUDE_SOURCE;
				MTL_FAST_MATH = YES;
				PRODUCT_BUNDLE_IDENTIFIER = com.revenuecat.BackendIntegrationTests;
				PRODUCT_NAME = "$(TARGET_NAME)";
				SWIFT_ACTIVE_COMPILATION_CONDITIONS = DEBUG;
				SWIFT_VERSION = 5.0;
				TARGETED_DEVICE_FAMILY = "1,2";
				TEST_HOST = "$(BUILT_PRODUCTS_DIR)/BackendIntegrationTestsHostApp.app/BackendIntegrationTestsHostApp";
				TVOS_DEPLOYMENT_TARGET = 14.1;
				WATCHOS_DEPLOYMENT_TARGET = 7.1;
			};
			name = Debug;
		};
		2DE20B72264087FB004C597D /* Release */ = {
			isa = XCBuildConfiguration;
			buildSettings = {
				CLANG_ENABLE_OBJC_WEAK = YES;
				CLANG_WARN_QUOTED_INCLUDE_IN_FRAMEWORK_HEADER = YES;
				CODE_SIGN_STYLE = Automatic;
				INFOPLIST_FILE = Tests/BackendIntegrationTests/Info.plist;
				IPHONEOS_DEPLOYMENT_TARGET = 14.1;
				LD_RUNPATH_SEARCH_PATHS = (
					"$(inherited)",
					"@executable_path/Frameworks",
					"@loader_path/Frameworks",
				);
				MACOSX_DEPLOYMENT_TARGET = 11.3;
				MTL_FAST_MATH = YES;
				PRODUCT_BUNDLE_IDENTIFIER = com.revenuecat.BackendIntegrationTests;
				PRODUCT_NAME = "$(TARGET_NAME)";
				SWIFT_VERSION = 5.0;
				TARGETED_DEVICE_FAMILY = "1,2";
				TEST_HOST = "$(BUILT_PRODUCTS_DIR)/BackendIntegrationTestsHostApp.app/BackendIntegrationTestsHostApp";
				TVOS_DEPLOYMENT_TARGET = 14.1;
				WATCHOS_DEPLOYMENT_TARGET = 7.1;
			};
			name = Release;
		};
		2DE20B8C26409EB8004C597D /* Debug */ = {
			isa = XCBuildConfiguration;
			buildSettings = {
				ASSETCATALOG_COMPILER_APPICON_NAME = AppIcon;
				ASSETCATALOG_COMPILER_GLOBAL_ACCENT_COLOR_NAME = AccentColor;
				CLANG_ENABLE_OBJC_WEAK = YES;
				CLANG_WARN_QUOTED_INCLUDE_IN_FRAMEWORK_HEADER = YES;
				CODE_SIGN_STYLE = Automatic;
				DEVELOPMENT_ASSET_PATHS = "\"Tests/BackendIntegrationTestApp/Preview Content\"";
				DEVELOPMENT_TEAM = "";
				ENABLE_PREVIEWS = YES;
				INFOPLIST_FILE = Tests/BackendIntegrationTestApp/Info.plist;
				IPHONEOS_DEPLOYMENT_TARGET = 14.1;
				LD_RUNPATH_SEARCH_PATHS = (
					"$(inherited)",
					"@executable_path/Frameworks",
				);
				MTL_ENABLE_DEBUG_INFO = INCLUDE_SOURCE;
				MTL_FAST_MATH = YES;
				PRODUCT_BUNDLE_IDENTIFIER = com.revenuecat.StoreKitTestApp;
				PRODUCT_NAME = "$(TARGET_NAME)";
				SWIFT_ACTIVE_COMPILATION_CONDITIONS = DEBUG;
				SWIFT_VERSION = 5.0;
				TARGETED_DEVICE_FAMILY = "1,2";
				TVOS_DEPLOYMENT_TARGET = 14.1;
				WATCHOS_DEPLOYMENT_TARGET = 6.2;
			};
			name = Debug;
		};
		2DE20B8D26409EB8004C597D /* Release */ = {
			isa = XCBuildConfiguration;
			buildSettings = {
				ASSETCATALOG_COMPILER_APPICON_NAME = AppIcon;
				ASSETCATALOG_COMPILER_GLOBAL_ACCENT_COLOR_NAME = AccentColor;
				CLANG_ENABLE_OBJC_WEAK = YES;
				CLANG_WARN_QUOTED_INCLUDE_IN_FRAMEWORK_HEADER = YES;
				CODE_SIGN_STYLE = Automatic;
				DEVELOPMENT_ASSET_PATHS = "\"Tests/BackendIntegrationTestApp/Preview Content\"";
				DEVELOPMENT_TEAM = "";
				ENABLE_PREVIEWS = YES;
				INFOPLIST_FILE = Tests/BackendIntegrationTestApp/Info.plist;
				IPHONEOS_DEPLOYMENT_TARGET = 14.1;
				LD_RUNPATH_SEARCH_PATHS = (
					"$(inherited)",
					"@executable_path/Frameworks",
				);
				MTL_FAST_MATH = YES;
				PRODUCT_BUNDLE_IDENTIFIER = com.revenuecat.StoreKitTestApp;
				PRODUCT_NAME = "$(TARGET_NAME)";
				SWIFT_VERSION = 5.0;
				TARGETED_DEVICE_FAMILY = "1,2";
				TVOS_DEPLOYMENT_TARGET = 14.1;
				WATCHOS_DEPLOYMENT_TARGET = 6.2;
			};
			name = Release;
		};
		2DEAC2EB26EFE470006914ED /* Debug */ = {
			isa = XCBuildConfiguration;
			buildSettings = {
				ASSETCATALOG_COMPILER_APPICON_NAME = AppIcon;
				ASSETCATALOG_COMPILER_GLOBAL_ACCENT_COLOR_NAME = AccentColor;
				CLANG_ENABLE_OBJC_WEAK = YES;
				CODE_SIGN_STYLE = Automatic;
				DEVELOPMENT_TEAM = "";
				INFOPLIST_FILE = Tests/UnitTestsHostApp/Info.plist;
				IPHONEOS_DEPLOYMENT_TARGET = 14.1;
				LD_RUNPATH_SEARCH_PATHS = (
					"$(inherited)",
					"@executable_path/Frameworks",
				);
				MACOSX_DEPLOYMENT_TARGET = 11.2;
				MTL_ENABLE_DEBUG_INFO = INCLUDE_SOURCE;
				MTL_FAST_MATH = YES;
				PRODUCT_BUNDLE_IDENTIFIER = com.revenuecat.StoreKitUnitTestsHostApp;
				PRODUCT_NAME = "$(TARGET_NAME)";
				SWIFT_ACTIVE_COMPILATION_CONDITIONS = DEBUG;
				SWIFT_VERSION = 5.0;
				TARGETED_DEVICE_FAMILY = "1,2";
				TVOS_DEPLOYMENT_TARGET = 11.0;
				WATCHOS_DEPLOYMENT_TARGET = 6.2;
			};
			name = Debug;
		};
		2DEAC2EC26EFE470006914ED /* Release */ = {
			isa = XCBuildConfiguration;
			buildSettings = {
				ASSETCATALOG_COMPILER_APPICON_NAME = AppIcon;
				ASSETCATALOG_COMPILER_GLOBAL_ACCENT_COLOR_NAME = AccentColor;
				CLANG_ENABLE_OBJC_WEAK = YES;
				CODE_SIGN_STYLE = Automatic;
				DEVELOPMENT_TEAM = "";
				INFOPLIST_FILE = Tests/UnitTestsHostApp/Info.plist;
				IPHONEOS_DEPLOYMENT_TARGET = 14.1;
				LD_RUNPATH_SEARCH_PATHS = (
					"$(inherited)",
					"@executable_path/Frameworks",
				);
				MACOSX_DEPLOYMENT_TARGET = 11.2;
				MTL_FAST_MATH = YES;
				PRODUCT_BUNDLE_IDENTIFIER = com.revenuecat.StoreKitUnitTestsHostApp;
				PRODUCT_NAME = "$(TARGET_NAME)";
				SWIFT_VERSION = 5.0;
				TARGETED_DEVICE_FAMILY = "1,2";
				TVOS_DEPLOYMENT_TARGET = 11.0;
				WATCHOS_DEPLOYMENT_TARGET = 6.2;
			};
			name = Release;
		};
		35262A101F7C4B9100C04F2C /* Debug */ = {
			isa = XCBuildConfiguration;
			buildSettings = {
				ALWAYS_SEARCH_USER_PATHS = NO;
				CLANG_ANALYZER_NONNULL = YES;
				CLANG_ANALYZER_NUMBER_OBJECT_CONVERSION = YES_AGGRESSIVE;
				CLANG_CXX_LANGUAGE_STANDARD = "gnu++14";
				CLANG_CXX_LIBRARY = "libc++";
				CLANG_ENABLE_MODULES = YES;
				CLANG_ENABLE_OBJC_ARC = YES;
				CLANG_WARN_BLOCK_CAPTURE_AUTORELEASING = YES;
				CLANG_WARN_BOOL_CONVERSION = YES;
				CLANG_WARN_COMMA = YES;
				CLANG_WARN_CONSTANT_CONVERSION = YES;
				CLANG_WARN_DEPRECATED_OBJC_IMPLEMENTATIONS = YES;
				CLANG_WARN_DIRECT_OBJC_ISA_USAGE = YES_ERROR;
				CLANG_WARN_DOCUMENTATION_COMMENTS = YES;
				CLANG_WARN_EMPTY_BODY = YES;
				CLANG_WARN_ENUM_CONVERSION = YES;
				CLANG_WARN_INFINITE_RECURSION = YES;
				CLANG_WARN_INT_CONVERSION = YES;
				CLANG_WARN_NON_LITERAL_NULL_CONVERSION = YES;
				CLANG_WARN_OBJC_IMPLICIT_RETAIN_SELF = YES;
				CLANG_WARN_OBJC_LITERAL_CONVERSION = YES;
				CLANG_WARN_OBJC_ROOT_CLASS = YES_ERROR;
				CLANG_WARN_QUOTED_INCLUDE_IN_FRAMEWORK_HEADER = YES;
				CLANG_WARN_RANGE_LOOP_ANALYSIS = YES;
				CLANG_WARN_STRICT_PROTOTYPES = YES;
				CLANG_WARN_SUSPICIOUS_MOVE = YES;
				CLANG_WARN_UNGUARDED_AVAILABILITY = YES_AGGRESSIVE;
				CLANG_WARN_UNREACHABLE_CODE = YES;
				CLANG_WARN__DUPLICATE_METHOD_MATCH = YES;
				COPY_PHASE_STRIP = NO;
				CURRENT_PROJECT_VERSION = 1;
				DEBUG_INFORMATION_FORMAT = dwarf;
				ENABLE_STRICT_OBJC_MSGSEND = YES;
				ENABLE_TESTABILITY = YES;
				GCC_C_LANGUAGE_STANDARD = gnu11;
				GCC_DYNAMIC_NO_PIC = NO;
				GCC_NO_COMMON_BLOCKS = YES;
				GCC_OPTIMIZATION_LEVEL = 0;
				GCC_PREPROCESSOR_DEFINITIONS = (
					"DEBUG=1",
					"$(inherited)",
				);
				GCC_WARN_64_TO_32_BIT_CONVERSION = YES;
				GCC_WARN_ABOUT_RETURN_TYPE = YES_ERROR;
				GCC_WARN_UNDECLARED_SELECTOR = YES;
				GCC_WARN_UNINITIALIZED_AUTOS = YES_AGGRESSIVE;
				GCC_WARN_UNUSED_FUNCTION = YES;
				GCC_WARN_UNUSED_VARIABLE = YES;
				MTL_ENABLE_DEBUG_INFO = YES;
				ONLY_ACTIVE_ARCH = YES;
				SDKROOT = iphoneos;
				SUPPORTS_MACCATALYST = YES;
				SWIFT_OPTIMIZATION_LEVEL = "-Onone";
				VERSIONING_SYSTEM = "apple-generic";
				VERSION_INFO_PREFIX = "";
			};
			name = Debug;
		};
		35262A111F7C4B9100C04F2C /* Release */ = {
			isa = XCBuildConfiguration;
			buildSettings = {
				ALWAYS_SEARCH_USER_PATHS = NO;
				CLANG_ANALYZER_NONNULL = YES;
				CLANG_ANALYZER_NUMBER_OBJECT_CONVERSION = YES_AGGRESSIVE;
				CLANG_CXX_LANGUAGE_STANDARD = "gnu++14";
				CLANG_CXX_LIBRARY = "libc++";
				CLANG_ENABLE_MODULES = YES;
				CLANG_ENABLE_OBJC_ARC = YES;
				CLANG_WARN_BLOCK_CAPTURE_AUTORELEASING = YES;
				CLANG_WARN_BOOL_CONVERSION = YES;
				CLANG_WARN_COMMA = YES;
				CLANG_WARN_CONSTANT_CONVERSION = YES;
				CLANG_WARN_DEPRECATED_OBJC_IMPLEMENTATIONS = YES;
				CLANG_WARN_DIRECT_OBJC_ISA_USAGE = YES_ERROR;
				CLANG_WARN_DOCUMENTATION_COMMENTS = YES;
				CLANG_WARN_EMPTY_BODY = YES;
				CLANG_WARN_ENUM_CONVERSION = YES;
				CLANG_WARN_INFINITE_RECURSION = YES;
				CLANG_WARN_INT_CONVERSION = YES;
				CLANG_WARN_NON_LITERAL_NULL_CONVERSION = YES;
				CLANG_WARN_OBJC_IMPLICIT_RETAIN_SELF = YES;
				CLANG_WARN_OBJC_LITERAL_CONVERSION = YES;
				CLANG_WARN_OBJC_ROOT_CLASS = YES_ERROR;
				CLANG_WARN_QUOTED_INCLUDE_IN_FRAMEWORK_HEADER = YES;
				CLANG_WARN_RANGE_LOOP_ANALYSIS = YES;
				CLANG_WARN_STRICT_PROTOTYPES = YES;
				CLANG_WARN_SUSPICIOUS_MOVE = YES;
				CLANG_WARN_UNGUARDED_AVAILABILITY = YES_AGGRESSIVE;
				CLANG_WARN_UNREACHABLE_CODE = YES;
				CLANG_WARN__DUPLICATE_METHOD_MATCH = YES;
				COPY_PHASE_STRIP = NO;
				CURRENT_PROJECT_VERSION = 1;
				DEBUG_INFORMATION_FORMAT = "dwarf-with-dsym";
				ENABLE_NS_ASSERTIONS = NO;
				ENABLE_STRICT_OBJC_MSGSEND = YES;
				GCC_C_LANGUAGE_STANDARD = gnu11;
				GCC_NO_COMMON_BLOCKS = YES;
				GCC_WARN_64_TO_32_BIT_CONVERSION = YES;
				GCC_WARN_ABOUT_RETURN_TYPE = YES_ERROR;
				GCC_WARN_UNDECLARED_SELECTOR = YES;
				GCC_WARN_UNINITIALIZED_AUTOS = YES_AGGRESSIVE;
				GCC_WARN_UNUSED_FUNCTION = YES;
				GCC_WARN_UNUSED_VARIABLE = YES;
				MTL_ENABLE_DEBUG_INFO = NO;
				ONLY_ACTIVE_ARCH = YES;
				SDKROOT = iphoneos;
				SUPPORTS_MACCATALYST = YES;
				SWIFT_COMPILATION_MODE = wholemodule;
				SWIFT_OPTIMIZATION_LEVEL = "-O";
				VALIDATE_PRODUCT = YES;
				VERSIONING_SYSTEM = "apple-generic";
				VERSION_INFO_PREFIX = "";
			};
			name = Release;
		};
/* End XCBuildConfiguration section */

/* Begin XCConfigurationList section */
		2DAC5F7826F13C9800C5258F /* Build configuration list for PBXNativeTarget "StoreKitUnitTests" */ = {
			isa = XCConfigurationList;
			buildConfigurations = (
				2DAC5F7926F13C9800C5258F /* Debug */,
				2DAC5F7A26F13C9800C5258F /* Release */,
			);
			defaultConfigurationIsVisible = 0;
			defaultConfigurationName = Release;
		};
		2DC5622724EC63430031F69B /* Build configuration list for PBXNativeTarget "RevenueCat" */ = {
			isa = XCConfigurationList;
			buildConfigurations = (
				2DC5622824EC63430031F69B /* Debug */,
				2DC5622924EC63430031F69B /* Release */,
			);
			defaultConfigurationIsVisible = 0;
			defaultConfigurationName = Release;
		};
		2DC5622A24EC63430031F69B /* Build configuration list for PBXNativeTarget "UnitTests" */ = {
			isa = XCConfigurationList;
			buildConfigurations = (
				2DC5622B24EC63430031F69B /* Debug */,
				2DC5622C24EC63430031F69B /* Release */,
			);
			defaultConfigurationIsVisible = 0;
			defaultConfigurationName = Release;
		};
		2DE20B73264087FB004C597D /* Build configuration list for PBXNativeTarget "BackendIntegrationTests" */ = {
			isa = XCConfigurationList;
			buildConfigurations = (
				2DE20B71264087FB004C597D /* Debug */,
				2DE20B72264087FB004C597D /* Release */,
			);
			defaultConfigurationIsVisible = 0;
			defaultConfigurationName = Release;
		};
		2DE20B8B26409EB8004C597D /* Build configuration list for PBXNativeTarget "BackendIntegrationTestsHostApp" */ = {
			isa = XCConfigurationList;
			buildConfigurations = (
				2DE20B8C26409EB8004C597D /* Debug */,
				2DE20B8D26409EB8004C597D /* Release */,
			);
			defaultConfigurationIsVisible = 0;
			defaultConfigurationName = Release;
		};
		2DEAC2ED26EFE470006914ED /* Build configuration list for PBXNativeTarget "UnitTestsHostApp" */ = {
			isa = XCConfigurationList;
			buildConfigurations = (
				2DEAC2EB26EFE470006914ED /* Debug */,
				2DEAC2EC26EFE470006914ED /* Release */,
			);
			defaultConfigurationIsVisible = 0;
			defaultConfigurationName = Release;
		};
		352629F81F7C4B9100C04F2C /* Build configuration list for PBXProject "RevenueCat" */ = {
			isa = XCConfigurationList;
			buildConfigurations = (
				35262A101F7C4B9100C04F2C /* Debug */,
				35262A111F7C4B9100C04F2C /* Release */,
			);
			defaultConfigurationIsVisible = 0;
			defaultConfigurationName = Release;
		};
/* End XCConfigurationList section */

/* Begin XCRemoteSwiftPackageReference section */
		2D803F6126F144830069D717 /* XCRemoteSwiftPackageReference "nimble" */ = {
			isa = XCRemoteSwiftPackageReference;
			repositoryURL = "https://github.com/quick/nimble";
			requirement = {
				branch = main;
				kind = branch;
			};
		};
		2D9C5ECB26F2815E0057FC45 /* XCRemoteSwiftPackageReference "OHHTTPStubs" */ = {
			isa = XCRemoteSwiftPackageReference;
			repositoryURL = "https://github.com/AliSoftware/OHHTTPStubs.git";
			requirement = {
				kind = upToNextMajorVersion;
				minimumVersion = 9.0.0;
			};
		};
		57E04739277260DE0082FE91 /* XCRemoteSwiftPackageReference "swift-snapshot-testing" */ = {
			isa = XCRemoteSwiftPackageReference;
			repositoryURL = "https://github.com/pointfreeco/swift-snapshot-testing";
			requirement = {
				kind = upToNextMajorVersion;
				minimumVersion = 1.9.0;
			};
		};
/* End XCRemoteSwiftPackageReference section */

/* Begin XCSwiftPackageProductDependency section */
		2D803F6226F144830069D717 /* Nimble */ = {
			isa = XCSwiftPackageProductDependency;
			package = 2D803F6126F144830069D717 /* XCRemoteSwiftPackageReference "nimble" */;
			productName = Nimble;
		};
		2D803F6526F144BF0069D717 /* Nimble */ = {
			isa = XCSwiftPackageProductDependency;
			package = 2D803F6126F144830069D717 /* XCRemoteSwiftPackageReference "nimble" */;
			productName = Nimble;
		};
		2D803F6726F144C40069D717 /* Nimble */ = {
			isa = XCSwiftPackageProductDependency;
			package = 2D803F6126F144830069D717 /* XCRemoteSwiftPackageReference "nimble" */;
			productName = Nimble;
		};
		2D9C5ED026F2816F0057FC45 /* OHHTTPStubs */ = {
			isa = XCSwiftPackageProductDependency;
			package = 2D9C5ECB26F2815E0057FC45 /* XCRemoteSwiftPackageReference "OHHTTPStubs" */;
			productName = OHHTTPStubs;
		};
		2D9C5ED226F2816F0057FC45 /* OHHTTPStubsSwift */ = {
			isa = XCSwiftPackageProductDependency;
			package = 2D9C5ECB26F2815E0057FC45 /* XCRemoteSwiftPackageReference "OHHTTPStubs" */;
			productName = OHHTTPStubsSwift;
		};
		2D9C5ED426F281750057FC45 /* OHHTTPStubs */ = {
			isa = XCSwiftPackageProductDependency;
			package = 2D9C5ECB26F2815E0057FC45 /* XCRemoteSwiftPackageReference "OHHTTPStubs" */;
			productName = OHHTTPStubs;
		};
		2D9C5ED626F281750057FC45 /* OHHTTPStubsSwift */ = {
			isa = XCSwiftPackageProductDependency;
			package = 2D9C5ECB26F2815E0057FC45 /* XCRemoteSwiftPackageReference "OHHTTPStubs" */;
			productName = OHHTTPStubsSwift;
		};
		576C8ABD27D299860058FA6E /* SnapshotTesting */ = {
			isa = XCSwiftPackageProductDependency;
			package = 57E04739277260DE0082FE91 /* XCRemoteSwiftPackageReference "swift-snapshot-testing" */;
			productName = SnapshotTesting;
		};
		57E0473A277260DE0082FE91 /* SnapshotTesting */ = {
			isa = XCSwiftPackageProductDependency;
			package = 57E04739277260DE0082FE91 /* XCRemoteSwiftPackageReference "swift-snapshot-testing" */;
			productName = SnapshotTesting;
		};
/* End XCSwiftPackageProductDependency section */
	};
	rootObject = 352629F51F7C4B9100C04F2C /* Project object */;
}<|MERGE_RESOLUTION|>--- conflicted
+++ resolved
@@ -2386,11 +2386,6 @@
 				37E3578711F5FDD5DC6458A8 /* AttributionFetcher.swift in Sources */,
 				F5714EA526D6C24D00635477 /* JSONDecoder+Extensions.swift in Sources */,
 				B302206A27271BCB008F1A0D /* Decoder+Extensions.swift in Sources */,
-<<<<<<< HEAD
-				B3766F1E26BDA95100141450 /* IntroEligibilityResponse.swift in Sources */,
-=======
-				B34605CD279A6E380031CA74 /* PostAttributionDataOperation.swift in Sources */,
->>>>>>> cbfde54a
 				B34605C1279A6E380031CA74 /* NetworkOperation.swift in Sources */,
 				5766AA56283D4C5400FA6091 /* IgnoreHashable.swift in Sources */,
 				5766C622282DAA700067D886 /* GetIntroEligibilityResponse.swift in Sources */,
@@ -2426,11 +2421,7 @@
 				2D4D6AF524F717B800B656BE /* ContainerFactory.swift in Sources */,
 				351B514726D44A0D00BD2BD7 /* MockSystemInfo.swift in Sources */,
 				B300E4C226D439B700B22262 /* IntroEligibilityCalculatorTests.swift in Sources */,
-<<<<<<< HEAD
-=======
-				5796A39B27D6C20A00653165 /* BackendPostAttributionDataTests.swift in Sources */,
 				57554C62282ABFD9009A7E58 /* StoreTests.swift in Sources */,
->>>>>>> cbfde54a
 				2DDF41CA24F6F4C3005BC22D /* ArraySlice_UInt8+ExtensionsTests.swift in Sources */,
 				2DDF41E124F6F527005BC22D /* MockReceiptParser.swift in Sources */,
 				5766AAC5283E843300FA6091 /* PurchasesConfiguringTests.swift in Sources */,
