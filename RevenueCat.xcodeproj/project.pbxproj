// !$*UTF8*$!
{
	archiveVersion = 1;
	classes = {
	};
	objectVersion = 52;
	objects = {

/* Begin PBXBuildFile section */
		0313FD41268A506400168386 /* DateProvider.swift in Sources */ = {isa = PBXBuildFile; fileRef = 0313FD40268A506400168386 /* DateProvider.swift */; };
		2CD72942268A823900BFC976 /* Data+Extensions.swift in Sources */ = {isa = PBXBuildFile; fileRef = 2CD72941268A823900BFC976 /* Data+Extensions.swift */; };
		2CD72944268A826F00BFC976 /* Date+Extensions.swift in Sources */ = {isa = PBXBuildFile; fileRef = 2CD72943268A826F00BFC976 /* Date+Extensions.swift */; };
		2CD72948268A828400BFC976 /* Locale+Extensions.swift in Sources */ = {isa = PBXBuildFile; fileRef = 2CD72947268A828400BFC976 /* Locale+Extensions.swift */; };
		2D11F5E1250FF886005A70E8 /* AttributionStrings.swift in Sources */ = {isa = PBXBuildFile; fileRef = 2D11F5E0250FF886005A70E8 /* AttributionStrings.swift */; };
		2D1C3F3926B9D8B800112626 /* MockBundle.swift in Sources */ = {isa = PBXBuildFile; fileRef = 2D1C3F3826B9D8B800112626 /* MockBundle.swift */; };
		2D1E789926FE216800760949 /* SceneDelegate.swift in Sources */ = {isa = PBXBuildFile; fileRef = 2D1E788926FE215500760949 /* SceneDelegate.swift */; };
		2D22BF6526F3CB31001AE2F9 /* FatalErrorUtil.swift in Sources */ = {isa = PBXBuildFile; fileRef = 2D22BF6426F3CB31001AE2F9 /* FatalErrorUtil.swift */; };
		2D22BF6826F3CC6D001AE2F9 /* XCTestCase+Extensions.swift in Sources */ = {isa = PBXBuildFile; fileRef = 2D22BF6626F3CBFB001AE2F9 /* XCTestCase+Extensions.swift */; };
		2D294E5C26DECFD500B8FE4F /* StoreKit2TransactionListener.swift in Sources */ = {isa = PBXBuildFile; fileRef = 2D294E5B26DECFD500B8FE4F /* StoreKit2TransactionListener.swift */; };
		2D3BFAD126DEA45C00370B11 /* MockSK1Product.swift in Sources */ = {isa = PBXBuildFile; fileRef = 2DDF41E524F6F5DC005BC22D /* MockSK1Product.swift */; };
		2D3BFAD226DEA46600370B11 /* MockProductsRequest.swift in Sources */ = {isa = PBXBuildFile; fileRef = 37E35B08709090FBBFB16EBD /* MockProductsRequest.swift */; };
		2D3BFAD326DEA47100370B11 /* MockSKDiscount.swift in Sources */ = {isa = PBXBuildFile; fileRef = 2DDF41E724F6F61B005BC22D /* MockSKDiscount.swift */; };
		2D3BFAD426DEA49200370B11 /* SKProductSubscriptionDurationExtensions.swift in Sources */ = {isa = PBXBuildFile; fileRef = 2DDF41E924F6F844005BC22D /* SKProductSubscriptionDurationExtensions.swift */; };
		2D4D6AF424F717B800B656BE /* ASN1ObjectIdentifierEncoder.swift in Sources */ = {isa = PBXBuildFile; fileRef = 37E35C4A4B241A545D1D06BD /* ASN1ObjectIdentifierEncoder.swift */; };
		2D4D6AF524F717B800B656BE /* ContainerFactory.swift in Sources */ = {isa = PBXBuildFile; fileRef = 37E35092F0E41512E0D610BA /* ContainerFactory.swift */; };
		2D4D6AF624F7193700B656BE /* verifyReceiptSample1.txt in Resources */ = {isa = PBXBuildFile; fileRef = 2DDE559A24C8B5E300DCB087 /* verifyReceiptSample1.txt */; };
		2D4D6AF724F7193700B656BE /* base64encodedreceiptsample1.txt in Resources */ = {isa = PBXBuildFile; fileRef = 2DDE559B24C8B5E300DCB087 /* base64encodedreceiptsample1.txt */; };
		2D4E926526990AB1000E10B0 /* StoreKitWrapper.swift in Sources */ = {isa = PBXBuildFile; fileRef = 2D4E926426990AB1000E10B0 /* StoreKitWrapper.swift */; };
		2D735F7D26EFF189004E82A7 /* Configuration.storekit in Resources */ = {isa = PBXBuildFile; fileRef = 2DE20B7926408921004C597D /* Configuration.storekit */; };
		2D735F7E26EFF198004E82A7 /* UnitTestsConfiguration.storekit in Resources */ = {isa = PBXBuildFile; fileRef = 2D43017726EBFD7100BAB891 /* UnitTestsConfiguration.storekit */; };
		2D803F6326F144830069D717 /* Nimble in Frameworks */ = {isa = PBXBuildFile; productRef = 2D803F6226F144830069D717 /* Nimble */; };
		2D803F6626F144BF0069D717 /* Nimble in Frameworks */ = {isa = PBXBuildFile; productRef = 2D803F6526F144BF0069D717 /* Nimble */; };
		2D803F6826F144C40069D717 /* Nimble in Frameworks */ = {isa = PBXBuildFile; productRef = 2D803F6726F144C40069D717 /* Nimble */; };
		2D803F6926F149E70069D717 /* RevenueCat.framework in Frameworks */ = {isa = PBXBuildFile; fileRef = 2DC5621624EC63420031F69B /* RevenueCat.framework */; };
		2D90F8B126FD1E52009B9142 /* PurchasesOrchestratorTests.swift in Sources */ = {isa = PBXBuildFile; fileRef = 2D8FC8AB26E01AE70049A85C /* PurchasesOrchestratorTests.swift */; };
		2D90F8B326FD2082009B9142 /* MockProductsManager.swift in Sources */ = {isa = PBXBuildFile; fileRef = 37E35C9439E087F63ECC4F59 /* MockProductsManager.swift */; };
		2D90F8B426FD208B009B9142 /* MockStoreKitWrapper.swift in Sources */ = {isa = PBXBuildFile; fileRef = 351B515326D44B0A00BD2BD7 /* MockStoreKitWrapper.swift */; };
		2D90F8B526FD2093009B9142 /* MockSystemInfo.swift in Sources */ = {isa = PBXBuildFile; fileRef = 351B514626D44A0D00BD2BD7 /* MockSystemInfo.swift */; };
		2D90F8B626FD2099009B9142 /* MockSubscriberAttributesManager.swift in Sources */ = {isa = PBXBuildFile; fileRef = 351B514226D449C100BD2BD7 /* MockSubscriberAttributesManager.swift */; };
		2D90F8B826FD20AA009B9142 /* MockReceiptFetcher.swift in Sources */ = {isa = PBXBuildFile; fileRef = 351B515126D44AF000BD2BD7 /* MockReceiptFetcher.swift */; };
		2D90F8B926FD20AF009B9142 /* MockCustomerInfoManager.swift in Sources */ = {isa = PBXBuildFile; fileRef = 351B514826D44A2F00BD2BD7 /* MockCustomerInfoManager.swift */; };
		2D90F8BB26FD20BD009B9142 /* MockIdentityManager.swift in Sources */ = {isa = PBXBuildFile; fileRef = 351B513E26D4496000BD2BD7 /* MockIdentityManager.swift */; };
		2D90F8BC26FD20C2009B9142 /* MockReceiptParser.swift in Sources */ = {isa = PBXBuildFile; fileRef = 37E354B13440508B46C9A530 /* MockReceiptParser.swift */; };
		2D90F8BF26FD20D6009B9142 /* MockAttributionFetcher.swift in Sources */ = {isa = PBXBuildFile; fileRef = 351B515926D44B6200BD2BD7 /* MockAttributionFetcher.swift */; };
		2D90F8C026FD20DF009B9142 /* MockAttributionDataMigrator.swift in Sources */ = {isa = PBXBuildFile; fileRef = 351B515F26D44BB600BD2BD7 /* MockAttributionDataMigrator.swift */; };
		2D90F8C126FD20F2009B9142 /* MockHTTPClient.swift in Sources */ = {isa = PBXBuildFile; fileRef = 351B514C26D44A8600BD2BD7 /* MockHTTPClient.swift */; };
		2D90F8C226FD20F7009B9142 /* MockETagManager.swift in Sources */ = {isa = PBXBuildFile; fileRef = 35D83311262FBD4200E60AC5 /* MockETagManager.swift */; };
		2D90F8C326FD214F009B9142 /* MockAttributionTypeFactory.swift in Sources */ = {isa = PBXBuildFile; fileRef = 351B514426D449E600BD2BD7 /* MockAttributionTypeFactory.swift */; };
		2D90F8C526FD216A009B9142 /* MockSKDiscount.swift in Sources */ = {isa = PBXBuildFile; fileRef = 2DDF41E724F6F61B005BC22D /* MockSKDiscount.swift */; };
		2D90F8C726FD221D009B9142 /* MockASN1ContainerBuilder.swift in Sources */ = {isa = PBXBuildFile; fileRef = 37E351EB3689AF304E5B1031 /* MockASN1ContainerBuilder.swift */; };
		2D90F8C826FD2225009B9142 /* MockAppleReceiptBuilder.swift in Sources */ = {isa = PBXBuildFile; fileRef = 37E35C1554F296F7F1317747 /* MockAppleReceiptBuilder.swift */; };
		2D90F8CA26FD257A009B9142 /* MockStoreKit2TransactionListener.swift in Sources */ = {isa = PBXBuildFile; fileRef = 2D90F8C926FD257A009B9142 /* MockStoreKit2TransactionListener.swift */; };
		2D90F8CC26FD2BA1009B9142 /* StoreKitConfigTestCase.swift in Sources */ = {isa = PBXBuildFile; fileRef = 2D90F8CB26FD2BA1009B9142 /* StoreKitConfigTestCase.swift */; };
		2D991ACA268BA56900085481 /* StoreKitRequestFetcher.swift in Sources */ = {isa = PBXBuildFile; fileRef = 2D991AC9268BA56900085481 /* StoreKitRequestFetcher.swift */; };
		2D9C5EC826F280510057FC45 /* ProductDetailsTests.swift in Sources */ = {isa = PBXBuildFile; fileRef = 2D69384426DFF93300FCDBC0 /* ProductDetailsTests.swift */; };
		2D9C5ECA26F2805C0057FC45 /* ProductsManagerTests.swift in Sources */ = {isa = PBXBuildFile; fileRef = 2D9C5EC926F2805C0057FC45 /* ProductsManagerTests.swift */; };
		2D9C5ED126F2816F0057FC45 /* OHHTTPStubs in Frameworks */ = {isa = PBXBuildFile; productRef = 2D9C5ED026F2816F0057FC45 /* OHHTTPStubs */; };
		2D9C5ED326F2816F0057FC45 /* OHHTTPStubsSwift in Frameworks */ = {isa = PBXBuildFile; productRef = 2D9C5ED226F2816F0057FC45 /* OHHTTPStubsSwift */; };
		2D9C5ED526F281750057FC45 /* OHHTTPStubs in Frameworks */ = {isa = PBXBuildFile; productRef = 2D9C5ED426F281750057FC45 /* OHHTTPStubs */; };
		2D9C5ED726F281750057FC45 /* OHHTTPStubsSwift in Frameworks */ = {isa = PBXBuildFile; productRef = 2D9C5ED626F281750057FC45 /* OHHTTPStubsSwift */; };
		2D9C7BB326D838FC006838BE /* UIApplication+RCExtensions.swift in Sources */ = {isa = PBXBuildFile; fileRef = 2D9C7BB226D838FC006838BE /* UIApplication+RCExtensions.swift */; };
		2D9F4A5526C30CA800B07B43 /* PurchasesOrchestrator.swift in Sources */ = {isa = PBXBuildFile; fileRef = 2D9F4A5426C30CA800B07B43 /* PurchasesOrchestrator.swift */; };
		2DA85A8A26DEA7DC00F1136D /* MockProductsRequestFactory.swift in Sources */ = {isa = PBXBuildFile; fileRef = 37E35F783903362B65FB7AF3 /* MockProductsRequestFactory.swift */; };
		2DA85A8B26DEA7DD00F1136D /* MockProductsRequestFactory.swift in Sources */ = {isa = PBXBuildFile; fileRef = 37E35F783903362B65FB7AF3 /* MockProductsRequestFactory.swift */; };
		2DA85A8C26DEA7FB00F1136D /* RevenueCat.framework in Frameworks */ = {isa = PBXBuildFile; fileRef = 2DC5621624EC63420031F69B /* RevenueCat.framework */; };
		2DAC5F7B26F13D1400C5258F /* UnitTestsConfiguration.storekit in Resources */ = {isa = PBXBuildFile; fileRef = 2D43017726EBFD7100BAB891 /* UnitTestsConfiguration.storekit */; };
		2DC19195255F36D10039389A /* Logger.swift in Sources */ = {isa = PBXBuildFile; fileRef = 2DC19194255F36D10039389A /* Logger.swift */; };
		2DC5622E24EC636C0031F69B /* Transaction.swift in Sources */ = {isa = PBXBuildFile; fileRef = 37E355CBB3F3A31A32687B14 /* Transaction.swift */; };
		2DC5623024EC63730031F69B /* OperationDispatcher.swift in Sources */ = {isa = PBXBuildFile; fileRef = 2DDA3E4624DB0B5400EDFE5B /* OperationDispatcher.swift */; };
		2DC5623224EC63730031F69B /* TransactionsFactory.swift in Sources */ = {isa = PBXBuildFile; fileRef = 3597020F24BF6A710010506E /* TransactionsFactory.swift */; };
		2DDF419624F6F331005BC22D /* ProductsRequestFactory.swift in Sources */ = {isa = PBXBuildFile; fileRef = 37E35E8DCF998D9DB63850F8 /* ProductsRequestFactory.swift */; };
		2DDF419724F6F331005BC22D /* DateExtensions.swift in Sources */ = {isa = PBXBuildFile; fileRef = 37E3567189CF6A746EE3CCC2 /* DateExtensions.swift */; };
		2DDF419D24F6F331005BC22D /* IntroEligibilityCalculator.swift in Sources */ = {isa = PBXBuildFile; fileRef = 2D97458E24BDFCEF006245E9 /* IntroEligibilityCalculator.swift */; };
		2DDF419F24F6F331005BC22D /* ReceiptParsingError.swift in Sources */ = {isa = PBXBuildFile; fileRef = 2D8F622224D30F9D00F993AA /* ReceiptParsingError.swift */; };
		2DDF41A224F6F331005BC22D /* ProductsManager.swift in Sources */ = {isa = PBXBuildFile; fileRef = 37E35C7060D7E486F5958BED /* ProductsManager.swift */; };
		2DDF41A324F6F331005BC22D /* ReceiptParser.swift in Sources */ = {isa = PBXBuildFile; fileRef = 2D5BB46A24C8E8ED00E27537 /* ReceiptParser.swift */; };
		2DDF41AB24F6F37C005BC22D /* AppleReceipt.swift in Sources */ = {isa = PBXBuildFile; fileRef = 2DDF41A724F6F37C005BC22D /* AppleReceipt.swift */; };
		2DDF41AC24F6F37C005BC22D /* ASN1Container.swift in Sources */ = {isa = PBXBuildFile; fileRef = 2DDF41A824F6F37C005BC22D /* ASN1Container.swift */; };
		2DDF41AD24F6F37C005BC22D /* ASN1ObjectIdentifier.swift in Sources */ = {isa = PBXBuildFile; fileRef = 2DDF41A924F6F37C005BC22D /* ASN1ObjectIdentifier.swift */; };
		2DDF41AE24F6F37C005BC22D /* InAppPurchase.swift in Sources */ = {isa = PBXBuildFile; fileRef = 2DDF41AA24F6F37C005BC22D /* InAppPurchase.swift */; };
		2DDF41B324F6F387005BC22D /* InAppPurchaseBuilder.swift in Sources */ = {isa = PBXBuildFile; fileRef = 2DDF41AF24F6F387005BC22D /* InAppPurchaseBuilder.swift */; };
		2DDF41B424F6F387005BC22D /* ASN1ContainerBuilder.swift in Sources */ = {isa = PBXBuildFile; fileRef = 2DDF41B024F6F387005BC22D /* ASN1ContainerBuilder.swift */; };
		2DDF41B524F6F387005BC22D /* AppleReceiptBuilder.swift in Sources */ = {isa = PBXBuildFile; fileRef = 2DDF41B124F6F387005BC22D /* AppleReceiptBuilder.swift */; };
		2DDF41B624F6F387005BC22D /* ASN1ObjectIdentifierBuilder.swift in Sources */ = {isa = PBXBuildFile; fileRef = 2DDF41B224F6F387005BC22D /* ASN1ObjectIdentifierBuilder.swift */; };
		2DDF41BB24F6F392005BC22D /* UInt8+Extensions.swift in Sources */ = {isa = PBXBuildFile; fileRef = 2DDF41B824F6F392005BC22D /* UInt8+Extensions.swift */; };
		2DDF41BC24F6F392005BC22D /* ArraySlice_UInt8+Extensions.swift in Sources */ = {isa = PBXBuildFile; fileRef = 2DDF41B924F6F392005BC22D /* ArraySlice_UInt8+Extensions.swift */; };
		2DDF41C924F6F4C3005BC22D /* UInt8+ExtensionsTests.swift in Sources */ = {isa = PBXBuildFile; fileRef = 2DDF41BF24F6F4C3005BC22D /* UInt8+ExtensionsTests.swift */; };
		2DDF41CA24F6F4C3005BC22D /* ArraySlice_UInt8+ExtensionsTests.swift in Sources */ = {isa = PBXBuildFile; fileRef = 2DDF41C024F6F4C3005BC22D /* ArraySlice_UInt8+ExtensionsTests.swift */; };
		2DDF41CB24F6F4C3005BC22D /* ASN1ObjectIdentifierBuilderTests.swift in Sources */ = {isa = PBXBuildFile; fileRef = 2DDF41C224F6F4C3005BC22D /* ASN1ObjectIdentifierBuilderTests.swift */; };
		2DDF41CC24F6F4C3005BC22D /* AppleReceiptBuilderTests.swift in Sources */ = {isa = PBXBuildFile; fileRef = 2DDF41C324F6F4C3005BC22D /* AppleReceiptBuilderTests.swift */; };
		2DDF41CD24F6F4C3005BC22D /* ASN1ContainerBuilderTests.swift in Sources */ = {isa = PBXBuildFile; fileRef = 2DDF41C424F6F4C3005BC22D /* ASN1ContainerBuilderTests.swift */; };
		2DDF41CE24F6F4C3005BC22D /* InAppPurchaseBuilderTests.swift in Sources */ = {isa = PBXBuildFile; fileRef = 2DDF41C524F6F4C3005BC22D /* InAppPurchaseBuilderTests.swift */; };
		2DDF41CF24F6F4C3005BC22D /* ReceiptParsing+TestsWithRealReceipts.swift in Sources */ = {isa = PBXBuildFile; fileRef = 2DDF41C724F6F4C3005BC22D /* ReceiptParsing+TestsWithRealReceipts.swift */; };
		2DDF41DA24F6F4DB005BC22D /* ReceiptParserTests.swift in Sources */ = {isa = PBXBuildFile; fileRef = 37E351D0EBC4698E1D3585A6 /* ReceiptParserTests.swift */; };
		2DDF41DE24F6F527005BC22D /* MockAppleReceiptBuilder.swift in Sources */ = {isa = PBXBuildFile; fileRef = 37E35C1554F296F7F1317747 /* MockAppleReceiptBuilder.swift */; };
		2DDF41DF24F6F527005BC22D /* MockProductsManager.swift in Sources */ = {isa = PBXBuildFile; fileRef = 37E35C9439E087F63ECC4F59 /* MockProductsManager.swift */; };
		2DDF41E024F6F527005BC22D /* MockInAppPurchaseBuilder.swift in Sources */ = {isa = PBXBuildFile; fileRef = 37E355744D64075AA91342DE /* MockInAppPurchaseBuilder.swift */; };
		2DDF41E124F6F527005BC22D /* MockReceiptParser.swift in Sources */ = {isa = PBXBuildFile; fileRef = 37E354B13440508B46C9A530 /* MockReceiptParser.swift */; };
		2DDF41E224F6F527005BC22D /* MockProductsRequest.swift in Sources */ = {isa = PBXBuildFile; fileRef = 37E35B08709090FBBFB16EBD /* MockProductsRequest.swift */; };
		2DDF41E324F6F527005BC22D /* MockASN1ContainerBuilder.swift in Sources */ = {isa = PBXBuildFile; fileRef = 37E351EB3689AF304E5B1031 /* MockASN1ContainerBuilder.swift */; };
		2DDF41E624F6F5DC005BC22D /* MockSK1Product.swift in Sources */ = {isa = PBXBuildFile; fileRef = 2DDF41E524F6F5DC005BC22D /* MockSK1Product.swift */; };
		2DDF41E824F6F61B005BC22D /* MockSKDiscount.swift in Sources */ = {isa = PBXBuildFile; fileRef = 2DDF41E724F6F61B005BC22D /* MockSKDiscount.swift */; };
		2DDF41EA24F6F844005BC22D /* SKProductSubscriptionDurationExtensions.swift in Sources */ = {isa = PBXBuildFile; fileRef = 2DDF41E924F6F844005BC22D /* SKProductSubscriptionDurationExtensions.swift */; };
		2DE20B6F264087FB004C597D /* BackendIntegrationTests.swift in Sources */ = {isa = PBXBuildFile; fileRef = 2DE20B6E264087FB004C597D /* BackendIntegrationTests.swift */; };
		2DE20B7626408807004C597D /* StoreKitTest.framework in Frameworks */ = {isa = PBXBuildFile; fileRef = 2DE20B7526408806004C597D /* StoreKitTest.framework */; };
		2DE20B8226409EB7004C597D /* BackendIntegrationTestApp.swift in Sources */ = {isa = PBXBuildFile; fileRef = 2DE20B8126409EB7004C597D /* BackendIntegrationTestApp.swift */; };
		2DE20B8426409EB7004C597D /* ContentView.swift in Sources */ = {isa = PBXBuildFile; fileRef = 2DE20B8326409EB7004C597D /* ContentView.swift */; };
		2DE20B8626409EB8004C597D /* Assets.xcassets in Resources */ = {isa = PBXBuildFile; fileRef = 2DE20B8526409EB8004C597D /* Assets.xcassets */; };
		2DE20B8926409EB8004C597D /* Preview Assets.xcassets in Resources */ = {isa = PBXBuildFile; fileRef = 2DE20B8826409EB8004C597D /* Preview Assets.xcassets */; };
		2DE20B9226409ECF004C597D /* StoreKit.framework in Frameworks */ = {isa = PBXBuildFile; fileRef = 2DE20B9126409ECF004C597D /* StoreKit.framework */; };
		2DE61A84264190830021CEA0 /* Constants.swift in Sources */ = {isa = PBXBuildFile; fileRef = 2DE61A83264190830021CEA0 /* Constants.swift */; };
		2DEAC2DD26EFE46E006914ED /* AppDelegate.swift in Sources */ = {isa = PBXBuildFile; fileRef = 2DEAC2DC26EFE46E006914ED /* AppDelegate.swift */; };
		2DEAC2E126EFE46E006914ED /* ViewController.swift in Sources */ = {isa = PBXBuildFile; fileRef = 2DEAC2E026EFE46E006914ED /* ViewController.swift */; };
		2DEAC2E426EFE46E006914ED /* Main.storyboard in Resources */ = {isa = PBXBuildFile; fileRef = 2DEAC2E226EFE46E006914ED /* Main.storyboard */; };
		2DEAC2E626EFE470006914ED /* Assets.xcassets in Resources */ = {isa = PBXBuildFile; fileRef = 2DEAC2E526EFE470006914ED /* Assets.xcassets */; };
		2DEAC2E926EFE470006914ED /* LaunchScreen.storyboard in Resources */ = {isa = PBXBuildFile; fileRef = 2DEAC2E726EFE470006914ED /* LaunchScreen.storyboard */; };
		2DFF6C56270CA28800ECAFAB /* MockRequestFetcher.swift in Sources */ = {isa = PBXBuildFile; fileRef = 351B517926D44FF000BD2BD7 /* MockRequestFetcher.swift */; };
		351B513B26D448F400BD2BD7 /* AttributionPosterTests.swift in Sources */ = {isa = PBXBuildFile; fileRef = 37E354FE32DD3EA3FF3ECD0A /* AttributionPosterTests.swift */; };
		351B513D26D4491E00BD2BD7 /* MockDeviceCache.swift in Sources */ = {isa = PBXBuildFile; fileRef = 351B513C26D4491E00BD2BD7 /* MockDeviceCache.swift */; };
		351B513F26D4496000BD2BD7 /* MockIdentityManager.swift in Sources */ = {isa = PBXBuildFile; fileRef = 351B513E26D4496000BD2BD7 /* MockIdentityManager.swift */; };
		351B514126D4498F00BD2BD7 /* MockBackend.swift in Sources */ = {isa = PBXBuildFile; fileRef = 351B514026D4498F00BD2BD7 /* MockBackend.swift */; };
		351B514326D449C100BD2BD7 /* MockSubscriberAttributesManager.swift in Sources */ = {isa = PBXBuildFile; fileRef = 351B514226D449C100BD2BD7 /* MockSubscriberAttributesManager.swift */; };
		351B514526D449E600BD2BD7 /* MockAttributionTypeFactory.swift in Sources */ = {isa = PBXBuildFile; fileRef = 351B514426D449E600BD2BD7 /* MockAttributionTypeFactory.swift */; };
		351B514726D44A0D00BD2BD7 /* MockSystemInfo.swift in Sources */ = {isa = PBXBuildFile; fileRef = 351B514626D44A0D00BD2BD7 /* MockSystemInfo.swift */; };
		351B514926D44A2F00BD2BD7 /* MockCustomerInfoManager.swift in Sources */ = {isa = PBXBuildFile; fileRef = 351B514826D44A2F00BD2BD7 /* MockCustomerInfoManager.swift */; };
		351B514B26D44A4A00BD2BD7 /* MockOperationDispatcher.swift in Sources */ = {isa = PBXBuildFile; fileRef = 351B514A26D44A4A00BD2BD7 /* MockOperationDispatcher.swift */; };
		351B514D26D44A8600BD2BD7 /* MockHTTPClient.swift in Sources */ = {isa = PBXBuildFile; fileRef = 351B514C26D44A8600BD2BD7 /* MockHTTPClient.swift */; };
		351B514E26D44ACE00BD2BD7 /* SubscriberAttributesManagerTests.swift in Sources */ = {isa = PBXBuildFile; fileRef = 37E3567E972B9B04FE079ABA /* SubscriberAttributesManagerTests.swift */; };
		351B514F26D44ACE00BD2BD7 /* PurchasesSubscriberAttributesTests.swift in Sources */ = {isa = PBXBuildFile; fileRef = 37E3508E52201122137D4B4A /* PurchasesSubscriberAttributesTests.swift */; };
		351B515026D44ACE00BD2BD7 /* BackendSubscriberAttributesTests.swift in Sources */ = {isa = PBXBuildFile; fileRef = 37E357F69438004E1F443C03 /* BackendSubscriberAttributesTests.swift */; };
		351B515226D44AF000BD2BD7 /* MockReceiptFetcher.swift in Sources */ = {isa = PBXBuildFile; fileRef = 351B515126D44AF000BD2BD7 /* MockReceiptFetcher.swift */; };
		351B515426D44B0A00BD2BD7 /* MockStoreKitWrapper.swift in Sources */ = {isa = PBXBuildFile; fileRef = 351B515326D44B0A00BD2BD7 /* MockStoreKitWrapper.swift */; };
		351B515626D44B2300BD2BD7 /* MockNotificationCenter.swift in Sources */ = {isa = PBXBuildFile; fileRef = 351B515526D44B2300BD2BD7 /* MockNotificationCenter.swift */; };
		351B515826D44B3E00BD2BD7 /* MockOfferingsFactory.swift in Sources */ = {isa = PBXBuildFile; fileRef = 351B515726D44B3E00BD2BD7 /* MockOfferingsFactory.swift */; };
		351B515A26D44B6200BD2BD7 /* MockAttributionFetcher.swift in Sources */ = {isa = PBXBuildFile; fileRef = 351B515926D44B6200BD2BD7 /* MockAttributionFetcher.swift */; };
		351B515C26D44B7900BD2BD7 /* MockIntroEligibilityCalculator.swift in Sources */ = {isa = PBXBuildFile; fileRef = 351B515B26D44B7900BD2BD7 /* MockIntroEligibilityCalculator.swift */; };
		351B515E26D44B9900BD2BD7 /* MockPurchasesDelegate.swift in Sources */ = {isa = PBXBuildFile; fileRef = 351B515D26D44B9900BD2BD7 /* MockPurchasesDelegate.swift */; };
		351B516026D44BB600BD2BD7 /* MockAttributionDataMigrator.swift in Sources */ = {isa = PBXBuildFile; fileRef = 351B515F26D44BB600BD2BD7 /* MockAttributionDataMigrator.swift */; };
		351B516126D44BEB00BD2BD7 /* IdentityManagerTests.swift in Sources */ = {isa = PBXBuildFile; fileRef = 37E35294EBC1E5A879C95540 /* IdentityManagerTests.swift */; };
		351B516226D44BEE00BD2BD7 /* CustomerInfoManagerTests.swift in Sources */ = {isa = PBXBuildFile; fileRef = 37E35E992F1916C7F3911E7B /* CustomerInfoManagerTests.swift */; };
		351B516926D44C9500BD2BD7 /* BackendTests.swift in Sources */ = {isa = PBXBuildFile; fileRef = 37E358BF58C99AC39073B96C /* BackendTests.swift */; };
		351B516A26D44CB300BD2BD7 /* ISOPeriodFormatterTests.swift in Sources */ = {isa = PBXBuildFile; fileRef = 37E35B9AC7A350CA2437049D /* ISOPeriodFormatterTests.swift */; };
		351B517026D44E8D00BD2BD7 /* MockDateProvider.swift in Sources */ = {isa = PBXBuildFile; fileRef = 351B516F26D44E8D00BD2BD7 /* MockDateProvider.swift */; };
		351B517226D44EF300BD2BD7 /* MockInMemoryCachedOfferings.swift in Sources */ = {isa = PBXBuildFile; fileRef = 351B517126D44EF300BD2BD7 /* MockInMemoryCachedOfferings.swift */; };
		351B517426D44F4B00BD2BD7 /* MockPaymentDiscount.swift in Sources */ = {isa = PBXBuildFile; fileRef = 351B517326D44F4B00BD2BD7 /* MockPaymentDiscount.swift */; };
		351B517626D44F7200BD2BD7 /* MockProductDiscount.swift in Sources */ = {isa = PBXBuildFile; fileRef = 351B517526D44F7200BD2BD7 /* MockProductDiscount.swift */; };
		351B517A26D44FF000BD2BD7 /* MockRequestFetcher.swift in Sources */ = {isa = PBXBuildFile; fileRef = 351B517926D44FF000BD2BD7 /* MockRequestFetcher.swift */; };
		351B519F26D4508A00BD2BD7 /* DeviceCacheTests.swift in Sources */ = {isa = PBXBuildFile; fileRef = 37E35D87B7E6F91E27E98F42 /* DeviceCacheTests.swift */; };
		351B51A326D450BC00BD2BD7 /* DictionaryExtensionsTests.swift in Sources */ = {isa = PBXBuildFile; fileRef = 2DD269162522A20A006AC4BC /* DictionaryExtensionsTests.swift */; };
		351B51A426D450BC00BD2BD7 /* NSError+RCExtensionsTests.swift in Sources */ = {isa = PBXBuildFile; fileRef = 37E353AF2CAD3CEDE6D9B368 /* NSError+RCExtensionsTests.swift */; };
		351B51A526D450BC00BD2BD7 /* NSDate+RCExtensionsTests.swift in Sources */ = {isa = PBXBuildFile; fileRef = 37E3508EC20EEBAB4EAC4C82 /* NSDate+RCExtensionsTests.swift */; };
		351B51A726D450D400BD2BD7 /* SystemInfoTests.swift in Sources */ = {isa = PBXBuildFile; fileRef = 37E35EEE7783629CDE41B70C /* SystemInfoTests.swift */; };
		351B51B526D450E800BD2BD7 /* ProductsFetcherSK1Tests.swift in Sources */ = {isa = PBXBuildFile; fileRef = 37E351F0E21361EAEC078A0D /* ProductsFetcherSK1Tests.swift */; };
		351B51B626D450E800BD2BD7 /* ReceiptFetcherTests.swift in Sources */ = {isa = PBXBuildFile; fileRef = 2D84458826B9CD270033B5A3 /* ReceiptFetcherTests.swift */; };
		351B51B826D450E800BD2BD7 /* StoreKitWrapperTests.swift in Sources */ = {isa = PBXBuildFile; fileRef = 37E352F86A0A8EB05BAD77C4 /* StoreKitWrapperTests.swift */; };
		351B51B926D450E800BD2BD7 /* TransactionsFactoryTests.swift in Sources */ = {isa = PBXBuildFile; fileRef = 3597021124BF6AAC0010506E /* TransactionsFactoryTests.swift */; };
		351B51BA26D450E800BD2BD7 /* ProductInfoExtensions.swift in Sources */ = {isa = PBXBuildFile; fileRef = 37E3583675928C01D92E3166 /* ProductInfoExtensions.swift */; };
		351B51BB26D450E800BD2BD7 /* ProductInfoExtractorTests.swift in Sources */ = {isa = PBXBuildFile; fileRef = 37E3548189DA008320B3FC98 /* ProductInfoExtractorTests.swift */; };
		351B51BC26D450E800BD2BD7 /* OfferingsTests.swift in Sources */ = {isa = PBXBuildFile; fileRef = 37E357C2D977BBB081216B5F /* OfferingsTests.swift */; };
		351B51BD26D450E800BD2BD7 /* EntitlementInfosTests.swift in Sources */ = {isa = PBXBuildFile; fileRef = 37E3582920E16E065502E5FC /* EntitlementInfosTests.swift */; };
		351B51BE26D450E800BD2BD7 /* CustomerInfoTests.swift in Sources */ = {isa = PBXBuildFile; fileRef = 37E359D8F304C83184560135 /* CustomerInfoTests.swift */; };
		351B51BF26D450E800BD2BD7 /* StoreKitRequestFetcherTests.swift in Sources */ = {isa = PBXBuildFile; fileRef = F5BE4244269676E200254A30 /* StoreKitRequestFetcherTests.swift */; };
		351B51C026D450E800BD2BD7 /* PurchasesTests.swift in Sources */ = {isa = PBXBuildFile; fileRef = 37E35DE5707E845DA3FF51BC /* PurchasesTests.swift */; };
		351B51C126D450E800BD2BD7 /* OfferingsManagerTests.swift in Sources */ = {isa = PBXBuildFile; fileRef = F575859126C08E3F00C12B97 /* OfferingsManagerTests.swift */; };
		351B51C226D450E800BD2BD7 /* ProductInfoTests.swift in Sources */ = {isa = PBXBuildFile; fileRef = 37E350E57B0A393455A72B40 /* ProductInfoTests.swift */; };
		351B51C326D450F200BD2BD7 /* InMemoryCachedObjectTests.swift in Sources */ = {isa = PBXBuildFile; fileRef = 37E35E3250FBBB03D92E06EC /* InMemoryCachedObjectTests.swift */; };
		35272E1B26D0029300F22C3B /* DeviceCacheSubscriberAttributesTests.swift in Sources */ = {isa = PBXBuildFile; fileRef = 37E35C4A795A0F056381A1B3 /* DeviceCacheSubscriberAttributesTests.swift */; };
		35272E2226D0048D00F22C3B /* HTTPClientTests.swift in Sources */ = {isa = PBXBuildFile; fileRef = 37E353CBE9CF2572A72A347F /* HTTPClientTests.swift */; };
		3543913626F90D6A00E669DF /* TrialOrIntroPriceEligibilityCheckerTests.swift in Sources */ = {isa = PBXBuildFile; fileRef = 35E1CE1F26E022C20008560A /* TrialOrIntroPriceEligibilityCheckerTests.swift */; };
		3543913826F90FE100E669DF /* MockIntroEligibilityCalculator.swift in Sources */ = {isa = PBXBuildFile; fileRef = 351B515B26D44B7900BD2BD7 /* MockIntroEligibilityCalculator.swift */; };
		3543913926F90FFB00E669DF /* MockBackend.swift in Sources */ = {isa = PBXBuildFile; fileRef = 351B514026D4498F00BD2BD7 /* MockBackend.swift */; };
		3543913C26F9101600E669DF /* MockOperationDispatcher.swift in Sources */ = {isa = PBXBuildFile; fileRef = 351B514A26D44A4A00BD2BD7 /* MockOperationDispatcher.swift */; };
		3543914126F911CC00E669DF /* MockDeviceCache.swift in Sources */ = {isa = PBXBuildFile; fileRef = 351B513C26D4491E00BD2BD7 /* MockDeviceCache.swift */; };
		3543914226F911F300E669DF /* MockSK1Product.swift in Sources */ = {isa = PBXBuildFile; fileRef = 2DDF41E524F6F5DC005BC22D /* MockSK1Product.swift */; };
<<<<<<< HEAD
		3543914326F911F300E669DF /* MockSKDiscount.swift in Sources */ = {isa = PBXBuildFile; fileRef = 2DDF41E724F6F61B005BC22D /* MockSKDiscount.swift */; };
		3543914426F911F300E669DF /* MockCustomerInfoManager.swift in Sources */ = {isa = PBXBuildFile; fileRef = 351B514826D44A2F00BD2BD7 /* MockCustomerInfoManager.swift */; };
=======
>>>>>>> eb8adac2
		3543914526F926D900E669DF /* SKProductSubscriptionDurationExtensions.swift in Sources */ = {isa = PBXBuildFile; fileRef = 2DDF41E924F6F844005BC22D /* SKProductSubscriptionDurationExtensions.swift */; };
		354895D4267AE4B4001DC5B1 /* AttributionKey.swift in Sources */ = {isa = PBXBuildFile; fileRef = 354895D3267AE4B4001DC5B1 /* AttributionKey.swift */; };
		354895D6267BEDE3001DC5B1 /* ReservedSubscriberAttributes.swift in Sources */ = {isa = PBXBuildFile; fileRef = 354895D5267BEDE3001DC5B1 /* ReservedSubscriberAttributes.swift */; };
		35549323269E298B005F9AE9 /* OfferingsFactory.swift in Sources */ = {isa = PBXBuildFile; fileRef = 35549322269E298B005F9AE9 /* OfferingsFactory.swift */; };
		359E3ABF26FBE8CD0094617C /* PartialMockProductsManager.swift in Sources */ = {isa = PBXBuildFile; fileRef = 359E3ABE26FBE8CD0094617C /* PartialMockProductsManager.swift */; };
		359E8E3F26DEBEEB00B869F9 /* TrialOrIntroPriceEligibilityChecker.swift in Sources */ = {isa = PBXBuildFile; fileRef = 359E8E3E26DEBEEB00B869F9 /* TrialOrIntroPriceEligibilityChecker.swift */; };
		35D0E5D026A5886C0099EAD8 /* ErrorUtils.swift in Sources */ = {isa = PBXBuildFile; fileRef = 35D0E5CF26A5886C0099EAD8 /* ErrorUtils.swift */; };
		35D832CD262A5B7500E60AC5 /* ETagManager.swift in Sources */ = {isa = PBXBuildFile; fileRef = 35D832CC262A5B7500E60AC5 /* ETagManager.swift */; };
		35D832D2262E56DB00E60AC5 /* HTTPStatusCodes.swift in Sources */ = {isa = PBXBuildFile; fileRef = 35D832D1262E56DB00E60AC5 /* HTTPStatusCodes.swift */; };
		35D832F4262E606500E60AC5 /* HTTPResponse.swift in Sources */ = {isa = PBXBuildFile; fileRef = 35D832F3262E606500E60AC5 /* HTTPResponse.swift */; };
		35D83300262FAD8000E60AC5 /* ETagManagerTests.swift in Sources */ = {isa = PBXBuildFile; fileRef = 35D832FF262FAD8000E60AC5 /* ETagManagerTests.swift */; };
		35D8330A262FBA9A00E60AC5 /* MockUserDefaults.swift in Sources */ = {isa = PBXBuildFile; fileRef = 37E357D16038F07915D7825D /* MockUserDefaults.swift */; };
		35D83312262FBD4200E60AC5 /* MockETagManager.swift in Sources */ = {isa = PBXBuildFile; fileRef = 35D83311262FBD4200E60AC5 /* MockETagManager.swift */; };
		35E840CA270FB52800899AE2 /* ManageSubscriptionsModalHelperTests.swift in Sources */ = {isa = PBXBuildFile; fileRef = 35E840C9270FB52800899AE2 /* ManageSubscriptionsModalHelperTests.swift */; };
		35E840CC270FB70D00899AE2 /* ManageSubscriptionModalHelper.swift in Sources */ = {isa = PBXBuildFile; fileRef = 35E840C5270FB47C00899AE2 /* ManageSubscriptionModalHelper.swift */; };
		35F6FD62267426D600ABCB53 /* ETagAndResponseWrapper.swift in Sources */ = {isa = PBXBuildFile; fileRef = 35F6FD61267426D600ABCB53 /* ETagAndResponseWrapper.swift */; };
		35F82BAB26A84E130051DF03 /* Dictionary+Extensions.swift in Sources */ = {isa = PBXBuildFile; fileRef = 35F82BAA26A84E130051DF03 /* Dictionary+Extensions.swift */; };
		35F82BB226A98EC50051DF03 /* AttributionDataMigratorTests.swift in Sources */ = {isa = PBXBuildFile; fileRef = 35F82BB126A98EC50051DF03 /* AttributionDataMigratorTests.swift */; };
		35F82BB426A9A74D0051DF03 /* HTTPClient.swift in Sources */ = {isa = PBXBuildFile; fileRef = 35F82BB326A9A74D0051DF03 /* HTTPClient.swift */; };
		35F82BB626A9B8040051DF03 /* AttributionDataMigrator.swift in Sources */ = {isa = PBXBuildFile; fileRef = 35F82BB526A9B8030051DF03 /* AttributionDataMigrator.swift */; };
		35F8B8FA26E02AE1003C3363 /* MockTrialOrIntroPriceEligibilityChecker.swift in Sources */ = {isa = PBXBuildFile; fileRef = 35F8B8F926E02AE1003C3363 /* MockTrialOrIntroPriceEligibilityChecker.swift */; };
		37E350C67712B9E054FEF297 /* AttributionData.swift in Sources */ = {isa = PBXBuildFile; fileRef = 37E35CD16BB73BB091E64D9A /* AttributionData.swift */; };
		37E3529267833EA8ED9F06BE /* DateFormatter+Extensions.swift in Sources */ = {isa = PBXBuildFile; fileRef = 37E353FD94A8FD5CD8796530 /* DateFormatter+Extensions.swift */; };
		37E352973B0901E3CAA717E1 /* DateFormatter+ExtensionsTests.swift in Sources */ = {isa = PBXBuildFile; fileRef = 37E35FDA0A44EA03EA12DAA2 /* DateFormatter+ExtensionsTests.swift */; };
		37E3578711F5FDD5DC6458A8 /* AttributionFetcher.swift in Sources */ = {isa = PBXBuildFile; fileRef = 37E3521731D8DC16873F55F3 /* AttributionFetcher.swift */; };
		37E35C8515C5E2D01B0AF5C1 /* Strings.swift in Sources */ = {isa = PBXBuildFile; fileRef = 37E3507939634ED5A9280544 /* Strings.swift */; };
		42F1DF385E3C1F9903A07FBF /* ProductsFetcherSK1.swift in Sources */ = {isa = PBXBuildFile; fileRef = EFB3CBAA73855779FE828CE2 /* ProductsFetcherSK1.swift */; };
		6E38843A0CAFD551013D0A3F /* ProductDetails.swift in Sources */ = {isa = PBXBuildFile; fileRef = FECF627761D375C8431EB866 /* ProductDetails.swift */; };
		805B60C97993B311CEC93EAF /* ProductsFetcherSK2.swift in Sources */ = {isa = PBXBuildFile; fileRef = 3628C1F100BB3C1782860D24 /* ProductsFetcherSK2.swift */; };
		80E80EF226970E04008F245A /* ReceiptFetcher.swift in Sources */ = {isa = PBXBuildFile; fileRef = 80E80EF026970DC3008F245A /* ReceiptFetcher.swift */; };
		9A65DFDE258AD60A00DE00B0 /* LogIntent.swift in Sources */ = {isa = PBXBuildFile; fileRef = 9A65DFDD258AD60A00DE00B0 /* LogIntent.swift */; };
		9A65E03625918B0500DE00B0 /* ConfigureStrings.swift in Sources */ = {isa = PBXBuildFile; fileRef = 9A65E03525918B0500DE00B0 /* ConfigureStrings.swift */; };
		9A65E03B25918B0900DE00B0 /* CustomerInfoStrings.swift in Sources */ = {isa = PBXBuildFile; fileRef = 9A65E03A25918B0900DE00B0 /* CustomerInfoStrings.swift */; };
		9A65E0762591977200DE00B0 /* IdentityStrings.swift in Sources */ = {isa = PBXBuildFile; fileRef = 9A65E0752591977200DE00B0 /* IdentityStrings.swift */; };
		9A65E07B2591977500DE00B0 /* NetworkStrings.swift in Sources */ = {isa = PBXBuildFile; fileRef = 9A65E07A2591977500DE00B0 /* NetworkStrings.swift */; };
		9A65E0802591977900DE00B0 /* ReceiptStrings.swift in Sources */ = {isa = PBXBuildFile; fileRef = 9A65E07F2591977900DE00B0 /* ReceiptStrings.swift */; };
		9A65E0A02591A23200DE00B0 /* OfferingStrings.swift in Sources */ = {isa = PBXBuildFile; fileRef = 9A65E09F2591A23200DE00B0 /* OfferingStrings.swift */; };
		9A65E0A52591A23500DE00B0 /* PurchaseStrings.swift in Sources */ = {isa = PBXBuildFile; fileRef = 9A65E0A42591A23500DE00B0 /* PurchaseStrings.swift */; };
		9A65E0AA2591A23800DE00B0 /* RestoreStrings.swift in Sources */ = {isa = PBXBuildFile; fileRef = 9A65E0A92591A23800DE00B0 /* RestoreStrings.swift */; };
		A525BF4B26C320D100C354C4 /* SubscriberAttributesManager.swift in Sources */ = {isa = PBXBuildFile; fileRef = A525BF4A26C320D100C354C4 /* SubscriberAttributesManager.swift */; };
		A56F9AB126990E9200AFC48F /* CustomerInfo.swift in Sources */ = {isa = PBXBuildFile; fileRef = A56F9AB026990E9200AFC48F /* CustomerInfo.swift */; };
		B300E4BF26D436F900B22262 /* LogIntent.swift in Sources */ = {isa = PBXBuildFile; fileRef = 9A65DFDD258AD60A00DE00B0 /* LogIntent.swift */; };
		B300E4C026D4371200B22262 /* SKPaymentTransactionExtensionsTests.swift in Sources */ = {isa = PBXBuildFile; fileRef = F591492526B994B400D32E58 /* SKPaymentTransactionExtensionsTests.swift */; };
		B300E4C226D439B700B22262 /* IntroEligibilityCalculatorTests.swift in Sources */ = {isa = PBXBuildFile; fileRef = 37E354B18710B488B8B0D443 /* IntroEligibilityCalculatorTests.swift */; };
		B3083A132699334C007B5503 /* Offering.swift in Sources */ = {isa = PBXBuildFile; fileRef = B3083A122699334C007B5503 /* Offering.swift */; };
		B319514926C19856002CA9AC /* NSData+RCExtensionsTests.swift in Sources */ = {isa = PBXBuildFile; fileRef = 37E35ABEE9FD79CCA64E4F8B /* NSData+RCExtensionsTests.swift */; };
		B319514B26C1991E002CA9AC /* base64EncodedReceiptSampleForDataExtension.txt in Resources */ = {isa = PBXBuildFile; fileRef = B319514A26C1991E002CA9AC /* base64EncodedReceiptSampleForDataExtension.txt */; };
		B32B74FF26868AEB005647BF /* Package.swift in Sources */ = {isa = PBXBuildFile; fileRef = B3D3C4712685784800CB3C21 /* Package.swift */; };
		B32B750126868C1D005647BF /* EntitlementInfo.swift in Sources */ = {isa = PBXBuildFile; fileRef = B32B750026868C1D005647BF /* EntitlementInfo.swift */; };
		B33CEAA0268CDCC9008A3144 /* ISOPeriodFormatter.swift in Sources */ = {isa = PBXBuildFile; fileRef = B33CEA9F268CDCC9008A3144 /* ISOPeriodFormatter.swift */; };
		B34D2AA0269606E400D88C3A /* IntroEligibility.swift in Sources */ = {isa = PBXBuildFile; fileRef = B3DF6A4F269524080030D57C /* IntroEligibility.swift */; };
		B34D2AA626976FC700D88C3A /* ErrorCode.swift in Sources */ = {isa = PBXBuildFile; fileRef = B34D2AA526976FC700D88C3A /* ErrorCode.swift */; };
		B35042C426CDB79A00905B95 /* Purchases.swift in Sources */ = {isa = PBXBuildFile; fileRef = B35042C326CDB79A00905B95 /* Purchases.swift */; };
		B35042C626CDD3B100905B95 /* PurchasesDelegate.swift in Sources */ = {isa = PBXBuildFile; fileRef = B35042C526CDD3B100905B95 /* PurchasesDelegate.swift */; };
		B35F9E0926B4BEED00095C3F /* String+Extensions.swift in Sources */ = {isa = PBXBuildFile; fileRef = B35F9E0826B4BEED00095C3F /* String+Extensions.swift */; };
		B3645F3D26E042B9002C490E /* RevenueCat.h in Headers */ = {isa = PBXBuildFile; fileRef = 2DC5621824EC63430031F69B /* RevenueCat.h */; settings = {ATTRIBUTES = (Public, ); }; };
		B36824BE268FBC5B00957E4C /* XCTest.framework in Frameworks */ = {isa = PBXBuildFile; fileRef = B36824BD268FBC5B00957E4C /* XCTest.framework */; };
		B36824BF268FBC8700957E4C /* SubscriberAttributeTests.swift in Sources */ = {isa = PBXBuildFile; fileRef = 2D8DB34A24072AAE00BE3D31 /* SubscriberAttributeTests.swift */; };
		B372EC54268FEDC60099171E /* PromotionalOffer.swift in Sources */ = {isa = PBXBuildFile; fileRef = B372EC53268FEDC60099171E /* PromotionalOffer.swift */; };
		B372EC56268FEF020099171E /* ProductInfo.swift in Sources */ = {isa = PBXBuildFile; fileRef = B372EC55268FEF020099171E /* ProductInfo.swift */; };
		B3766F1E26BDA95100141450 /* IntroEligibilityResponse.swift in Sources */ = {isa = PBXBuildFile; fileRef = B3766F1D26BDA95100141450 /* IntroEligibilityResponse.swift */; };
		B3852FA026C1ED1F005384F8 /* IdentityManager.swift in Sources */ = {isa = PBXBuildFile; fileRef = B3852F9F26C1ED1F005384F8 /* IdentityManager.swift */; };
		B39E811A268E849900D31189 /* AttributionNetwork.swift in Sources */ = {isa = PBXBuildFile; fileRef = B39E8119268E849900D31189 /* AttributionNetwork.swift */; };
		B39E811D268E887500D31189 /* SubscriberAttribute.swift in Sources */ = {isa = PBXBuildFile; fileRef = B39E811C268E887500D31189 /* SubscriberAttribute.swift */; };
		B3A36AAE26BC76340059EDEA /* CustomerInfoManager.swift in Sources */ = {isa = PBXBuildFile; fileRef = B3A36AAD26BC76340059EDEA /* CustomerInfoManager.swift */; };
		B3A55B7D26C452A7007EFC56 /* AttributionPoster.swift in Sources */ = {isa = PBXBuildFile; fileRef = B3A55B7C26C452A7007EFC56 /* AttributionPoster.swift */; };
		B3AA6236268A81C700894871 /* EntitlementInfos.swift in Sources */ = {isa = PBXBuildFile; fileRef = B3AA6235268A81C700894871 /* EntitlementInfos.swift */; };
		B3AA6238268B926F00894871 /* SystemInfo.swift in Sources */ = {isa = PBXBuildFile; fileRef = B3AA6237268B926F00894871 /* SystemInfo.swift */; };
		B3B5FBB4269CED4B00104A0C /* BackendErrorCode.swift in Sources */ = {isa = PBXBuildFile; fileRef = B3B5FBB3269CED4B00104A0C /* BackendErrorCode.swift */; };
		B3B5FBB6269CED6400104A0C /* ErrorDetails.swift in Sources */ = {isa = PBXBuildFile; fileRef = B3B5FBB5269CED6400104A0C /* ErrorDetails.swift */; };
		B3B5FBBC269D121B00104A0C /* Offerings.swift in Sources */ = {isa = PBXBuildFile; fileRef = B3B5FBBB269D121B00104A0C /* Offerings.swift */; };
		B3B5FBBF269E081E00104A0C /* InMemoryCachedObject.swift in Sources */ = {isa = PBXBuildFile; fileRef = B3B5FBBE269E081E00104A0C /* InMemoryCachedObject.swift */; };
		B3B5FBC1269E17CE00104A0C /* DeviceCache.swift in Sources */ = {isa = PBXBuildFile; fileRef = B3B5FBC0269E17CE00104A0C /* DeviceCache.swift */; };
		B3C1AEFA268FF4DB0013D50D /* ProductInfoEnums.swift in Sources */ = {isa = PBXBuildFile; fileRef = B3C1AEF9268FF4DB0013D50D /* ProductInfoEnums.swift */; };
		B3C4AAD526B8911300E1B3C8 /* Backend.swift in Sources */ = {isa = PBXBuildFile; fileRef = B3C4AAD426B8911300E1B3C8 /* Backend.swift */; };
		B3DDB55926854865008CCF23 /* PurchaseOwnershipType.swift in Sources */ = {isa = PBXBuildFile; fileRef = B3DDB55826854865008CCF23 /* PurchaseOwnershipType.swift */; };
		B3E26A4A26BE0A8E003ACCF3 /* Error+Extensions.swift in Sources */ = {isa = PBXBuildFile; fileRef = B3E26A4926BE0A8E003ACCF3 /* Error+Extensions.swift */; };
		B3F8418F26F3A93400E560FB /* ErrorCodeTests.swift in Sources */ = {isa = PBXBuildFile; fileRef = B3F8418E26F3A93400E560FB /* ErrorCodeTests.swift */; };
		F5714EA526D6C24D00635477 /* JSONDecoder+Extensions.swift in Sources */ = {isa = PBXBuildFile; fileRef = F5714EA426D6C24D00635477 /* JSONDecoder+Extensions.swift */; };
		F5714EA826D7A83A00635477 /* Store+Extensions.swift in Sources */ = {isa = PBXBuildFile; fileRef = F5714EA726D7A83A00635477 /* Store+Extensions.swift */; };
		F5714EAA26D7A85D00635477 /* PeriodType+Extensions.swift in Sources */ = {isa = PBXBuildFile; fileRef = F5714EA926D7A85D00635477 /* PeriodType+Extensions.swift */; };
		F5714EAC26D7A87B00635477 /* PurchaseOwnershipType+Extensions.swift in Sources */ = {isa = PBXBuildFile; fileRef = F5714EAB26D7A87B00635477 /* PurchaseOwnershipType+Extensions.swift */; };
		F5714EC226D8D82100635477 /* EntitlementProductData+Extensions.swift in Sources */ = {isa = PBXBuildFile; fileRef = F5714EC126D8D82100635477 /* EntitlementProductData+Extensions.swift */; };
		F5714EC426D8D86800635477 /* EntitlementData+Extensions.swift in Sources */ = {isa = PBXBuildFile; fileRef = F5714EC326D8D86800635477 /* EntitlementData+Extensions.swift */; };
		F5714EE526DC2F1D00635477 /* CodableStrings.swift in Sources */ = {isa = PBXBuildFile; fileRef = F5714EE426DC2F1D00635477 /* CodableStrings.swift */; };
		F575858D26C088FE00C12B97 /* OfferingsManager.swift in Sources */ = {isa = PBXBuildFile; fileRef = F575858C26C088FE00C12B97 /* OfferingsManager.swift */; };
		F575858F26C0893600C12B97 /* MockOfferingsManager.swift in Sources */ = {isa = PBXBuildFile; fileRef = F575858E26C0893600C12B97 /* MockOfferingsManager.swift */; };
		F591492826B9956C00D32E58 /* MockTransaction.swift in Sources */ = {isa = PBXBuildFile; fileRef = F591492726B9956C00D32E58 /* MockTransaction.swift */; };
		F5BE424026962ACF00254A30 /* ReceiptRefreshPolicy.swift in Sources */ = {isa = PBXBuildFile; fileRef = F5BE423F26962ACF00254A30 /* ReceiptRefreshPolicy.swift */; };
		F5BE424226965F9F00254A30 /* ProductInfoExtractor.swift in Sources */ = {isa = PBXBuildFile; fileRef = F5BE424126965F9F00254A30 /* ProductInfoExtractor.swift */; };
		F5BE443D26977F9B00254A30 /* HTTPRequest.swift in Sources */ = {isa = PBXBuildFile; fileRef = F5BE443C26977F9B00254A30 /* HTTPRequest.swift */; };
		F5BE44432698581100254A30 /* AttributionTypeFactory.swift in Sources */ = {isa = PBXBuildFile; fileRef = F5BE44422698581100254A30 /* AttributionTypeFactory.swift */; };
		F5BE444726985E7B00254A30 /* AttributionTypeFactoryTests.swift in Sources */ = {isa = PBXBuildFile; fileRef = 37E350420D54B99BB39448E0 /* AttributionTypeFactoryTests.swift */; };
		F5BE4479269E4A4C00254A30 /* AdClientProxy.swift in Sources */ = {isa = PBXBuildFile; fileRef = F5BE4478269E4A4C00254A30 /* AdClientProxy.swift */; };
		F5BE447B269E4A7500254A30 /* TrackingManagerProxy.swift in Sources */ = {isa = PBXBuildFile; fileRef = F5BE447A269E4A7500254A30 /* TrackingManagerProxy.swift */; };
		F5BE447D269E4ADB00254A30 /* ASIdentifierManagerProxy.swift in Sources */ = {isa = PBXBuildFile; fileRef = F5BE447C269E4ADB00254A30 /* ASIdentifierManagerProxy.swift */; };
		F5C0196926E880800005D61E /* StoreKitStrings.swift in Sources */ = {isa = PBXBuildFile; fileRef = F5C0196826E880800005D61E /* StoreKitStrings.swift */; };
		F5E4383826B8530700841CC8 /* SKPaymentTransaction+Extensions.swift in Sources */ = {isa = PBXBuildFile; fileRef = F5E4383726B8530700841CC8 /* SKPaymentTransaction+Extensions.swift */; };
/* End PBXBuildFile section */

/* Begin PBXContainerItemProxy section */
		2D803F6A26F150190069D717 /* PBXContainerItemProxy */ = {
			isa = PBXContainerItemProxy;
			containerPortal = 352629F51F7C4B9100C04F2C /* Project object */;
			proxyType = 1;
			remoteGlobalIDString = 2DC5621524EC63420031F69B;
			remoteInfo = RevenueCat;
		};
		2D803F6C26F150200069D717 /* PBXContainerItemProxy */ = {
			isa = PBXContainerItemProxy;
			containerPortal = 352629F51F7C4B9100C04F2C /* Project object */;
			proxyType = 1;
			remoteGlobalIDString = 2DC5621524EC63420031F69B;
			remoteInfo = RevenueCat;
		};
		2DAC5F7626F13C9800C5258F /* PBXContainerItemProxy */ = {
			isa = PBXContainerItemProxy;
			containerPortal = 352629F51F7C4B9100C04F2C /* Project object */;
			proxyType = 1;
			remoteGlobalIDString = 2DEAC2D926EFE46E006914ED;
			remoteInfo = UnitTestsHostApp;
		};
		2DC5622024EC63430031F69B /* PBXContainerItemProxy */ = {
			isa = PBXContainerItemProxy;
			containerPortal = 352629F51F7C4B9100C04F2C /* Project object */;
			proxyType = 1;
			remoteGlobalIDString = 2DC5621524EC63420031F69B;
			remoteInfo = Purchases;
		};
		2DE20B8E26409EC0004C597D /* PBXContainerItemProxy */ = {
			isa = PBXContainerItemProxy;
			containerPortal = 352629F51F7C4B9100C04F2C /* Project object */;
			proxyType = 1;
			remoteGlobalIDString = 2DE20B7E26409EB7004C597D;
			remoteInfo = StoreKitTestApp;
		};
		2DFF6C54270CA11400ECAFAB /* PBXContainerItemProxy */ = {
			isa = PBXContainerItemProxy;
			containerPortal = 352629F51F7C4B9100C04F2C /* Project object */;
			proxyType = 1;
			remoteGlobalIDString = 2DEAC2D926EFE46E006914ED;
			remoteInfo = UnitTestsHostApp;
		};
/* End PBXContainerItemProxy section */

/* Begin PBXFileReference section */
		0313FD40268A506400168386 /* DateProvider.swift */ = {isa = PBXFileReference; lastKnownFileType = sourcecode.swift; path = DateProvider.swift; sourceTree = "<group>"; };
		2CD72941268A823900BFC976 /* Data+Extensions.swift */ = {isa = PBXFileReference; lastKnownFileType = sourcecode.swift; path = "Data+Extensions.swift"; sourceTree = "<group>"; };
		2CD72943268A826F00BFC976 /* Date+Extensions.swift */ = {isa = PBXFileReference; lastKnownFileType = sourcecode.swift; path = "Date+Extensions.swift"; sourceTree = "<group>"; };
		2CD72947268A828400BFC976 /* Locale+Extensions.swift */ = {isa = PBXFileReference; lastKnownFileType = sourcecode.swift; path = "Locale+Extensions.swift"; sourceTree = "<group>"; };
		2D11F5E0250FF886005A70E8 /* AttributionStrings.swift */ = {isa = PBXFileReference; lastKnownFileType = sourcecode.swift; path = AttributionStrings.swift; sourceTree = "<group>"; };
		2D1C3F3826B9D8B800112626 /* MockBundle.swift */ = {isa = PBXFileReference; lastKnownFileType = sourcecode.swift; path = MockBundle.swift; sourceTree = "<group>"; };
		2D1E788926FE215500760949 /* SceneDelegate.swift */ = {isa = PBXFileReference; lastKnownFileType = sourcecode.swift; path = SceneDelegate.swift; sourceTree = "<group>"; };
		2D22BF6426F3CB31001AE2F9 /* FatalErrorUtil.swift */ = {isa = PBXFileReference; lastKnownFileType = sourcecode.swift; path = FatalErrorUtil.swift; sourceTree = "<group>"; };
		2D22BF6626F3CBFB001AE2F9 /* XCTestCase+Extensions.swift */ = {isa = PBXFileReference; lastKnownFileType = sourcecode.swift; path = "XCTestCase+Extensions.swift"; sourceTree = "<group>"; };
		2D294E5B26DECFD500B8FE4F /* StoreKit2TransactionListener.swift */ = {isa = PBXFileReference; lastKnownFileType = sourcecode.swift; path = StoreKit2TransactionListener.swift; sourceTree = "<group>"; };
		2D43017726EBFD7100BAB891 /* UnitTestsConfiguration.storekit */ = {isa = PBXFileReference; fileEncoding = 4; lastKnownFileType = text; path = UnitTestsConfiguration.storekit; sourceTree = "<group>"; };
		2D4E926426990AB1000E10B0 /* StoreKitWrapper.swift */ = {isa = PBXFileReference; lastKnownFileType = sourcecode.swift; path = StoreKitWrapper.swift; sourceTree = "<group>"; };
		2D545DBF26F8F96D0044BAC9 /* UnitTests.xctestplan */ = {isa = PBXFileReference; lastKnownFileType = text; path = UnitTests.xctestplan; sourceTree = "<group>"; };
		2D5BB46A24C8E8ED00E27537 /* ReceiptParser.swift */ = {isa = PBXFileReference; lastKnownFileType = sourcecode.swift; path = ReceiptParser.swift; sourceTree = "<group>"; };
		2D69384426DFF93300FCDBC0 /* ProductDetailsTests.swift */ = {isa = PBXFileReference; lastKnownFileType = sourcecode.swift; path = ProductDetailsTests.swift; sourceTree = "<group>"; };
		2D84458826B9CD270033B5A3 /* ReceiptFetcherTests.swift */ = {isa = PBXFileReference; lastKnownFileType = sourcecode.swift; path = ReceiptFetcherTests.swift; sourceTree = "<group>"; };
		2D8DB34A24072AAE00BE3D31 /* SubscriberAttributeTests.swift */ = {isa = PBXFileReference; fileEncoding = 4; lastKnownFileType = sourcecode.swift; path = SubscriberAttributeTests.swift; sourceTree = "<group>"; };
		2D8F622224D30F9D00F993AA /* ReceiptParsingError.swift */ = {isa = PBXFileReference; lastKnownFileType = sourcecode.swift; path = ReceiptParsingError.swift; sourceTree = "<group>"; };
		2D8FC8AB26E01AE70049A85C /* PurchasesOrchestratorTests.swift */ = {isa = PBXFileReference; lastKnownFileType = sourcecode.swift; path = PurchasesOrchestratorTests.swift; sourceTree = "<group>"; };
		2D90F8C926FD257A009B9142 /* MockStoreKit2TransactionListener.swift */ = {isa = PBXFileReference; lastKnownFileType = sourcecode.swift; path = MockStoreKit2TransactionListener.swift; sourceTree = "<group>"; };
		2D90F8CB26FD2BA1009B9142 /* StoreKitConfigTestCase.swift */ = {isa = PBXFileReference; lastKnownFileType = sourcecode.swift; path = StoreKitConfigTestCase.swift; sourceTree = "<group>"; };
		2D97458E24BDFCEF006245E9 /* IntroEligibilityCalculator.swift */ = {isa = PBXFileReference; lastKnownFileType = sourcecode.swift; path = IntroEligibilityCalculator.swift; sourceTree = "<group>"; };
		2D991AC9268BA56900085481 /* StoreKitRequestFetcher.swift */ = {isa = PBXFileReference; lastKnownFileType = sourcecode.swift; path = StoreKitRequestFetcher.swift; sourceTree = "<group>"; };
		2D9C5EC926F2805C0057FC45 /* ProductsManagerTests.swift */ = {isa = PBXFileReference; fileEncoding = 4; lastKnownFileType = sourcecode.swift; path = ProductsManagerTests.swift; sourceTree = "<group>"; };
		2D9C7BB226D838FC006838BE /* UIApplication+RCExtensions.swift */ = {isa = PBXFileReference; fileEncoding = 4; lastKnownFileType = sourcecode.swift; path = "UIApplication+RCExtensions.swift"; sourceTree = "<group>"; };
		2D9F4A5426C30CA800B07B43 /* PurchasesOrchestrator.swift */ = {isa = PBXFileReference; lastKnownFileType = sourcecode.swift; path = PurchasesOrchestrator.swift; sourceTree = "<group>"; };
		2DAC5F7226F13C9800C5258F /* StoreKitUnitTests.xctest */ = {isa = PBXFileReference; explicitFileType = wrapper.cfbundle; includeInIndex = 0; path = StoreKitUnitTests.xctest; sourceTree = BUILT_PRODUCTS_DIR; };
		2DBB3E10269C9B8700BBF431 /* SwiftStyleGuide.swift */ = {isa = PBXFileReference; lastKnownFileType = sourcecode.swift; path = SwiftStyleGuide.swift; sourceTree = "<group>"; };
		2DC19194255F36D10039389A /* Logger.swift */ = {isa = PBXFileReference; lastKnownFileType = sourcecode.swift; path = Logger.swift; sourceTree = "<group>"; };
		2DC5621624EC63420031F69B /* RevenueCat.framework */ = {isa = PBXFileReference; explicitFileType = wrapper.framework; includeInIndex = 0; path = RevenueCat.framework; sourceTree = BUILT_PRODUCTS_DIR; };
		2DC5621824EC63430031F69B /* RevenueCat.h */ = {isa = PBXFileReference; lastKnownFileType = sourcecode.c.h; path = RevenueCat.h; sourceTree = "<group>"; };
		2DC5621924EC63430031F69B /* Info.plist */ = {isa = PBXFileReference; lastKnownFileType = text.plist.xml; path = Info.plist; sourceTree = "<group>"; };
		2DC5621E24EC63430031F69B /* RevenueCatTests.xctest */ = {isa = PBXFileReference; explicitFileType = wrapper.cfbundle; includeInIndex = 0; path = RevenueCatTests.xctest; sourceTree = BUILT_PRODUCTS_DIR; };
		2DC5622524EC63430031F69B /* Info.plist */ = {isa = PBXFileReference; lastKnownFileType = text.plist.xml; path = Info.plist; sourceTree = "<group>"; };
		2DD269162522A20A006AC4BC /* DictionaryExtensionsTests.swift */ = {isa = PBXFileReference; lastKnownFileType = sourcecode.swift; path = DictionaryExtensionsTests.swift; sourceTree = "<group>"; };
		2DDA3E4624DB0B5400EDFE5B /* OperationDispatcher.swift */ = {isa = PBXFileReference; lastKnownFileType = sourcecode.swift; path = OperationDispatcher.swift; sourceTree = "<group>"; };
		2DDE559A24C8B5E300DCB087 /* verifyReceiptSample1.txt */ = {isa = PBXFileReference; fileEncoding = 4; lastKnownFileType = text; path = verifyReceiptSample1.txt; sourceTree = "<group>"; };
		2DDE559B24C8B5E300DCB087 /* base64encodedreceiptsample1.txt */ = {isa = PBXFileReference; fileEncoding = 4; lastKnownFileType = text; path = base64encodedreceiptsample1.txt; sourceTree = "<group>"; };
		2DDF41A724F6F37C005BC22D /* AppleReceipt.swift */ = {isa = PBXFileReference; fileEncoding = 4; lastKnownFileType = sourcecode.swift; path = AppleReceipt.swift; sourceTree = "<group>"; };
		2DDF41A824F6F37C005BC22D /* ASN1Container.swift */ = {isa = PBXFileReference; fileEncoding = 4; lastKnownFileType = sourcecode.swift; path = ASN1Container.swift; sourceTree = "<group>"; };
		2DDF41A924F6F37C005BC22D /* ASN1ObjectIdentifier.swift */ = {isa = PBXFileReference; fileEncoding = 4; lastKnownFileType = sourcecode.swift; path = ASN1ObjectIdentifier.swift; sourceTree = "<group>"; };
		2DDF41AA24F6F37C005BC22D /* InAppPurchase.swift */ = {isa = PBXFileReference; fileEncoding = 4; lastKnownFileType = sourcecode.swift; path = InAppPurchase.swift; sourceTree = "<group>"; };
		2DDF41AF24F6F387005BC22D /* InAppPurchaseBuilder.swift */ = {isa = PBXFileReference; fileEncoding = 4; lastKnownFileType = sourcecode.swift; path = InAppPurchaseBuilder.swift; sourceTree = "<group>"; };
		2DDF41B024F6F387005BC22D /* ASN1ContainerBuilder.swift */ = {isa = PBXFileReference; fileEncoding = 4; lastKnownFileType = sourcecode.swift; path = ASN1ContainerBuilder.swift; sourceTree = "<group>"; };
		2DDF41B124F6F387005BC22D /* AppleReceiptBuilder.swift */ = {isa = PBXFileReference; fileEncoding = 4; lastKnownFileType = sourcecode.swift; path = AppleReceiptBuilder.swift; sourceTree = "<group>"; };
		2DDF41B224F6F387005BC22D /* ASN1ObjectIdentifierBuilder.swift */ = {isa = PBXFileReference; fileEncoding = 4; lastKnownFileType = sourcecode.swift; path = ASN1ObjectIdentifierBuilder.swift; sourceTree = "<group>"; };
		2DDF41B824F6F392005BC22D /* UInt8+Extensions.swift */ = {isa = PBXFileReference; fileEncoding = 4; lastKnownFileType = sourcecode.swift; path = "UInt8+Extensions.swift"; sourceTree = "<group>"; };
		2DDF41B924F6F392005BC22D /* ArraySlice_UInt8+Extensions.swift */ = {isa = PBXFileReference; fileEncoding = 4; lastKnownFileType = sourcecode.swift; path = "ArraySlice_UInt8+Extensions.swift"; sourceTree = "<group>"; };
		2DDF41BF24F6F4C3005BC22D /* UInt8+ExtensionsTests.swift */ = {isa = PBXFileReference; fileEncoding = 4; lastKnownFileType = sourcecode.swift; path = "UInt8+ExtensionsTests.swift"; sourceTree = "<group>"; };
		2DDF41C024F6F4C3005BC22D /* ArraySlice_UInt8+ExtensionsTests.swift */ = {isa = PBXFileReference; fileEncoding = 4; lastKnownFileType = sourcecode.swift; path = "ArraySlice_UInt8+ExtensionsTests.swift"; sourceTree = "<group>"; };
		2DDF41C224F6F4C3005BC22D /* ASN1ObjectIdentifierBuilderTests.swift */ = {isa = PBXFileReference; fileEncoding = 4; lastKnownFileType = sourcecode.swift; path = ASN1ObjectIdentifierBuilderTests.swift; sourceTree = "<group>"; };
		2DDF41C324F6F4C3005BC22D /* AppleReceiptBuilderTests.swift */ = {isa = PBXFileReference; fileEncoding = 4; lastKnownFileType = sourcecode.swift; path = AppleReceiptBuilderTests.swift; sourceTree = "<group>"; };
		2DDF41C424F6F4C3005BC22D /* ASN1ContainerBuilderTests.swift */ = {isa = PBXFileReference; fileEncoding = 4; lastKnownFileType = sourcecode.swift; path = ASN1ContainerBuilderTests.swift; sourceTree = "<group>"; };
		2DDF41C524F6F4C3005BC22D /* InAppPurchaseBuilderTests.swift */ = {isa = PBXFileReference; fileEncoding = 4; lastKnownFileType = sourcecode.swift; path = InAppPurchaseBuilderTests.swift; sourceTree = "<group>"; };
		2DDF41C724F6F4C3005BC22D /* ReceiptParsing+TestsWithRealReceipts.swift */ = {isa = PBXFileReference; fileEncoding = 4; lastKnownFileType = sourcecode.swift; path = "ReceiptParsing+TestsWithRealReceipts.swift"; sourceTree = "<group>"; };
		2DDF41E524F6F5DC005BC22D /* MockSK1Product.swift */ = {isa = PBXFileReference; fileEncoding = 4; lastKnownFileType = sourcecode.swift; path = MockSK1Product.swift; sourceTree = "<group>"; };
		2DDF41E724F6F61B005BC22D /* MockSKDiscount.swift */ = {isa = PBXFileReference; fileEncoding = 4; lastKnownFileType = sourcecode.swift; path = MockSKDiscount.swift; sourceTree = "<group>"; };
		2DDF41E924F6F844005BC22D /* SKProductSubscriptionDurationExtensions.swift */ = {isa = PBXFileReference; fileEncoding = 4; lastKnownFileType = sourcecode.swift; path = SKProductSubscriptionDurationExtensions.swift; sourceTree = "<group>"; };
		2DE20B6C264087FB004C597D /* BackendIntegrationTests.xctest */ = {isa = PBXFileReference; explicitFileType = wrapper.cfbundle; includeInIndex = 0; path = BackendIntegrationTests.xctest; sourceTree = BUILT_PRODUCTS_DIR; };
		2DE20B6E264087FB004C597D /* BackendIntegrationTests.swift */ = {isa = PBXFileReference; lastKnownFileType = sourcecode.swift; path = BackendIntegrationTests.swift; sourceTree = "<group>"; };
		2DE20B70264087FB004C597D /* Info.plist */ = {isa = PBXFileReference; lastKnownFileType = text.plist.xml; path = Info.plist; sourceTree = "<group>"; };
		2DE20B7526408806004C597D /* StoreKitTest.framework */ = {isa = PBXFileReference; lastKnownFileType = wrapper.framework; name = StoreKitTest.framework; path = Developer/Library/Frameworks/StoreKitTest.framework; sourceTree = SDKROOT; };
		2DE20B7926408921004C597D /* Configuration.storekit */ = {isa = PBXFileReference; lastKnownFileType = text; name = Configuration.storekit; path = IntegrationTests/PurchaseTester/Configuration.storekit; sourceTree = SOURCE_ROOT; };
		2DE20B7F26409EB7004C597D /* BackendIntegrationTestsHostApp.app */ = {isa = PBXFileReference; explicitFileType = wrapper.application; includeInIndex = 0; path = BackendIntegrationTestsHostApp.app; sourceTree = BUILT_PRODUCTS_DIR; };
		2DE20B8126409EB7004C597D /* BackendIntegrationTestApp.swift */ = {isa = PBXFileReference; lastKnownFileType = sourcecode.swift; path = BackendIntegrationTestApp.swift; sourceTree = "<group>"; };
		2DE20B8326409EB7004C597D /* ContentView.swift */ = {isa = PBXFileReference; lastKnownFileType = sourcecode.swift; path = ContentView.swift; sourceTree = "<group>"; };
		2DE20B8526409EB8004C597D /* Assets.xcassets */ = {isa = PBXFileReference; lastKnownFileType = folder.assetcatalog; path = Assets.xcassets; sourceTree = "<group>"; };
		2DE20B8826409EB8004C597D /* Preview Assets.xcassets */ = {isa = PBXFileReference; lastKnownFileType = folder.assetcatalog; path = "Preview Assets.xcassets"; sourceTree = "<group>"; };
		2DE20B8A26409EB8004C597D /* Info.plist */ = {isa = PBXFileReference; lastKnownFileType = text.plist.xml; path = Info.plist; sourceTree = "<group>"; };
		2DE20B9126409ECF004C597D /* StoreKit.framework */ = {isa = PBXFileReference; lastKnownFileType = wrapper.framework; name = StoreKit.framework; path = Platforms/MacOSX.platform/Developer/SDKs/MacOSX11.3.sdk/System/iOSSupport/System/Library/Frameworks/StoreKit.framework; sourceTree = DEVELOPER_DIR; };
		2DE61A83264190830021CEA0 /* Constants.swift */ = {isa = PBXFileReference; lastKnownFileType = sourcecode.swift; path = Constants.swift; sourceTree = "<group>"; };
		2DEAC2DA26EFE46E006914ED /* UnitTestsHostApp.app */ = {isa = PBXFileReference; explicitFileType = wrapper.application; includeInIndex = 0; path = UnitTestsHostApp.app; sourceTree = BUILT_PRODUCTS_DIR; };
		2DEAC2DC26EFE46E006914ED /* AppDelegate.swift */ = {isa = PBXFileReference; lastKnownFileType = sourcecode.swift; path = AppDelegate.swift; sourceTree = "<group>"; };
		2DEAC2E026EFE46E006914ED /* ViewController.swift */ = {isa = PBXFileReference; lastKnownFileType = sourcecode.swift; path = ViewController.swift; sourceTree = "<group>"; };
		2DEAC2E326EFE46E006914ED /* Base */ = {isa = PBXFileReference; lastKnownFileType = file.storyboard; name = Base; path = Base.lproj/Main.storyboard; sourceTree = "<group>"; };
		2DEAC2E526EFE470006914ED /* Assets.xcassets */ = {isa = PBXFileReference; lastKnownFileType = folder.assetcatalog; path = Assets.xcassets; sourceTree = "<group>"; };
		2DEAC2E826EFE470006914ED /* Base */ = {isa = PBXFileReference; lastKnownFileType = file.storyboard; name = Base; path = Base.lproj/LaunchScreen.storyboard; sourceTree = "<group>"; };
		2DEAC2EA26EFE470006914ED /* Info.plist */ = {isa = PBXFileReference; lastKnownFileType = text.plist.xml; path = Info.plist; sourceTree = "<group>"; };
		2DEC0CFB24A2A1B100B0E5BB /* Package.swift */ = {isa = PBXFileReference; fileEncoding = 4; lastKnownFileType = sourcecode.swift; path = Package.swift; sourceTree = SOURCE_ROOT; };
		33FFC8744F2BAE7BD8889A4C /* Pods_RevenueCat.framework */ = {isa = PBXFileReference; explicitFileType = wrapper.framework; includeInIndex = 0; path = Pods_RevenueCat.framework; sourceTree = BUILT_PRODUCTS_DIR; };
		350A1B84226E3E8700CCA10F /* AppKit.framework */ = {isa = PBXFileReference; lastKnownFileType = wrapper.framework; name = AppKit.framework; path = System/Library/Frameworks/AppKit.framework; sourceTree = SDKROOT; };
		351B513C26D4491E00BD2BD7 /* MockDeviceCache.swift */ = {isa = PBXFileReference; lastKnownFileType = sourcecode.swift; path = MockDeviceCache.swift; sourceTree = "<group>"; };
		351B513E26D4496000BD2BD7 /* MockIdentityManager.swift */ = {isa = PBXFileReference; lastKnownFileType = sourcecode.swift; path = MockIdentityManager.swift; sourceTree = "<group>"; };
		351B514026D4498F00BD2BD7 /* MockBackend.swift */ = {isa = PBXFileReference; lastKnownFileType = sourcecode.swift; path = MockBackend.swift; sourceTree = "<group>"; };
		351B514226D449C100BD2BD7 /* MockSubscriberAttributesManager.swift */ = {isa = PBXFileReference; lastKnownFileType = sourcecode.swift; path = MockSubscriberAttributesManager.swift; sourceTree = "<group>"; };
		351B514426D449E600BD2BD7 /* MockAttributionTypeFactory.swift */ = {isa = PBXFileReference; lastKnownFileType = sourcecode.swift; path = MockAttributionTypeFactory.swift; sourceTree = "<group>"; };
		351B514626D44A0D00BD2BD7 /* MockSystemInfo.swift */ = {isa = PBXFileReference; lastKnownFileType = sourcecode.swift; path = MockSystemInfo.swift; sourceTree = "<group>"; };
		351B514826D44A2F00BD2BD7 /* MockCustomerInfoManager.swift */ = {isa = PBXFileReference; lastKnownFileType = sourcecode.swift; path = MockCustomerInfoManager.swift; sourceTree = "<group>"; };
		351B514A26D44A4A00BD2BD7 /* MockOperationDispatcher.swift */ = {isa = PBXFileReference; lastKnownFileType = sourcecode.swift; path = MockOperationDispatcher.swift; sourceTree = "<group>"; };
		351B514C26D44A8600BD2BD7 /* MockHTTPClient.swift */ = {isa = PBXFileReference; lastKnownFileType = sourcecode.swift; path = MockHTTPClient.swift; sourceTree = "<group>"; };
		351B515126D44AF000BD2BD7 /* MockReceiptFetcher.swift */ = {isa = PBXFileReference; lastKnownFileType = sourcecode.swift; path = MockReceiptFetcher.swift; sourceTree = "<group>"; };
		351B515326D44B0A00BD2BD7 /* MockStoreKitWrapper.swift */ = {isa = PBXFileReference; lastKnownFileType = sourcecode.swift; path = MockStoreKitWrapper.swift; sourceTree = "<group>"; };
		351B515526D44B2300BD2BD7 /* MockNotificationCenter.swift */ = {isa = PBXFileReference; lastKnownFileType = sourcecode.swift; path = MockNotificationCenter.swift; sourceTree = "<group>"; };
		351B515726D44B3E00BD2BD7 /* MockOfferingsFactory.swift */ = {isa = PBXFileReference; lastKnownFileType = sourcecode.swift; path = MockOfferingsFactory.swift; sourceTree = "<group>"; };
		351B515926D44B6200BD2BD7 /* MockAttributionFetcher.swift */ = {isa = PBXFileReference; lastKnownFileType = sourcecode.swift; path = MockAttributionFetcher.swift; sourceTree = "<group>"; };
		351B515B26D44B7900BD2BD7 /* MockIntroEligibilityCalculator.swift */ = {isa = PBXFileReference; lastKnownFileType = sourcecode.swift; path = MockIntroEligibilityCalculator.swift; sourceTree = "<group>"; };
		351B515D26D44B9900BD2BD7 /* MockPurchasesDelegate.swift */ = {isa = PBXFileReference; lastKnownFileType = sourcecode.swift; path = MockPurchasesDelegate.swift; sourceTree = "<group>"; };
		351B515F26D44BB600BD2BD7 /* MockAttributionDataMigrator.swift */ = {isa = PBXFileReference; lastKnownFileType = sourcecode.swift; path = MockAttributionDataMigrator.swift; sourceTree = "<group>"; };
		351B516F26D44E8D00BD2BD7 /* MockDateProvider.swift */ = {isa = PBXFileReference; lastKnownFileType = sourcecode.swift; path = MockDateProvider.swift; sourceTree = "<group>"; };
		351B517126D44EF300BD2BD7 /* MockInMemoryCachedOfferings.swift */ = {isa = PBXFileReference; lastKnownFileType = sourcecode.swift; path = MockInMemoryCachedOfferings.swift; sourceTree = "<group>"; };
		351B517326D44F4B00BD2BD7 /* MockPaymentDiscount.swift */ = {isa = PBXFileReference; lastKnownFileType = sourcecode.swift; path = MockPaymentDiscount.swift; sourceTree = "<group>"; };
		351B517526D44F7200BD2BD7 /* MockProductDiscount.swift */ = {isa = PBXFileReference; lastKnownFileType = sourcecode.swift; path = MockProductDiscount.swift; sourceTree = "<group>"; };
		351B517926D44FF000BD2BD7 /* MockRequestFetcher.swift */ = {isa = PBXFileReference; lastKnownFileType = sourcecode.swift; path = MockRequestFetcher.swift; sourceTree = "<group>"; };
		3530C18822653E8F00D6DF52 /* AdSupport.framework */ = {isa = PBXFileReference; lastKnownFileType = wrapper.framework; name = AdSupport.framework; path = System/Library/Frameworks/AdSupport.framework; sourceTree = SDKROOT; };
		354895D3267AE4B4001DC5B1 /* AttributionKey.swift */ = {isa = PBXFileReference; lastKnownFileType = sourcecode.swift; path = AttributionKey.swift; sourceTree = "<group>"; };
		354895D5267BEDE3001DC5B1 /* ReservedSubscriberAttributes.swift */ = {isa = PBXFileReference; lastKnownFileType = sourcecode.swift; path = ReservedSubscriberAttributes.swift; sourceTree = "<group>"; };
		35549322269E298B005F9AE9 /* OfferingsFactory.swift */ = {isa = PBXFileReference; lastKnownFileType = sourcecode.swift; path = OfferingsFactory.swift; sourceTree = "<group>"; };
		357C9BC022725CFA006BC624 /* iAd.framework */ = {isa = PBXFileReference; lastKnownFileType = wrapper.framework; name = iAd.framework; path = Platforms/iPhoneOS.platform/Developer/SDKs/iPhoneOS12.2.sdk/System/Library/Frameworks/iAd.framework; sourceTree = DEVELOPER_DIR; };
		3597020F24BF6A710010506E /* TransactionsFactory.swift */ = {isa = PBXFileReference; lastKnownFileType = sourcecode.swift; path = TransactionsFactory.swift; sourceTree = "<group>"; };
		3597021124BF6AAC0010506E /* TransactionsFactoryTests.swift */ = {isa = PBXFileReference; lastKnownFileType = sourcecode.swift; path = TransactionsFactoryTests.swift; sourceTree = "<group>"; };
		359E3ABE26FBE8CD0094617C /* PartialMockProductsManager.swift */ = {isa = PBXFileReference; lastKnownFileType = sourcecode.swift; path = PartialMockProductsManager.swift; sourceTree = "<group>"; };
		359E8E3E26DEBEEB00B869F9 /* TrialOrIntroPriceEligibilityChecker.swift */ = {isa = PBXFileReference; lastKnownFileType = sourcecode.swift; path = TrialOrIntroPriceEligibilityChecker.swift; sourceTree = "<group>"; };
		35D0E5CF26A5886C0099EAD8 /* ErrorUtils.swift */ = {isa = PBXFileReference; lastKnownFileType = sourcecode.swift; path = ErrorUtils.swift; sourceTree = "<group>"; };
		35D832CC262A5B7500E60AC5 /* ETagManager.swift */ = {isa = PBXFileReference; lastKnownFileType = sourcecode.swift; path = ETagManager.swift; sourceTree = "<group>"; };
		35D832D1262E56DB00E60AC5 /* HTTPStatusCodes.swift */ = {isa = PBXFileReference; lastKnownFileType = sourcecode.swift; path = HTTPStatusCodes.swift; sourceTree = "<group>"; };
		35D832F3262E606500E60AC5 /* HTTPResponse.swift */ = {isa = PBXFileReference; lastKnownFileType = sourcecode.swift; path = HTTPResponse.swift; sourceTree = "<group>"; };
		35D832FF262FAD8000E60AC5 /* ETagManagerTests.swift */ = {isa = PBXFileReference; fileEncoding = 4; lastKnownFileType = sourcecode.swift; path = ETagManagerTests.swift; sourceTree = "<group>"; };
		35D83311262FBD4200E60AC5 /* MockETagManager.swift */ = {isa = PBXFileReference; lastKnownFileType = sourcecode.swift; path = MockETagManager.swift; sourceTree = "<group>"; };
		35E1CE1F26E022C20008560A /* TrialOrIntroPriceEligibilityCheckerTests.swift */ = {isa = PBXFileReference; lastKnownFileType = sourcecode.swift; path = TrialOrIntroPriceEligibilityCheckerTests.swift; sourceTree = "<group>"; };
		35E840C5270FB47C00899AE2 /* ManageSubscriptionModalHelper.swift */ = {isa = PBXFileReference; fileEncoding = 4; lastKnownFileType = sourcecode.swift; path = ManageSubscriptionModalHelper.swift; sourceTree = "<group>"; };
		35E840C9270FB52800899AE2 /* ManageSubscriptionsModalHelperTests.swift */ = {isa = PBXFileReference; fileEncoding = 4; lastKnownFileType = sourcecode.swift; path = ManageSubscriptionsModalHelperTests.swift; sourceTree = "<group>"; };
		35F6FD61267426D600ABCB53 /* ETagAndResponseWrapper.swift */ = {isa = PBXFileReference; lastKnownFileType = sourcecode.swift; path = ETagAndResponseWrapper.swift; sourceTree = "<group>"; };
		35F82BAA26A84E130051DF03 /* Dictionary+Extensions.swift */ = {isa = PBXFileReference; lastKnownFileType = sourcecode.swift; path = "Dictionary+Extensions.swift"; sourceTree = "<group>"; };
		35F82BB126A98EC50051DF03 /* AttributionDataMigratorTests.swift */ = {isa = PBXFileReference; fileEncoding = 4; lastKnownFileType = sourcecode.swift; path = AttributionDataMigratorTests.swift; sourceTree = "<group>"; };
		35F82BB326A9A74D0051DF03 /* HTTPClient.swift */ = {isa = PBXFileReference; lastKnownFileType = sourcecode.swift; path = HTTPClient.swift; sourceTree = "<group>"; };
		35F82BB526A9B8030051DF03 /* AttributionDataMigrator.swift */ = {isa = PBXFileReference; fileEncoding = 4; lastKnownFileType = sourcecode.swift; path = AttributionDataMigrator.swift; sourceTree = "<group>"; };
		35F8B8F926E02AE1003C3363 /* MockTrialOrIntroPriceEligibilityChecker.swift */ = {isa = PBXFileReference; lastKnownFileType = sourcecode.swift; path = MockTrialOrIntroPriceEligibilityChecker.swift; sourceTree = "<group>"; };
		3628C1F100BB3C1782860D24 /* ProductsFetcherSK2.swift */ = {isa = PBXFileReference; lastKnownFileType = sourcecode.swift; path = ProductsFetcherSK2.swift; sourceTree = "<group>"; };
		37E350420D54B99BB39448E0 /* AttributionTypeFactoryTests.swift */ = {isa = PBXFileReference; fileEncoding = 4; lastKnownFileType = sourcecode.swift; path = AttributionTypeFactoryTests.swift; sourceTree = "<group>"; };
		37E3507939634ED5A9280544 /* Strings.swift */ = {isa = PBXFileReference; fileEncoding = 4; lastKnownFileType = sourcecode.swift; path = Strings.swift; sourceTree = "<group>"; };
		37E3508E52201122137D4B4A /* PurchasesSubscriberAttributesTests.swift */ = {isa = PBXFileReference; fileEncoding = 4; lastKnownFileType = sourcecode.swift; path = PurchasesSubscriberAttributesTests.swift; sourceTree = "<group>"; };
		37E3508EC20EEBAB4EAC4C82 /* NSDate+RCExtensionsTests.swift */ = {isa = PBXFileReference; fileEncoding = 4; lastKnownFileType = sourcecode.swift; path = "NSDate+RCExtensionsTests.swift"; sourceTree = "<group>"; };
		37E35092F0E41512E0D610BA /* ContainerFactory.swift */ = {isa = PBXFileReference; fileEncoding = 4; lastKnownFileType = sourcecode.swift; path = ContainerFactory.swift; sourceTree = "<group>"; };
		37E350E57B0A393455A72B40 /* ProductInfoTests.swift */ = {isa = PBXFileReference; fileEncoding = 4; lastKnownFileType = sourcecode.swift; path = ProductInfoTests.swift; sourceTree = "<group>"; };
		37E351D0EBC4698E1D3585A6 /* ReceiptParserTests.swift */ = {isa = PBXFileReference; fileEncoding = 4; lastKnownFileType = sourcecode.swift; path = ReceiptParserTests.swift; sourceTree = "<group>"; };
		37E351EB3689AF304E5B1031 /* MockASN1ContainerBuilder.swift */ = {isa = PBXFileReference; fileEncoding = 4; lastKnownFileType = sourcecode.swift; path = MockASN1ContainerBuilder.swift; sourceTree = "<group>"; };
		37E351F0E21361EAEC078A0D /* ProductsFetcherSK1Tests.swift */ = {isa = PBXFileReference; fileEncoding = 4; lastKnownFileType = sourcecode.swift; path = ProductsFetcherSK1Tests.swift; sourceTree = "<group>"; };
		37E3521731D8DC16873F55F3 /* AttributionFetcher.swift */ = {isa = PBXFileReference; fileEncoding = 4; lastKnownFileType = sourcecode.swift; path = AttributionFetcher.swift; sourceTree = "<group>"; };
		37E35294EBC1E5A879C95540 /* IdentityManagerTests.swift */ = {isa = PBXFileReference; fileEncoding = 4; lastKnownFileType = sourcecode.swift; path = IdentityManagerTests.swift; sourceTree = "<group>"; };
		37E352F86A0A8EB05BAD77C4 /* StoreKitWrapperTests.swift */ = {isa = PBXFileReference; fileEncoding = 4; lastKnownFileType = sourcecode.swift; path = StoreKitWrapperTests.swift; sourceTree = "<group>"; };
		37E353AF2CAD3CEDE6D9B368 /* NSError+RCExtensionsTests.swift */ = {isa = PBXFileReference; fileEncoding = 4; lastKnownFileType = sourcecode.swift; path = "NSError+RCExtensionsTests.swift"; sourceTree = "<group>"; };
		37E353CBE9CF2572A72A347F /* HTTPClientTests.swift */ = {isa = PBXFileReference; fileEncoding = 4; lastKnownFileType = sourcecode.swift; path = HTTPClientTests.swift; sourceTree = "<group>"; };
		37E353FD94A8FD5CD8796530 /* DateFormatter+Extensions.swift */ = {isa = PBXFileReference; fileEncoding = 4; lastKnownFileType = sourcecode.swift; path = "DateFormatter+Extensions.swift"; sourceTree = "<group>"; };
		37E3548189DA008320B3FC98 /* ProductInfoExtractorTests.swift */ = {isa = PBXFileReference; fileEncoding = 4; lastKnownFileType = sourcecode.swift; path = ProductInfoExtractorTests.swift; sourceTree = "<group>"; };
		37E354B13440508B46C9A530 /* MockReceiptParser.swift */ = {isa = PBXFileReference; fileEncoding = 4; lastKnownFileType = sourcecode.swift; path = MockReceiptParser.swift; sourceTree = "<group>"; };
		37E354B18710B488B8B0D443 /* IntroEligibilityCalculatorTests.swift */ = {isa = PBXFileReference; fileEncoding = 4; lastKnownFileType = sourcecode.swift; path = IntroEligibilityCalculatorTests.swift; sourceTree = "<group>"; };
		37E354FE32DD3EA3FF3ECD0A /* AttributionPosterTests.swift */ = {isa = PBXFileReference; fileEncoding = 4; lastKnownFileType = sourcecode.swift; path = AttributionPosterTests.swift; sourceTree = "<group>"; };
		37E355744D64075AA91342DE /* MockInAppPurchaseBuilder.swift */ = {isa = PBXFileReference; fileEncoding = 4; lastKnownFileType = sourcecode.swift; path = MockInAppPurchaseBuilder.swift; sourceTree = "<group>"; };
		37E355CBB3F3A31A32687B14 /* Transaction.swift */ = {isa = PBXFileReference; fileEncoding = 4; lastKnownFileType = sourcecode.swift; path = Transaction.swift; sourceTree = "<group>"; };
		37E3567189CF6A746EE3CCC2 /* DateExtensions.swift */ = {isa = PBXFileReference; fileEncoding = 4; lastKnownFileType = sourcecode.swift; path = DateExtensions.swift; sourceTree = "<group>"; };
		37E3567E972B9B04FE079ABA /* SubscriberAttributesManagerTests.swift */ = {isa = PBXFileReference; fileEncoding = 4; lastKnownFileType = sourcecode.swift; path = SubscriberAttributesManagerTests.swift; sourceTree = "<group>"; };
		37E357C2D977BBB081216B5F /* OfferingsTests.swift */ = {isa = PBXFileReference; fileEncoding = 4; lastKnownFileType = sourcecode.swift; path = OfferingsTests.swift; sourceTree = "<group>"; };
		37E357D16038F07915D7825D /* MockUserDefaults.swift */ = {isa = PBXFileReference; fileEncoding = 4; lastKnownFileType = sourcecode.swift; path = MockUserDefaults.swift; sourceTree = "<group>"; };
		37E357F69438004E1F443C03 /* BackendSubscriberAttributesTests.swift */ = {isa = PBXFileReference; fileEncoding = 4; lastKnownFileType = sourcecode.swift; path = BackendSubscriberAttributesTests.swift; sourceTree = "<group>"; };
		37E3582920E16E065502E5FC /* EntitlementInfosTests.swift */ = {isa = PBXFileReference; fileEncoding = 4; lastKnownFileType = sourcecode.swift; path = EntitlementInfosTests.swift; sourceTree = "<group>"; };
		37E3583675928C01D92E3166 /* ProductInfoExtensions.swift */ = {isa = PBXFileReference; fileEncoding = 4; lastKnownFileType = sourcecode.swift; path = ProductInfoExtensions.swift; sourceTree = "<group>"; };
		37E358BF58C99AC39073B96C /* BackendTests.swift */ = {isa = PBXFileReference; fileEncoding = 4; lastKnownFileType = sourcecode.swift; path = BackendTests.swift; sourceTree = "<group>"; };
		37E359D8F304C83184560135 /* CustomerInfoTests.swift */ = {isa = PBXFileReference; fileEncoding = 4; lastKnownFileType = sourcecode.swift; path = CustomerInfoTests.swift; sourceTree = "<group>"; };
		37E35ABEE9FD79CCA64E4F8B /* NSData+RCExtensionsTests.swift */ = {isa = PBXFileReference; fileEncoding = 4; lastKnownFileType = sourcecode.swift; path = "NSData+RCExtensionsTests.swift"; sourceTree = "<group>"; };
		37E35B08709090FBBFB16EBD /* MockProductsRequest.swift */ = {isa = PBXFileReference; fileEncoding = 4; lastKnownFileType = sourcecode.swift; path = MockProductsRequest.swift; sourceTree = "<group>"; };
		37E35B9AC7A350CA2437049D /* ISOPeriodFormatterTests.swift */ = {isa = PBXFileReference; fileEncoding = 4; lastKnownFileType = sourcecode.swift; path = ISOPeriodFormatterTests.swift; sourceTree = "<group>"; };
		37E35C1554F296F7F1317747 /* MockAppleReceiptBuilder.swift */ = {isa = PBXFileReference; fileEncoding = 4; lastKnownFileType = sourcecode.swift; path = MockAppleReceiptBuilder.swift; sourceTree = "<group>"; };
		37E35C4A4B241A545D1D06BD /* ASN1ObjectIdentifierEncoder.swift */ = {isa = PBXFileReference; fileEncoding = 4; lastKnownFileType = sourcecode.swift; path = ASN1ObjectIdentifierEncoder.swift; sourceTree = "<group>"; };
		37E35C4A795A0F056381A1B3 /* DeviceCacheSubscriberAttributesTests.swift */ = {isa = PBXFileReference; fileEncoding = 4; lastKnownFileType = sourcecode.swift; path = DeviceCacheSubscriberAttributesTests.swift; sourceTree = "<group>"; };
		37E35C7060D7E486F5958BED /* ProductsManager.swift */ = {isa = PBXFileReference; fileEncoding = 4; lastKnownFileType = sourcecode.swift; path = ProductsManager.swift; sourceTree = "<group>"; };
		37E35C9439E087F63ECC4F59 /* MockProductsManager.swift */ = {isa = PBXFileReference; fileEncoding = 4; lastKnownFileType = sourcecode.swift; path = MockProductsManager.swift; sourceTree = "<group>"; };
		37E35CD16BB73BB091E64D9A /* AttributionData.swift */ = {isa = PBXFileReference; fileEncoding = 4; lastKnownFileType = sourcecode.swift; path = AttributionData.swift; sourceTree = "<group>"; };
		37E35D87B7E6F91E27E98F42 /* DeviceCacheTests.swift */ = {isa = PBXFileReference; fileEncoding = 4; lastKnownFileType = sourcecode.swift; path = DeviceCacheTests.swift; sourceTree = "<group>"; };
		37E35DE5707E845DA3FF51BC /* PurchasesTests.swift */ = {isa = PBXFileReference; fileEncoding = 4; lastKnownFileType = sourcecode.swift; path = PurchasesTests.swift; sourceTree = "<group>"; };
		37E35E3250FBBB03D92E06EC /* InMemoryCachedObjectTests.swift */ = {isa = PBXFileReference; fileEncoding = 4; lastKnownFileType = sourcecode.swift; path = InMemoryCachedObjectTests.swift; sourceTree = "<group>"; };
		37E35E8DCF998D9DB63850F8 /* ProductsRequestFactory.swift */ = {isa = PBXFileReference; fileEncoding = 4; lastKnownFileType = sourcecode.swift; path = ProductsRequestFactory.swift; sourceTree = "<group>"; };
		37E35E992F1916C7F3911E7B /* CustomerInfoManagerTests.swift */ = {isa = PBXFileReference; fileEncoding = 4; lastKnownFileType = sourcecode.swift; path = CustomerInfoManagerTests.swift; sourceTree = "<group>"; };
		37E35EEE7783629CDE41B70C /* SystemInfoTests.swift */ = {isa = PBXFileReference; fileEncoding = 4; lastKnownFileType = sourcecode.swift; path = SystemInfoTests.swift; sourceTree = "<group>"; };
		37E35F783903362B65FB7AF3 /* MockProductsRequestFactory.swift */ = {isa = PBXFileReference; fileEncoding = 4; lastKnownFileType = sourcecode.swift; path = MockProductsRequestFactory.swift; sourceTree = "<group>"; };
		37E35FDA0A44EA03EA12DAA2 /* DateFormatter+ExtensionsTests.swift */ = {isa = PBXFileReference; fileEncoding = 4; lastKnownFileType = sourcecode.swift; path = "DateFormatter+ExtensionsTests.swift"; sourceTree = "<group>"; };
		80E80EF026970DC3008F245A /* ReceiptFetcher.swift */ = {isa = PBXFileReference; lastKnownFileType = sourcecode.swift; path = ReceiptFetcher.swift; sourceTree = "<group>"; };
		84C3F1AC1D7E1E64341D3936 /* Pods_RevenueCat_PurchasesTests.framework */ = {isa = PBXFileReference; explicitFileType = wrapper.framework; includeInIndex = 0; path = Pods_RevenueCat_PurchasesTests.framework; sourceTree = BUILT_PRODUCTS_DIR; };
		9A65DFDD258AD60A00DE00B0 /* LogIntent.swift */ = {isa = PBXFileReference; fileEncoding = 4; lastKnownFileType = sourcecode.swift; path = LogIntent.swift; sourceTree = "<group>"; };
		9A65E03525918B0500DE00B0 /* ConfigureStrings.swift */ = {isa = PBXFileReference; fileEncoding = 4; lastKnownFileType = sourcecode.swift; path = ConfigureStrings.swift; sourceTree = "<group>"; };
		9A65E03A25918B0900DE00B0 /* CustomerInfoStrings.swift */ = {isa = PBXFileReference; fileEncoding = 4; lastKnownFileType = sourcecode.swift; path = CustomerInfoStrings.swift; sourceTree = "<group>"; };
		9A65E0752591977200DE00B0 /* IdentityStrings.swift */ = {isa = PBXFileReference; fileEncoding = 4; lastKnownFileType = sourcecode.swift; path = IdentityStrings.swift; sourceTree = "<group>"; };
		9A65E07A2591977500DE00B0 /* NetworkStrings.swift */ = {isa = PBXFileReference; fileEncoding = 4; lastKnownFileType = sourcecode.swift; path = NetworkStrings.swift; sourceTree = "<group>"; };
		9A65E07F2591977900DE00B0 /* ReceiptStrings.swift */ = {isa = PBXFileReference; fileEncoding = 4; lastKnownFileType = sourcecode.swift; path = ReceiptStrings.swift; sourceTree = "<group>"; };
		9A65E09F2591A23200DE00B0 /* OfferingStrings.swift */ = {isa = PBXFileReference; fileEncoding = 4; lastKnownFileType = sourcecode.swift; path = OfferingStrings.swift; sourceTree = "<group>"; };
		9A65E0A42591A23500DE00B0 /* PurchaseStrings.swift */ = {isa = PBXFileReference; fileEncoding = 4; lastKnownFileType = sourcecode.swift; path = PurchaseStrings.swift; sourceTree = "<group>"; };
		9A65E0A92591A23800DE00B0 /* RestoreStrings.swift */ = {isa = PBXFileReference; fileEncoding = 4; lastKnownFileType = sourcecode.swift; path = RestoreStrings.swift; sourceTree = "<group>"; };
		A525BF4A26C320D100C354C4 /* SubscriberAttributesManager.swift */ = {isa = PBXFileReference; lastKnownFileType = sourcecode.swift; path = SubscriberAttributesManager.swift; sourceTree = "<group>"; };
		A56F9AB026990E9200AFC48F /* CustomerInfo.swift */ = {isa = PBXFileReference; lastKnownFileType = sourcecode.swift; path = CustomerInfo.swift; sourceTree = "<group>"; };
		B3083A122699334C007B5503 /* Offering.swift */ = {isa = PBXFileReference; lastKnownFileType = sourcecode.swift; path = Offering.swift; sourceTree = "<group>"; };
		B319514A26C1991E002CA9AC /* base64EncodedReceiptSampleForDataExtension.txt */ = {isa = PBXFileReference; fileEncoding = 4; lastKnownFileType = text; path = base64EncodedReceiptSampleForDataExtension.txt; sourceTree = "<group>"; };
		B32B750026868C1D005647BF /* EntitlementInfo.swift */ = {isa = PBXFileReference; fileEncoding = 4; lastKnownFileType = sourcecode.swift; path = EntitlementInfo.swift; sourceTree = "<group>"; };
		B33CEA9F268CDCC9008A3144 /* ISOPeriodFormatter.swift */ = {isa = PBXFileReference; lastKnownFileType = sourcecode.swift; path = ISOPeriodFormatter.swift; sourceTree = "<group>"; };
		B34D2AA526976FC700D88C3A /* ErrorCode.swift */ = {isa = PBXFileReference; lastKnownFileType = sourcecode.swift; path = ErrorCode.swift; sourceTree = "<group>"; };
		B35042C326CDB79A00905B95 /* Purchases.swift */ = {isa = PBXFileReference; lastKnownFileType = sourcecode.swift; path = Purchases.swift; sourceTree = "<group>"; };
		B35042C526CDD3B100905B95 /* PurchasesDelegate.swift */ = {isa = PBXFileReference; lastKnownFileType = sourcecode.swift; path = PurchasesDelegate.swift; sourceTree = "<group>"; };
		B35F9E0826B4BEED00095C3F /* String+Extensions.swift */ = {isa = PBXFileReference; fileEncoding = 4; lastKnownFileType = sourcecode.swift; path = "String+Extensions.swift"; sourceTree = "<group>"; };
		B36824BD268FBC5B00957E4C /* XCTest.framework */ = {isa = PBXFileReference; lastKnownFileType = wrapper.framework; name = XCTest.framework; path = Platforms/iPhoneOS.platform/Developer/Library/Frameworks/XCTest.framework; sourceTree = DEVELOPER_DIR; };
		B372EC53268FEDC60099171E /* PromotionalOffer.swift */ = {isa = PBXFileReference; lastKnownFileType = sourcecode.swift; path = PromotionalOffer.swift; sourceTree = "<group>"; };
		B372EC55268FEF020099171E /* ProductInfo.swift */ = {isa = PBXFileReference; lastKnownFileType = sourcecode.swift; path = ProductInfo.swift; sourceTree = "<group>"; };
		B3766F1D26BDA95100141450 /* IntroEligibilityResponse.swift */ = {isa = PBXFileReference; lastKnownFileType = sourcecode.swift; path = IntroEligibilityResponse.swift; sourceTree = "<group>"; };
		B3852F9F26C1ED1F005384F8 /* IdentityManager.swift */ = {isa = PBXFileReference; lastKnownFileType = sourcecode.swift; path = IdentityManager.swift; sourceTree = "<group>"; };
		B39E8119268E849900D31189 /* AttributionNetwork.swift */ = {isa = PBXFileReference; lastKnownFileType = sourcecode.swift; path = AttributionNetwork.swift; sourceTree = "<group>"; };
		B39E811C268E887500D31189 /* SubscriberAttribute.swift */ = {isa = PBXFileReference; lastKnownFileType = sourcecode.swift; path = SubscriberAttribute.swift; sourceTree = "<group>"; };
		B3A36AAD26BC76340059EDEA /* CustomerInfoManager.swift */ = {isa = PBXFileReference; lastKnownFileType = sourcecode.swift; path = CustomerInfoManager.swift; sourceTree = "<group>"; };
		B3A55B7C26C452A7007EFC56 /* AttributionPoster.swift */ = {isa = PBXFileReference; lastKnownFileType = sourcecode.swift; path = AttributionPoster.swift; sourceTree = "<group>"; };
		B3AA6235268A81C700894871 /* EntitlementInfos.swift */ = {isa = PBXFileReference; lastKnownFileType = sourcecode.swift; path = EntitlementInfos.swift; sourceTree = "<group>"; };
		B3AA6237268B926F00894871 /* SystemInfo.swift */ = {isa = PBXFileReference; lastKnownFileType = sourcecode.swift; path = SystemInfo.swift; sourceTree = "<group>"; };
		B3B4E76026E036E700C200D3 /* RevenueCat.xctestplan */ = {isa = PBXFileReference; fileEncoding = 4; lastKnownFileType = text; name = RevenueCat.xctestplan; path = RevenueCat.xcodeproj/RevenueCat.xctestplan; sourceTree = "<group>"; };
		B3B5FBB3269CED4B00104A0C /* BackendErrorCode.swift */ = {isa = PBXFileReference; lastKnownFileType = sourcecode.swift; path = BackendErrorCode.swift; sourceTree = "<group>"; };
		B3B5FBB5269CED6400104A0C /* ErrorDetails.swift */ = {isa = PBXFileReference; lastKnownFileType = sourcecode.swift; path = ErrorDetails.swift; sourceTree = "<group>"; };
		B3B5FBBB269D121B00104A0C /* Offerings.swift */ = {isa = PBXFileReference; lastKnownFileType = sourcecode.swift; path = Offerings.swift; sourceTree = "<group>"; };
		B3B5FBBE269E081E00104A0C /* InMemoryCachedObject.swift */ = {isa = PBXFileReference; lastKnownFileType = sourcecode.swift; path = InMemoryCachedObject.swift; sourceTree = "<group>"; };
		B3B5FBC0269E17CE00104A0C /* DeviceCache.swift */ = {isa = PBXFileReference; lastKnownFileType = sourcecode.swift; path = DeviceCache.swift; sourceTree = "<group>"; };
		B3C1AEF9268FF4DB0013D50D /* ProductInfoEnums.swift */ = {isa = PBXFileReference; lastKnownFileType = sourcecode.swift; path = ProductInfoEnums.swift; sourceTree = "<group>"; };
		B3C4AAD426B8911300E1B3C8 /* Backend.swift */ = {isa = PBXFileReference; lastKnownFileType = sourcecode.swift; path = Backend.swift; sourceTree = "<group>"; };
		B3D3C4712685784800CB3C21 /* Package.swift */ = {isa = PBXFileReference; fileEncoding = 4; lastKnownFileType = sourcecode.swift; path = Package.swift; sourceTree = "<group>"; };
		B3DDB55826854865008CCF23 /* PurchaseOwnershipType.swift */ = {isa = PBXFileReference; lastKnownFileType = sourcecode.swift; path = PurchaseOwnershipType.swift; sourceTree = "<group>"; };
		B3DF6A4F269524080030D57C /* IntroEligibility.swift */ = {isa = PBXFileReference; lastKnownFileType = sourcecode.swift; path = IntroEligibility.swift; sourceTree = "<group>"; };
		B3E26A4926BE0A8E003ACCF3 /* Error+Extensions.swift */ = {isa = PBXFileReference; lastKnownFileType = sourcecode.swift; path = "Error+Extensions.swift"; sourceTree = "<group>"; };
		B3F8418E26F3A93400E560FB /* ErrorCodeTests.swift */ = {isa = PBXFileReference; lastKnownFileType = sourcecode.swift; path = ErrorCodeTests.swift; sourceTree = "<group>"; };
		EFB3CBAA73855779FE828CE2 /* ProductsFetcherSK1.swift */ = {isa = PBXFileReference; lastKnownFileType = sourcecode.swift; path = ProductsFetcherSK1.swift; sourceTree = "<group>"; };
		F5714EA426D6C24D00635477 /* JSONDecoder+Extensions.swift */ = {isa = PBXFileReference; lastKnownFileType = sourcecode.swift; path = "JSONDecoder+Extensions.swift"; sourceTree = "<group>"; };
		F5714EA726D7A83A00635477 /* Store+Extensions.swift */ = {isa = PBXFileReference; lastKnownFileType = sourcecode.swift; path = "Store+Extensions.swift"; sourceTree = "<group>"; };
		F5714EA926D7A85D00635477 /* PeriodType+Extensions.swift */ = {isa = PBXFileReference; lastKnownFileType = sourcecode.swift; path = "PeriodType+Extensions.swift"; sourceTree = "<group>"; };
		F5714EAB26D7A87B00635477 /* PurchaseOwnershipType+Extensions.swift */ = {isa = PBXFileReference; lastKnownFileType = sourcecode.swift; path = "PurchaseOwnershipType+Extensions.swift"; sourceTree = "<group>"; };
		F5714EC126D8D82100635477 /* EntitlementProductData+Extensions.swift */ = {isa = PBXFileReference; lastKnownFileType = sourcecode.swift; path = "EntitlementProductData+Extensions.swift"; sourceTree = "<group>"; };
		F5714EC326D8D86800635477 /* EntitlementData+Extensions.swift */ = {isa = PBXFileReference; lastKnownFileType = sourcecode.swift; path = "EntitlementData+Extensions.swift"; sourceTree = "<group>"; };
		F5714EE426DC2F1D00635477 /* CodableStrings.swift */ = {isa = PBXFileReference; lastKnownFileType = sourcecode.swift; path = CodableStrings.swift; sourceTree = "<group>"; };
		F575858C26C088FE00C12B97 /* OfferingsManager.swift */ = {isa = PBXFileReference; lastKnownFileType = sourcecode.swift; path = OfferingsManager.swift; sourceTree = "<group>"; };
		F575858E26C0893600C12B97 /* MockOfferingsManager.swift */ = {isa = PBXFileReference; lastKnownFileType = sourcecode.swift; path = MockOfferingsManager.swift; sourceTree = "<group>"; };
		F575859126C08E3F00C12B97 /* OfferingsManagerTests.swift */ = {isa = PBXFileReference; lastKnownFileType = sourcecode.swift; path = OfferingsManagerTests.swift; sourceTree = "<group>"; };
		F591492526B994B400D32E58 /* SKPaymentTransactionExtensionsTests.swift */ = {isa = PBXFileReference; lastKnownFileType = sourcecode.swift; path = SKPaymentTransactionExtensionsTests.swift; sourceTree = "<group>"; };
		F591492726B9956C00D32E58 /* MockTransaction.swift */ = {isa = PBXFileReference; fileEncoding = 4; lastKnownFileType = sourcecode.swift; path = MockTransaction.swift; sourceTree = "<group>"; };
		F5BE423F26962ACF00254A30 /* ReceiptRefreshPolicy.swift */ = {isa = PBXFileReference; lastKnownFileType = sourcecode.swift; path = ReceiptRefreshPolicy.swift; sourceTree = "<group>"; };
		F5BE424126965F9F00254A30 /* ProductInfoExtractor.swift */ = {isa = PBXFileReference; lastKnownFileType = sourcecode.swift; path = ProductInfoExtractor.swift; sourceTree = "<group>"; };
		F5BE4244269676E200254A30 /* StoreKitRequestFetcherTests.swift */ = {isa = PBXFileReference; fileEncoding = 4; lastKnownFileType = sourcecode.swift; path = StoreKitRequestFetcherTests.swift; sourceTree = "<group>"; };
		F5BE443C26977F9B00254A30 /* HTTPRequest.swift */ = {isa = PBXFileReference; lastKnownFileType = sourcecode.swift; path = HTTPRequest.swift; sourceTree = "<group>"; };
		F5BE44422698581100254A30 /* AttributionTypeFactory.swift */ = {isa = PBXFileReference; lastKnownFileType = sourcecode.swift; path = AttributionTypeFactory.swift; sourceTree = "<group>"; };
		F5BE4478269E4A4C00254A30 /* AdClientProxy.swift */ = {isa = PBXFileReference; lastKnownFileType = sourcecode.swift; path = AdClientProxy.swift; sourceTree = "<group>"; };
		F5BE447A269E4A7500254A30 /* TrackingManagerProxy.swift */ = {isa = PBXFileReference; lastKnownFileType = sourcecode.swift; path = TrackingManagerProxy.swift; sourceTree = "<group>"; };
		F5BE447C269E4ADB00254A30 /* ASIdentifierManagerProxy.swift */ = {isa = PBXFileReference; lastKnownFileType = sourcecode.swift; path = ASIdentifierManagerProxy.swift; sourceTree = "<group>"; };
		F5C0196826E880800005D61E /* StoreKitStrings.swift */ = {isa = PBXFileReference; lastKnownFileType = sourcecode.swift; path = StoreKitStrings.swift; sourceTree = "<group>"; };
		F5E4383726B8530700841CC8 /* SKPaymentTransaction+Extensions.swift */ = {isa = PBXFileReference; lastKnownFileType = sourcecode.swift; path = "SKPaymentTransaction+Extensions.swift"; sourceTree = "<group>"; };
		FECF627761D375C8431EB866 /* ProductDetails.swift */ = {isa = PBXFileReference; lastKnownFileType = sourcecode.swift; path = ProductDetails.swift; sourceTree = "<group>"; };
/* End PBXFileReference section */

/* Begin PBXFrameworksBuildPhase section */
		2DAC5F6F26F13C9800C5258F /* Frameworks */ = {
			isa = PBXFrameworksBuildPhase;
			buildActionMask = 2147483647;
			files = (
				2D803F6926F149E70069D717 /* RevenueCat.framework in Frameworks */,
				2D9C5ED726F281750057FC45 /* OHHTTPStubsSwift in Frameworks */,
				2D9C5ED526F281750057FC45 /* OHHTTPStubs in Frameworks */,
				2D803F6826F144C40069D717 /* Nimble in Frameworks */,
			);
			runOnlyForDeploymentPostprocessing = 0;
		};
		2DC5621324EC63420031F69B /* Frameworks */ = {
			isa = PBXFrameworksBuildPhase;
			buildActionMask = 2147483647;
			files = (
			);
			runOnlyForDeploymentPostprocessing = 0;
		};
		2DC5621B24EC63430031F69B /* Frameworks */ = {
			isa = PBXFrameworksBuildPhase;
			buildActionMask = 2147483647;
			files = (
				B36824BE268FBC5B00957E4C /* XCTest.framework in Frameworks */,
				2D9C5ED326F2816F0057FC45 /* OHHTTPStubsSwift in Frameworks */,
				2D9C5ED126F2816F0057FC45 /* OHHTTPStubs in Frameworks */,
				2D803F6326F144830069D717 /* Nimble in Frameworks */,
			);
			runOnlyForDeploymentPostprocessing = 0;
		};
		2DE20B69264087FB004C597D /* Frameworks */ = {
			isa = PBXFrameworksBuildPhase;
			buildActionMask = 2147483647;
			files = (
				2D803F6626F144BF0069D717 /* Nimble in Frameworks */,
				2DA85A8C26DEA7FB00F1136D /* RevenueCat.framework in Frameworks */,
				2DE20B7626408807004C597D /* StoreKitTest.framework in Frameworks */,
			);
			runOnlyForDeploymentPostprocessing = 0;
		};
		2DE20B7C26409EB7004C597D /* Frameworks */ = {
			isa = PBXFrameworksBuildPhase;
			buildActionMask = 2147483647;
			files = (
				2DE20B9226409ECF004C597D /* StoreKit.framework in Frameworks */,
			);
			runOnlyForDeploymentPostprocessing = 0;
		};
/* End PBXFrameworksBuildPhase section */

/* Begin PBXGroup section */
		006E105DDA8D0D0FA32D690C /* StoreKit2 */ = {
			isa = PBXGroup;
			children = (
				2D294E5B26DECFD500B8FE4F /* StoreKit2TransactionListener.swift */,
				3628C1F100BB3C1782860D24 /* ProductsFetcherSK2.swift */,
			);
			path = StoreKit2;
			sourceTree = "<group>";
		};
		2CD72940268A820E00BFC976 /* FoundationExtensions */ = {
			isa = PBXGroup;
			children = (
				2CD72941268A823900BFC976 /* Data+Extensions.swift */,
				2CD72943268A826F00BFC976 /* Date+Extensions.swift */,
				37E353FD94A8FD5CD8796530 /* DateFormatter+Extensions.swift */,
				35F82BAA26A84E130051DF03 /* Dictionary+Extensions.swift */,
				B3E26A4926BE0A8E003ACCF3 /* Error+Extensions.swift */,
				F5714EA426D6C24D00635477 /* JSONDecoder+Extensions.swift */,
				2CD72947268A828400BFC976 /* Locale+Extensions.swift */,
				B35F9E0826B4BEED00095C3F /* String+Extensions.swift */,
				2D9C7BB226D838FC006838BE /* UIApplication+RCExtensions.swift */,
			);
			path = FoundationExtensions;
			sourceTree = "<group>";
		};
		2D11F5DE250FF63E005A70E8 /* Logging */ = {
			isa = PBXGroup;
			children = (
				2D11F5DF250FF658005A70E8 /* Strings */,
				2DC19194255F36D10039389A /* Logger.swift */,
				9A65DFDD258AD60A00DE00B0 /* LogIntent.swift */,
			);
			path = Logging;
			sourceTree = "<group>";
		};
		2D11F5DF250FF658005A70E8 /* Strings */ = {
			isa = PBXGroup;
			children = (
				2D11F5E0250FF886005A70E8 /* AttributionStrings.swift */,
				F5714EE426DC2F1D00635477 /* CodableStrings.swift */,
				9A65E03525918B0500DE00B0 /* ConfigureStrings.swift */,
				9A65E0752591977200DE00B0 /* IdentityStrings.swift */,
				9A65E07A2591977500DE00B0 /* NetworkStrings.swift */,
				9A65E09F2591A23200DE00B0 /* OfferingStrings.swift */,
				9A65E03A25918B0900DE00B0 /* CustomerInfoStrings.swift */,
				9A65E0A42591A23500DE00B0 /* PurchaseStrings.swift */,
				9A65E07F2591977900DE00B0 /* ReceiptStrings.swift */,
				9A65E0A92591A23800DE00B0 /* RestoreStrings.swift */,
				F5C0196826E880800005D61E /* StoreKitStrings.swift */,
				37E3507939634ED5A9280544 /* Strings.swift */,
			);
			path = Strings;
			sourceTree = "<group>";
		};
		2D1A28CB24AA6F4B006BE931 /* LocalReceiptParsing */ = {
			isa = PBXGroup;
			children = (
				37E35FCF87558ACB498521F1 /* BasicTypes */,
				37E355596456B3DFA01EF081 /* Builders */,
				37E35556F2D7B8B28B169C77 /* DataConverters */,
				2D5BB46A24C8E8ED00E27537 /* ReceiptParser.swift */,
				2D8F622224D30F9D00F993AA /* ReceiptParsingError.swift */,
			);
			path = LocalReceiptParsing;
			sourceTree = "<group>";
		};
		2D1DB44A26EA61AB00DDE736 /* StoreKit1 */ = {
			isa = PBXGroup;
			children = (
				EFB3CBAA73855779FE828CE2 /* ProductsFetcherSK1.swift */,
				2D991AC9268BA56900085481 /* StoreKitRequestFetcher.swift */,
				2D4E926426990AB1000E10B0 /* StoreKitWrapper.swift */,
				F5E4383626B852D700841CC8 /* StoreKitExtensions */,
			);
			path = StoreKit1;
			sourceTree = "<group>";
		};
		2DAC5F7326F13C9800C5258F /* StoreKitUnitTests */ = {
			isa = PBXGroup;
			children = (
				359E3ABD26FBE8AB0094617C /* Mocks */,
				2D8FC8AB26E01AE70049A85C /* PurchasesOrchestratorTests.swift */,
				35E1CE1F26E022C20008560A /* TrialOrIntroPriceEligibilityCheckerTests.swift */,
				2D69384426DFF93300FCDBC0 /* ProductDetailsTests.swift */,
				2D9C5EC926F2805C0057FC45 /* ProductsManagerTests.swift */,
				2D43017726EBFD7100BAB891 /* UnitTestsConfiguration.storekit */,
				2D90F8CB26FD2BA1009B9142 /* StoreKitConfigTestCase.swift */,
			);
			path = StoreKitUnitTests;
			sourceTree = "<group>";
		};
		2DC5621724EC63420031F69B /* Purchases */ = {
			isa = PBXGroup;
			children = (
				35E840C1270FB45600899AE2 /* Support */,
				F5BE44412698580200254A30 /* Attribution */,
				B3B5FBBD269E080A00104A0C /* Caching */,
				F5714EA626D7A82E00635477 /* CodableExtensions */,
				2CD72940268A820E00BFC976 /* FoundationExtensions */,
				B3A36AAC26BC76230059EDEA /* Identity */,
				2D1A28CB24AA6F4B006BE931 /* LocalReceiptParsing */,
				2D11F5DE250FF63E005A70E8 /* Logging */,
				2DDA3E4524DB0B4500EDFE5B /* Misc */,
				35D832CB262A5B3400E60AC5 /* Networking */,
				B3DDB55726854850008CCF23 /* Public */,
				354235D524C11138008C84EE /* Purchasing */,
				354895D0267AE32D001DC5B1 /* SubscriberAttributes */,
				2DC5621924EC63430031F69B /* Info.plist */,
			);
			path = Purchases;
			sourceTree = "<group>";
		};
		2DC5622224EC63430031F69B /* PurchasesTests */ = {
			isa = PBXGroup;
			children = (
				35E840C8270FB51C00899AE2 /* Support */,
				F5BE444626985E6E00254A30 /* Attribution */,
				37E35AE0CDC4C2AA8260FB58 /* Caching */,
				35F82BBB26A9BFA60051DF03 /* FoundationExtensions */,
				37E35BCB85973ABD4CEC5904 /* Identity */,
				2DD02D5924AD128A00419CD9 /* LocalReceiptParsing */,
				35272E1A26D0023400F22C3B /* Misc */,
				2DDF41DD24F6F4F9005BC22D /* Mocks */,
				35D832FE262FAD6900E60AC5 /* Networking */,
				354235D624C11160008C84EE /* Purchasing */,
				2DDE559824C8B5D100DCB087 /* Resources */,
				F591492426B994A100D32E58 /* StoreKitExtensions */,
				B36824BB268FBB9B00957E4C /* SubscriberAttributes */,
				37E35A5970D1604E8C8011FC /* TestHelpers */,
				2DC5622524EC63430031F69B /* Info.plist */,
			);
			path = PurchasesTests;
			sourceTree = "<group>";
		};
		2DD02D5924AD128A00419CD9 /* LocalReceiptParsing */ = {
			isa = PBXGroup;
			children = (
				2DDF41C124F6F4C3005BC22D /* Builders */,
				2DDF41BD24F6F4C3005BC22D /* DataConverters */,
				2DDF41C624F6F4C3005BC22D /* TestsAgainstRealReceipts */,
				37E351D0EBC4698E1D3585A6 /* ReceiptParserTests.swift */,
			);
			path = LocalReceiptParsing;
			sourceTree = "<group>";
		};
		2DDA3E4524DB0B4500EDFE5B /* Misc */ = {
			isa = PBXGroup;
			children = (
				37E3567189CF6A746EE3CCC2 /* DateExtensions.swift */,
				0313FD40268A506400168386 /* DateProvider.swift */,
				B33CEA9F268CDCC9008A3144 /* ISOPeriodFormatter.swift */,
				2DDA3E4624DB0B5400EDFE5B /* OperationDispatcher.swift */,
				B3AA6237268B926F00894871 /* SystemInfo.swift */,
				2D22BF6426F3CB31001AE2F9 /* FatalErrorUtil.swift */,
			);
			path = Misc;
			sourceTree = "<group>";
		};
		2DDE559824C8B5D100DCB087 /* Resources */ = {
			isa = PBXGroup;
			children = (
				2DDE559924C8B5E300DCB087 /* receipts */,
			);
			path = Resources;
			sourceTree = "<group>";
		};
		2DDE559924C8B5E300DCB087 /* receipts */ = {
			isa = PBXGroup;
			children = (
				2DDE559A24C8B5E300DCB087 /* verifyReceiptSample1.txt */,
				2DDE559B24C8B5E300DCB087 /* base64encodedreceiptsample1.txt */,
				B319514A26C1991E002CA9AC /* base64EncodedReceiptSampleForDataExtension.txt */,
			);
			path = receipts;
			sourceTree = "<group>";
		};
		2DDF41BD24F6F4C3005BC22D /* DataConverters */ = {
			isa = PBXGroup;
			children = (
				2DDF41BF24F6F4C3005BC22D /* UInt8+ExtensionsTests.swift */,
				2DDF41C024F6F4C3005BC22D /* ArraySlice_UInt8+ExtensionsTests.swift */,
			);
			path = DataConverters;
			sourceTree = "<group>";
		};
		2DDF41C124F6F4C3005BC22D /* Builders */ = {
			isa = PBXGroup;
			children = (
				2DDF41C224F6F4C3005BC22D /* ASN1ObjectIdentifierBuilderTests.swift */,
				2DDF41C324F6F4C3005BC22D /* AppleReceiptBuilderTests.swift */,
				2DDF41C424F6F4C3005BC22D /* ASN1ContainerBuilderTests.swift */,
				2DDF41C524F6F4C3005BC22D /* InAppPurchaseBuilderTests.swift */,
			);
			path = Builders;
			sourceTree = "<group>";
		};
		2DDF41C624F6F4C3005BC22D /* TestsAgainstRealReceipts */ = {
			isa = PBXGroup;
			children = (
				2DDF41C724F6F4C3005BC22D /* ReceiptParsing+TestsWithRealReceipts.swift */,
			);
			path = TestsAgainstRealReceipts;
			sourceTree = "<group>";
		};
		2DDF41DD24F6F4F9005BC22D /* Mocks */ = {
			isa = PBXGroup;
			children = (
				37E35C1554F296F7F1317747 /* MockAppleReceiptBuilder.swift */,
				37E351EB3689AF304E5B1031 /* MockASN1ContainerBuilder.swift */,
				351B515F26D44BB600BD2BD7 /* MockAttributionDataMigrator.swift */,
				351B515926D44B6200BD2BD7 /* MockAttributionFetcher.swift */,
				351B514426D449E600BD2BD7 /* MockAttributionTypeFactory.swift */,
				351B514026D4498F00BD2BD7 /* MockBackend.swift */,
				2D1C3F3826B9D8B800112626 /* MockBundle.swift */,
				351B514826D44A2F00BD2BD7 /* MockCustomerInfoManager.swift */,
				351B516F26D44E8D00BD2BD7 /* MockDateProvider.swift */,
				351B513C26D4491E00BD2BD7 /* MockDeviceCache.swift */,
				35D83311262FBD4200E60AC5 /* MockETagManager.swift */,
				351B514C26D44A8600BD2BD7 /* MockHTTPClient.swift */,
				351B513E26D4496000BD2BD7 /* MockIdentityManager.swift */,
				37E355744D64075AA91342DE /* MockInAppPurchaseBuilder.swift */,
				351B517126D44EF300BD2BD7 /* MockInMemoryCachedOfferings.swift */,
				351B515B26D44B7900BD2BD7 /* MockIntroEligibilityCalculator.swift */,
				351B515526D44B2300BD2BD7 /* MockNotificationCenter.swift */,
				351B515726D44B3E00BD2BD7 /* MockOfferingsFactory.swift */,
				F575858E26C0893600C12B97 /* MockOfferingsManager.swift */,
				351B514A26D44A4A00BD2BD7 /* MockOperationDispatcher.swift */,
				351B517326D44F4B00BD2BD7 /* MockPaymentDiscount.swift */,
				351B517526D44F7200BD2BD7 /* MockProductDiscount.swift */,
				37E35C9439E087F63ECC4F59 /* MockProductsManager.swift */,
				37E35B08709090FBBFB16EBD /* MockProductsRequest.swift */,
				37E35F783903362B65FB7AF3 /* MockProductsRequestFactory.swift */,
				351B515D26D44B9900BD2BD7 /* MockPurchasesDelegate.swift */,
				351B515126D44AF000BD2BD7 /* MockReceiptFetcher.swift */,
				37E354B13440508B46C9A530 /* MockReceiptParser.swift */,
				351B517926D44FF000BD2BD7 /* MockRequestFetcher.swift */,
				2DDF41E724F6F61B005BC22D /* MockSKDiscount.swift */,
				2DDF41E524F6F5DC005BC22D /* MockSK1Product.swift */,
				351B515326D44B0A00BD2BD7 /* MockStoreKitWrapper.swift */,
				351B514226D449C100BD2BD7 /* MockSubscriberAttributesManager.swift */,
				351B514626D44A0D00BD2BD7 /* MockSystemInfo.swift */,
				F591492726B9956C00D32E58 /* MockTransaction.swift */,
				35F8B8F926E02AE1003C3363 /* MockTrialOrIntroPriceEligibilityChecker.swift */,
				37E357D16038F07915D7825D /* MockUserDefaults.swift */,
				2DDF41E924F6F844005BC22D /* SKProductSubscriptionDurationExtensions.swift */,
				2D90F8C926FD257A009B9142 /* MockStoreKit2TransactionListener.swift */,
			);
			path = Mocks;
			sourceTree = "<group>";
		};
		2DE20B6D264087FB004C597D /* BackendIntegrationTests */ = {
			isa = PBXGroup;
			children = (
				2DE20B7926408921004C597D /* Configuration.storekit */,
				2DE61A83264190830021CEA0 /* Constants.swift */,
				2DE20B70264087FB004C597D /* Info.plist */,
				2DE20B6E264087FB004C597D /* BackendIntegrationTests.swift */,
			);
			path = BackendIntegrationTests;
			sourceTree = "<group>";
		};
		2DE20B8026409EB7004C597D /* BackendIntegrationTestApp */ = {
			isa = PBXGroup;
			children = (
				2DE20B8726409EB8004C597D /* Preview Content */,
				2DE20B8526409EB8004C597D /* Assets.xcassets */,
				2DE20B8326409EB7004C597D /* ContentView.swift */,
				2DE20B8A26409EB8004C597D /* Info.plist */,
				2DE20B8126409EB7004C597D /* BackendIntegrationTestApp.swift */,
			);
			path = BackendIntegrationTestApp;
			sourceTree = "<group>";
		};
		2DE20B8726409EB8004C597D /* Preview Content */ = {
			isa = PBXGroup;
			children = (
				2DE20B8826409EB8004C597D /* Preview Assets.xcassets */,
			);
			path = "Preview Content";
			sourceTree = "<group>";
		};
		2DEAC2DB26EFE46E006914ED /* UnitTestsHostApp */ = {
			isa = PBXGroup;
			children = (
				2D1E788926FE215500760949 /* SceneDelegate.swift */,
				2DEAC2DC26EFE46E006914ED /* AppDelegate.swift */,
				2DEAC2E026EFE46E006914ED /* ViewController.swift */,
				2DEAC2E226EFE46E006914ED /* Main.storyboard */,
				2DEAC2E526EFE470006914ED /* Assets.xcassets */,
				2DEAC2E726EFE470006914ED /* LaunchScreen.storyboard */,
				2DEAC2EA26EFE470006914ED /* Info.plist */,
			);
			path = UnitTestsHostApp;
			sourceTree = "<group>";
		};
		352629F41F7C4B9100C04F2C = {
			isa = PBXGroup;
			children = (
				B3B4E76026E036E700C200D3 /* RevenueCat.xctestplan */,
				2D545DBF26F8F96D0044BAC9 /* UnitTests.xctestplan */,
				2DC5621724EC63420031F69B /* Purchases */,
				2DC5622224EC63430031F69B /* PurchasesTests */,
				2DAC5F7326F13C9800C5258F /* StoreKitUnitTests */,
				2DE20B6D264087FB004C597D /* BackendIntegrationTests */,
				2DE20B8026409EB7004C597D /* BackendIntegrationTestApp */,
				2DEAC2DB26EFE46E006914ED /* UnitTestsHostApp */,
				352629FF1F7C4B9100C04F2C /* Products */,
				3530C18722653E8F00D6DF52 /* Frameworks */,
				2DBB3E10269C9B8700BBF431 /* SwiftStyleGuide.swift */,
				2DEC0CFB24A2A1B100B0E5BB /* Package.swift */,
			);
			sourceTree = "<group>";
		};
		352629FF1F7C4B9100C04F2C /* Products */ = {
			isa = PBXGroup;
			children = (
				2DC5621624EC63420031F69B /* RevenueCat.framework */,
				2DC5621E24EC63430031F69B /* RevenueCatTests.xctest */,
				2DE20B6C264087FB004C597D /* BackendIntegrationTests.xctest */,
				2DE20B7F26409EB7004C597D /* BackendIntegrationTestsHostApp.app */,
				2DEAC2DA26EFE46E006914ED /* UnitTestsHostApp.app */,
				2DAC5F7226F13C9800C5258F /* StoreKitUnitTests.xctest */,
			);
			name = Products;
			sourceTree = "<group>";
		};
		35272E1A26D0023400F22C3B /* Misc */ = {
			isa = PBXGroup;
			children = (
				37E35B9AC7A350CA2437049D /* ISOPeriodFormatterTests.swift */,
				37E35EEE7783629CDE41B70C /* SystemInfoTests.swift */,
				2D22BF6626F3CBFB001AE2F9 /* XCTestCase+Extensions.swift */,
			);
			path = Misc;
			sourceTree = "<group>";
		};
		3530C18722653E8F00D6DF52 /* Frameworks */ = {
			isa = PBXGroup;
			children = (
				B36824BD268FBC5B00957E4C /* XCTest.framework */,
				2DE20B9126409ECF004C597D /* StoreKit.framework */,
				2DE20B7526408806004C597D /* StoreKitTest.framework */,
				357C9BC022725CFA006BC624 /* iAd.framework */,
				350A1B84226E3E8700CCA10F /* AppKit.framework */,
				3530C18822653E8F00D6DF52 /* AdSupport.framework */,
				33FFC8744F2BAE7BD8889A4C /* Pods_RevenueCat.framework */,
				84C3F1AC1D7E1E64341D3936 /* Pods_RevenueCat_PurchasesTests.framework */,
			);
			name = Frameworks;
			sourceTree = "<group>";
		};
		354235D524C11138008C84EE /* Purchasing */ = {
			isa = PBXGroup;
			children = (
				2D1DB44A26EA61AB00DDE736 /* StoreKit1 */,
				006E105DDA8D0D0FA32D690C /* StoreKit2 */,
				2D97458E24BDFCEF006245E9 /* IntroEligibilityCalculator.swift */,
				35549322269E298B005F9AE9 /* OfferingsFactory.swift */,
				F575858C26C088FE00C12B97 /* OfferingsManager.swift */,
				B372EC55268FEF020099171E /* ProductInfo.swift */,
				B3C1AEF9268FF4DB0013D50D /* ProductInfoEnums.swift */,
				F5BE424126965F9F00254A30 /* ProductInfoExtractor.swift */,
				37E35C7060D7E486F5958BED /* ProductsManager.swift */,
				37E35E8DCF998D9DB63850F8 /* ProductsRequestFactory.swift */,
				B372EC53268FEDC60099171E /* PromotionalOffer.swift */,
				2D9F4A5426C30CA800B07B43 /* PurchasesOrchestrator.swift */,
				80E80EF026970DC3008F245A /* ReceiptFetcher.swift */,
				F5BE423F26962ACF00254A30 /* ReceiptRefreshPolicy.swift */,
				3597020F24BF6A710010506E /* TransactionsFactory.swift */,
				FECF627761D375C8431EB866 /* ProductDetails.swift */,
				359E8E3E26DEBEEB00B869F9 /* TrialOrIntroPriceEligibilityChecker.swift */,
			);
			path = Purchasing;
			sourceTree = "<group>";
		};
		354235D624C11160008C84EE /* Purchasing */ = {
			isa = PBXGroup;
			children = (
				37E3582920E16E065502E5FC /* EntitlementInfosTests.swift */,
				B3F8418E26F3A93400E560FB /* ErrorCodeTests.swift */,
				37E354B18710B488B8B0D443 /* IntroEligibilityCalculatorTests.swift */,
				F575859126C08E3F00C12B97 /* OfferingsManagerTests.swift */,
				37E357C2D977BBB081216B5F /* OfferingsTests.swift */,
				37E3583675928C01D92E3166 /* ProductInfoExtensions.swift */,
				37E3548189DA008320B3FC98 /* ProductInfoExtractorTests.swift */,
				37E350E57B0A393455A72B40 /* ProductInfoTests.swift */,
				37E351F0E21361EAEC078A0D /* ProductsFetcherSK1Tests.swift */,
				37E359D8F304C83184560135 /* CustomerInfoTests.swift */,
				37E35DE5707E845DA3FF51BC /* PurchasesTests.swift */,
				2D84458826B9CD270033B5A3 /* ReceiptFetcherTests.swift */,
				F5BE4244269676E200254A30 /* StoreKitRequestFetcherTests.swift */,
				37E352F86A0A8EB05BAD77C4 /* StoreKitWrapperTests.swift */,
				3597021124BF6AAC0010506E /* TransactionsFactoryTests.swift */,
			);
			path = Purchasing;
			sourceTree = "<group>";
		};
		354895D0267AE32D001DC5B1 /* SubscriberAttributes */ = {
			isa = PBXGroup;
			children = (
				35F82BB526A9B8030051DF03 /* AttributionDataMigrator.swift */,
				354895D3267AE4B4001DC5B1 /* AttributionKey.swift */,
				354895D5267BEDE3001DC5B1 /* ReservedSubscriberAttributes.swift */,
				B39E811C268E887500D31189 /* SubscriberAttribute.swift */,
				A525BF4A26C320D100C354C4 /* SubscriberAttributesManager.swift */,
			);
			path = SubscriberAttributes;
			sourceTree = "<group>";
		};
		359E3ABD26FBE8AB0094617C /* Mocks */ = {
			isa = PBXGroup;
			children = (
				359E3ABE26FBE8CD0094617C /* PartialMockProductsManager.swift */,
			);
			path = Mocks;
			sourceTree = "<group>";
		};
		35D832CB262A5B3400E60AC5 /* Networking */ = {
			isa = PBXGroup;
			children = (
				B3C4AAD426B8911300E1B3C8 /* Backend.swift */,
				35F6FD61267426D600ABCB53 /* ETagAndResponseWrapper.swift */,
				35D832CC262A5B7500E60AC5 /* ETagManager.swift */,
				35F82BB326A9A74D0051DF03 /* HTTPClient.swift */,
				F5BE443C26977F9B00254A30 /* HTTPRequest.swift */,
				35D832F3262E606500E60AC5 /* HTTPResponse.swift */,
				35D832D1262E56DB00E60AC5 /* HTTPStatusCodes.swift */,
				B3766F1D26BDA95100141450 /* IntroEligibilityResponse.swift */,
			);
			path = Networking;
			sourceTree = "<group>";
		};
		35D832FE262FAD6900E60AC5 /* Networking */ = {
			isa = PBXGroup;
			children = (
				37E358BF58C99AC39073B96C /* BackendTests.swift */,
				37E353CBE9CF2572A72A347F /* HTTPClientTests.swift */,
				35D832FF262FAD8000E60AC5 /* ETagManagerTests.swift */,
			);
			path = Networking;
			sourceTree = "<group>";
		};
		35E840C1270FB45600899AE2 /* Support */ = {
			isa = PBXGroup;
			children = (
				35E840C5270FB47C00899AE2 /* ManageSubscriptionModalHelper.swift */,
			);
			path = Support;
			sourceTree = "<group>";
		};
		35E840C8270FB51C00899AE2 /* Support */ = {
			isa = PBXGroup;
			children = (
				35E840C9270FB52800899AE2 /* ManageSubscriptionsModalHelperTests.swift */,
			);
			path = Support;
			sourceTree = "<group>";
		};
		35F82BBB26A9BFA60051DF03 /* FoundationExtensions */ = {
			isa = PBXGroup;
			children = (
				37E353AF2CAD3CEDE6D9B368 /* NSError+RCExtensionsTests.swift */,
				37E3508EC20EEBAB4EAC4C82 /* NSDate+RCExtensionsTests.swift */,
				37E35ABEE9FD79CCA64E4F8B /* NSData+RCExtensionsTests.swift */,
				2DD269162522A20A006AC4BC /* DictionaryExtensionsTests.swift */,
				37E35FDA0A44EA03EA12DAA2 /* DateFormatter+ExtensionsTests.swift */,
			);
			path = FoundationExtensions;
			sourceTree = "<group>";
		};
		37E35556F2D7B8B28B169C77 /* DataConverters */ = {
			isa = PBXGroup;
			children = (
				2DDF41B924F6F392005BC22D /* ArraySlice_UInt8+Extensions.swift */,
				2DDF41B824F6F392005BC22D /* UInt8+Extensions.swift */,
			);
			path = DataConverters;
			sourceTree = "<group>";
		};
		37E355596456B3DFA01EF081 /* Builders */ = {
			isa = PBXGroup;
			children = (
				2DDF41B124F6F387005BC22D /* AppleReceiptBuilder.swift */,
				2DDF41B024F6F387005BC22D /* ASN1ContainerBuilder.swift */,
				2DDF41B224F6F387005BC22D /* ASN1ObjectIdentifierBuilder.swift */,
				2DDF41AF24F6F387005BC22D /* InAppPurchaseBuilder.swift */,
			);
			path = Builders;
			sourceTree = "<group>";
		};
		37E35A5970D1604E8C8011FC /* TestHelpers */ = {
			isa = PBXGroup;
			children = (
				37E35C4A4B241A545D1D06BD /* ASN1ObjectIdentifierEncoder.swift */,
				37E35092F0E41512E0D610BA /* ContainerFactory.swift */,
			);
			path = TestHelpers;
			sourceTree = "<group>";
		};
		37E35AE0CDC4C2AA8260FB58 /* Caching */ = {
			isa = PBXGroup;
			children = (
				37E35D87B7E6F91E27E98F42 /* DeviceCacheTests.swift */,
				37E35E3250FBBB03D92E06EC /* InMemoryCachedObjectTests.swift */,
			);
			path = Caching;
			sourceTree = "<group>";
		};
		37E35BCB85973ABD4CEC5904 /* Identity */ = {
			isa = PBXGroup;
			children = (
				37E35E992F1916C7F3911E7B /* CustomerInfoManagerTests.swift */,
				37E35294EBC1E5A879C95540 /* IdentityManagerTests.swift */,
			);
			path = Identity;
			sourceTree = "<group>";
		};
		37E35FCF87558ACB498521F1 /* BasicTypes */ = {
			isa = PBXGroup;
			children = (
				2DDF41A724F6F37C005BC22D /* AppleReceipt.swift */,
				2DDF41A824F6F37C005BC22D /* ASN1Container.swift */,
				2DDF41A924F6F37C005BC22D /* ASN1ObjectIdentifier.swift */,
				2DDF41AA24F6F37C005BC22D /* InAppPurchase.swift */,
			);
			path = BasicTypes;
			sourceTree = "<group>";
		};
		B36824BB268FBB9B00957E4C /* SubscriberAttributes */ = {
			isa = PBXGroup;
			children = (
				37E357F69438004E1F443C03 /* BackendSubscriberAttributesTests.swift */,
				37E3567E972B9B04FE079ABA /* SubscriberAttributesManagerTests.swift */,
				37E3508E52201122137D4B4A /* PurchasesSubscriberAttributesTests.swift */,
				37E35C4A795A0F056381A1B3 /* DeviceCacheSubscriberAttributesTests.swift */,
				35F82BB126A98EC50051DF03 /* AttributionDataMigratorTests.swift */,
				2D8DB34A24072AAE00BE3D31 /* SubscriberAttributeTests.swift */,
			);
			path = SubscriberAttributes;
			sourceTree = "<group>";
		};
		B3A36AAC26BC76230059EDEA /* Identity */ = {
			isa = PBXGroup;
			children = (
				B3852F9F26C1ED1F005384F8 /* IdentityManager.swift */,
				B3A36AAD26BC76340059EDEA /* CustomerInfoManager.swift */,
			);
			path = Identity;
			sourceTree = "<group>";
		};
		B3B5FBB7269CED6D00104A0C /* Error Handling */ = {
			isa = PBXGroup;
			children = (
				B3B5FBB3269CED4B00104A0C /* BackendErrorCode.swift */,
				B34D2AA526976FC700D88C3A /* ErrorCode.swift */,
				B3B5FBB5269CED6400104A0C /* ErrorDetails.swift */,
				35D0E5CF26A5886C0099EAD8 /* ErrorUtils.swift */,
			);
			path = "Error Handling";
			sourceTree = "<group>";
		};
		B3B5FBBD269E080A00104A0C /* Caching */ = {
			isa = PBXGroup;
			children = (
				B3B5FBC0269E17CE00104A0C /* DeviceCache.swift */,
				B3B5FBBE269E081E00104A0C /* InMemoryCachedObject.swift */,
			);
			path = Caching;
			sourceTree = "<group>";
		};
		B3DDB55726854850008CCF23 /* Public */ = {
			isa = PBXGroup;
			children = (
				B3B5FBB7269CED6D00104A0C /* Error Handling */,
				B39E8119268E849900D31189 /* AttributionNetwork.swift */,
				A56F9AB026990E9200AFC48F /* CustomerInfo.swift */,
				B32B750026868C1D005647BF /* EntitlementInfo.swift */,
				B3AA6235268A81C700894871 /* EntitlementInfos.swift */,
				B3DF6A4F269524080030D57C /* IntroEligibility.swift */,
				B3083A122699334C007B5503 /* Offering.swift */,
				B3B5FBBB269D121B00104A0C /* Offerings.swift */,
				B3D3C4712685784800CB3C21 /* Package.swift */,
				B3DDB55826854865008CCF23 /* PurchaseOwnershipType.swift */,
				B35042C326CDB79A00905B95 /* Purchases.swift */,
				B35042C526CDD3B100905B95 /* PurchasesDelegate.swift */,
				2DC5621824EC63430031F69B /* RevenueCat.h */,
				37E355CBB3F3A31A32687B14 /* Transaction.swift */,
			);
			path = Public;
			sourceTree = "<group>";
		};
		F5714EA626D7A82E00635477 /* CodableExtensions */ = {
			isa = PBXGroup;
			children = (
				F5714EC326D8D86800635477 /* EntitlementData+Extensions.swift */,
				F5714EC126D8D82100635477 /* EntitlementProductData+Extensions.swift */,
				F5714EA926D7A85D00635477 /* PeriodType+Extensions.swift */,
				F5714EAB26D7A87B00635477 /* PurchaseOwnershipType+Extensions.swift */,
				F5714EA726D7A83A00635477 /* Store+Extensions.swift */,
			);
			path = CodableExtensions;
			sourceTree = "<group>";
		};
		F591492426B994A100D32E58 /* StoreKitExtensions */ = {
			isa = PBXGroup;
			children = (
				F591492526B994B400D32E58 /* SKPaymentTransactionExtensionsTests.swift */,
			);
			path = StoreKitExtensions;
			sourceTree = "<group>";
		};
		F5BE44412698580200254A30 /* Attribution */ = {
			isa = PBXGroup;
			children = (
				F5BE4478269E4A4C00254A30 /* AdClientProxy.swift */,
				F5BE447C269E4ADB00254A30 /* ASIdentifierManagerProxy.swift */,
				37E35CD16BB73BB091E64D9A /* AttributionData.swift */,
				37E3521731D8DC16873F55F3 /* AttributionFetcher.swift */,
				B3A55B7C26C452A7007EFC56 /* AttributionPoster.swift */,
				F5BE44422698581100254A30 /* AttributionTypeFactory.swift */,
				F5BE447A269E4A7500254A30 /* TrackingManagerProxy.swift */,
			);
			path = Attribution;
			sourceTree = "<group>";
		};
		F5BE444626985E6E00254A30 /* Attribution */ = {
			isa = PBXGroup;
			children = (
				37E354FE32DD3EA3FF3ECD0A /* AttributionPosterTests.swift */,
				37E350420D54B99BB39448E0 /* AttributionTypeFactoryTests.swift */,
			);
			path = Attribution;
			sourceTree = "<group>";
		};
		F5E4383626B852D700841CC8 /* StoreKitExtensions */ = {
			isa = PBXGroup;
			children = (
				F5E4383726B8530700841CC8 /* SKPaymentTransaction+Extensions.swift */,
			);
			path = StoreKitExtensions;
			sourceTree = "<group>";
		};
/* End PBXGroup section */

/* Begin PBXHeadersBuildPhase section */
		2DC5621124EC63420031F69B /* Headers */ = {
			isa = PBXHeadersBuildPhase;
			buildActionMask = 2147483647;
			files = (
				B3645F3D26E042B9002C490E /* RevenueCat.h in Headers */,
			);
			runOnlyForDeploymentPostprocessing = 0;
		};
/* End PBXHeadersBuildPhase section */

/* Begin PBXNativeTarget section */
		2DAC5F7126F13C9800C5258F /* StoreKitUnitTests */ = {
			isa = PBXNativeTarget;
			buildConfigurationList = 2DAC5F7826F13C9800C5258F /* Build configuration list for PBXNativeTarget "StoreKitUnitTests" */;
			buildPhases = (
				2DAC5F6E26F13C9800C5258F /* Sources */,
				2DAC5F6F26F13C9800C5258F /* Frameworks */,
				2DAC5F7026F13C9800C5258F /* Resources */,
			);
			buildRules = (
			);
			dependencies = (
				2D803F6B26F150190069D717 /* PBXTargetDependency */,
				2DAC5F7726F13C9800C5258F /* PBXTargetDependency */,
			);
			name = StoreKitUnitTests;
			packageProductDependencies = (
				2D803F6726F144C40069D717 /* Nimble */,
				2D9C5ED426F281750057FC45 /* OHHTTPStubs */,
				2D9C5ED626F281750057FC45 /* OHHTTPStubsSwift */,
			);
			productName = StoreKitUnitTests;
			productReference = 2DAC5F7226F13C9800C5258F /* StoreKitUnitTests.xctest */;
			productType = "com.apple.product-type.bundle.unit-test";
		};
		2DC5621524EC63420031F69B /* RevenueCat */ = {
			isa = PBXNativeTarget;
			buildConfigurationList = 2DC5622724EC63430031F69B /* Build configuration list for PBXNativeTarget "RevenueCat" */;
			buildPhases = (
				2DC5621124EC63420031F69B /* Headers */,
				2DC5621224EC63420031F69B /* Sources */,
				2DC5621324EC63420031F69B /* Frameworks */,
				2DC5621424EC63420031F69B /* Resources */,
				F578415E26A0407A00EA3D8A /* Check TARGET_OS macro */,
				B3C302D926D8066F002B72D1 /* SwiftLint */,
			);
			buildRules = (
			);
			dependencies = (
			);
			name = RevenueCat;
			packageProductDependencies = (
			);
			productName = Purchases;
			productReference = 2DC5621624EC63420031F69B /* RevenueCat.framework */;
			productType = "com.apple.product-type.framework";
		};
		2DC5621D24EC63430031F69B /* RevenueCatTests */ = {
			isa = PBXNativeTarget;
			buildConfigurationList = 2DC5622A24EC63430031F69B /* Build configuration list for PBXNativeTarget "RevenueCatTests" */;
			buildPhases = (
				2DC5621A24EC63430031F69B /* Sources */,
				2DC5621B24EC63430031F69B /* Frameworks */,
				2DC5621C24EC63430031F69B /* Resources */,
			);
			buildRules = (
			);
			dependencies = (
				2DC5622124EC63430031F69B /* PBXTargetDependency */,
				2DFF6C55270CA11400ECAFAB /* PBXTargetDependency */,
			);
			name = RevenueCatTests;
			packageProductDependencies = (
				2D803F6226F144830069D717 /* Nimble */,
				2D9C5ED026F2816F0057FC45 /* OHHTTPStubs */,
				2D9C5ED226F2816F0057FC45 /* OHHTTPStubsSwift */,
			);
			productName = PurchasesTests;
			productReference = 2DC5621E24EC63430031F69B /* RevenueCatTests.xctest */;
			productType = "com.apple.product-type.bundle.unit-test";
		};
		2DE20B6B264087FB004C597D /* BackendIntegrationTests */ = {
			isa = PBXNativeTarget;
			buildConfigurationList = 2DE20B73264087FB004C597D /* Build configuration list for PBXNativeTarget "BackendIntegrationTests" */;
			buildPhases = (
				2DE20B68264087FB004C597D /* Sources */,
				2DE20B69264087FB004C597D /* Frameworks */,
				2DE20B6A264087FB004C597D /* Resources */,
			);
			buildRules = (
			);
			dependencies = (
				2D803F6D26F150200069D717 /* PBXTargetDependency */,
				2DE20B8F26409EC0004C597D /* PBXTargetDependency */,
			);
			name = BackendIntegrationTests;
			packageProductDependencies = (
				2D803F6526F144BF0069D717 /* Nimble */,
			);
			productName = BackendIntegrationTests;
			productReference = 2DE20B6C264087FB004C597D /* BackendIntegrationTests.xctest */;
			productType = "com.apple.product-type.bundle.unit-test";
		};
		2DE20B7E26409EB7004C597D /* BackendIntegrationTestsHostApp */ = {
			isa = PBXNativeTarget;
			buildConfigurationList = 2DE20B8B26409EB8004C597D /* Build configuration list for PBXNativeTarget "BackendIntegrationTestsHostApp" */;
			buildPhases = (
				2DE20B7B26409EB7004C597D /* Sources */,
				2DE20B7C26409EB7004C597D /* Frameworks */,
				2DE20B7D26409EB7004C597D /* Resources */,
			);
			buildRules = (
			);
			dependencies = (
			);
			name = BackendIntegrationTestsHostApp;
			productName = StoreKitTestApp;
			productReference = 2DE20B7F26409EB7004C597D /* BackendIntegrationTestsHostApp.app */;
			productType = "com.apple.product-type.application";
		};
		2DEAC2D926EFE46E006914ED /* UnitTestsHostApp */ = {
			isa = PBXNativeTarget;
			buildConfigurationList = 2DEAC2ED26EFE470006914ED /* Build configuration list for PBXNativeTarget "UnitTestsHostApp" */;
			buildPhases = (
				2DEAC2D626EFE46E006914ED /* Sources */,
				2DEAC2D826EFE46E006914ED /* Resources */,
			);
			buildRules = (
			);
			dependencies = (
			);
			name = UnitTestsHostApp;
			productName = UnitTestsHostApp;
			productReference = 2DEAC2DA26EFE46E006914ED /* UnitTestsHostApp.app */;
			productType = "com.apple.product-type.application";
		};
/* End PBXNativeTarget section */

/* Begin PBXProject section */
		352629F51F7C4B9100C04F2C /* Project object */ = {
			isa = PBXProject;
			attributes = {
				LastSwiftUpdateCheck = 1300;
				LastUpgradeCheck = 1300;
				ORGANIZATIONNAME = RevenueCat;
				TargetAttributes = {
					2DAC5F7126F13C9800C5258F = {
						CreatedOnToolsVersion = 13.0;
						TestTargetID = 2DEAC2D926EFE46E006914ED;
					};
					2DC5621524EC63420031F69B = {
						CreatedOnToolsVersion = 12.0;
						LastSwiftMigration = 1250;
						ProvisioningStyle = Automatic;
					};
					2DC5621D24EC63430031F69B = {
						CreatedOnToolsVersion = 12.0;
						LastSwiftMigration = 1250;
						ProvisioningStyle = Automatic;
					};
					2DE20B6B264087FB004C597D = {
						CreatedOnToolsVersion = 12.5;
						ProvisioningStyle = Automatic;
						TestTargetID = 2DE20B7E26409EB7004C597D;
					};
					2DE20B7E26409EB7004C597D = {
						CreatedOnToolsVersion = 12.5;
						ProvisioningStyle = Automatic;
					};
					2DEAC2D926EFE46E006914ED = {
						CreatedOnToolsVersion = 12.5.1;
					};
				};
			};
			buildConfigurationList = 352629F81F7C4B9100C04F2C /* Build configuration list for PBXProject "RevenueCat" */;
			compatibilityVersion = "Xcode 8.0";
			developmentRegion = en;
			hasScannedForEncodings = 0;
			knownRegions = (
				en,
				Base,
			);
			mainGroup = 352629F41F7C4B9100C04F2C;
			packageReferences = (
				2D803F6126F144830069D717 /* XCRemoteSwiftPackageReference "nimble" */,
				2D9C5ECB26F2815E0057FC45 /* XCRemoteSwiftPackageReference "OHHTTPStubs" */,
			);
			productRefGroup = 352629FF1F7C4B9100C04F2C /* Products */;
			projectDirPath = "";
			projectRoot = "";
			targets = (
				2DC5621524EC63420031F69B /* RevenueCat */,
				2DC5621D24EC63430031F69B /* RevenueCatTests */,
				2DE20B7E26409EB7004C597D /* BackendIntegrationTestsHostApp */,
				2DE20B6B264087FB004C597D /* BackendIntegrationTests */,
				2DEAC2D926EFE46E006914ED /* UnitTestsHostApp */,
				2DAC5F7126F13C9800C5258F /* StoreKitUnitTests */,
			);
		};
/* End PBXProject section */

/* Begin PBXResourcesBuildPhase section */
		2DAC5F7026F13C9800C5258F /* Resources */ = {
			isa = PBXResourcesBuildPhase;
			buildActionMask = 2147483647;
			files = (
				2DAC5F7B26F13D1400C5258F /* UnitTestsConfiguration.storekit in Resources */,
			);
			runOnlyForDeploymentPostprocessing = 0;
		};
		2DC5621424EC63420031F69B /* Resources */ = {
			isa = PBXResourcesBuildPhase;
			buildActionMask = 2147483647;
			files = (
			);
			runOnlyForDeploymentPostprocessing = 0;
		};
		2DC5621C24EC63430031F69B /* Resources */ = {
			isa = PBXResourcesBuildPhase;
			buildActionMask = 2147483647;
			files = (
				2D4D6AF624F7193700B656BE /* verifyReceiptSample1.txt in Resources */,
				2D4D6AF724F7193700B656BE /* base64encodedreceiptsample1.txt in Resources */,
				B319514B26C1991E002CA9AC /* base64EncodedReceiptSampleForDataExtension.txt in Resources */,
			);
			runOnlyForDeploymentPostprocessing = 0;
		};
		2DE20B6A264087FB004C597D /* Resources */ = {
			isa = PBXResourcesBuildPhase;
			buildActionMask = 2147483647;
			files = (
				2D735F7D26EFF189004E82A7 /* Configuration.storekit in Resources */,
			);
			runOnlyForDeploymentPostprocessing = 0;
		};
		2DE20B7D26409EB7004C597D /* Resources */ = {
			isa = PBXResourcesBuildPhase;
			buildActionMask = 2147483647;
			files = (
				2DE20B8926409EB8004C597D /* Preview Assets.xcassets in Resources */,
				2DE20B8626409EB8004C597D /* Assets.xcassets in Resources */,
			);
			runOnlyForDeploymentPostprocessing = 0;
		};
		2DEAC2D826EFE46E006914ED /* Resources */ = {
			isa = PBXResourcesBuildPhase;
			buildActionMask = 2147483647;
			files = (
				2DEAC2E926EFE470006914ED /* LaunchScreen.storyboard in Resources */,
				2D735F7E26EFF198004E82A7 /* UnitTestsConfiguration.storekit in Resources */,
				2DEAC2E626EFE470006914ED /* Assets.xcassets in Resources */,
				2DEAC2E426EFE46E006914ED /* Main.storyboard in Resources */,
			);
			runOnlyForDeploymentPostprocessing = 0;
		};
/* End PBXResourcesBuildPhase section */

/* Begin PBXShellScriptBuildPhase section */
		B3C302D926D8066F002B72D1 /* SwiftLint */ = {
			isa = PBXShellScriptBuildPhase;
			buildActionMask = 2147483647;
			files = (
			);
			inputFileListPaths = (
			);
			inputPaths = (
			);
			name = SwiftLint;
			outputFileListPaths = (
			);
			outputPaths = (
			);
			runOnlyForDeploymentPostprocessing = 0;
			shellPath = /bin/sh;
			shellScript = "scripts/swiftlint.sh\n";
		};
		F578415E26A0407A00EA3D8A /* Check TARGET_OS macro */ = {
			isa = PBXShellScriptBuildPhase;
			buildActionMask = 2147483647;
			files = (
			);
			inputFileListPaths = (
			);
			inputPaths = (
			);
			name = "Check TARGET_OS macro";
			outputFileListPaths = (
			);
			outputPaths = (
			);
			runOnlyForDeploymentPostprocessing = 0;
			shellPath = /bin/sh;
			shellScript = "if grep -rl 2>/dev/null --include=\"*.swift\" \"TARGET_OS\" \"${SRCROOT}\"; then\n  echo \"error: TARGET_OS macro has been found in some Swift files\"\n  exit 1\nfi\n\n";
		};
/* End PBXShellScriptBuildPhase section */

/* Begin PBXSourcesBuildPhase section */
		2DAC5F6E26F13C9800C5258F /* Sources */ = {
			isa = PBXSourcesBuildPhase;
			buildActionMask = 2147483647;
			files = (
				2D9C5ECA26F2805C0057FC45 /* ProductsManagerTests.swift in Sources */,
				3543914526F926D900E669DF /* SKProductSubscriptionDurationExtensions.swift in Sources */,
				3543913926F90FFB00E669DF /* MockBackend.swift in Sources */,
				2D9C5EC826F280510057FC45 /* ProductDetailsTests.swift in Sources */,
<<<<<<< HEAD
				3543913E26F9116A00E669DF /* MockHTTPClient.swift in Sources */,
				3543914426F911F300E669DF /* MockCustomerInfoManager.swift in Sources */,
				3543913726F90FCE00E669DF /* MockReceiptFetcher.swift in Sources */,
				3543913A26F90FFB00E669DF /* MockProductsManager.swift in Sources */,
=======
>>>>>>> eb8adac2
				3543914226F911F300E669DF /* MockSK1Product.swift in Sources */,
				3543913826F90FE100E669DF /* MockIntroEligibilityCalculator.swift in Sources */,
				359E3ABF26FBE8CD0094617C /* PartialMockProductsManager.swift in Sources */,
				3543914126F911CC00E669DF /* MockDeviceCache.swift in Sources */,
				3543913C26F9101600E669DF /* MockOperationDispatcher.swift in Sources */,
				3543913626F90D6A00E669DF /* TrialOrIntroPriceEligibilityCheckerTests.swift in Sources */,
				2D90F8C726FD221D009B9142 /* MockASN1ContainerBuilder.swift in Sources */,
				2D90F8C326FD214F009B9142 /* MockAttributionTypeFactory.swift in Sources */,
				2D90F8CC26FD2BA1009B9142 /* StoreKitConfigTestCase.swift in Sources */,
				2D90F8BC26FD20C2009B9142 /* MockReceiptParser.swift in Sources */,
				2D90F8C226FD20F7009B9142 /* MockETagManager.swift in Sources */,
				2D90F8B526FD2093009B9142 /* MockSystemInfo.swift in Sources */,
				2D90F8C126FD20F2009B9142 /* MockHTTPClient.swift in Sources */,
				2DFF6C56270CA28800ECAFAB /* MockRequestFetcher.swift in Sources */,
				2D90F8C826FD2225009B9142 /* MockAppleReceiptBuilder.swift in Sources */,
				2D90F8C026FD20DF009B9142 /* MockAttributionDataMigrator.swift in Sources */,
				2D90F8B826FD20AA009B9142 /* MockReceiptFetcher.swift in Sources */,
				2D90F8B626FD2099009B9142 /* MockSubscriberAttributesManager.swift in Sources */,
				2D90F8BF26FD20D6009B9142 /* MockAttributionFetcher.swift in Sources */,
				2D90F8C526FD216A009B9142 /* MockSKDiscount.swift in Sources */,
				2D90F8B326FD2082009B9142 /* MockProductsManager.swift in Sources */,
				2D90F8CA26FD257A009B9142 /* MockStoreKit2TransactionListener.swift in Sources */,
				2D90F8B126FD1E52009B9142 /* PurchasesOrchestratorTests.swift in Sources */,
				2D90F8B426FD208B009B9142 /* MockStoreKitWrapper.swift in Sources */,
				2D90F8B926FD20AF009B9142 /* MockCustomerInfoManager.swift in Sources */,
				2D90F8BB26FD20BD009B9142 /* MockIdentityManager.swift in Sources */,
			);
			runOnlyForDeploymentPostprocessing = 0;
		};
		2DC5621224EC63420031F69B /* Sources */ = {
			isa = PBXSourcesBuildPhase;
			buildActionMask = 2147483647;
			files = (
				B3A36AAE26BC76340059EDEA /* CustomerInfoManager.swift in Sources */,
				B3083A132699334C007B5503 /* Offering.swift in Sources */,
				2CD72942268A823900BFC976 /* Data+Extensions.swift in Sources */,
				B3B5FBBC269D121B00104A0C /* Offerings.swift in Sources */,
				9A65E03B25918B0900DE00B0 /* CustomerInfoStrings.swift in Sources */,
				B3B5FBB6269CED6400104A0C /* ErrorDetails.swift in Sources */,
				2D991ACA268BA56900085481 /* StoreKitRequestFetcher.swift in Sources */,
				B3B5FBB4269CED4B00104A0C /* BackendErrorCode.swift in Sources */,
				2DDF41B624F6F387005BC22D /* ASN1ObjectIdentifierBuilder.swift in Sources */,
				35D832D2262E56DB00E60AC5 /* HTTPStatusCodes.swift in Sources */,
				F5E4383826B8530700841CC8 /* SKPaymentTransaction+Extensions.swift in Sources */,
				F5C0196926E880800005D61E /* StoreKitStrings.swift in Sources */,
				2D4E926526990AB1000E10B0 /* StoreKitWrapper.swift in Sources */,
				2DDF419624F6F331005BC22D /* ProductsRequestFactory.swift in Sources */,
				2DDF419724F6F331005BC22D /* DateExtensions.swift in Sources */,
				9A65E0A52591A23500DE00B0 /* PurchaseStrings.swift in Sources */,
				B3C1AEFA268FF4DB0013D50D /* ProductInfoEnums.swift in Sources */,
				2DC5623024EC63730031F69B /* OperationDispatcher.swift in Sources */,
				F5714EE526DC2F1D00635477 /* CodableStrings.swift in Sources */,
				35F6FD62267426D600ABCB53 /* ETagAndResponseWrapper.swift in Sources */,
				B3852FA026C1ED1F005384F8 /* IdentityManager.swift in Sources */,
				9A65E03625918B0500DE00B0 /* ConfigureStrings.swift in Sources */,
				F5714EC226D8D82100635477 /* EntitlementProductData+Extensions.swift in Sources */,
				354895D6267BEDE3001DC5B1 /* ReservedSubscriberAttributes.swift in Sources */,
				2D11F5E1250FF886005A70E8 /* AttributionStrings.swift in Sources */,
				2CD72944268A826F00BFC976 /* Date+Extensions.swift in Sources */,
				B3AA6238268B926F00894871 /* SystemInfo.swift in Sources */,
				2D294E5C26DECFD500B8FE4F /* StoreKit2TransactionListener.swift in Sources */,
				2DDF41B524F6F387005BC22D /* AppleReceiptBuilder.swift in Sources */,
				B3C4AAD526B8911300E1B3C8 /* Backend.swift in Sources */,
				B34D2AA626976FC700D88C3A /* ErrorCode.swift in Sources */,
				B39E811D268E887500D31189 /* SubscriberAttribute.swift in Sources */,
				F5BE4479269E4A4C00254A30 /* AdClientProxy.swift in Sources */,
				B33CEAA0268CDCC9008A3144 /* ISOPeriodFormatter.swift in Sources */,
				2DDF41A324F6F331005BC22D /* ReceiptParser.swift in Sources */,
				35D832F4262E606500E60AC5 /* HTTPResponse.swift in Sources */,
				A56F9AB126990E9200AFC48F /* CustomerInfo.swift in Sources */,
				2DDF41AE24F6F37C005BC22D /* InAppPurchase.swift in Sources */,
				B32B750126868C1D005647BF /* EntitlementInfo.swift in Sources */,
				35F82BB426A9A74D0051DF03 /* HTTPClient.swift in Sources */,
				B3A55B7D26C452A7007EFC56 /* AttributionPoster.swift in Sources */,
				2DC19195255F36D10039389A /* Logger.swift in Sources */,
				2DDF419F24F6F331005BC22D /* ReceiptParsingError.swift in Sources */,
				2DDF419D24F6F331005BC22D /* IntroEligibilityCalculator.swift in Sources */,
				A525BF4B26C320D100C354C4 /* SubscriberAttributesManager.swift in Sources */,
				B3E26A4A26BE0A8E003ACCF3 /* Error+Extensions.swift in Sources */,
				B35042C426CDB79A00905B95 /* Purchases.swift in Sources */,
				2D22BF6526F3CB31001AE2F9 /* FatalErrorUtil.swift in Sources */,
				B3B5FBBF269E081E00104A0C /* InMemoryCachedObject.swift in Sources */,
				9A65E0802591977900DE00B0 /* ReceiptStrings.swift in Sources */,
				B3DDB55926854865008CCF23 /* PurchaseOwnershipType.swift in Sources */,
				2DC5623224EC63730031F69B /* TransactionsFactory.swift in Sources */,
				2DDF41B424F6F387005BC22D /* ASN1ContainerBuilder.swift in Sources */,
				B35F9E0926B4BEED00095C3F /* String+Extensions.swift in Sources */,
				2DDF41AC24F6F37C005BC22D /* ASN1Container.swift in Sources */,
				9A65E07B2591977500DE00B0 /* NetworkStrings.swift in Sources */,
				F5714EAC26D7A87B00635477 /* PurchaseOwnershipType+Extensions.swift in Sources */,
				F5BE424026962ACF00254A30 /* ReceiptRefreshPolicy.swift in Sources */,
				9A65E0762591977200DE00B0 /* IdentityStrings.swift in Sources */,
				F5714EAA26D7A85D00635477 /* PeriodType+Extensions.swift in Sources */,
				F5BE447D269E4ADB00254A30 /* ASIdentifierManagerProxy.swift in Sources */,
				80E80EF226970E04008F245A /* ReceiptFetcher.swift in Sources */,
				F5BE443D26977F9B00254A30 /* HTTPRequest.swift in Sources */,
				2DDF41AB24F6F37C005BC22D /* AppleReceipt.swift in Sources */,
				2DDF41BB24F6F392005BC22D /* UInt8+Extensions.swift in Sources */,
				B3B5FBC1269E17CE00104A0C /* DeviceCache.swift in Sources */,
				F5BE424226965F9F00254A30 /* ProductInfoExtractor.swift in Sources */,
				2DDF41AD24F6F37C005BC22D /* ASN1ObjectIdentifier.swift in Sources */,
				F5714EC426D8D86800635477 /* EntitlementData+Extensions.swift in Sources */,
				35549323269E298B005F9AE9 /* OfferingsFactory.swift in Sources */,
				2CD72948268A828400BFC976 /* Locale+Extensions.swift in Sources */,
				2D9C7BB326D838FC006838BE /* UIApplication+RCExtensions.swift in Sources */,
				2DC5622E24EC636C0031F69B /* Transaction.swift in Sources */,
				9A65E0AA2591A23800DE00B0 /* RestoreStrings.swift in Sources */,
				35F82BB626A9B8040051DF03 /* AttributionDataMigrator.swift in Sources */,
				35D832CD262A5B7500E60AC5 /* ETagManager.swift in Sources */,
				2DDF41BC24F6F392005BC22D /* ArraySlice_UInt8+Extensions.swift in Sources */,
				F575858D26C088FE00C12B97 /* OfferingsManager.swift in Sources */,
				354895D4267AE4B4001DC5B1 /* AttributionKey.swift in Sources */,
				F5714EA826D7A83A00635477 /* Store+Extensions.swift in Sources */,
				35F82BAB26A84E130051DF03 /* Dictionary+Extensions.swift in Sources */,
				9A65E0A02591A23200DE00B0 /* OfferingStrings.swift in Sources */,
				2DDF41A224F6F331005BC22D /* ProductsManager.swift in Sources */,
				B3AA6236268A81C700894871 /* EntitlementInfos.swift in Sources */,
				B372EC56268FEF020099171E /* ProductInfo.swift in Sources */,
				359E8E3F26DEBEEB00B869F9 /* TrialOrIntroPriceEligibilityChecker.swift in Sources */,
				F5BE44432698581100254A30 /* AttributionTypeFactory.swift in Sources */,
				B32B74FF26868AEB005647BF /* Package.swift in Sources */,
				2DDF41B324F6F387005BC22D /* InAppPurchaseBuilder.swift in Sources */,
				F5BE447B269E4A7500254A30 /* TrackingManagerProxy.swift in Sources */,
				B34D2AA0269606E400D88C3A /* IntroEligibility.swift in Sources */,
				35D0E5D026A5886C0099EAD8 /* ErrorUtils.swift in Sources */,
				B372EC54268FEDC60099171E /* PromotionalOffer.swift in Sources */,
				9A65DFDE258AD60A00DE00B0 /* LogIntent.swift in Sources */,
				B35042C626CDD3B100905B95 /* PurchasesDelegate.swift in Sources */,
				0313FD41268A506400168386 /* DateProvider.swift in Sources */,
				B39E811A268E849900D31189 /* AttributionNetwork.swift in Sources */,
				37E35C8515C5E2D01B0AF5C1 /* Strings.swift in Sources */,
				2D9F4A5526C30CA800B07B43 /* PurchasesOrchestrator.swift in Sources */,
				37E3529267833EA8ED9F06BE /* DateFormatter+Extensions.swift in Sources */,
				37E350C67712B9E054FEF297 /* AttributionData.swift in Sources */,
				37E3578711F5FDD5DC6458A8 /* AttributionFetcher.swift in Sources */,
				F5714EA526D6C24D00635477 /* JSONDecoder+Extensions.swift in Sources */,
				B3766F1E26BDA95100141450 /* IntroEligibilityResponse.swift in Sources */,
				6E38843A0CAFD551013D0A3F /* ProductDetails.swift in Sources */,
				35E840CC270FB70D00899AE2 /* ManageSubscriptionModalHelper.swift in Sources */,
				42F1DF385E3C1F9903A07FBF /* ProductsFetcherSK1.swift in Sources */,
				805B60C97993B311CEC93EAF /* ProductsFetcherSK2.swift in Sources */,
			);
			runOnlyForDeploymentPostprocessing = 0;
		};
		2DC5621A24EC63430031F69B /* Sources */ = {
			isa = PBXSourcesBuildPhase;
			buildActionMask = 2147483647;
			files = (
				2DDF41E824F6F61B005BC22D /* MockSKDiscount.swift in Sources */,
				35272E2226D0048D00F22C3B /* HTTPClientTests.swift in Sources */,
				2DDF41CB24F6F4C3005BC22D /* ASN1ObjectIdentifierBuilderTests.swift in Sources */,
				B36824BF268FBC8700957E4C /* SubscriberAttributeTests.swift in Sources */,
				351B51BC26D450E800BD2BD7 /* OfferingsTests.swift in Sources */,
				2DDF41CF24F6F4C3005BC22D /* ReceiptParsing+TestsWithRealReceipts.swift in Sources */,
				351B514326D449C100BD2BD7 /* MockSubscriberAttributesManager.swift in Sources */,
				B300E4C026D4371200B22262 /* SKPaymentTransactionExtensionsTests.swift in Sources */,
				2DDF41C924F6F4C3005BC22D /* UInt8+ExtensionsTests.swift in Sources */,
				2D4D6AF524F717B800B656BE /* ContainerFactory.swift in Sources */,
				351B514726D44A0D00BD2BD7 /* MockSystemInfo.swift in Sources */,
				351B515026D44ACE00BD2BD7 /* BackendSubscriberAttributesTests.swift in Sources */,
				B300E4C226D439B700B22262 /* IntroEligibilityCalculatorTests.swift in Sources */,
				2DDF41CA24F6F4C3005BC22D /* ArraySlice_UInt8+ExtensionsTests.swift in Sources */,
				2DDF41E124F6F527005BC22D /* MockReceiptParser.swift in Sources */,
				351B514D26D44A8600BD2BD7 /* MockHTTPClient.swift in Sources */,
				351B516926D44C9500BD2BD7 /* BackendTests.swift in Sources */,
				35F82BB226A98EC50051DF03 /* AttributionDataMigratorTests.swift in Sources */,
				351B51BF26D450E800BD2BD7 /* StoreKitRequestFetcherTests.swift in Sources */,
				2DDF41E224F6F527005BC22D /* MockProductsRequest.swift in Sources */,
				351B514B26D44A4A00BD2BD7 /* MockOperationDispatcher.swift in Sources */,
				351B514926D44A2F00BD2BD7 /* MockCustomerInfoManager.swift in Sources */,
				351B517426D44F4B00BD2BD7 /* MockPaymentDiscount.swift in Sources */,
				351B51B926D450E800BD2BD7 /* TransactionsFactoryTests.swift in Sources */,
				351B51BB26D450E800BD2BD7 /* ProductInfoExtractorTests.swift in Sources */,
				351B515426D44B0A00BD2BD7 /* MockStoreKitWrapper.swift in Sources */,
				35F8B8FA26E02AE1003C3363 /* MockTrialOrIntroPriceEligibilityChecker.swift in Sources */,
				35D83300262FAD8000E60AC5 /* ETagManagerTests.swift in Sources */,
				351B514126D4498F00BD2BD7 /* MockBackend.swift in Sources */,
				351B513B26D448F400BD2BD7 /* AttributionPosterTests.swift in Sources */,
				351B51B526D450E800BD2BD7 /* ProductsFetcherSK1Tests.swift in Sources */,
				2DDF41CC24F6F4C3005BC22D /* AppleReceiptBuilderTests.swift in Sources */,
				351B51C026D450E800BD2BD7 /* PurchasesTests.swift in Sources */,
				2DDF41CD24F6F4C3005BC22D /* ASN1ContainerBuilderTests.swift in Sources */,
				351B513D26D4491E00BD2BD7 /* MockDeviceCache.swift in Sources */,
				351B515C26D44B7900BD2BD7 /* MockIntroEligibilityCalculator.swift in Sources */,
				35D83312262FBD4200E60AC5 /* MockETagManager.swift in Sources */,
				351B51C326D450F200BD2BD7 /* InMemoryCachedObjectTests.swift in Sources */,
				351B517226D44EF300BD2BD7 /* MockInMemoryCachedOfferings.swift in Sources */,
				351B51A426D450BC00BD2BD7 /* NSError+RCExtensionsTests.swift in Sources */,
				351B51B826D450E800BD2BD7 /* StoreKitWrapperTests.swift in Sources */,
				2DDF41E624F6F5DC005BC22D /* MockSK1Product.swift in Sources */,
				351B51BA26D450E800BD2BD7 /* ProductInfoExtensions.swift in Sources */,
				F591492826B9956C00D32E58 /* MockTransaction.swift in Sources */,
				351B517626D44F7200BD2BD7 /* MockProductDiscount.swift in Sources */,
				351B516A26D44CB300BD2BD7 /* ISOPeriodFormatterTests.swift in Sources */,
				2DDF41DE24F6F527005BC22D /* MockAppleReceiptBuilder.swift in Sources */,
				2DDF41E324F6F527005BC22D /* MockASN1ContainerBuilder.swift in Sources */,
				2DDF41DA24F6F4DB005BC22D /* ReceiptParserTests.swift in Sources */,
				351B519F26D4508A00BD2BD7 /* DeviceCacheTests.swift in Sources */,
				2D22BF6826F3CC6D001AE2F9 /* XCTestCase+Extensions.swift in Sources */,
				351B51B626D450E800BD2BD7 /* ReceiptFetcherTests.swift in Sources */,
				351B51A726D450D400BD2BD7 /* SystemInfoTests.swift in Sources */,
				351B515626D44B2300BD2BD7 /* MockNotificationCenter.swift in Sources */,
				351B515226D44AF000BD2BD7 /* MockReceiptFetcher.swift in Sources */,
				351B51C226D450E800BD2BD7 /* ProductInfoTests.swift in Sources */,
				351B51BE26D450E800BD2BD7 /* CustomerInfoTests.swift in Sources */,
				35272E1B26D0029300F22C3B /* DeviceCacheSubscriberAttributesTests.swift in Sources */,
				351B516126D44BEB00BD2BD7 /* IdentityManagerTests.swift in Sources */,
				351B51C126D450E800BD2BD7 /* OfferingsManagerTests.swift in Sources */,
				35D8330A262FBA9A00E60AC5 /* MockUserDefaults.swift in Sources */,
				2DDF41DF24F6F527005BC22D /* MockProductsManager.swift in Sources */,
				351B514F26D44ACE00BD2BD7 /* PurchasesSubscriberAttributesTests.swift in Sources */,
				351B516226D44BEE00BD2BD7 /* CustomerInfoManagerTests.swift in Sources */,
				351B51A326D450BC00BD2BD7 /* DictionaryExtensionsTests.swift in Sources */,
				351B515826D44B3E00BD2BD7 /* MockOfferingsFactory.swift in Sources */,
				351B51A526D450BC00BD2BD7 /* NSDate+RCExtensionsTests.swift in Sources */,
				2D4D6AF424F717B800B656BE /* ASN1ObjectIdentifierEncoder.swift in Sources */,
				F5BE444726985E7B00254A30 /* AttributionTypeFactoryTests.swift in Sources */,
				2DDF41EA24F6F844005BC22D /* SKProductSubscriptionDurationExtensions.swift in Sources */,
				351B517A26D44FF000BD2BD7 /* MockRequestFetcher.swift in Sources */,
				351B514E26D44ACE00BD2BD7 /* SubscriberAttributesManagerTests.swift in Sources */,
				2DDF41CE24F6F4C3005BC22D /* InAppPurchaseBuilderTests.swift in Sources */,
				B300E4BF26D436F900B22262 /* LogIntent.swift in Sources */,
				351B513F26D4496000BD2BD7 /* MockIdentityManager.swift in Sources */,
				B319514926C19856002CA9AC /* NSData+RCExtensionsTests.swift in Sources */,
				351B517026D44E8D00BD2BD7 /* MockDateProvider.swift in Sources */,
				2D1C3F3926B9D8B800112626 /* MockBundle.swift in Sources */,
				35E840CA270FB52800899AE2 /* ManageSubscriptionsModalHelperTests.swift in Sources */,
				351B515E26D44B9900BD2BD7 /* MockPurchasesDelegate.swift in Sources */,
				351B515A26D44B6200BD2BD7 /* MockAttributionFetcher.swift in Sources */,
				351B51BD26D450E800BD2BD7 /* EntitlementInfosTests.swift in Sources */,
				351B514526D449E600BD2BD7 /* MockAttributionTypeFactory.swift in Sources */,
				F575858F26C0893600C12B97 /* MockOfferingsManager.swift in Sources */,
				2DA85A8A26DEA7DC00F1136D /* MockProductsRequestFactory.swift in Sources */,
				351B516026D44BB600BD2BD7 /* MockAttributionDataMigrator.swift in Sources */,
				2DDF41E024F6F527005BC22D /* MockInAppPurchaseBuilder.swift in Sources */,
				37E352973B0901E3CAA717E1 /* DateFormatter+ExtensionsTests.swift in Sources */,
				B3F8418F26F3A93400E560FB /* ErrorCodeTests.swift in Sources */,
			);
			runOnlyForDeploymentPostprocessing = 0;
		};
		2DE20B68264087FB004C597D /* Sources */ = {
			isa = PBXSourcesBuildPhase;
			buildActionMask = 2147483647;
			files = (
				2DA85A8B26DEA7DD00F1136D /* MockProductsRequestFactory.swift in Sources */,
				2D3BFAD326DEA47100370B11 /* MockSKDiscount.swift in Sources */,
				2D3BFAD426DEA49200370B11 /* SKProductSubscriptionDurationExtensions.swift in Sources */,
				2DE20B6F264087FB004C597D /* BackendIntegrationTests.swift in Sources */,
				2D3BFAD126DEA45C00370B11 /* MockSK1Product.swift in Sources */,
				2DE61A84264190830021CEA0 /* Constants.swift in Sources */,
				2D3BFAD226DEA46600370B11 /* MockProductsRequest.swift in Sources */,
			);
			runOnlyForDeploymentPostprocessing = 0;
		};
		2DE20B7B26409EB7004C597D /* Sources */ = {
			isa = PBXSourcesBuildPhase;
			buildActionMask = 2147483647;
			files = (
				2DE20B8426409EB7004C597D /* ContentView.swift in Sources */,
				2DE20B8226409EB7004C597D /* BackendIntegrationTestApp.swift in Sources */,
			);
			runOnlyForDeploymentPostprocessing = 0;
		};
		2DEAC2D626EFE46E006914ED /* Sources */ = {
			isa = PBXSourcesBuildPhase;
			buildActionMask = 2147483647;
			files = (
				2DEAC2E126EFE46E006914ED /* ViewController.swift in Sources */,
				2DEAC2DD26EFE46E006914ED /* AppDelegate.swift in Sources */,
				2D1E789926FE216800760949 /* SceneDelegate.swift in Sources */,
			);
			runOnlyForDeploymentPostprocessing = 0;
		};
/* End PBXSourcesBuildPhase section */

/* Begin PBXTargetDependency section */
		2D803F6B26F150190069D717 /* PBXTargetDependency */ = {
			isa = PBXTargetDependency;
			target = 2DC5621524EC63420031F69B /* RevenueCat */;
			targetProxy = 2D803F6A26F150190069D717 /* PBXContainerItemProxy */;
		};
		2D803F6D26F150200069D717 /* PBXTargetDependency */ = {
			isa = PBXTargetDependency;
			target = 2DC5621524EC63420031F69B /* RevenueCat */;
			targetProxy = 2D803F6C26F150200069D717 /* PBXContainerItemProxy */;
		};
		2DAC5F7726F13C9800C5258F /* PBXTargetDependency */ = {
			isa = PBXTargetDependency;
			target = 2DEAC2D926EFE46E006914ED /* UnitTestsHostApp */;
			targetProxy = 2DAC5F7626F13C9800C5258F /* PBXContainerItemProxy */;
		};
		2DC5622124EC63430031F69B /* PBXTargetDependency */ = {
			isa = PBXTargetDependency;
			target = 2DC5621524EC63420031F69B /* RevenueCat */;
			targetProxy = 2DC5622024EC63430031F69B /* PBXContainerItemProxy */;
		};
		2DE20B8F26409EC0004C597D /* PBXTargetDependency */ = {
			isa = PBXTargetDependency;
			target = 2DE20B7E26409EB7004C597D /* BackendIntegrationTestsHostApp */;
			targetProxy = 2DE20B8E26409EC0004C597D /* PBXContainerItemProxy */;
		};
		2DFF6C55270CA11400ECAFAB /* PBXTargetDependency */ = {
			isa = PBXTargetDependency;
			target = 2DEAC2D926EFE46E006914ED /* UnitTestsHostApp */;
			targetProxy = 2DFF6C54270CA11400ECAFAB /* PBXContainerItemProxy */;
		};
/* End PBXTargetDependency section */

/* Begin PBXVariantGroup section */
		2DEAC2E226EFE46E006914ED /* Main.storyboard */ = {
			isa = PBXVariantGroup;
			children = (
				2DEAC2E326EFE46E006914ED /* Base */,
			);
			name = Main.storyboard;
			sourceTree = "<group>";
		};
		2DEAC2E726EFE470006914ED /* LaunchScreen.storyboard */ = {
			isa = PBXVariantGroup;
			children = (
				2DEAC2E826EFE470006914ED /* Base */,
			);
			name = LaunchScreen.storyboard;
			sourceTree = "<group>";
		};
/* End PBXVariantGroup section */

/* Begin XCBuildConfiguration section */
		2DAC5F7926F13C9800C5258F /* Debug */ = {
			isa = XCBuildConfiguration;
			buildSettings = {
				BUNDLE_LOADER = "$(TEST_HOST)";
				CLANG_CXX_LANGUAGE_STANDARD = "gnu++17";
				CLANG_ENABLE_OBJC_WEAK = YES;
				CODE_SIGN_STYLE = Automatic;
				CURRENT_PROJECT_VERSION = 1;
				DEVELOPMENT_TEAM = "";
				GENERATE_INFOPLIST_FILE = YES;
				IPHONEOS_DEPLOYMENT_TARGET = 14.1;
				LD_RUNPATH_SEARCH_PATHS = (
					"$(inherited)",
					"@executable_path/Frameworks",
					"@loader_path/Frameworks",
				);
				MARKETING_VERSION = 1.0;
				MTL_ENABLE_DEBUG_INFO = INCLUDE_SOURCE;
				MTL_FAST_MATH = YES;
				PRODUCT_BUNDLE_IDENTIFIER = com.revenuecat.StoreKitUnitTests;
				PRODUCT_NAME = "$(TARGET_NAME)";
				SWIFT_ACTIVE_COMPILATION_CONDITIONS = DEBUG;
				SWIFT_EMIT_LOC_STRINGS = NO;
				SWIFT_OPTIMIZATION_LEVEL = "-Onone";
				SWIFT_VERSION = 5.0;
				TARGETED_DEVICE_FAMILY = "1,2";
				TEST_HOST = "$(BUILT_PRODUCTS_DIR)/UnitTestsHostApp.app/UnitTestsHostApp";
				TVOS_DEPLOYMENT_TARGET = 14.1;
				WATCHOS_DEPLOYMENT_TARGET = 6.2;
			};
			name = Debug;
		};
		2DAC5F7A26F13C9800C5258F /* Release */ = {
			isa = XCBuildConfiguration;
			buildSettings = {
				BUNDLE_LOADER = "$(TEST_HOST)";
				CLANG_CXX_LANGUAGE_STANDARD = "gnu++17";
				CLANG_ENABLE_OBJC_WEAK = YES;
				CODE_SIGN_STYLE = Automatic;
				CURRENT_PROJECT_VERSION = 1;
				DEVELOPMENT_TEAM = "";
				GENERATE_INFOPLIST_FILE = YES;
				IPHONEOS_DEPLOYMENT_TARGET = 14.1;
				LD_RUNPATH_SEARCH_PATHS = (
					"$(inherited)",
					"@executable_path/Frameworks",
					"@loader_path/Frameworks",
				);
				MARKETING_VERSION = 1.0;
				MTL_FAST_MATH = YES;
				PRODUCT_BUNDLE_IDENTIFIER = com.revenuecat.StoreKitUnitTests;
				PRODUCT_NAME = "$(TARGET_NAME)";
				SWIFT_EMIT_LOC_STRINGS = NO;
				SWIFT_VERSION = 5.0;
				TARGETED_DEVICE_FAMILY = "1,2";
				TEST_HOST = "$(BUILT_PRODUCTS_DIR)/UnitTestsHostApp.app/UnitTestsHostApp";
				TVOS_DEPLOYMENT_TARGET = 14.1;
				WATCHOS_DEPLOYMENT_TARGET = 6.2;
			};
			name = Release;
		};
		2DC5622824EC63430031F69B /* Debug */ = {
			isa = XCBuildConfiguration;
			buildSettings = {
				APPLICATION_EXTENSION_API_ONLY = YES;
				BUILD_LIBRARY_FOR_DISTRIBUTION = YES;
				CLANG_ENABLE_OBJC_WEAK = YES;
				CLANG_WARN_QUOTED_INCLUDE_IN_FRAMEWORK_HEADER = YES;
				CODE_SIGN_STYLE = Automatic;
				DEFINES_MODULE = YES;
				DEVELOPMENT_TEAM = 8SXR2327BM;
				DYLIB_COMPATIBILITY_VERSION = 1;
				DYLIB_CURRENT_VERSION = 1;
				DYLIB_INSTALL_NAME_BASE = "@rpath";
				INFOPLIST_FILE = Purchases/Info.plist;
				INSTALL_PATH = "$(LOCAL_LIBRARY_DIR)/Frameworks";
				IPHONEOS_DEPLOYMENT_TARGET = 12.0;
				LD_RUNPATH_SEARCH_PATHS = (
					"$(inherited)",
					"@executable_path/Frameworks",
					"@loader_path/Frameworks",
				);
				MACOSX_DEPLOYMENT_TARGET = 10.12;
				MTL_ENABLE_DEBUG_INFO = INCLUDE_SOURCE;
				MTL_FAST_MATH = YES;
				PRODUCT_BUNDLE_IDENTIFIER = com.revenuecat.Purchases;
				PRODUCT_NAME = "$(TARGET_NAME:c99extidentifier)";
				SDKROOT = "";
				SKIP_INSTALL = YES;
				SUPPORTED_PLATFORMS = "macosx iphonesimulator iphoneos watchsimulator watchos appletvsimulator appletvos";
				SWIFT_ACTIVE_COMPILATION_CONDITIONS = DEBUG;
				SWIFT_OPTIMIZATION_LEVEL = "-Onone";
				SWIFT_VERSION = 5.0;
				TARGETED_DEVICE_FAMILY = "1,2,3,4,6";
				TVOS_DEPLOYMENT_TARGET = 9.0;
				WATCHOS_DEPLOYMENT_TARGET = 6.2;
			};
			name = Debug;
		};
		2DC5622924EC63430031F69B /* Release */ = {
			isa = XCBuildConfiguration;
			buildSettings = {
				APPLICATION_EXTENSION_API_ONLY = YES;
				BUILD_LIBRARY_FOR_DISTRIBUTION = YES;
				CLANG_ENABLE_OBJC_WEAK = YES;
				CLANG_WARN_QUOTED_INCLUDE_IN_FRAMEWORK_HEADER = YES;
				CODE_SIGN_IDENTITY = "Apple Development";
				CODE_SIGN_STYLE = Manual;
				DEFINES_MODULE = YES;
				DEVELOPMENT_TEAM = "";
				DYLIB_COMPATIBILITY_VERSION = 1;
				DYLIB_CURRENT_VERSION = 1;
				DYLIB_INSTALL_NAME_BASE = "@rpath";
				INFOPLIST_FILE = Purchases/Info.plist;
				INSTALL_PATH = "$(LOCAL_LIBRARY_DIR)/Frameworks";
				IPHONEOS_DEPLOYMENT_TARGET = 12.0;
				LD_RUNPATH_SEARCH_PATHS = (
					"$(inherited)",
					"@executable_path/Frameworks",
					"@loader_path/Frameworks",
				);
				MACOSX_DEPLOYMENT_TARGET = 10.12;
				MTL_FAST_MATH = YES;
				PRODUCT_BUNDLE_IDENTIFIER = com.revenuecat.Purchases;
				PRODUCT_NAME = "$(TARGET_NAME:c99extidentifier)";
				PROVISIONING_PROFILE_SPECIFIER = "";
				SDKROOT = "";
				SKIP_INSTALL = YES;
				SUPPORTED_PLATFORMS = "macosx iphonesimulator iphoneos watchsimulator watchos appletvsimulator appletvos";
				SWIFT_OPTIMIZATION_LEVEL = "-Onone";
				SWIFT_VERSION = 5.0;
				TARGETED_DEVICE_FAMILY = "1,2,3,4,6";
				TVOS_DEPLOYMENT_TARGET = 9.0;
				WATCHOS_DEPLOYMENT_TARGET = 6.2;
			};
			name = Release;
		};
		2DC5622B24EC63430031F69B /* Debug */ = {
			isa = XCBuildConfiguration;
			buildSettings = {
				ALLOW_TARGET_PLATFORM_SPECIALIZATION = YES;
				ALWAYS_EMBED_SWIFT_STANDARD_LIBRARIES = "$(inherited)";
				CLANG_ENABLE_MODULES = YES;
				CLANG_ENABLE_OBJC_WEAK = YES;
				CLANG_WARN_QUOTED_INCLUDE_IN_FRAMEWORK_HEADER = YES;
				CODE_SIGN_STYLE = Automatic;
				DEVELOPMENT_TEAM = 8SXR2327BM;
				INFOPLIST_FILE = PurchasesTests/Info.plist;
				IPHONEOS_DEPLOYMENT_TARGET = 12.0;
				LD_RUNPATH_SEARCH_PATHS = (
					"$(inherited)",
					"@executable_path/Frameworks",
					"@loader_path/Frameworks",
				);
				MACOSX_DEPLOYMENT_TARGET = 10.12;
				MTL_ENABLE_DEBUG_INFO = INCLUDE_SOURCE;
				MTL_FAST_MATH = YES;
				PRODUCT_BUNDLE_IDENTIFIER = com.revenuecat.PurchasesTests;
				PRODUCT_NAME = "$(TARGET_NAME)";
				SDKROOT = "";
				SUPPORTED_PLATFORMS = "watchsimulator watchos macosx iphonesimulator iphoneos appletvsimulator appletvos";
				SUPPORTS_MACCATALYST = YES;
				SWIFT_ACTIVE_COMPILATION_CONDITIONS = DEBUG;
				SWIFT_OBJC_BRIDGING_HEADER = "";
				SWIFT_OPTIMIZATION_LEVEL = "-Onone";
				SWIFT_VERSION = 5.0;
				TARGETED_DEVICE_FAMILY = "1,2,3,6";
				TVOS_DEPLOYMENT_TARGET = 9.0;
				WATCHOS_DEPLOYMENT_TARGET = 6.2;
			};
			name = Debug;
		};
		2DC5622C24EC63430031F69B /* Release */ = {
			isa = XCBuildConfiguration;
			buildSettings = {
				ALLOW_TARGET_PLATFORM_SPECIALIZATION = YES;
				ALWAYS_EMBED_SWIFT_STANDARD_LIBRARIES = "$(inherited)";
				CLANG_ENABLE_MODULES = YES;
				CLANG_ENABLE_OBJC_WEAK = YES;
				CLANG_WARN_QUOTED_INCLUDE_IN_FRAMEWORK_HEADER = YES;
				CODE_SIGN_STYLE = Automatic;
				DEVELOPMENT_TEAM = 8SXR2327BM;
				INFOPLIST_FILE = PurchasesTests/Info.plist;
				IPHONEOS_DEPLOYMENT_TARGET = 12.0;
				LD_RUNPATH_SEARCH_PATHS = (
					"$(inherited)",
					"@executable_path/Frameworks",
					"@loader_path/Frameworks",
				);
				MACOSX_DEPLOYMENT_TARGET = 10.12;
				MTL_FAST_MATH = YES;
				PRODUCT_BUNDLE_IDENTIFIER = com.revenuecat.PurchasesTests;
				PRODUCT_NAME = "$(TARGET_NAME)";
				SDKROOT = "";
				SUPPORTED_PLATFORMS = "watchsimulator watchos macosx iphonesimulator iphoneos appletvsimulator appletvos";
				SUPPORTS_MACCATALYST = YES;
				SWIFT_OBJC_BRIDGING_HEADER = "";
				SWIFT_VERSION = 5.0;
				TARGETED_DEVICE_FAMILY = "1,2,3,6";
				TVOS_DEPLOYMENT_TARGET = 9.0;
				WATCHOS_DEPLOYMENT_TARGET = 6.2;
			};
			name = Release;
		};
		2DE20B71264087FB004C597D /* Debug */ = {
			isa = XCBuildConfiguration;
			buildSettings = {
				CLANG_ENABLE_OBJC_WEAK = YES;
				CLANG_WARN_QUOTED_INCLUDE_IN_FRAMEWORK_HEADER = YES;
				CODE_SIGN_STYLE = Automatic;
				INFOPLIST_FILE = BackendIntegrationTests/Info.plist;
				IPHONEOS_DEPLOYMENT_TARGET = 14.1;
				LD_RUNPATH_SEARCH_PATHS = (
					"$(inherited)",
					"@executable_path/Frameworks",
					"@loader_path/Frameworks",
				);
				MACOSX_DEPLOYMENT_TARGET = 11.3;
				MTL_ENABLE_DEBUG_INFO = INCLUDE_SOURCE;
				MTL_FAST_MATH = YES;
				PRODUCT_BUNDLE_IDENTIFIER = com.revenuecat.BackendIntegrationTests;
				PRODUCT_NAME = "$(TARGET_NAME)";
				SWIFT_ACTIVE_COMPILATION_CONDITIONS = DEBUG;
				SWIFT_OPTIMIZATION_LEVEL = "-Onone";
				SWIFT_VERSION = 5.0;
				TARGETED_DEVICE_FAMILY = "1,2";
				TEST_HOST = "$(BUILT_PRODUCTS_DIR)/BackendIntegrationTestsHostApp.app/BackendIntegrationTestsHostApp";
				TVOS_DEPLOYMENT_TARGET = 14.1;
				WATCHOS_DEPLOYMENT_TARGET = 7.1;
			};
			name = Debug;
		};
		2DE20B72264087FB004C597D /* Release */ = {
			isa = XCBuildConfiguration;
			buildSettings = {
				CLANG_ENABLE_OBJC_WEAK = YES;
				CLANG_WARN_QUOTED_INCLUDE_IN_FRAMEWORK_HEADER = YES;
				CODE_SIGN_STYLE = Automatic;
				INFOPLIST_FILE = BackendIntegrationTests/Info.plist;
				IPHONEOS_DEPLOYMENT_TARGET = 14.1;
				LD_RUNPATH_SEARCH_PATHS = (
					"$(inherited)",
					"@executable_path/Frameworks",
					"@loader_path/Frameworks",
				);
				MACOSX_DEPLOYMENT_TARGET = 11.3;
				MTL_FAST_MATH = YES;
				PRODUCT_BUNDLE_IDENTIFIER = com.revenuecat.BackendIntegrationTests;
				PRODUCT_NAME = "$(TARGET_NAME)";
				SWIFT_VERSION = 5.0;
				TARGETED_DEVICE_FAMILY = "1,2";
				TEST_HOST = "$(BUILT_PRODUCTS_DIR)/BackendIntegrationTestsHostApp.app/BackendIntegrationTestsHostApp";
				TVOS_DEPLOYMENT_TARGET = 14.1;
				WATCHOS_DEPLOYMENT_TARGET = 7.1;
			};
			name = Release;
		};
		2DE20B8C26409EB8004C597D /* Debug */ = {
			isa = XCBuildConfiguration;
			buildSettings = {
				ASSETCATALOG_COMPILER_APPICON_NAME = AppIcon;
				ASSETCATALOG_COMPILER_GLOBAL_ACCENT_COLOR_NAME = AccentColor;
				CLANG_ENABLE_OBJC_WEAK = YES;
				CLANG_WARN_QUOTED_INCLUDE_IN_FRAMEWORK_HEADER = YES;
				CODE_SIGN_STYLE = Automatic;
				DEVELOPMENT_ASSET_PATHS = "\"BackendIntegrationTestApp/Preview Content\"";
				DEVELOPMENT_TEAM = "";
				ENABLE_PREVIEWS = YES;
				INFOPLIST_FILE = BackendIntegrationTestApp/Info.plist;
				IPHONEOS_DEPLOYMENT_TARGET = 14.1;
				LD_RUNPATH_SEARCH_PATHS = (
					"$(inherited)",
					"@executable_path/Frameworks",
				);
				MTL_ENABLE_DEBUG_INFO = INCLUDE_SOURCE;
				MTL_FAST_MATH = YES;
				PRODUCT_BUNDLE_IDENTIFIER = com.revenuecat.StoreKitTestApp;
				PRODUCT_NAME = "$(TARGET_NAME)";
				SWIFT_ACTIVE_COMPILATION_CONDITIONS = DEBUG;
				SWIFT_OPTIMIZATION_LEVEL = "-Onone";
				SWIFT_VERSION = 5.0;
				TARGETED_DEVICE_FAMILY = "1,2";
				TVOS_DEPLOYMENT_TARGET = 14.1;
				WATCHOS_DEPLOYMENT_TARGET = 6.2;
			};
			name = Debug;
		};
		2DE20B8D26409EB8004C597D /* Release */ = {
			isa = XCBuildConfiguration;
			buildSettings = {
				ASSETCATALOG_COMPILER_APPICON_NAME = AppIcon;
				ASSETCATALOG_COMPILER_GLOBAL_ACCENT_COLOR_NAME = AccentColor;
				CLANG_ENABLE_OBJC_WEAK = YES;
				CLANG_WARN_QUOTED_INCLUDE_IN_FRAMEWORK_HEADER = YES;
				CODE_SIGN_STYLE = Automatic;
				DEVELOPMENT_ASSET_PATHS = "\"BackendIntegrationTestApp/Preview Content\"";
				DEVELOPMENT_TEAM = "";
				ENABLE_PREVIEWS = YES;
				INFOPLIST_FILE = BackendIntegrationTestApp/Info.plist;
				IPHONEOS_DEPLOYMENT_TARGET = 14.1;
				LD_RUNPATH_SEARCH_PATHS = (
					"$(inherited)",
					"@executable_path/Frameworks",
				);
				MTL_FAST_MATH = YES;
				PRODUCT_BUNDLE_IDENTIFIER = com.revenuecat.StoreKitTestApp;
				PRODUCT_NAME = "$(TARGET_NAME)";
				SWIFT_VERSION = 5.0;
				TARGETED_DEVICE_FAMILY = "1,2";
				TVOS_DEPLOYMENT_TARGET = 14.1;
				WATCHOS_DEPLOYMENT_TARGET = 6.2;
			};
			name = Release;
		};
		2DEAC2EB26EFE470006914ED /* Debug */ = {
			isa = XCBuildConfiguration;
			buildSettings = {
				ASSETCATALOG_COMPILER_APPICON_NAME = AppIcon;
				ASSETCATALOG_COMPILER_GLOBAL_ACCENT_COLOR_NAME = AccentColor;
				CLANG_ENABLE_OBJC_WEAK = YES;
				CODE_SIGN_STYLE = Automatic;
				DEVELOPMENT_TEAM = "";
				INFOPLIST_FILE = UnitTestsHostApp/Info.plist;
				IPHONEOS_DEPLOYMENT_TARGET = 14.1;
				LD_RUNPATH_SEARCH_PATHS = (
					"$(inherited)",
					"@executable_path/Frameworks",
				);
				MACOSX_DEPLOYMENT_TARGET = 11.2;
				MTL_ENABLE_DEBUG_INFO = INCLUDE_SOURCE;
				MTL_FAST_MATH = YES;
				PRODUCT_BUNDLE_IDENTIFIER = com.revenuecat.StoreKitUnitTestsHostApp;
				PRODUCT_NAME = "$(TARGET_NAME)";
				SWIFT_ACTIVE_COMPILATION_CONDITIONS = DEBUG;
				SWIFT_OPTIMIZATION_LEVEL = "-Onone";
				SWIFT_VERSION = 5.0;
				TARGETED_DEVICE_FAMILY = "1,2";
				TVOS_DEPLOYMENT_TARGET = 9.0;
				WATCHOS_DEPLOYMENT_TARGET = 6.2;
			};
			name = Debug;
		};
		2DEAC2EC26EFE470006914ED /* Release */ = {
			isa = XCBuildConfiguration;
			buildSettings = {
				ASSETCATALOG_COMPILER_APPICON_NAME = AppIcon;
				ASSETCATALOG_COMPILER_GLOBAL_ACCENT_COLOR_NAME = AccentColor;
				CLANG_ENABLE_OBJC_WEAK = YES;
				CODE_SIGN_STYLE = Automatic;
				DEVELOPMENT_TEAM = "";
				INFOPLIST_FILE = UnitTestsHostApp/Info.plist;
				IPHONEOS_DEPLOYMENT_TARGET = 14.1;
				LD_RUNPATH_SEARCH_PATHS = (
					"$(inherited)",
					"@executable_path/Frameworks",
				);
				MACOSX_DEPLOYMENT_TARGET = 11.2;
				MTL_FAST_MATH = YES;
				PRODUCT_BUNDLE_IDENTIFIER = com.revenuecat.StoreKitUnitTestsHostApp;
				PRODUCT_NAME = "$(TARGET_NAME)";
				SWIFT_VERSION = 5.0;
				TARGETED_DEVICE_FAMILY = "1,2";
				TVOS_DEPLOYMENT_TARGET = 9.0;
				WATCHOS_DEPLOYMENT_TARGET = 6.2;
			};
			name = Release;
		};
		35262A101F7C4B9100C04F2C /* Debug */ = {
			isa = XCBuildConfiguration;
			buildSettings = {
				ALWAYS_SEARCH_USER_PATHS = NO;
				CLANG_ANALYZER_NONNULL = YES;
				CLANG_ANALYZER_NUMBER_OBJECT_CONVERSION = YES_AGGRESSIVE;
				CLANG_CXX_LANGUAGE_STANDARD = "gnu++14";
				CLANG_CXX_LIBRARY = "libc++";
				CLANG_ENABLE_MODULES = YES;
				CLANG_ENABLE_OBJC_ARC = YES;
				CLANG_WARN_BLOCK_CAPTURE_AUTORELEASING = YES;
				CLANG_WARN_BOOL_CONVERSION = YES;
				CLANG_WARN_COMMA = YES;
				CLANG_WARN_CONSTANT_CONVERSION = YES;
				CLANG_WARN_DEPRECATED_OBJC_IMPLEMENTATIONS = YES;
				CLANG_WARN_DIRECT_OBJC_ISA_USAGE = YES_ERROR;
				CLANG_WARN_DOCUMENTATION_COMMENTS = YES;
				CLANG_WARN_EMPTY_BODY = YES;
				CLANG_WARN_ENUM_CONVERSION = YES;
				CLANG_WARN_INFINITE_RECURSION = YES;
				CLANG_WARN_INT_CONVERSION = YES;
				CLANG_WARN_NON_LITERAL_NULL_CONVERSION = YES;
				CLANG_WARN_OBJC_IMPLICIT_RETAIN_SELF = YES;
				CLANG_WARN_OBJC_LITERAL_CONVERSION = YES;
				CLANG_WARN_OBJC_ROOT_CLASS = YES_ERROR;
				CLANG_WARN_QUOTED_INCLUDE_IN_FRAMEWORK_HEADER = YES;
				CLANG_WARN_RANGE_LOOP_ANALYSIS = YES;
				CLANG_WARN_STRICT_PROTOTYPES = YES;
				CLANG_WARN_SUSPICIOUS_MOVE = YES;
				CLANG_WARN_UNGUARDED_AVAILABILITY = YES_AGGRESSIVE;
				CLANG_WARN_UNREACHABLE_CODE = YES;
				CLANG_WARN__DUPLICATE_METHOD_MATCH = YES;
				COPY_PHASE_STRIP = NO;
				CURRENT_PROJECT_VERSION = 1;
				DEBUG_INFORMATION_FORMAT = dwarf;
				ENABLE_STRICT_OBJC_MSGSEND = YES;
				ENABLE_TESTABILITY = YES;
				GCC_C_LANGUAGE_STANDARD = gnu11;
				GCC_DYNAMIC_NO_PIC = NO;
				GCC_NO_COMMON_BLOCKS = YES;
				GCC_OPTIMIZATION_LEVEL = 0;
				GCC_PREPROCESSOR_DEFINITIONS = (
					"DEBUG=1",
					"$(inherited)",
				);
				GCC_WARN_64_TO_32_BIT_CONVERSION = YES;
				GCC_WARN_ABOUT_RETURN_TYPE = YES_ERROR;
				GCC_WARN_UNDECLARED_SELECTOR = YES;
				GCC_WARN_UNINITIALIZED_AUTOS = YES_AGGRESSIVE;
				GCC_WARN_UNUSED_FUNCTION = YES;
				GCC_WARN_UNUSED_VARIABLE = YES;
				MTL_ENABLE_DEBUG_INFO = YES;
				ONLY_ACTIVE_ARCH = YES;
				SDKROOT = iphoneos;
				SUPPORTS_MACCATALYST = YES;
				VERSIONING_SYSTEM = "apple-generic";
				VERSION_INFO_PREFIX = "";
			};
			name = Debug;
		};
		35262A111F7C4B9100C04F2C /* Release */ = {
			isa = XCBuildConfiguration;
			buildSettings = {
				ALWAYS_SEARCH_USER_PATHS = NO;
				CLANG_ANALYZER_NONNULL = YES;
				CLANG_ANALYZER_NUMBER_OBJECT_CONVERSION = YES_AGGRESSIVE;
				CLANG_CXX_LANGUAGE_STANDARD = "gnu++14";
				CLANG_CXX_LIBRARY = "libc++";
				CLANG_ENABLE_MODULES = YES;
				CLANG_ENABLE_OBJC_ARC = YES;
				CLANG_WARN_BLOCK_CAPTURE_AUTORELEASING = YES;
				CLANG_WARN_BOOL_CONVERSION = YES;
				CLANG_WARN_COMMA = YES;
				CLANG_WARN_CONSTANT_CONVERSION = YES;
				CLANG_WARN_DEPRECATED_OBJC_IMPLEMENTATIONS = YES;
				CLANG_WARN_DIRECT_OBJC_ISA_USAGE = YES_ERROR;
				CLANG_WARN_DOCUMENTATION_COMMENTS = YES;
				CLANG_WARN_EMPTY_BODY = YES;
				CLANG_WARN_ENUM_CONVERSION = YES;
				CLANG_WARN_INFINITE_RECURSION = YES;
				CLANG_WARN_INT_CONVERSION = YES;
				CLANG_WARN_NON_LITERAL_NULL_CONVERSION = YES;
				CLANG_WARN_OBJC_IMPLICIT_RETAIN_SELF = YES;
				CLANG_WARN_OBJC_LITERAL_CONVERSION = YES;
				CLANG_WARN_OBJC_ROOT_CLASS = YES_ERROR;
				CLANG_WARN_QUOTED_INCLUDE_IN_FRAMEWORK_HEADER = YES;
				CLANG_WARN_RANGE_LOOP_ANALYSIS = YES;
				CLANG_WARN_STRICT_PROTOTYPES = YES;
				CLANG_WARN_SUSPICIOUS_MOVE = YES;
				CLANG_WARN_UNGUARDED_AVAILABILITY = YES_AGGRESSIVE;
				CLANG_WARN_UNREACHABLE_CODE = YES;
				CLANG_WARN__DUPLICATE_METHOD_MATCH = YES;
				COPY_PHASE_STRIP = NO;
				CURRENT_PROJECT_VERSION = 1;
				DEBUG_INFORMATION_FORMAT = "dwarf-with-dsym";
				ENABLE_NS_ASSERTIONS = NO;
				ENABLE_STRICT_OBJC_MSGSEND = YES;
				GCC_C_LANGUAGE_STANDARD = gnu11;
				GCC_NO_COMMON_BLOCKS = YES;
				GCC_WARN_64_TO_32_BIT_CONVERSION = YES;
				GCC_WARN_ABOUT_RETURN_TYPE = YES_ERROR;
				GCC_WARN_UNDECLARED_SELECTOR = YES;
				GCC_WARN_UNINITIALIZED_AUTOS = YES_AGGRESSIVE;
				GCC_WARN_UNUSED_FUNCTION = YES;
				GCC_WARN_UNUSED_VARIABLE = YES;
				MTL_ENABLE_DEBUG_INFO = NO;
				ONLY_ACTIVE_ARCH = YES;
				SDKROOT = iphoneos;
				SUPPORTS_MACCATALYST = YES;
				SWIFT_COMPILATION_MODE = wholemodule;
				SWIFT_OPTIMIZATION_LEVEL = "-O";
				VALIDATE_PRODUCT = YES;
				VERSIONING_SYSTEM = "apple-generic";
				VERSION_INFO_PREFIX = "";
			};
			name = Release;
		};
/* End XCBuildConfiguration section */

/* Begin XCConfigurationList section */
		2DAC5F7826F13C9800C5258F /* Build configuration list for PBXNativeTarget "StoreKitUnitTests" */ = {
			isa = XCConfigurationList;
			buildConfigurations = (
				2DAC5F7926F13C9800C5258F /* Debug */,
				2DAC5F7A26F13C9800C5258F /* Release */,
			);
			defaultConfigurationIsVisible = 0;
			defaultConfigurationName = Release;
		};
		2DC5622724EC63430031F69B /* Build configuration list for PBXNativeTarget "RevenueCat" */ = {
			isa = XCConfigurationList;
			buildConfigurations = (
				2DC5622824EC63430031F69B /* Debug */,
				2DC5622924EC63430031F69B /* Release */,
			);
			defaultConfigurationIsVisible = 0;
			defaultConfigurationName = Release;
		};
		2DC5622A24EC63430031F69B /* Build configuration list for PBXNativeTarget "RevenueCatTests" */ = {
			isa = XCConfigurationList;
			buildConfigurations = (
				2DC5622B24EC63430031F69B /* Debug */,
				2DC5622C24EC63430031F69B /* Release */,
			);
			defaultConfigurationIsVisible = 0;
			defaultConfigurationName = Release;
		};
		2DE20B73264087FB004C597D /* Build configuration list for PBXNativeTarget "BackendIntegrationTests" */ = {
			isa = XCConfigurationList;
			buildConfigurations = (
				2DE20B71264087FB004C597D /* Debug */,
				2DE20B72264087FB004C597D /* Release */,
			);
			defaultConfigurationIsVisible = 0;
			defaultConfigurationName = Release;
		};
		2DE20B8B26409EB8004C597D /* Build configuration list for PBXNativeTarget "BackendIntegrationTestsHostApp" */ = {
			isa = XCConfigurationList;
			buildConfigurations = (
				2DE20B8C26409EB8004C597D /* Debug */,
				2DE20B8D26409EB8004C597D /* Release */,
			);
			defaultConfigurationIsVisible = 0;
			defaultConfigurationName = Release;
		};
		2DEAC2ED26EFE470006914ED /* Build configuration list for PBXNativeTarget "UnitTestsHostApp" */ = {
			isa = XCConfigurationList;
			buildConfigurations = (
				2DEAC2EB26EFE470006914ED /* Debug */,
				2DEAC2EC26EFE470006914ED /* Release */,
			);
			defaultConfigurationIsVisible = 0;
			defaultConfigurationName = Release;
		};
		352629F81F7C4B9100C04F2C /* Build configuration list for PBXProject "RevenueCat" */ = {
			isa = XCConfigurationList;
			buildConfigurations = (
				35262A101F7C4B9100C04F2C /* Debug */,
				35262A111F7C4B9100C04F2C /* Release */,
			);
			defaultConfigurationIsVisible = 0;
			defaultConfigurationName = Release;
		};
/* End XCConfigurationList section */

/* Begin XCRemoteSwiftPackageReference section */
		2D803F6126F144830069D717 /* XCRemoteSwiftPackageReference "nimble" */ = {
			isa = XCRemoteSwiftPackageReference;
			repositoryURL = "https://github.com/quick/nimble";
			requirement = {
				branch = main;
				kind = branch;
			};
		};
		2D9C5ECB26F2815E0057FC45 /* XCRemoteSwiftPackageReference "OHHTTPStubs" */ = {
			isa = XCRemoteSwiftPackageReference;
			repositoryURL = "https://github.com/AliSoftware/OHHTTPStubs.git";
			requirement = {
				kind = upToNextMajorVersion;
				minimumVersion = 9.0.0;
			};
		};
/* End XCRemoteSwiftPackageReference section */

/* Begin XCSwiftPackageProductDependency section */
		2D803F6226F144830069D717 /* Nimble */ = {
			isa = XCSwiftPackageProductDependency;
			package = 2D803F6126F144830069D717 /* XCRemoteSwiftPackageReference "nimble" */;
			productName = Nimble;
		};
		2D803F6526F144BF0069D717 /* Nimble */ = {
			isa = XCSwiftPackageProductDependency;
			package = 2D803F6126F144830069D717 /* XCRemoteSwiftPackageReference "nimble" */;
			productName = Nimble;
		};
		2D803F6726F144C40069D717 /* Nimble */ = {
			isa = XCSwiftPackageProductDependency;
			package = 2D803F6126F144830069D717 /* XCRemoteSwiftPackageReference "nimble" */;
			productName = Nimble;
		};
		2D9C5ED026F2816F0057FC45 /* OHHTTPStubs */ = {
			isa = XCSwiftPackageProductDependency;
			package = 2D9C5ECB26F2815E0057FC45 /* XCRemoteSwiftPackageReference "OHHTTPStubs" */;
			productName = OHHTTPStubs;
		};
		2D9C5ED226F2816F0057FC45 /* OHHTTPStubsSwift */ = {
			isa = XCSwiftPackageProductDependency;
			package = 2D9C5ECB26F2815E0057FC45 /* XCRemoteSwiftPackageReference "OHHTTPStubs" */;
			productName = OHHTTPStubsSwift;
		};
		2D9C5ED426F281750057FC45 /* OHHTTPStubs */ = {
			isa = XCSwiftPackageProductDependency;
			package = 2D9C5ECB26F2815E0057FC45 /* XCRemoteSwiftPackageReference "OHHTTPStubs" */;
			productName = OHHTTPStubs;
		};
		2D9C5ED626F281750057FC45 /* OHHTTPStubsSwift */ = {
			isa = XCSwiftPackageProductDependency;
			package = 2D9C5ECB26F2815E0057FC45 /* XCRemoteSwiftPackageReference "OHHTTPStubs" */;
			productName = OHHTTPStubsSwift;
		};
/* End XCSwiftPackageProductDependency section */
	};
	rootObject = 352629F51F7C4B9100C04F2C /* Project object */;
}<|MERGE_RESOLUTION|>--- conflicted
+++ resolved
@@ -172,11 +172,8 @@
 		3543913C26F9101600E669DF /* MockOperationDispatcher.swift in Sources */ = {isa = PBXBuildFile; fileRef = 351B514A26D44A4A00BD2BD7 /* MockOperationDispatcher.swift */; };
 		3543914126F911CC00E669DF /* MockDeviceCache.swift in Sources */ = {isa = PBXBuildFile; fileRef = 351B513C26D4491E00BD2BD7 /* MockDeviceCache.swift */; };
 		3543914226F911F300E669DF /* MockSK1Product.swift in Sources */ = {isa = PBXBuildFile; fileRef = 2DDF41E524F6F5DC005BC22D /* MockSK1Product.swift */; };
-<<<<<<< HEAD
 		3543914326F911F300E669DF /* MockSKDiscount.swift in Sources */ = {isa = PBXBuildFile; fileRef = 2DDF41E724F6F61B005BC22D /* MockSKDiscount.swift */; };
 		3543914426F911F300E669DF /* MockCustomerInfoManager.swift in Sources */ = {isa = PBXBuildFile; fileRef = 351B514826D44A2F00BD2BD7 /* MockCustomerInfoManager.swift */; };
-=======
->>>>>>> eb8adac2
 		3543914526F926D900E669DF /* SKProductSubscriptionDurationExtensions.swift in Sources */ = {isa = PBXBuildFile; fileRef = 2DDF41E924F6F844005BC22D /* SKProductSubscriptionDurationExtensions.swift */; };
 		354895D4267AE4B4001DC5B1 /* AttributionKey.swift in Sources */ = {isa = PBXBuildFile; fileRef = 354895D3267AE4B4001DC5B1 /* AttributionKey.swift */; };
 		354895D6267BEDE3001DC5B1 /* ReservedSubscriberAttributes.swift in Sources */ = {isa = PBXBuildFile; fileRef = 354895D5267BEDE3001DC5B1 /* ReservedSubscriberAttributes.swift */; };
@@ -1570,13 +1567,10 @@
 				3543914526F926D900E669DF /* SKProductSubscriptionDurationExtensions.swift in Sources */,
 				3543913926F90FFB00E669DF /* MockBackend.swift in Sources */,
 				2D9C5EC826F280510057FC45 /* ProductDetailsTests.swift in Sources */,
-<<<<<<< HEAD
 				3543913E26F9116A00E669DF /* MockHTTPClient.swift in Sources */,
 				3543914426F911F300E669DF /* MockCustomerInfoManager.swift in Sources */,
 				3543913726F90FCE00E669DF /* MockReceiptFetcher.swift in Sources */,
 				3543913A26F90FFB00E669DF /* MockProductsManager.swift in Sources */,
-=======
->>>>>>> eb8adac2
 				3543914226F911F300E669DF /* MockSK1Product.swift in Sources */,
 				3543913826F90FE100E669DF /* MockIntroEligibilityCalculator.swift in Sources */,
 				359E3ABF26FBE8CD0094617C /* PartialMockProductsManager.swift in Sources */,
