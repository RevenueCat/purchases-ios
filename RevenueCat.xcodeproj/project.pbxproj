--- conflicted
+++ resolved
@@ -1629,11 +1629,7 @@
 				B34605B4279A6E380031CA74 /* GetIntroEligibilityOperation.swift */,
 				B34605BA279A6E380031CA74 /* GetOfferingsOperation.swift */,
 				B34605B7279A6E380031CA74 /* LogInOperation.swift */,
-<<<<<<< HEAD
-				B34605B8279A6E380031CA74 /* PostAttributionDataOperation.swift */,
-				A5B6CDD928106018007629D5 /* PostAdServicesTokenOperation.swift */,
-=======
->>>>>>> 26b02f78
+                A5B6CDD928106018007629D5 /* PostAdServicesTokenOperation.swift */,
 				B34605AD279A6E380031CA74 /* PostOfferForSigningOperation.swift */,
 				B34605B6279A6E380031CA74 /* PostReceiptDataOperation.swift */,
 				B34605B9279A6E380031CA74 /* PostSubscriberAttributesOperation.swift */,
