// !$*UTF8*$!
{
	archiveVersion = 1;
	classes = {
	};
	objectVersion = 55;
	objects = {

/* Begin PBXBuildFile section */
		0313FD41268A506400168386 /* DateProvider.swift in Sources */ = {isa = PBXBuildFile; fileRef = 0313FD40268A506400168386 /* DateProvider.swift */; };
		2C0B98CD2797070B00C5874F /* PromotionalOffer.swift in Sources */ = {isa = PBXBuildFile; fileRef = 2C0B98CC2797070B00C5874F /* PromotionalOffer.swift */; };
		2CB8CF9327BF538F00C34DE3 /* PlatformInfo.swift in Sources */ = {isa = PBXBuildFile; fileRef = 2CB8CF9227BF538F00C34DE3 /* PlatformInfo.swift */; };
		2CD2C544278CE0E0005D1CC2 /* RevenueCat_IntegrationPurchaseTesterConfiguration.storekit in Resources */ = {isa = PBXBuildFile; fileRef = 2CD2C541278CE0E0005D1CC2 /* RevenueCat_IntegrationPurchaseTesterConfiguration.storekit */; };
		2CD72942268A823900BFC976 /* Data+Extensions.swift in Sources */ = {isa = PBXBuildFile; fileRef = 2CD72941268A823900BFC976 /* Data+Extensions.swift */; };
		2CD72944268A826F00BFC976 /* Date+Extensions.swift in Sources */ = {isa = PBXBuildFile; fileRef = 2CD72943268A826F00BFC976 /* Date+Extensions.swift */; };
		2D00A41D2767C08300FC3DD8 /* ManageSubscriptionsStrings.swift in Sources */ = {isa = PBXBuildFile; fileRef = 2D00A41C2767C08300FC3DD8 /* ManageSubscriptionsStrings.swift */; };
		2D1015DA275959840086173F /* StoreTransaction.swift in Sources */ = {isa = PBXBuildFile; fileRef = 2D1015D9275959840086173F /* StoreTransaction.swift */; };
		2D1015DB275A4EAE0086173F /* AvailabilityChecks.swift in Sources */ = {isa = PBXBuildFile; fileRef = B3BE0263275942D500915B4C /* AvailabilityChecks.swift */; };
		2D1015DE275A57FC0086173F /* SubscriptionPeriod.swift in Sources */ = {isa = PBXBuildFile; fileRef = 2D1015DD275A57FC0086173F /* SubscriptionPeriod.swift */; };
		2D1015E2275A67E40086173F /* SubscriptionPeriodTests.swift in Sources */ = {isa = PBXBuildFile; fileRef = 2D1015E0275A676F0086173F /* SubscriptionPeriodTests.swift */; };
		2D11F5E1250FF886005A70E8 /* AttributionStrings.swift in Sources */ = {isa = PBXBuildFile; fileRef = 2D11F5E0250FF886005A70E8 /* AttributionStrings.swift */; };
		2D1C3F3926B9D8B800112626 /* MockBundle.swift in Sources */ = {isa = PBXBuildFile; fileRef = 2D1C3F3826B9D8B800112626 /* MockBundle.swift */; };
		2D1E789926FE216800760949 /* SceneDelegate.swift in Sources */ = {isa = PBXBuildFile; fileRef = 2D1E788926FE215500760949 /* SceneDelegate.swift */; };
		2D222BAB27FB7008003D5F37 /* LocalReceiptParserStoreKitTests.swift in Sources */ = {isa = PBXBuildFile; fileRef = 2D222BAA27FB7008003D5F37 /* LocalReceiptParserStoreKitTests.swift */; };
		2D22BF6526F3CB31001AE2F9 /* FatalErrorUtil.swift in Sources */ = {isa = PBXBuildFile; fileRef = 2D22BF6426F3CB31001AE2F9 /* FatalErrorUtil.swift */; };
		2D22BF6826F3CC6D001AE2F9 /* XCTestCase+Extensions.swift in Sources */ = {isa = PBXBuildFile; fileRef = 2D22BF6626F3CBFB001AE2F9 /* XCTestCase+Extensions.swift */; };
		2D294E5C26DECFD500B8FE4F /* StoreKit2TransactionListener.swift in Sources */ = {isa = PBXBuildFile; fileRef = 2D294E5B26DECFD500B8FE4F /* StoreKit2TransactionListener.swift */; };
		2D34D9D227481D9B00C05DB6 /* TrialOrIntroPriceEligibilityCheckerSK2Tests.swift in Sources */ = {isa = PBXBuildFile; fileRef = 2D34D9D127481D9B00C05DB6 /* TrialOrIntroPriceEligibilityCheckerSK2Tests.swift */; };
		2D3BFAD126DEA45C00370B11 /* MockSK1Product.swift in Sources */ = {isa = PBXBuildFile; fileRef = 2DDF41E524F6F5DC005BC22D /* MockSK1Product.swift */; };
		2D3BFAD226DEA46600370B11 /* MockProductsRequest.swift in Sources */ = {isa = PBXBuildFile; fileRef = 37E35B08709090FBBFB16EBD /* MockProductsRequest.swift */; };
		2D3BFAD326DEA47100370B11 /* MockSKProductDiscount.swift in Sources */ = {isa = PBXBuildFile; fileRef = 2DDF41E724F6F61B005BC22D /* MockSKProductDiscount.swift */; };
		2D3BFAD426DEA49200370B11 /* SKProductSubscriptionDurationExtensions.swift in Sources */ = {isa = PBXBuildFile; fileRef = 2DDF41E924F6F844005BC22D /* SKProductSubscriptionDurationExtensions.swift */; };
		2D4D6AF424F717B800B656BE /* ASN1ObjectIdentifierEncoder.swift in Sources */ = {isa = PBXBuildFile; fileRef = 37E35C4A4B241A545D1D06BD /* ASN1ObjectIdentifierEncoder.swift */; };
		2D4D6AF524F717B800B656BE /* ContainerFactory.swift in Sources */ = {isa = PBXBuildFile; fileRef = 37E35092F0E41512E0D610BA /* ContainerFactory.swift */; };
		2D4D6AF624F7193700B656BE /* verifyReceiptSample1.txt in Resources */ = {isa = PBXBuildFile; fileRef = 2DDE559A24C8B5E300DCB087 /* verifyReceiptSample1.txt */; };
		2D4D6AF724F7193700B656BE /* base64encodedreceiptsample1.txt in Resources */ = {isa = PBXBuildFile; fileRef = 2DDE559B24C8B5E300DCB087 /* base64encodedreceiptsample1.txt */; };
		2D4E926526990AB1000E10B0 /* StoreKitWrapper.swift in Sources */ = {isa = PBXBuildFile; fileRef = 2D4E926426990AB1000E10B0 /* StoreKitWrapper.swift */; };
		2D735F7E26EFF198004E82A7 /* UnitTestsConfiguration.storekit in Resources */ = {isa = PBXBuildFile; fileRef = 2D43017726EBFD7100BAB891 /* UnitTestsConfiguration.storekit */; };
		2D803F6326F144830069D717 /* Nimble in Frameworks */ = {isa = PBXBuildFile; productRef = 2D803F6226F144830069D717 /* Nimble */; };
		2D803F6626F144BF0069D717 /* Nimble in Frameworks */ = {isa = PBXBuildFile; productRef = 2D803F6526F144BF0069D717 /* Nimble */; };
		2D803F6826F144C40069D717 /* Nimble in Frameworks */ = {isa = PBXBuildFile; productRef = 2D803F6726F144C40069D717 /* Nimble */; };
		2D803F6926F149E70069D717 /* RevenueCat.framework in Frameworks */ = {isa = PBXBuildFile; fileRef = 2DC5621624EC63420031F69B /* RevenueCat.framework */; };
		2D8D03B52799A2B90044C2ED /* DocCDocumentation.docc in Sources */ = {isa = PBXBuildFile; fileRef = 2D8D03B42799A2B90044C2ED /* DocCDocumentation.docc */; };
		2D90F8B126FD1E52009B9142 /* PurchasesOrchestratorTests.swift in Sources */ = {isa = PBXBuildFile; fileRef = 2D8FC8AB26E01AE70049A85C /* PurchasesOrchestratorTests.swift */; };
		2D90F8B326FD2082009B9142 /* MockProductsManager.swift in Sources */ = {isa = PBXBuildFile; fileRef = 37E35C9439E087F63ECC4F59 /* MockProductsManager.swift */; };
		2D90F8B426FD208B009B9142 /* MockStoreKitWrapper.swift in Sources */ = {isa = PBXBuildFile; fileRef = 351B515326D44B0A00BD2BD7 /* MockStoreKitWrapper.swift */; };
		2D90F8B526FD2093009B9142 /* MockSystemInfo.swift in Sources */ = {isa = PBXBuildFile; fileRef = 351B514626D44A0D00BD2BD7 /* MockSystemInfo.swift */; };
		2D90F8B626FD2099009B9142 /* MockSubscriberAttributesManager.swift in Sources */ = {isa = PBXBuildFile; fileRef = 351B514226D449C100BD2BD7 /* MockSubscriberAttributesManager.swift */; };
		2D90F8B826FD20AA009B9142 /* MockReceiptFetcher.swift in Sources */ = {isa = PBXBuildFile; fileRef = 351B515126D44AF000BD2BD7 /* MockReceiptFetcher.swift */; };
		2D90F8BB26FD20BD009B9142 /* MockIdentityManager.swift in Sources */ = {isa = PBXBuildFile; fileRef = 351B513E26D4496000BD2BD7 /* MockIdentityManager.swift */; };
		2D90F8BC26FD20C2009B9142 /* MockReceiptParser.swift in Sources */ = {isa = PBXBuildFile; fileRef = 37E354B13440508B46C9A530 /* MockReceiptParser.swift */; };
		2D90F8BF26FD20D6009B9142 /* MockAttributionFetcher.swift in Sources */ = {isa = PBXBuildFile; fileRef = 351B515926D44B6200BD2BD7 /* MockAttributionFetcher.swift */; };
		2D90F8C026FD20DF009B9142 /* MockAttributionDataMigrator.swift in Sources */ = {isa = PBXBuildFile; fileRef = 351B515F26D44BB600BD2BD7 /* MockAttributionDataMigrator.swift */; };
		2D90F8C126FD20F2009B9142 /* MockHTTPClient.swift in Sources */ = {isa = PBXBuildFile; fileRef = 351B514C26D44A8600BD2BD7 /* MockHTTPClient.swift */; };
		2D90F8C226FD20F7009B9142 /* MockETagManager.swift in Sources */ = {isa = PBXBuildFile; fileRef = 35D83311262FBD4200E60AC5 /* MockETagManager.swift */; };
		2D90F8C326FD214F009B9142 /* MockAttributionTypeFactory.swift in Sources */ = {isa = PBXBuildFile; fileRef = 351B514426D449E600BD2BD7 /* MockAttributionTypeFactory.swift */; };
		2D90F8C526FD216A009B9142 /* MockSKProductDiscount.swift in Sources */ = {isa = PBXBuildFile; fileRef = 2DDF41E724F6F61B005BC22D /* MockSKProductDiscount.swift */; };
		2D90F8C726FD221D009B9142 /* MockASN1ContainerBuilder.swift in Sources */ = {isa = PBXBuildFile; fileRef = 37E351EB3689AF304E5B1031 /* MockASN1ContainerBuilder.swift */; };
		2D90F8C826FD2225009B9142 /* MockAppleReceiptBuilder.swift in Sources */ = {isa = PBXBuildFile; fileRef = 37E35C1554F296F7F1317747 /* MockAppleReceiptBuilder.swift */; };
		2D90F8CA26FD257A009B9142 /* MockStoreKit2TransactionListener.swift in Sources */ = {isa = PBXBuildFile; fileRef = 2D90F8C926FD257A009B9142 /* MockStoreKit2TransactionListener.swift */; };
		2D90F8CC26FD2BA1009B9142 /* StoreKitConfigTestCase.swift in Sources */ = {isa = PBXBuildFile; fileRef = 2D90F8CB26FD2BA1009B9142 /* StoreKitConfigTestCase.swift */; };
		2D971CC12744364C0093F35F /* SKError+Extensions.swift in Sources */ = {isa = PBXBuildFile; fileRef = 2D971CC02744364C0093F35F /* SKError+Extensions.swift */; };
		2D991ACA268BA56900085481 /* StoreKitRequestFetcher.swift in Sources */ = {isa = PBXBuildFile; fileRef = 2D991AC9268BA56900085481 /* StoreKitRequestFetcher.swift */; };
		2D9C5EC826F280510057FC45 /* StoreProductTests.swift in Sources */ = {isa = PBXBuildFile; fileRef = 2D69384426DFF93300FCDBC0 /* StoreProductTests.swift */; };
		2D9C5ECA26F2805C0057FC45 /* ProductsManagerTests.swift in Sources */ = {isa = PBXBuildFile; fileRef = 2D9C5EC926F2805C0057FC45 /* ProductsManagerTests.swift */; };
		2D9C5ED126F2816F0057FC45 /* OHHTTPStubs in Frameworks */ = {isa = PBXBuildFile; productRef = 2D9C5ED026F2816F0057FC45 /* OHHTTPStubs */; };
		2D9C5ED326F2816F0057FC45 /* OHHTTPStubsSwift in Frameworks */ = {isa = PBXBuildFile; productRef = 2D9C5ED226F2816F0057FC45 /* OHHTTPStubsSwift */; };
		2D9C5ED526F281750057FC45 /* OHHTTPStubs in Frameworks */ = {isa = PBXBuildFile; productRef = 2D9C5ED426F281750057FC45 /* OHHTTPStubs */; };
		2D9C5ED726F281750057FC45 /* OHHTTPStubsSwift in Frameworks */ = {isa = PBXBuildFile; productRef = 2D9C5ED626F281750057FC45 /* OHHTTPStubsSwift */; };
		2D9C7BB326D838FC006838BE /* UIApplication+RCExtensions.swift in Sources */ = {isa = PBXBuildFile; fileRef = 2D9C7BB226D838FC006838BE /* UIApplication+RCExtensions.swift */; };
		2D9F4A5526C30CA800B07B43 /* PurchasesOrchestrator.swift in Sources */ = {isa = PBXBuildFile; fileRef = 2D9F4A5426C30CA800B07B43 /* PurchasesOrchestrator.swift */; };
		2DA85A8A26DEA7DC00F1136D /* MockProductsRequestFactory.swift in Sources */ = {isa = PBXBuildFile; fileRef = 37E35F783903362B65FB7AF3 /* MockProductsRequestFactory.swift */; };
		2DA85A8B26DEA7DD00F1136D /* MockProductsRequestFactory.swift in Sources */ = {isa = PBXBuildFile; fileRef = 37E35F783903362B65FB7AF3 /* MockProductsRequestFactory.swift */; };
		2DA85A8C26DEA7FB00F1136D /* RevenueCat.framework in Frameworks */ = {isa = PBXBuildFile; fileRef = 2DC5621624EC63420031F69B /* RevenueCat.framework */; };
		2DAC5F7B26F13D1400C5258F /* UnitTestsConfiguration.storekit in Resources */ = {isa = PBXBuildFile; fileRef = 2D43017726EBFD7100BAB891 /* UnitTestsConfiguration.storekit */; };
		2DC19195255F36D10039389A /* Logger.swift in Sources */ = {isa = PBXBuildFile; fileRef = 2DC19194255F36D10039389A /* Logger.swift */; };
		2DC5623024EC63730031F69B /* OperationDispatcher.swift in Sources */ = {isa = PBXBuildFile; fileRef = 2DDA3E4624DB0B5400EDFE5B /* OperationDispatcher.swift */; };
		2DC5623224EC63730031F69B /* TransactionsFactory.swift in Sources */ = {isa = PBXBuildFile; fileRef = 3597020F24BF6A710010506E /* TransactionsFactory.swift */; };
		2DD58DD827F240EB000FDFE3 /* EmptyFile.swift in Sources */ = {isa = PBXBuildFile; fileRef = 2DD58DD727F240EB000FDFE3 /* EmptyFile.swift */; };
		2DD9F4BE274EADC20031AE2C /* Purchases+async.swift in Sources */ = {isa = PBXBuildFile; fileRef = 2DD9F4BD274EADC20031AE2C /* Purchases+async.swift */; };
		2DDF419624F6F331005BC22D /* ProductsRequestFactory.swift in Sources */ = {isa = PBXBuildFile; fileRef = 37E35E8DCF998D9DB63850F8 /* ProductsRequestFactory.swift */; };
		2DDF419724F6F331005BC22D /* DateExtensions.swift in Sources */ = {isa = PBXBuildFile; fileRef = 37E3567189CF6A746EE3CCC2 /* DateExtensions.swift */; };
		2DDF419D24F6F331005BC22D /* IntroEligibilityCalculator.swift in Sources */ = {isa = PBXBuildFile; fileRef = 2D97458E24BDFCEF006245E9 /* IntroEligibilityCalculator.swift */; };
		2DDF419F24F6F331005BC22D /* ReceiptParsingError.swift in Sources */ = {isa = PBXBuildFile; fileRef = 2D8F622224D30F9D00F993AA /* ReceiptParsingError.swift */; };
		2DDF41A224F6F331005BC22D /* ProductsManager.swift in Sources */ = {isa = PBXBuildFile; fileRef = 37E35C7060D7E486F5958BED /* ProductsManager.swift */; };
		2DDF41A324F6F331005BC22D /* ReceiptParser.swift in Sources */ = {isa = PBXBuildFile; fileRef = 2D5BB46A24C8E8ED00E27537 /* ReceiptParser.swift */; };
		2DDF41AB24F6F37C005BC22D /* AppleReceipt.swift in Sources */ = {isa = PBXBuildFile; fileRef = 2DDF41A724F6F37C005BC22D /* AppleReceipt.swift */; };
		2DDF41AC24F6F37C005BC22D /* ASN1Container.swift in Sources */ = {isa = PBXBuildFile; fileRef = 2DDF41A824F6F37C005BC22D /* ASN1Container.swift */; };
		2DDF41AD24F6F37C005BC22D /* ASN1ObjectIdentifier.swift in Sources */ = {isa = PBXBuildFile; fileRef = 2DDF41A924F6F37C005BC22D /* ASN1ObjectIdentifier.swift */; };
		2DDF41AE24F6F37C005BC22D /* InAppPurchase.swift in Sources */ = {isa = PBXBuildFile; fileRef = 2DDF41AA24F6F37C005BC22D /* InAppPurchase.swift */; };
		2DDF41B324F6F387005BC22D /* InAppPurchaseBuilder.swift in Sources */ = {isa = PBXBuildFile; fileRef = 2DDF41AF24F6F387005BC22D /* InAppPurchaseBuilder.swift */; };
		2DDF41B424F6F387005BC22D /* ASN1ContainerBuilder.swift in Sources */ = {isa = PBXBuildFile; fileRef = 2DDF41B024F6F387005BC22D /* ASN1ContainerBuilder.swift */; };
		2DDF41B524F6F387005BC22D /* AppleReceiptBuilder.swift in Sources */ = {isa = PBXBuildFile; fileRef = 2DDF41B124F6F387005BC22D /* AppleReceiptBuilder.swift */; };
		2DDF41B624F6F387005BC22D /* ASN1ObjectIdentifierBuilder.swift in Sources */ = {isa = PBXBuildFile; fileRef = 2DDF41B224F6F387005BC22D /* ASN1ObjectIdentifierBuilder.swift */; };
		2DDF41BB24F6F392005BC22D /* UInt8+Extensions.swift in Sources */ = {isa = PBXBuildFile; fileRef = 2DDF41B824F6F392005BC22D /* UInt8+Extensions.swift */; };
		2DDF41BC24F6F392005BC22D /* ArraySlice_UInt8+Extensions.swift in Sources */ = {isa = PBXBuildFile; fileRef = 2DDF41B924F6F392005BC22D /* ArraySlice_UInt8+Extensions.swift */; };
		2DDF41C924F6F4C3005BC22D /* UInt8+ExtensionsTests.swift in Sources */ = {isa = PBXBuildFile; fileRef = 2DDF41BF24F6F4C3005BC22D /* UInt8+ExtensionsTests.swift */; };
		2DDF41CA24F6F4C3005BC22D /* ArraySlice_UInt8+ExtensionsTests.swift in Sources */ = {isa = PBXBuildFile; fileRef = 2DDF41C024F6F4C3005BC22D /* ArraySlice_UInt8+ExtensionsTests.swift */; };
		2DDF41CB24F6F4C3005BC22D /* ASN1ObjectIdentifierBuilderTests.swift in Sources */ = {isa = PBXBuildFile; fileRef = 2DDF41C224F6F4C3005BC22D /* ASN1ObjectIdentifierBuilderTests.swift */; };
		2DDF41CC24F6F4C3005BC22D /* AppleReceiptBuilderTests.swift in Sources */ = {isa = PBXBuildFile; fileRef = 2DDF41C324F6F4C3005BC22D /* AppleReceiptBuilderTests.swift */; };
		2DDF41CD24F6F4C3005BC22D /* ASN1ContainerBuilderTests.swift in Sources */ = {isa = PBXBuildFile; fileRef = 2DDF41C424F6F4C3005BC22D /* ASN1ContainerBuilderTests.swift */; };
		2DDF41CE24F6F4C3005BC22D /* InAppPurchaseBuilderTests.swift in Sources */ = {isa = PBXBuildFile; fileRef = 2DDF41C524F6F4C3005BC22D /* InAppPurchaseBuilderTests.swift */; };
		2DDF41CF24F6F4C3005BC22D /* ReceiptParsing+TestsWithRealReceipts.swift in Sources */ = {isa = PBXBuildFile; fileRef = 2DDF41C724F6F4C3005BC22D /* ReceiptParsing+TestsWithRealReceipts.swift */; };
		2DDF41DA24F6F4DB005BC22D /* ReceiptParserTests.swift in Sources */ = {isa = PBXBuildFile; fileRef = 37E351D0EBC4698E1D3585A6 /* ReceiptParserTests.swift */; };
		2DDF41DE24F6F527005BC22D /* MockAppleReceiptBuilder.swift in Sources */ = {isa = PBXBuildFile; fileRef = 37E35C1554F296F7F1317747 /* MockAppleReceiptBuilder.swift */; };
		2DDF41DF24F6F527005BC22D /* MockProductsManager.swift in Sources */ = {isa = PBXBuildFile; fileRef = 37E35C9439E087F63ECC4F59 /* MockProductsManager.swift */; };
		2DDF41E024F6F527005BC22D /* MockInAppPurchaseBuilder.swift in Sources */ = {isa = PBXBuildFile; fileRef = 37E355744D64075AA91342DE /* MockInAppPurchaseBuilder.swift */; };
		2DDF41E124F6F527005BC22D /* MockReceiptParser.swift in Sources */ = {isa = PBXBuildFile; fileRef = 37E354B13440508B46C9A530 /* MockReceiptParser.swift */; };
		2DDF41E224F6F527005BC22D /* MockProductsRequest.swift in Sources */ = {isa = PBXBuildFile; fileRef = 37E35B08709090FBBFB16EBD /* MockProductsRequest.swift */; };
		2DDF41E324F6F527005BC22D /* MockASN1ContainerBuilder.swift in Sources */ = {isa = PBXBuildFile; fileRef = 37E351EB3689AF304E5B1031 /* MockASN1ContainerBuilder.swift */; };
		2DDF41E624F6F5DC005BC22D /* MockSK1Product.swift in Sources */ = {isa = PBXBuildFile; fileRef = 2DDF41E524F6F5DC005BC22D /* MockSK1Product.swift */; };
		2DDF41E824F6F61B005BC22D /* MockSKProductDiscount.swift in Sources */ = {isa = PBXBuildFile; fileRef = 2DDF41E724F6F61B005BC22D /* MockSKProductDiscount.swift */; };
		2DDF41EA24F6F844005BC22D /* SKProductSubscriptionDurationExtensions.swift in Sources */ = {isa = PBXBuildFile; fileRef = 2DDF41E924F6F844005BC22D /* SKProductSubscriptionDurationExtensions.swift */; };
		2DE20B6F264087FB004C597D /* StoreKitIntegrationTests.swift in Sources */ = {isa = PBXBuildFile; fileRef = 2DE20B6E264087FB004C597D /* StoreKitIntegrationTests.swift */; };
		2DE20B7626408807004C597D /* StoreKitTest.framework in Frameworks */ = {isa = PBXBuildFile; fileRef = 2DE20B7526408806004C597D /* StoreKitTest.framework */; };
		2DE20B8226409EB7004C597D /* BackendIntegrationTestApp.swift in Sources */ = {isa = PBXBuildFile; fileRef = 2DE20B8126409EB7004C597D /* BackendIntegrationTestApp.swift */; };
		2DE20B8426409EB7004C597D /* ContentView.swift in Sources */ = {isa = PBXBuildFile; fileRef = 2DE20B8326409EB7004C597D /* ContentView.swift */; };
		2DE20B8626409EB8004C597D /* Assets.xcassets in Resources */ = {isa = PBXBuildFile; fileRef = 2DE20B8526409EB8004C597D /* Assets.xcassets */; };
		2DE20B8926409EB8004C597D /* Preview Assets.xcassets in Resources */ = {isa = PBXBuildFile; fileRef = 2DE20B8826409EB8004C597D /* Preview Assets.xcassets */; };
		2DE20B9226409ECF004C597D /* StoreKit.framework in Frameworks */ = {isa = PBXBuildFile; fileRef = 2DE20B9126409ECF004C597D /* StoreKit.framework */; };
		2DE61A84264190830021CEA0 /* Constants.swift in Sources */ = {isa = PBXBuildFile; fileRef = 2DE61A83264190830021CEA0 /* Constants.swift */; };
		2DEAC2DD26EFE46E006914ED /* AppDelegate.swift in Sources */ = {isa = PBXBuildFile; fileRef = 2DEAC2DC26EFE46E006914ED /* AppDelegate.swift */; };
		2DEAC2E126EFE46E006914ED /* ViewController.swift in Sources */ = {isa = PBXBuildFile; fileRef = 2DEAC2E026EFE46E006914ED /* ViewController.swift */; };
		2DEAC2E426EFE46E006914ED /* Main.storyboard in Resources */ = {isa = PBXBuildFile; fileRef = 2DEAC2E226EFE46E006914ED /* Main.storyboard */; };
		2DEAC2E626EFE470006914ED /* Assets.xcassets in Resources */ = {isa = PBXBuildFile; fileRef = 2DEAC2E526EFE470006914ED /* Assets.xcassets */; };
		2DEAC2E926EFE470006914ED /* LaunchScreen.storyboard in Resources */ = {isa = PBXBuildFile; fileRef = 2DEAC2E726EFE470006914ED /* LaunchScreen.storyboard */; };
		2DFF6C56270CA28800ECAFAB /* MockRequestFetcher.swift in Sources */ = {isa = PBXBuildFile; fileRef = 351B517926D44FF000BD2BD7 /* MockRequestFetcher.swift */; };
		351B513B26D448F400BD2BD7 /* AttributionPosterTests.swift in Sources */ = {isa = PBXBuildFile; fileRef = 37E354FE32DD3EA3FF3ECD0A /* AttributionPosterTests.swift */; };
		351B513D26D4491E00BD2BD7 /* MockDeviceCache.swift in Sources */ = {isa = PBXBuildFile; fileRef = 351B513C26D4491E00BD2BD7 /* MockDeviceCache.swift */; };
		351B513F26D4496000BD2BD7 /* MockIdentityManager.swift in Sources */ = {isa = PBXBuildFile; fileRef = 351B513E26D4496000BD2BD7 /* MockIdentityManager.swift */; };
		351B514126D4498F00BD2BD7 /* MockBackend.swift in Sources */ = {isa = PBXBuildFile; fileRef = 351B514026D4498F00BD2BD7 /* MockBackend.swift */; };
		351B514326D449C100BD2BD7 /* MockSubscriberAttributesManager.swift in Sources */ = {isa = PBXBuildFile; fileRef = 351B514226D449C100BD2BD7 /* MockSubscriberAttributesManager.swift */; };
		351B514526D449E600BD2BD7 /* MockAttributionTypeFactory.swift in Sources */ = {isa = PBXBuildFile; fileRef = 351B514426D449E600BD2BD7 /* MockAttributionTypeFactory.swift */; };
		351B514726D44A0D00BD2BD7 /* MockSystemInfo.swift in Sources */ = {isa = PBXBuildFile; fileRef = 351B514626D44A0D00BD2BD7 /* MockSystemInfo.swift */; };
		351B514926D44A2F00BD2BD7 /* MockCustomerInfoManager.swift in Sources */ = {isa = PBXBuildFile; fileRef = 351B514826D44A2F00BD2BD7 /* MockCustomerInfoManager.swift */; };
		351B514B26D44A4A00BD2BD7 /* MockOperationDispatcher.swift in Sources */ = {isa = PBXBuildFile; fileRef = 351B514A26D44A4A00BD2BD7 /* MockOperationDispatcher.swift */; };
		351B514D26D44A8600BD2BD7 /* MockHTTPClient.swift in Sources */ = {isa = PBXBuildFile; fileRef = 351B514C26D44A8600BD2BD7 /* MockHTTPClient.swift */; };
		351B514E26D44ACE00BD2BD7 /* SubscriberAttributesManagerTests.swift in Sources */ = {isa = PBXBuildFile; fileRef = 37E3567E972B9B04FE079ABA /* SubscriberAttributesManagerTests.swift */; };
		351B514F26D44ACE00BD2BD7 /* PurchasesSubscriberAttributesTests.swift in Sources */ = {isa = PBXBuildFile; fileRef = 37E3508E52201122137D4B4A /* PurchasesSubscriberAttributesTests.swift */; };
		351B515226D44AF000BD2BD7 /* MockReceiptFetcher.swift in Sources */ = {isa = PBXBuildFile; fileRef = 351B515126D44AF000BD2BD7 /* MockReceiptFetcher.swift */; };
		351B515426D44B0A00BD2BD7 /* MockStoreKitWrapper.swift in Sources */ = {isa = PBXBuildFile; fileRef = 351B515326D44B0A00BD2BD7 /* MockStoreKitWrapper.swift */; };
		351B515626D44B2300BD2BD7 /* MockNotificationCenter.swift in Sources */ = {isa = PBXBuildFile; fileRef = 351B515526D44B2300BD2BD7 /* MockNotificationCenter.swift */; };
		351B515826D44B3E00BD2BD7 /* MockOfferingsFactory.swift in Sources */ = {isa = PBXBuildFile; fileRef = 351B515726D44B3E00BD2BD7 /* MockOfferingsFactory.swift */; };
		351B515A26D44B6200BD2BD7 /* MockAttributionFetcher.swift in Sources */ = {isa = PBXBuildFile; fileRef = 351B515926D44B6200BD2BD7 /* MockAttributionFetcher.swift */; };
		351B515C26D44B7900BD2BD7 /* MockIntroEligibilityCalculator.swift in Sources */ = {isa = PBXBuildFile; fileRef = 351B515B26D44B7900BD2BD7 /* MockIntroEligibilityCalculator.swift */; };
		351B515E26D44B9900BD2BD7 /* MockPurchasesDelegate.swift in Sources */ = {isa = PBXBuildFile; fileRef = 351B515D26D44B9900BD2BD7 /* MockPurchasesDelegate.swift */; };
		351B516026D44BB600BD2BD7 /* MockAttributionDataMigrator.swift in Sources */ = {isa = PBXBuildFile; fileRef = 351B515F26D44BB600BD2BD7 /* MockAttributionDataMigrator.swift */; };
		351B516126D44BEB00BD2BD7 /* IdentityManagerTests.swift in Sources */ = {isa = PBXBuildFile; fileRef = 37E35294EBC1E5A879C95540 /* IdentityManagerTests.swift */; };
		351B516226D44BEE00BD2BD7 /* CustomerInfoManagerTests.swift in Sources */ = {isa = PBXBuildFile; fileRef = 37E35E992F1916C7F3911E7B /* CustomerInfoManagerTests.swift */; };
		351B516A26D44CB300BD2BD7 /* ISOPeriodFormatterTests.swift in Sources */ = {isa = PBXBuildFile; fileRef = 37E35B9AC7A350CA2437049D /* ISOPeriodFormatterTests.swift */; };
		351B517026D44E8D00BD2BD7 /* MockDateProvider.swift in Sources */ = {isa = PBXBuildFile; fileRef = 351B516F26D44E8D00BD2BD7 /* MockDateProvider.swift */; };
		351B517226D44EF300BD2BD7 /* MockInMemoryCachedOfferings.swift in Sources */ = {isa = PBXBuildFile; fileRef = 351B517126D44EF300BD2BD7 /* MockInMemoryCachedOfferings.swift */; };
		351B517426D44F4B00BD2BD7 /* MockPaymentDiscount.swift in Sources */ = {isa = PBXBuildFile; fileRef = 351B517326D44F4B00BD2BD7 /* MockPaymentDiscount.swift */; };
		351B517A26D44FF000BD2BD7 /* MockRequestFetcher.swift in Sources */ = {isa = PBXBuildFile; fileRef = 351B517926D44FF000BD2BD7 /* MockRequestFetcher.swift */; };
		351B519F26D4508A00BD2BD7 /* DeviceCacheTests.swift in Sources */ = {isa = PBXBuildFile; fileRef = 37E35D87B7E6F91E27E98F42 /* DeviceCacheTests.swift */; };
		351B51A326D450BC00BD2BD7 /* DictionaryExtensionsTests.swift in Sources */ = {isa = PBXBuildFile; fileRef = 2DD269162522A20A006AC4BC /* DictionaryExtensionsTests.swift */; };
		351B51A426D450BC00BD2BD7 /* NSError+RCExtensionsTests.swift in Sources */ = {isa = PBXBuildFile; fileRef = 37E353AF2CAD3CEDE6D9B368 /* NSError+RCExtensionsTests.swift */; };
		351B51A526D450BC00BD2BD7 /* NSDate+RCExtensionsTests.swift in Sources */ = {isa = PBXBuildFile; fileRef = 37E3508EC20EEBAB4EAC4C82 /* NSDate+RCExtensionsTests.swift */; };
		351B51A726D450D400BD2BD7 /* SystemInfoTests.swift in Sources */ = {isa = PBXBuildFile; fileRef = 37E35EEE7783629CDE41B70C /* SystemInfoTests.swift */; };
		351B51B526D450E800BD2BD7 /* ProductsFetcherSK1Tests.swift in Sources */ = {isa = PBXBuildFile; fileRef = 37E351F0E21361EAEC078A0D /* ProductsFetcherSK1Tests.swift */; };
		351B51B626D450E800BD2BD7 /* ReceiptFetcherTests.swift in Sources */ = {isa = PBXBuildFile; fileRef = 2D84458826B9CD270033B5A3 /* ReceiptFetcherTests.swift */; };
		351B51B826D450E800BD2BD7 /* StoreKitWrapperTests.swift in Sources */ = {isa = PBXBuildFile; fileRef = 37E352F86A0A8EB05BAD77C4 /* StoreKitWrapperTests.swift */; };
		351B51B926D450E800BD2BD7 /* TransactionsFactoryTests.swift in Sources */ = {isa = PBXBuildFile; fileRef = 3597021124BF6AAC0010506E /* TransactionsFactoryTests.swift */; };
		351B51BA26D450E800BD2BD7 /* ProductRequestDataExtensions.swift in Sources */ = {isa = PBXBuildFile; fileRef = 37E3583675928C01D92E3166 /* ProductRequestDataExtensions.swift */; };
		351B51BB26D450E800BD2BD7 /* ProductRequestDataInitializationTests.swift in Sources */ = {isa = PBXBuildFile; fileRef = 37E3548189DA008320B3FC98 /* ProductRequestDataInitializationTests.swift */; };
		351B51BC26D450E800BD2BD7 /* OfferingsTests.swift in Sources */ = {isa = PBXBuildFile; fileRef = 37E357C2D977BBB081216B5F /* OfferingsTests.swift */; };
		351B51BD26D450E800BD2BD7 /* EntitlementInfosTests.swift in Sources */ = {isa = PBXBuildFile; fileRef = 37E3582920E16E065502E5FC /* EntitlementInfosTests.swift */; };
		351B51BE26D450E800BD2BD7 /* CustomerInfoTests.swift in Sources */ = {isa = PBXBuildFile; fileRef = 37E359D8F304C83184560135 /* CustomerInfoTests.swift */; };
		351B51BF26D450E800BD2BD7 /* StoreKitRequestFetcherTests.swift in Sources */ = {isa = PBXBuildFile; fileRef = F5BE4244269676E200254A30 /* StoreKitRequestFetcherTests.swift */; };
		351B51C026D450E800BD2BD7 /* PurchasesTests.swift in Sources */ = {isa = PBXBuildFile; fileRef = 37E35DE5707E845DA3FF51BC /* PurchasesTests.swift */; };
		351B51C126D450E800BD2BD7 /* OfferingsManagerTests.swift in Sources */ = {isa = PBXBuildFile; fileRef = F575859126C08E3F00C12B97 /* OfferingsManagerTests.swift */; };
		351B51C226D450E800BD2BD7 /* ProductRequestDataTests.swift in Sources */ = {isa = PBXBuildFile; fileRef = 37E350E57B0A393455A72B40 /* ProductRequestDataTests.swift */; };
		351B51C326D450F200BD2BD7 /* InMemoryCachedObjectTests.swift in Sources */ = {isa = PBXBuildFile; fileRef = 37E35E3250FBBB03D92E06EC /* InMemoryCachedObjectTests.swift */; };
		35272E1B26D0029300F22C3B /* DeviceCacheSubscriberAttributesTests.swift in Sources */ = {isa = PBXBuildFile; fileRef = 37E35C4A795A0F056381A1B3 /* DeviceCacheSubscriberAttributesTests.swift */; };
		35272E2226D0048D00F22C3B /* HTTPClientTests.swift in Sources */ = {isa = PBXBuildFile; fileRef = 37E353CBE9CF2572A72A347F /* HTTPClientTests.swift */; };
		352B7D7927BD919B002A47DD /* DangerousSettings.swift in Sources */ = {isa = PBXBuildFile; fileRef = 352B7D7827BD919B002A47DD /* DangerousSettings.swift */; };
		3543913626F90D6A00E669DF /* TrialOrIntroPriceEligibilityCheckerSK1Tests.swift in Sources */ = {isa = PBXBuildFile; fileRef = 35E1CE1F26E022C20008560A /* TrialOrIntroPriceEligibilityCheckerSK1Tests.swift */; };
		3543913826F90FE100E669DF /* MockIntroEligibilityCalculator.swift in Sources */ = {isa = PBXBuildFile; fileRef = 351B515B26D44B7900BD2BD7 /* MockIntroEligibilityCalculator.swift */; };
		3543913926F90FFB00E669DF /* MockBackend.swift in Sources */ = {isa = PBXBuildFile; fileRef = 351B514026D4498F00BD2BD7 /* MockBackend.swift */; };
		3543913C26F9101600E669DF /* MockOperationDispatcher.swift in Sources */ = {isa = PBXBuildFile; fileRef = 351B514A26D44A4A00BD2BD7 /* MockOperationDispatcher.swift */; };
		3543914126F911CC00E669DF /* MockDeviceCache.swift in Sources */ = {isa = PBXBuildFile; fileRef = 351B513C26D4491E00BD2BD7 /* MockDeviceCache.swift */; };
		3543914226F911F300E669DF /* MockSK1Product.swift in Sources */ = {isa = PBXBuildFile; fileRef = 2DDF41E524F6F5DC005BC22D /* MockSK1Product.swift */; };
		3543914426F911F300E669DF /* MockCustomerInfoManager.swift in Sources */ = {isa = PBXBuildFile; fileRef = 351B514826D44A2F00BD2BD7 /* MockCustomerInfoManager.swift */; };
		3543914526F926D900E669DF /* SKProductSubscriptionDurationExtensions.swift in Sources */ = {isa = PBXBuildFile; fileRef = 2DDF41E924F6F844005BC22D /* SKProductSubscriptionDurationExtensions.swift */; };
		354895D4267AE4B4001DC5B1 /* AttributionKey.swift in Sources */ = {isa = PBXBuildFile; fileRef = 354895D3267AE4B4001DC5B1 /* AttributionKey.swift */; };
		354895D6267BEDE3001DC5B1 /* ReservedSubscriberAttributes.swift in Sources */ = {isa = PBXBuildFile; fileRef = 354895D5267BEDE3001DC5B1 /* ReservedSubscriberAttributes.swift */; };
		35549323269E298B005F9AE9 /* OfferingsFactory.swift in Sources */ = {isa = PBXBuildFile; fileRef = 35549322269E298B005F9AE9 /* OfferingsFactory.swift */; };
		359E8E3F26DEBEEB00B869F9 /* TrialOrIntroPriceEligibilityChecker.swift in Sources */ = {isa = PBXBuildFile; fileRef = 359E8E3E26DEBEEB00B869F9 /* TrialOrIntroPriceEligibilityChecker.swift */; };
		35B745A82711001A00458D46 /* MockManageSubscriptionsHelper.swift in Sources */ = {isa = PBXBuildFile; fileRef = 35E840CD2710E2EB00899AE2 /* MockManageSubscriptionsHelper.swift */; };
		35D0E5D026A5886C0099EAD8 /* ErrorUtils.swift in Sources */ = {isa = PBXBuildFile; fileRef = 35D0E5CF26A5886C0099EAD8 /* ErrorUtils.swift */; };
		35D832CD262A5B7500E60AC5 /* ETagManager.swift in Sources */ = {isa = PBXBuildFile; fileRef = 35D832CC262A5B7500E60AC5 /* ETagManager.swift */; };
		35D832D2262E56DB00E60AC5 /* HTTPStatusCode.swift in Sources */ = {isa = PBXBuildFile; fileRef = 35D832D1262E56DB00E60AC5 /* HTTPStatusCode.swift */; };
		35D832F4262E606500E60AC5 /* HTTPResponse.swift in Sources */ = {isa = PBXBuildFile; fileRef = 35D832F3262E606500E60AC5 /* HTTPResponse.swift */; };
		35D83300262FAD8000E60AC5 /* ETagManagerTests.swift in Sources */ = {isa = PBXBuildFile; fileRef = 35D832FF262FAD8000E60AC5 /* ETagManagerTests.swift */; };
		35D8330A262FBA9A00E60AC5 /* MockUserDefaults.swift in Sources */ = {isa = PBXBuildFile; fileRef = 37E357D16038F07915D7825D /* MockUserDefaults.swift */; };
		35D83312262FBD4200E60AC5 /* MockETagManager.swift in Sources */ = {isa = PBXBuildFile; fileRef = 35D83311262FBD4200E60AC5 /* MockETagManager.swift */; };
		35E840CC270FB70D00899AE2 /* ManageSubscriptionsHelper.swift in Sources */ = {isa = PBXBuildFile; fileRef = 35E840C5270FB47C00899AE2 /* ManageSubscriptionsHelper.swift */; };
		35E840CE2710E2EB00899AE2 /* MockManageSubscriptionsHelper.swift in Sources */ = {isa = PBXBuildFile; fileRef = 35E840CD2710E2EB00899AE2 /* MockManageSubscriptionsHelper.swift */; };
		35F82BAB26A84E130051DF03 /* Dictionary+Extensions.swift in Sources */ = {isa = PBXBuildFile; fileRef = 35F82BAA26A84E130051DF03 /* Dictionary+Extensions.swift */; };
		35F82BB226A98EC50051DF03 /* AttributionDataMigratorTests.swift in Sources */ = {isa = PBXBuildFile; fileRef = 35F82BB126A98EC50051DF03 /* AttributionDataMigratorTests.swift */; };
		35F82BB426A9A74D0051DF03 /* HTTPClient.swift in Sources */ = {isa = PBXBuildFile; fileRef = 35F82BB326A9A74D0051DF03 /* HTTPClient.swift */; };
		35F82BB626A9B8040051DF03 /* AttributionDataMigrator.swift in Sources */ = {isa = PBXBuildFile; fileRef = 35F82BB526A9B8030051DF03 /* AttributionDataMigrator.swift */; };
		35F8B8FA26E02AE1003C3363 /* MockTrialOrIntroPriceEligibilityChecker.swift in Sources */ = {isa = PBXBuildFile; fileRef = 35F8B8F926E02AE1003C3363 /* MockTrialOrIntroPriceEligibilityChecker.swift */; };
		37E350C67712B9E054FEF297 /* AttributionData.swift in Sources */ = {isa = PBXBuildFile; fileRef = 37E35CD16BB73BB091E64D9A /* AttributionData.swift */; };
		37E3529267833EA8ED9F06BE /* DateFormatter+Extensions.swift in Sources */ = {isa = PBXBuildFile; fileRef = 37E353FD94A8FD5CD8796530 /* DateFormatter+Extensions.swift */; };
		37E352973B0901E3CAA717E1 /* DateFormatter+ExtensionsTests.swift in Sources */ = {isa = PBXBuildFile; fileRef = 37E35FDA0A44EA03EA12DAA2 /* DateFormatter+ExtensionsTests.swift */; };
		37E3578711F5FDD5DC6458A8 /* AttributionFetcher.swift in Sources */ = {isa = PBXBuildFile; fileRef = 37E3521731D8DC16873F55F3 /* AttributionFetcher.swift */; };
		37E35C8515C5E2D01B0AF5C1 /* Strings.swift in Sources */ = {isa = PBXBuildFile; fileRef = 37E3507939634ED5A9280544 /* Strings.swift */; };
		42F1DF385E3C1F9903A07FBF /* ProductsFetcherSK1.swift in Sources */ = {isa = PBXBuildFile; fileRef = EFB3CBAA73855779FE828CE2 /* ProductsFetcherSK1.swift */; };
		571E7AD4279F2D0C003B3606 /* StoreKitTestHelpers.swift in Sources */ = {isa = PBXBuildFile; fileRef = 571E7AD3279F2D0C003B3606 /* StoreKitTestHelpers.swift */; };
		572247D127BEC28E00C524A7 /* Array+Extensions.swift in Sources */ = {isa = PBXBuildFile; fileRef = 572247D027BEC28E00C524A7 /* Array+Extensions.swift */; };
		572247F727BF1ADF00C524A7 /* ArrayExtensionsTests.swift in Sources */ = {isa = PBXBuildFile; fileRef = 572247F627BF1ADF00C524A7 /* ArrayExtensionsTests.swift */; };
		5722482727C2BD3200C524A7 /* LockTests.swift in Sources */ = {isa = PBXBuildFile; fileRef = 5722482627C2BD3200C524A7 /* LockTests.swift */; };
		5733B18E27FF586A00EC2045 /* BackendError.swift in Sources */ = {isa = PBXBuildFile; fileRef = 5733B18D27FF586A00EC2045 /* BackendError.swift */; };
		5733B1A427FF9F8300EC2045 /* NetworkErrorTests.swift in Sources */ = {isa = PBXBuildFile; fileRef = 5733B1A327FF9F8300EC2045 /* NetworkErrorTests.swift */; };
		5733B1A827FFBCC800EC2045 /* BackendErrorTests.swift in Sources */ = {isa = PBXBuildFile; fileRef = 5733B1A727FFBCC800EC2045 /* BackendErrorTests.swift */; };
		5733B1AA27FFBCF900EC2045 /* BaseErrorTests.swift in Sources */ = {isa = PBXBuildFile; fileRef = 5733B1A927FFBCF900EC2045 /* BaseErrorTests.swift */; };
		5738F46E278CAC520096D623 /* StoreTransactionTests.swift in Sources */ = {isa = PBXBuildFile; fileRef = 5738F46D278CAC520096D623 /* StoreTransactionTests.swift */; };
		5738F489278CC2500096D623 /* MockTransaction.swift in Sources */ = {isa = PBXBuildFile; fileRef = F591492726B9956C00D32E58 /* MockTransaction.swift */; };
		573A10D52800A7C800F976E5 /* SKErrorTests.swift in Sources */ = {isa = PBXBuildFile; fileRef = 573A10D42800A7C800F976E5 /* SKErrorTests.swift */; };
		573A10D92800ADCD00F976E5 /* StoreKitErrorTests.swift in Sources */ = {isa = PBXBuildFile; fileRef = 573A10D82800ADCD00F976E5 /* StoreKitErrorTests.swift */; };
		573A10DB2800AF4700F976E5 /* PurchaseErrorTests.swift in Sources */ = {isa = PBXBuildFile; fileRef = 573A10DA2800AF4700F976E5 /* PurchaseErrorTests.swift */; };
		573E7EB728189936007C9128 /* LossyCollections.swift in Sources */ = {isa = PBXBuildFile; fileRef = 573E7EB628189936007C9128 /* LossyCollections.swift */; };
		5746508C27586B2E0053AB09 /* Result+Extensions.swift in Sources */ = {isa = PBXBuildFile; fileRef = 5746508B27586B2E0053AB09 /* Result+Extensions.swift */; };
		5746508E275949F20053AB09 /* DispatchTimeInterval+Extensions.swift in Sources */ = {isa = PBXBuildFile; fileRef = 5746508D275949F20053AB09 /* DispatchTimeInterval+Extensions.swift */; };
		5751379527F4C4D80064AB2C /* Optional+Extensions.swift in Sources */ = {isa = PBXBuildFile; fileRef = 5751379427F4C4D80064AB2C /* Optional+Extensions.swift */; };
		575137CF27F50D2F0064AB2C /* HTTPResponseBody.swift in Sources */ = {isa = PBXBuildFile; fileRef = 575137CE27F50D2F0064AB2C /* HTTPResponseBody.swift */; };
		57536A2627851FFE00E2AE7F /* SK1StoreTransaction.swift in Sources */ = {isa = PBXBuildFile; fileRef = 57536A2527851FFE00E2AE7F /* SK1StoreTransaction.swift */; };
		57536A28278522B400E2AE7F /* SK2StoreTransaction.swift in Sources */ = {isa = PBXBuildFile; fileRef = 57536A27278522B400E2AE7F /* SK2StoreTransaction.swift */; };
		57554CC1282AE1E3009A7E58 /* TestCase.swift in Sources */ = {isa = PBXBuildFile; fileRef = 57554CC0282AE1E3009A7E58 /* TestCase.swift */; };
		57554CC2282AE1E3009A7E58 /* TestCase.swift in Sources */ = {isa = PBXBuildFile; fileRef = 57554CC0282AE1E3009A7E58 /* TestCase.swift */; };
		575A17AB2773A59300AA6F22 /* CurrentTestCaseTracker.swift in Sources */ = {isa = PBXBuildFile; fileRef = 575A17AA2773A59300AA6F22 /* CurrentTestCaseTracker.swift */; };
		576C8A8B27CFCB150058FA6E /* AnyEncodable.swift in Sources */ = {isa = PBXBuildFile; fileRef = 576C8A8A27CFCB150058FA6E /* AnyEncodable.swift */; };
		576C8A8F27CFCD110058FA6E /* AnyEncodableTests.swift in Sources */ = {isa = PBXBuildFile; fileRef = 576C8A8E27CFCD110058FA6E /* AnyEncodableTests.swift */; };
		576C8A9227D27DDD0058FA6E /* SnapshotTesting+Extensions.swift in Sources */ = {isa = PBXBuildFile; fileRef = 576C8A9127D27DDD0058FA6E /* SnapshotTesting+Extensions.swift */; };
		576C8AB927D2996C0058FA6E /* CurrentTestCaseTracker.swift in Sources */ = {isa = PBXBuildFile; fileRef = 575A17AA2773A59300AA6F22 /* CurrentTestCaseTracker.swift */; };
		576C8ABC27D2997C0058FA6E /* SnapshotTesting+Extensions.swift in Sources */ = {isa = PBXBuildFile; fileRef = 576C8A9127D27DDD0058FA6E /* SnapshotTesting+Extensions.swift */; };
		576C8ABE27D299860058FA6E /* SnapshotTesting in Frameworks */ = {isa = PBXBuildFile; productRef = 576C8ABD27D299860058FA6E /* SnapshotTesting */; };
		576C8AD927D2BCB90058FA6E /* HTTPRequestTests.swift in Sources */ = {isa = PBXBuildFile; fileRef = 576C8AD827D2BCB90058FA6E /* HTTPRequestTests.swift */; };
		578FB10E27ADDA8000F70709 /* AvailabilityChecks.swift in Sources */ = {isa = PBXBuildFile; fileRef = B3BE0263275942D500915B4C /* AvailabilityChecks.swift */; };
		5791A1AA2767E42B00C972AA /* SKProduct+Extensions.swift in Sources */ = {isa = PBXBuildFile; fileRef = 5791A1A92767E42A00C972AA /* SKProduct+Extensions.swift */; };
		5791A1C82767FC9400C972AA /* ManageSubscriptionsHelperTests.swift in Sources */ = {isa = PBXBuildFile; fileRef = 5791A1C72767FC9400C972AA /* ManageSubscriptionsHelperTests.swift */; };
		5791CE80273F26A000E50C4B /* base64encoded_sandboxReceipt.txt in Resources */ = {isa = PBXBuildFile; fileRef = 5791CE7F273F26A000E50C4B /* base64encoded_sandboxReceipt.txt */; };
		579234E327F7788900B39C68 /* BaseBackendIntegrationTests.swift in Sources */ = {isa = PBXBuildFile; fileRef = 579234E127F777EE00B39C68 /* BaseBackendIntegrationTests.swift */; };
		579234E527F779FE00B39C68 /* SubscriberAttributesManagerIntegrationTests.swift in Sources */ = {isa = PBXBuildFile; fileRef = 579234E427F779FE00B39C68 /* SubscriberAttributesManagerIntegrationTests.swift */; };
		5796A38127D6B78500653165 /* BaseBackendTest.swift in Sources */ = {isa = PBXBuildFile; fileRef = 5796A38027D6B78500653165 /* BaseBackendTest.swift */; };
		5796A38827D6B85900653165 /* BackendPostReceiptDataTests.swift in Sources */ = {isa = PBXBuildFile; fileRef = 5796A38727D6B85900653165 /* BackendPostReceiptDataTests.swift */; };
		5796A38A27D6B96300653165 /* BackendGetCustomerInfoTests.swift in Sources */ = {isa = PBXBuildFile; fileRef = 5796A38927D6B96300653165 /* BackendGetCustomerInfoTests.swift */; };
		5796A38C27D6BA1600653165 /* BackendLoginTests.swift in Sources */ = {isa = PBXBuildFile; fileRef = 5796A38B27D6BA1600653165 /* BackendLoginTests.swift */; };
		5796A38E27D6BB7D00653165 /* BackendCreateAliasTests.swift in Sources */ = {isa = PBXBuildFile; fileRef = 5796A38D27D6BB7D00653165 /* BackendCreateAliasTests.swift */; };
		5796A39027D6BCD100653165 /* BackendGetIntroEligibilityTests.swift in Sources */ = {isa = PBXBuildFile; fileRef = 5796A38F27D6BCD100653165 /* BackendGetIntroEligibilityTests.swift */; };
		5796A39427D6BD6900653165 /* BackendGetOfferingsTests.swift in Sources */ = {isa = PBXBuildFile; fileRef = 5796A39327D6BD6900653165 /* BackendGetOfferingsTests.swift */; };
		5796A39627D6BDAB00653165 /* BackendPostOfferForSigningTests.swift in Sources */ = {isa = PBXBuildFile; fileRef = 5796A39527D6BDAB00653165 /* BackendPostOfferForSigningTests.swift */; };
		5796A39927D6C1E000653165 /* BackendPostSubscriberAttributesTests.swift in Sources */ = {isa = PBXBuildFile; fileRef = 5796A39827D6C1E000653165 /* BackendPostSubscriberAttributesTests.swift */; };
		5796A3A927D7C43500653165 /* Deprecations.swift in Sources */ = {isa = PBXBuildFile; fileRef = 5796A3A827D7C43500653165 /* Deprecations.swift */; };
		5796A3C027D7D64500653165 /* ResultExtensionsTests.swift in Sources */ = {isa = PBXBuildFile; fileRef = 5796A3BF27D7D64500653165 /* ResultExtensionsTests.swift */; };
		57A0FBF02749C0C2009E2FC3 /* Atomic.swift in Sources */ = {isa = PBXBuildFile; fileRef = 57A0FBEF2749C0C2009E2FC3 /* Atomic.swift */; };
		57A0FBF22749CF66009E2FC3 /* SynchronizedUserDefaults.swift in Sources */ = {isa = PBXBuildFile; fileRef = 57A0FBF12749CF66009E2FC3 /* SynchronizedUserDefaults.swift */; };
		57A17727276A721D0052D3A8 /* Set+Extensions.swift in Sources */ = {isa = PBXBuildFile; fileRef = 57A17726276A721D0052D3A8 /* Set+Extensions.swift */; };
		57A1772B276A726C0052D3A8 /* SetExtensionsTests.swift in Sources */ = {isa = PBXBuildFile; fileRef = 57A1772A276A726C0052D3A8 /* SetExtensionsTests.swift */; };
		57AC4C182770F55C00DDE30F /* SK2StoreProduct.swift in Sources */ = {isa = PBXBuildFile; fileRef = 57AC4C172770F55C00DDE30F /* SK2StoreProduct.swift */; };
		57AC4C1C2770F56200DDE30F /* SK1StoreProduct.swift in Sources */ = {isa = PBXBuildFile; fileRef = 57AC4C1B2770F56200DDE30F /* SK1StoreProduct.swift */; };
		57ACB13728184CF1000DCC9F /* DecoderExtensionTests.swift in Sources */ = {isa = PBXBuildFile; fileRef = 57ACB13628184CF1000DCC9F /* DecoderExtensionTests.swift */; };
		57BD50AA27692B7500211D6D /* StoreKitError+Extensions.swift in Sources */ = {isa = PBXBuildFile; fileRef = 57BD50A927692B7500211D6D /* StoreKitError+Extensions.swift */; };
		57C381B72791E593009E3940 /* StoreKit2TransactionListenerTests.swift in Sources */ = {isa = PBXBuildFile; fileRef = 57C381B62791E593009E3940 /* StoreKit2TransactionListenerTests.swift */; };
		57C381DA2796153D009E3940 /* SK1StoreProductDiscount.swift in Sources */ = {isa = PBXBuildFile; fileRef = 57C381D92796153D009E3940 /* SK1StoreProductDiscount.swift */; };
		57C381DC27961547009E3940 /* SK2StoreProductDiscount.swift in Sources */ = {isa = PBXBuildFile; fileRef = 57C381DB27961547009E3940 /* SK2StoreProductDiscount.swift */; };
		57C381E2279627B7009E3940 /* MockStoreProductDiscount.swift in Sources */ = {isa = PBXBuildFile; fileRef = 57C381E1279627B7009E3940 /* MockStoreProductDiscount.swift */; };
		57C381E3279627B7009E3940 /* MockStoreProductDiscount.swift in Sources */ = {isa = PBXBuildFile; fileRef = 57C381E1279627B7009E3940 /* MockStoreProductDiscount.swift */; };
		57CFB96C27FE0E79002A6730 /* MockCurrentUserProvider.swift in Sources */ = {isa = PBXBuildFile; fileRef = 57CFB96B27FE0E79002A6730 /* MockCurrentUserProvider.swift */; };
		57CFB96D27FE0E79002A6730 /* MockCurrentUserProvider.swift in Sources */ = {isa = PBXBuildFile; fileRef = 57CFB96B27FE0E79002A6730 /* MockCurrentUserProvider.swift */; };
		57CFB98427FE2258002A6730 /* StoreKit2Setting.swift in Sources */ = {isa = PBXBuildFile; fileRef = 57CFB98327FE2258002A6730 /* StoreKit2Setting.swift */; };
		57D04BB827D947C6006DAC06 /* HTTPResponseTests.swift in Sources */ = {isa = PBXBuildFile; fileRef = 57D04BB727D947C6006DAC06 /* HTTPResponseTests.swift */; };
		57D5412E27F6311C004CC35C /* OfferingsResponse.swift in Sources */ = {isa = PBXBuildFile; fileRef = 57D5412D27F6311C004CC35C /* OfferingsResponse.swift */; };
		57D5414227F656D9004CC35C /* NetworkError.swift in Sources */ = {isa = PBXBuildFile; fileRef = 57D5414127F656D9004CC35C /* NetworkError.swift */; };
		57DC9F4627CC2E4900DA6AF9 /* HTTPRequest.swift in Sources */ = {isa = PBXBuildFile; fileRef = 57DC9F4527CC2E4900DA6AF9 /* HTTPRequest.swift */; };
		57DC9F4A27CD37BA00DA6AF9 /* HTTPStatusCodeTests.swift in Sources */ = {isa = PBXBuildFile; fileRef = 57DC9F4927CD37BA00DA6AF9 /* HTTPStatusCodeTests.swift */; };
		57DE806D28074976008D6C6F /* Storefront.swift in Sources */ = {isa = PBXBuildFile; fileRef = 57DE806C28074976008D6C6F /* Storefront.swift */; };
		57DE807128074C23008D6C6F /* SK1Storefront.swift in Sources */ = {isa = PBXBuildFile; fileRef = 57DE807028074C23008D6C6F /* SK1Storefront.swift */; };
		57DE807328074C76008D6C6F /* SK2Storefront.swift in Sources */ = {isa = PBXBuildFile; fileRef = 57DE807228074C76008D6C6F /* SK2Storefront.swift */; };
		57DE80802807529F008D6C6F /* MockStorefront.swift in Sources */ = {isa = PBXBuildFile; fileRef = 57DE807F2807529F008D6C6F /* MockStorefront.swift */; };
		57DE80812807529F008D6C6F /* MockStorefront.swift in Sources */ = {isa = PBXBuildFile; fileRef = 57DE807F2807529F008D6C6F /* MockStorefront.swift */; };
		57DE80892807540D008D6C6F /* StorefrontTests.swift in Sources */ = {isa = PBXBuildFile; fileRef = 57DE80882807540D008D6C6F /* StorefrontTests.swift */; };
		57DE80AE28075D77008D6C6F /* OSVersionEquivalent.swift in Sources */ = {isa = PBXBuildFile; fileRef = 57DE80AD28075D77008D6C6F /* OSVersionEquivalent.swift */; };
		57DE80AF28075D77008D6C6F /* OSVersionEquivalent.swift in Sources */ = {isa = PBXBuildFile; fileRef = 57DE80AD28075D77008D6C6F /* OSVersionEquivalent.swift */; };
		57DE80BE28077010008D6C6F /* XCTestCase+Extensions.swift in Sources */ = {isa = PBXBuildFile; fileRef = 2D22BF6626F3CBFB001AE2F9 /* XCTestCase+Extensions.swift */; };
		57DE80BF2807705F008D6C6F /* XCTestCase+Extensions.swift in Sources */ = {isa = PBXBuildFile; fileRef = 2D22BF6626F3CBFB001AE2F9 /* XCTestCase+Extensions.swift */; };
		57E0473B277260DE0082FE91 /* SnapshotTesting in Frameworks */ = {isa = PBXBuildFile; productRef = 57E0473A277260DE0082FE91 /* SnapshotTesting */; };
		57E2230727500BB1002DB06E /* AtomicTests.swift in Sources */ = {isa = PBXBuildFile; fileRef = 57E2230627500BB1002DB06E /* AtomicTests.swift */; };
		57EAE527274324C60060EB74 /* Lock.swift in Sources */ = {isa = PBXBuildFile; fileRef = 57EAE526274324C60060EB74 /* Lock.swift */; };
		57EAE52B274332830060EB74 /* Obsoletions.swift in Sources */ = {isa = PBXBuildFile; fileRef = 57EAE52A274332830060EB74 /* Obsoletions.swift */; };
		57EAE52D274468900060EB74 /* RawDataContainer.swift in Sources */ = {isa = PBXBuildFile; fileRef = 57EAE52C274468900060EB74 /* RawDataContainer.swift */; };
		57EFDC6B27BC1F370057EC39 /* ProductType.swift in Sources */ = {isa = PBXBuildFile; fileRef = 57EFDC6A27BC1F370057EC39 /* ProductType.swift */; };
		6E38843A0CAFD551013D0A3F /* StoreProduct.swift in Sources */ = {isa = PBXBuildFile; fileRef = FECF627761D375C8431EB866 /* StoreProduct.swift */; };
		805B60C97993B311CEC93EAF /* ProductsFetcherSK2.swift in Sources */ = {isa = PBXBuildFile; fileRef = 3628C1F100BB3C1782860D24 /* ProductsFetcherSK2.swift */; };
		80E80EF226970E04008F245A /* ReceiptFetcher.swift in Sources */ = {isa = PBXBuildFile; fileRef = 80E80EF026970DC3008F245A /* ReceiptFetcher.swift */; };
		9A65DFDE258AD60A00DE00B0 /* LogIntent.swift in Sources */ = {isa = PBXBuildFile; fileRef = 9A65DFDD258AD60A00DE00B0 /* LogIntent.swift */; };
		9A65E03625918B0500DE00B0 /* ConfigureStrings.swift in Sources */ = {isa = PBXBuildFile; fileRef = 9A65E03525918B0500DE00B0 /* ConfigureStrings.swift */; };
		9A65E03B25918B0900DE00B0 /* CustomerInfoStrings.swift in Sources */ = {isa = PBXBuildFile; fileRef = 9A65E03A25918B0900DE00B0 /* CustomerInfoStrings.swift */; };
		9A65E0762591977200DE00B0 /* IdentityStrings.swift in Sources */ = {isa = PBXBuildFile; fileRef = 9A65E0752591977200DE00B0 /* IdentityStrings.swift */; };
		9A65E07B2591977500DE00B0 /* NetworkStrings.swift in Sources */ = {isa = PBXBuildFile; fileRef = 9A65E07A2591977500DE00B0 /* NetworkStrings.swift */; };
		9A65E0802591977900DE00B0 /* ReceiptStrings.swift in Sources */ = {isa = PBXBuildFile; fileRef = 9A65E07F2591977900DE00B0 /* ReceiptStrings.swift */; };
		9A65E0A02591A23200DE00B0 /* OfferingStrings.swift in Sources */ = {isa = PBXBuildFile; fileRef = 9A65E09F2591A23200DE00B0 /* OfferingStrings.swift */; };
		9A65E0A52591A23500DE00B0 /* PurchaseStrings.swift in Sources */ = {isa = PBXBuildFile; fileRef = 9A65E0A42591A23500DE00B0 /* PurchaseStrings.swift */; };
		9A65E0AA2591A23800DE00B0 /* RestoreStrings.swift in Sources */ = {isa = PBXBuildFile; fileRef = 9A65E0A92591A23800DE00B0 /* RestoreStrings.swift */; };
		A525BF4B26C320D100C354C4 /* SubscriberAttributesManager.swift in Sources */ = {isa = PBXBuildFile; fileRef = A525BF4A26C320D100C354C4 /* SubscriberAttributesManager.swift */; };
		A55D08302722368600D919E0 /* SK2BeginRefundRequestHelper.swift in Sources */ = {isa = PBXBuildFile; fileRef = A55D082F2722368600D919E0 /* SK2BeginRefundRequestHelper.swift */; };
		A55D083427235DED00D919E0 /* BeginRefundRequestHelperTests.swift in Sources */ = {isa = PBXBuildFile; fileRef = A563F587271E076800246E0C /* BeginRefundRequestHelperTests.swift */; };
		A55D083627236F0200D919E0 /* MockSK2BeginRefundRequestHelper.swift in Sources */ = {isa = PBXBuildFile; fileRef = A55D08312722471200D919E0 /* MockSK2BeginRefundRequestHelper.swift */; };
		A563F586271E072B00246E0C /* MockBeginRefundRequestHelper.swift in Sources */ = {isa = PBXBuildFile; fileRef = A563F585271E072B00246E0C /* MockBeginRefundRequestHelper.swift */; };
		A563F589271E1DAD00246E0C /* MockBeginRefundRequestHelper.swift in Sources */ = {isa = PBXBuildFile; fileRef = A563F585271E072B00246E0C /* MockBeginRefundRequestHelper.swift */; };
		A56C2E012819C33500995421 /* BackendPostAdServicesTokenTests.swift in Sources */ = {isa = PBXBuildFile; fileRef = A56C2E002819C33500995421 /* BackendPostAdServicesTokenTests.swift */; };
		A56F9AB126990E9200AFC48F /* CustomerInfo.swift in Sources */ = {isa = PBXBuildFile; fileRef = A56F9AB026990E9200AFC48F /* CustomerInfo.swift */; };
		A5B6CDD8280F3843007629D5 /* AdServices.framework in Frameworks */ = {isa = PBXBuildFile; fileRef = A5B6CDD5280F3843007629D5 /* AdServices.framework */; platformFilters = (ios, maccatalyst, macos, ); settings = {ATTRIBUTES = (Weak, ); }; };
<<<<<<< HEAD
		A5B6CDDA28106018007629D5 /* PostAdServicesTokenOperation.swift in Sources */ = {isa = PBXBuildFile; fileRef = A5B6CDD928106018007629D5 /* PostAdServicesTokenOperation.swift */; };
=======
>>>>>>> 6879358f
		A5F0104E2717B3150090732D /* BeginRefundRequestHelper.swift in Sources */ = {isa = PBXBuildFile; fileRef = A5F0104D2717B3150090732D /* BeginRefundRequestHelper.swift */; };
		B300E4BF26D436F900B22262 /* LogIntent.swift in Sources */ = {isa = PBXBuildFile; fileRef = 9A65DFDD258AD60A00DE00B0 /* LogIntent.swift */; };
		B300E4C026D4371200B22262 /* SKPaymentTransactionExtensionsTests.swift in Sources */ = {isa = PBXBuildFile; fileRef = F591492526B994B400D32E58 /* SKPaymentTransactionExtensionsTests.swift */; };
		B300E4C226D439B700B22262 /* IntroEligibilityCalculatorTests.swift in Sources */ = {isa = PBXBuildFile; fileRef = 37E354B18710B488B8B0D443 /* IntroEligibilityCalculatorTests.swift */; };
		B302206A27271BCB008F1A0D /* Decoder+Extensions.swift in Sources */ = {isa = PBXBuildFile; fileRef = B302206927271BCB008F1A0D /* Decoder+Extensions.swift */; };
		B302206E2728B798008F1A0D /* BackendErrorStrings.swift in Sources */ = {isa = PBXBuildFile; fileRef = B302206D2728B798008F1A0D /* BackendErrorStrings.swift */; };
		B3022072272B3DDC008F1A0D /* DescribableError.swift in Sources */ = {isa = PBXBuildFile; fileRef = B3022071272B3DDC008F1A0D /* DescribableError.swift */; };
		B3083A132699334C007B5503 /* Offering.swift in Sources */ = {isa = PBXBuildFile; fileRef = B3083A122699334C007B5503 /* Offering.swift */; };
		B319514926C19856002CA9AC /* NSData+RCExtensionsTests.swift in Sources */ = {isa = PBXBuildFile; fileRef = 37E35ABEE9FD79CCA64E4F8B /* NSData+RCExtensionsTests.swift */; };
		B319514B26C1991E002CA9AC /* base64EncodedReceiptSampleForDataExtension.txt in Resources */ = {isa = PBXBuildFile; fileRef = B319514A26C1991E002CA9AC /* base64EncodedReceiptSampleForDataExtension.txt */; };
		B32B74FF26868AEB005647BF /* Package.swift in Sources */ = {isa = PBXBuildFile; fileRef = B3D3C4712685784800CB3C21 /* Package.swift */; };
		B32B750126868C1D005647BF /* EntitlementInfo.swift in Sources */ = {isa = PBXBuildFile; fileRef = B32B750026868C1D005647BF /* EntitlementInfo.swift */; };
		B33CEAA0268CDCC9008A3144 /* ISOPeriodFormatter.swift in Sources */ = {isa = PBXBuildFile; fileRef = B33CEA9F268CDCC9008A3144 /* ISOPeriodFormatter.swift */; };
		B34605BB279A6E380031CA74 /* AliasCallback.swift in Sources */ = {isa = PBXBuildFile; fileRef = B34605A2279A6E380031CA74 /* AliasCallback.swift */; };
		B34605BC279A6E380031CA74 /* CallbackCache.swift in Sources */ = {isa = PBXBuildFile; fileRef = B34605A3279A6E380031CA74 /* CallbackCache.swift */; };
		B34605BD279A6E380031CA74 /* CallbackCacheStatus.swift in Sources */ = {isa = PBXBuildFile; fileRef = B34605A4279A6E380031CA74 /* CallbackCacheStatus.swift */; };
		B34605BE279A6E380031CA74 /* OfferingsCallback.swift in Sources */ = {isa = PBXBuildFile; fileRef = B34605A5279A6E380031CA74 /* OfferingsCallback.swift */; };
		B34605BF279A6E380031CA74 /* LogInCallback.swift in Sources */ = {isa = PBXBuildFile; fileRef = B34605A6279A6E380031CA74 /* LogInCallback.swift */; };
		B34605C0279A6E380031CA74 /* CustomerInfoCallback.swift in Sources */ = {isa = PBXBuildFile; fileRef = B34605A7279A6E380031CA74 /* CustomerInfoCallback.swift */; };
		B34605C1279A6E380031CA74 /* NetworkOperation.swift in Sources */ = {isa = PBXBuildFile; fileRef = B34605AB279A6E380031CA74 /* NetworkOperation.swift */; };
		B34605C2279A6E380031CA74 /* CreateAliasOperation.swift in Sources */ = {isa = PBXBuildFile; fileRef = B34605AC279A6E380031CA74 /* CreateAliasOperation.swift */; };
		B34605C3279A6E380031CA74 /* PostOfferForSigningOperation.swift in Sources */ = {isa = PBXBuildFile; fileRef = B34605AD279A6E380031CA74 /* PostOfferForSigningOperation.swift */; };
		B34605C5279A6E380031CA74 /* CustomerInfoResponseHandler.swift in Sources */ = {isa = PBXBuildFile; fileRef = B34605B0279A6E380031CA74 /* CustomerInfoResponseHandler.swift */; };
		B34605C7279A6E380031CA74 /* SubscriberAttributesMarshaller.swift in Sources */ = {isa = PBXBuildFile; fileRef = B34605B2279A6E380031CA74 /* SubscriberAttributesMarshaller.swift */; };
		B34605C9279A6E380031CA74 /* GetIntroEligibilityOperation.swift in Sources */ = {isa = PBXBuildFile; fileRef = B34605B4279A6E380031CA74 /* GetIntroEligibilityOperation.swift */; };
		B34605CA279A6E380031CA74 /* GetCustomerInfoOperation.swift in Sources */ = {isa = PBXBuildFile; fileRef = B34605B5279A6E380031CA74 /* GetCustomerInfoOperation.swift */; };
		B34605CB279A6E380031CA74 /* PostReceiptDataOperation.swift in Sources */ = {isa = PBXBuildFile; fileRef = B34605B6279A6E380031CA74 /* PostReceiptDataOperation.swift */; };
		B34605CC279A6E380031CA74 /* LogInOperation.swift in Sources */ = {isa = PBXBuildFile; fileRef = B34605B7279A6E380031CA74 /* LogInOperation.swift */; };
		B34605CE279A6E380031CA74 /* PostSubscriberAttributesOperation.swift in Sources */ = {isa = PBXBuildFile; fileRef = B34605B9279A6E380031CA74 /* PostSubscriberAttributesOperation.swift */; };
		B34605CF279A6E380031CA74 /* GetOfferingsOperation.swift in Sources */ = {isa = PBXBuildFile; fileRef = B34605BA279A6E380031CA74 /* GetOfferingsOperation.swift */; };
		B34605D1279A6E600031CA74 /* SubscribersAPI.swift in Sources */ = {isa = PBXBuildFile; fileRef = B34605D0279A6E600031CA74 /* SubscribersAPI.swift */; };
		B34605EB279A766C0031CA74 /* OperationQueue+Extensions.swift in Sources */ = {isa = PBXBuildFile; fileRef = B34605EA279A766C0031CA74 /* OperationQueue+Extensions.swift */; };
		B34D2AA0269606E400D88C3A /* IntroEligibility.swift in Sources */ = {isa = PBXBuildFile; fileRef = B3DF6A4F269524080030D57C /* IntroEligibility.swift */; };
		B34D2AA626976FC700D88C3A /* ErrorCode.swift in Sources */ = {isa = PBXBuildFile; fileRef = B34D2AA526976FC700D88C3A /* ErrorCode.swift */; };
		B35042C426CDB79A00905B95 /* Purchases.swift in Sources */ = {isa = PBXBuildFile; fileRef = B35042C326CDB79A00905B95 /* Purchases.swift */; };
		B35042C626CDD3B100905B95 /* PurchasesDelegate.swift in Sources */ = {isa = PBXBuildFile; fileRef = B35042C526CDD3B100905B95 /* PurchasesDelegate.swift */; };
		B359DDF027EAA2B4003ABA54 /* MockDateProvider.swift in Sources */ = {isa = PBXBuildFile; fileRef = 351B516F26D44E8D00BD2BD7 /* MockDateProvider.swift */; };
		B35F9E0926B4BEED00095C3F /* String+Extensions.swift in Sources */ = {isa = PBXBuildFile; fileRef = B35F9E0826B4BEED00095C3F /* String+Extensions.swift */; };
		B3645F3D26E042B9002C490E /* RevenueCat.h in Headers */ = {isa = PBXBuildFile; fileRef = 2DC5621824EC63430031F69B /* RevenueCat.h */; settings = {ATTRIBUTES = (Public, ); }; };
		B36824BE268FBC5B00957E4C /* XCTest.framework in Frameworks */ = {isa = PBXBuildFile; fileRef = B36824BD268FBC5B00957E4C /* XCTest.framework */; };
		B36824BF268FBC8700957E4C /* SubscriberAttributeTests.swift in Sources */ = {isa = PBXBuildFile; fileRef = 2D8DB34A24072AAE00BE3D31 /* SubscriberAttributeTests.swift */; };
		B372EC54268FEDC60099171E /* StoreProductDiscount.swift in Sources */ = {isa = PBXBuildFile; fileRef = B372EC53268FEDC60099171E /* StoreProductDiscount.swift */; };
		B372EC56268FEF020099171E /* ProductRequestData.swift in Sources */ = {isa = PBXBuildFile; fileRef = B372EC55268FEF020099171E /* ProductRequestData.swift */; };
		B3766F1E26BDA95100141450 /* IntroEligibilityResponse.swift in Sources */ = {isa = PBXBuildFile; fileRef = B3766F1D26BDA95100141450 /* IntroEligibilityResponse.swift */; };
		B380D69B27726AB500984578 /* DNSCheckerTests.swift in Sources */ = {isa = PBXBuildFile; fileRef = B380D69A27726AB500984578 /* DNSCheckerTests.swift */; };
		B3852FA026C1ED1F005384F8 /* IdentityManager.swift in Sources */ = {isa = PBXBuildFile; fileRef = B3852F9F26C1ED1F005384F8 /* IdentityManager.swift */; };
		B390F5BA271DDC7400B64D65 /* PurchasesDeprecation.swift in Sources */ = {isa = PBXBuildFile; fileRef = B390F5B9271DDC7400B64D65 /* PurchasesDeprecation.swift */; };
		B39E811A268E849900D31189 /* AttributionNetwork.swift in Sources */ = {isa = PBXBuildFile; fileRef = B39E8119268E849900D31189 /* AttributionNetwork.swift */; };
		B39E811D268E887500D31189 /* SubscriberAttribute.swift in Sources */ = {isa = PBXBuildFile; fileRef = B39E811C268E887500D31189 /* SubscriberAttribute.swift */; };
		B3A36AAE26BC76340059EDEA /* CustomerInfoManager.swift in Sources */ = {isa = PBXBuildFile; fileRef = B3A36AAD26BC76340059EDEA /* CustomerInfoManager.swift */; };
		B3A55B7D26C452A7007EFC56 /* AttributionPoster.swift in Sources */ = {isa = PBXBuildFile; fileRef = B3A55B7C26C452A7007EFC56 /* AttributionPoster.swift */; };
		B3AA6236268A81C700894871 /* EntitlementInfos.swift in Sources */ = {isa = PBXBuildFile; fileRef = B3AA6235268A81C700894871 /* EntitlementInfos.swift */; };
		B3AA6238268B926F00894871 /* SystemInfo.swift in Sources */ = {isa = PBXBuildFile; fileRef = B3AA6237268B926F00894871 /* SystemInfo.swift */; };
		B3B5FBB4269CED4B00104A0C /* BackendErrorCode.swift in Sources */ = {isa = PBXBuildFile; fileRef = B3B5FBB3269CED4B00104A0C /* BackendErrorCode.swift */; };
		B3B5FBB6269CED6400104A0C /* ErrorDetails.swift in Sources */ = {isa = PBXBuildFile; fileRef = B3B5FBB5269CED6400104A0C /* ErrorDetails.swift */; };
		B3B5FBBC269D121B00104A0C /* Offerings.swift in Sources */ = {isa = PBXBuildFile; fileRef = B3B5FBBB269D121B00104A0C /* Offerings.swift */; };
		B3B5FBBF269E081E00104A0C /* InMemoryCachedObject.swift in Sources */ = {isa = PBXBuildFile; fileRef = B3B5FBBE269E081E00104A0C /* InMemoryCachedObject.swift */; };
		B3B5FBC1269E17CE00104A0C /* DeviceCache.swift in Sources */ = {isa = PBXBuildFile; fileRef = B3B5FBC0269E17CE00104A0C /* DeviceCache.swift */; };
		B3BE0264275942D500915B4C /* AvailabilityChecks.swift in Sources */ = {isa = PBXBuildFile; fileRef = B3BE0263275942D500915B4C /* AvailabilityChecks.swift */; };
		B3C4AAD526B8911300E1B3C8 /* Backend.swift in Sources */ = {isa = PBXBuildFile; fileRef = B3C4AAD426B8911300E1B3C8 /* Backend.swift */; };
		B3CD0D8827F25E3E000793F5 /* BackendSubscriberAttributesTests.swift in Sources */ = {isa = PBXBuildFile; fileRef = B3CD0D8727F25E3E000793F5 /* BackendSubscriberAttributesTests.swift */; };
		B3DDB55926854865008CCF23 /* PurchaseOwnershipType.swift in Sources */ = {isa = PBXBuildFile; fileRef = B3DDB55826854865008CCF23 /* PurchaseOwnershipType.swift */; };
		B3E26A4A26BE0A8E003ACCF3 /* Error+Extensions.swift in Sources */ = {isa = PBXBuildFile; fileRef = B3E26A4926BE0A8E003ACCF3 /* Error+Extensions.swift */; };
		B3F3E8DA277158FE0047A5B9 /* DNSChecker.swift in Sources */ = {isa = PBXBuildFile; fileRef = B3F3E8D9277158FE0047A5B9 /* DNSChecker.swift */; };
		B3F8418F26F3A93400E560FB /* ErrorCodeTests.swift in Sources */ = {isa = PBXBuildFile; fileRef = B3F8418E26F3A93400E560FB /* ErrorCodeTests.swift */; };
		F530E4FF275646EF001AF6BD /* MacDevice.swift in Sources */ = {isa = PBXBuildFile; fileRef = F530E4FE275646EF001AF6BD /* MacDevice.swift */; };
		F55FFA5A27634C3F00995146 /* MockTransactionsManager.swift in Sources */ = {isa = PBXBuildFile; fileRef = F55FFA5927634C3F00995146 /* MockTransactionsManager.swift */; };
		F55FFA5D27634E1900995146 /* MockTransactionsManager.swift in Sources */ = {isa = PBXBuildFile; fileRef = F55FFA5927634C3F00995146 /* MockTransactionsManager.swift */; };
		F55FFA632763F60700995146 /* TransactionsManagerSK1Tests.swift in Sources */ = {isa = PBXBuildFile; fileRef = F55FFA622763F60700995146 /* TransactionsManagerSK1Tests.swift */; };
		F55FFA672763FAC300995146 /* TransactionsManagerSK2Tests.swift in Sources */ = {isa = PBXBuildFile; fileRef = F55FFA662763FAC300995146 /* TransactionsManagerSK2Tests.swift */; };
		F56E2E7727622B5E009FED5B /* TransactionsManager.swift in Sources */ = {isa = PBXBuildFile; fileRef = F56E2E7627622B5E009FED5B /* TransactionsManager.swift */; };
		F5714EA526D6C24D00635477 /* JSONDecoder+Extensions.swift in Sources */ = {isa = PBXBuildFile; fileRef = F5714EA426D6C24D00635477 /* JSONDecoder+Extensions.swift */; };
		F5714EA826D7A83A00635477 /* Store+Extensions.swift in Sources */ = {isa = PBXBuildFile; fileRef = F5714EA726D7A83A00635477 /* Store+Extensions.swift */; };
		F5714EAA26D7A85D00635477 /* PeriodType+Extensions.swift in Sources */ = {isa = PBXBuildFile; fileRef = F5714EA926D7A85D00635477 /* PeriodType+Extensions.swift */; };
		F5714EAC26D7A87B00635477 /* PurchaseOwnershipType+Extensions.swift in Sources */ = {isa = PBXBuildFile; fileRef = F5714EAB26D7A87B00635477 /* PurchaseOwnershipType+Extensions.swift */; };
		F5714EC426D8D86800635477 /* EntitlementData+Extensions.swift in Sources */ = {isa = PBXBuildFile; fileRef = F5714EC326D8D86800635477 /* EntitlementData+Extensions.swift */; };
		F5714EE526DC2F1D00635477 /* CodableStrings.swift in Sources */ = {isa = PBXBuildFile; fileRef = F5714EE426DC2F1D00635477 /* CodableStrings.swift */; };
		F575858D26C088FE00C12B97 /* OfferingsManager.swift in Sources */ = {isa = PBXBuildFile; fileRef = F575858C26C088FE00C12B97 /* OfferingsManager.swift */; };
		F575858F26C0893600C12B97 /* MockOfferingsManager.swift in Sources */ = {isa = PBXBuildFile; fileRef = F575858E26C0893600C12B97 /* MockOfferingsManager.swift */; };
		F5847430278D00C0001B1CE6 /* MockDNSChecker.swift in Sources */ = {isa = PBXBuildFile; fileRef = F584742F278D00C0001B1CE6 /* MockDNSChecker.swift */; };
		F5847431278D00C1001B1CE6 /* MockDNSChecker.swift in Sources */ = {isa = PBXBuildFile; fileRef = F584742F278D00C0001B1CE6 /* MockDNSChecker.swift */; };
		F591492826B9956C00D32E58 /* MockTransaction.swift in Sources */ = {isa = PBXBuildFile; fileRef = F591492726B9956C00D32E58 /* MockTransaction.swift */; };
		F5BE424026962ACF00254A30 /* ReceiptRefreshPolicy.swift in Sources */ = {isa = PBXBuildFile; fileRef = F5BE423F26962ACF00254A30 /* ReceiptRefreshPolicy.swift */; };
		F5BE424226965F9F00254A30 /* ProductRequestData+Initialization.swift in Sources */ = {isa = PBXBuildFile; fileRef = F5BE424126965F9F00254A30 /* ProductRequestData+Initialization.swift */; };
		F5BE44432698581100254A30 /* AttributionTypeFactory.swift in Sources */ = {isa = PBXBuildFile; fileRef = F5BE44422698581100254A30 /* AttributionTypeFactory.swift */; };
		F5BE444726985E7B00254A30 /* AttributionTypeFactoryTests.swift in Sources */ = {isa = PBXBuildFile; fileRef = 37E350420D54B99BB39448E0 /* AttributionTypeFactoryTests.swift */; };
		F5BE447B269E4A7500254A30 /* TrackingManagerProxy.swift in Sources */ = {isa = PBXBuildFile; fileRef = F5BE447A269E4A7500254A30 /* TrackingManagerProxy.swift */; };
		F5BE447D269E4ADB00254A30 /* ASIdManagerProxy.swift in Sources */ = {isa = PBXBuildFile; fileRef = F5BE447C269E4ADB00254A30 /* ASIdManagerProxy.swift */; };
		F5C0196926E880800005D61E /* StoreKitStrings.swift in Sources */ = {isa = PBXBuildFile; fileRef = F5C0196826E880800005D61E /* StoreKitStrings.swift */; };
		F5FCD3EA27DA0D0B003BDC04 /* PriceFormatterProvider.swift in Sources */ = {isa = PBXBuildFile; fileRef = F5FCD3E927DA0D0B003BDC04 /* PriceFormatterProvider.swift */; };
		F5FCD3FC27DA2034003BDC04 /* PriceFormatterProviderTests.swift in Sources */ = {isa = PBXBuildFile; fileRef = F5FCD3FB27DA2034003BDC04 /* PriceFormatterProviderTests.swift */; };
/* End PBXBuildFile section */

/* Begin PBXContainerItemProxy section */
		2D2CF15727EE0DA100673CE1 /* PBXContainerItemProxy */ = {
			isa = PBXContainerItemProxy;
			containerPortal = 570896BD27596E8800296F1C /* ObjCAPITester.xcodeproj */;
			proxyType = 2;
			remoteGlobalIDString = 2DD778F5270E235B0079CBD4;
			remoteInfo = ObjCAPITester;
		};
		2D2CF15C27EE0DA700673CE1 /* PBXContainerItemProxy */ = {
			isa = PBXContainerItemProxy;
			containerPortal = 570896B727596E8800296F1C /* SwiftAPITester.xcodeproj */;
			proxyType = 2;
			remoteGlobalIDString = 2DD778D0270E233F0079CBD4;
			remoteInfo = SwiftAPITester;
		};
		2D803F6A26F150190069D717 /* PBXContainerItemProxy */ = {
			isa = PBXContainerItemProxy;
			containerPortal = 352629F51F7C4B9100C04F2C /* Project object */;
			proxyType = 1;
			remoteGlobalIDString = 2DC5621524EC63420031F69B;
			remoteInfo = RevenueCat;
		};
		2D803F6C26F150200069D717 /* PBXContainerItemProxy */ = {
			isa = PBXContainerItemProxy;
			containerPortal = 352629F51F7C4B9100C04F2C /* Project object */;
			proxyType = 1;
			remoteGlobalIDString = 2DC5621524EC63420031F69B;
			remoteInfo = RevenueCat;
		};
		2DAC5F7626F13C9800C5258F /* PBXContainerItemProxy */ = {
			isa = PBXContainerItemProxy;
			containerPortal = 352629F51F7C4B9100C04F2C /* Project object */;
			proxyType = 1;
			remoteGlobalIDString = 2DEAC2D926EFE46E006914ED;
			remoteInfo = UnitTestsHostApp;
		};
		2DC5622024EC63430031F69B /* PBXContainerItemProxy */ = {
			isa = PBXContainerItemProxy;
			containerPortal = 352629F51F7C4B9100C04F2C /* Project object */;
			proxyType = 1;
			remoteGlobalIDString = 2DC5621524EC63420031F69B;
			remoteInfo = Purchases;
		};
		2DE20B8E26409EC0004C597D /* PBXContainerItemProxy */ = {
			isa = PBXContainerItemProxy;
			containerPortal = 352629F51F7C4B9100C04F2C /* Project object */;
			proxyType = 1;
			remoteGlobalIDString = 2DE20B7E26409EB7004C597D;
			remoteInfo = StoreKitTestApp;
		};
		2DFF6C54270CA11400ECAFAB /* PBXContainerItemProxy */ = {
			isa = PBXContainerItemProxy;
			containerPortal = 352629F51F7C4B9100C04F2C /* Project object */;
			proxyType = 1;
			remoteGlobalIDString = 2DEAC2D926EFE46E006914ED;
			remoteInfo = UnitTestsHostApp;
		};
/* End PBXContainerItemProxy section */

/* Begin PBXFileReference section */
		0313FD40268A506400168386 /* DateProvider.swift */ = {isa = PBXFileReference; lastKnownFileType = sourcecode.swift; path = DateProvider.swift; sourceTree = "<group>"; };
		2C0B98CC2797070B00C5874F /* PromotionalOffer.swift */ = {isa = PBXFileReference; lastKnownFileType = sourcecode.swift; path = PromotionalOffer.swift; sourceTree = "<group>"; };
		2CB8CF9227BF538F00C34DE3 /* PlatformInfo.swift */ = {isa = PBXFileReference; lastKnownFileType = sourcecode.swift; path = PlatformInfo.swift; sourceTree = "<group>"; };
		2CD2C541278CE0E0005D1CC2 /* RevenueCat_IntegrationPurchaseTesterConfiguration.storekit */ = {isa = PBXFileReference; lastKnownFileType = text; name = RevenueCat_IntegrationPurchaseTesterConfiguration.storekit; path = Tests/TestingApps/PurchaseTester/RevenueCat_IntegrationPurchaseTesterConfiguration.storekit; sourceTree = SOURCE_ROOT; };
		2CD72941268A823900BFC976 /* Data+Extensions.swift */ = {isa = PBXFileReference; lastKnownFileType = sourcecode.swift; path = "Data+Extensions.swift"; sourceTree = "<group>"; };
		2CD72943268A826F00BFC976 /* Date+Extensions.swift */ = {isa = PBXFileReference; lastKnownFileType = sourcecode.swift; path = "Date+Extensions.swift"; sourceTree = "<group>"; };
		2D00A41C2767C08300FC3DD8 /* ManageSubscriptionsStrings.swift */ = {isa = PBXFileReference; lastKnownFileType = sourcecode.swift; path = ManageSubscriptionsStrings.swift; sourceTree = "<group>"; };
		2D1015D9275959840086173F /* StoreTransaction.swift */ = {isa = PBXFileReference; lastKnownFileType = sourcecode.swift; path = StoreTransaction.swift; sourceTree = "<group>"; };
		2D1015DD275A57FC0086173F /* SubscriptionPeriod.swift */ = {isa = PBXFileReference; lastKnownFileType = sourcecode.swift; path = SubscriptionPeriod.swift; sourceTree = "<group>"; };
		2D1015E0275A676F0086173F /* SubscriptionPeriodTests.swift */ = {isa = PBXFileReference; lastKnownFileType = sourcecode.swift; path = SubscriptionPeriodTests.swift; sourceTree = "<group>"; };
		2D11F5E0250FF886005A70E8 /* AttributionStrings.swift */ = {isa = PBXFileReference; lastKnownFileType = sourcecode.swift; path = AttributionStrings.swift; sourceTree = "<group>"; };
		2D1C3F3826B9D8B800112626 /* MockBundle.swift */ = {isa = PBXFileReference; lastKnownFileType = sourcecode.swift; path = MockBundle.swift; sourceTree = "<group>"; };
		2D1E788926FE215500760949 /* SceneDelegate.swift */ = {isa = PBXFileReference; lastKnownFileType = sourcecode.swift; path = SceneDelegate.swift; sourceTree = "<group>"; };
		2D222BAA27FB7008003D5F37 /* LocalReceiptParserStoreKitTests.swift */ = {isa = PBXFileReference; lastKnownFileType = sourcecode.swift; path = LocalReceiptParserStoreKitTests.swift; sourceTree = "<group>"; };
		2D22BF6426F3CB31001AE2F9 /* FatalErrorUtil.swift */ = {isa = PBXFileReference; lastKnownFileType = sourcecode.swift; path = FatalErrorUtil.swift; sourceTree = "<group>"; };
		2D22BF6626F3CBFB001AE2F9 /* XCTestCase+Extensions.swift */ = {isa = PBXFileReference; lastKnownFileType = sourcecode.swift; path = "XCTestCase+Extensions.swift"; sourceTree = "<group>"; };
		2D294E5B26DECFD500B8FE4F /* StoreKit2TransactionListener.swift */ = {isa = PBXFileReference; lastKnownFileType = sourcecode.swift; path = StoreKit2TransactionListener.swift; sourceTree = "<group>"; };
		2D34D9D127481D9B00C05DB6 /* TrialOrIntroPriceEligibilityCheckerSK2Tests.swift */ = {isa = PBXFileReference; fileEncoding = 4; lastKnownFileType = sourcecode.swift; path = TrialOrIntroPriceEligibilityCheckerSK2Tests.swift; sourceTree = "<group>"; };
		2D43017726EBFD7100BAB891 /* UnitTestsConfiguration.storekit */ = {isa = PBXFileReference; fileEncoding = 4; lastKnownFileType = text; path = UnitTestsConfiguration.storekit; sourceTree = "<group>"; };
		2D4E926426990AB1000E10B0 /* StoreKitWrapper.swift */ = {isa = PBXFileReference; lastKnownFileType = sourcecode.swift; path = StoreKitWrapper.swift; sourceTree = "<group>"; };
		2D5BB46A24C8E8ED00E27537 /* ReceiptParser.swift */ = {isa = PBXFileReference; lastKnownFileType = sourcecode.swift; path = ReceiptParser.swift; sourceTree = "<group>"; };
		2D69384426DFF93300FCDBC0 /* StoreProductTests.swift */ = {isa = PBXFileReference; lastKnownFileType = sourcecode.swift; path = StoreProductTests.swift; sourceTree = "<group>"; };
		2D84458826B9CD270033B5A3 /* ReceiptFetcherTests.swift */ = {isa = PBXFileReference; lastKnownFileType = sourcecode.swift; path = ReceiptFetcherTests.swift; sourceTree = "<group>"; };
		2D8D03B42799A2B90044C2ED /* DocCDocumentation.docc */ = {isa = PBXFileReference; lastKnownFileType = folder.documentationcatalog; path = DocCDocumentation.docc; sourceTree = "<group>"; };
		2D8DB34A24072AAE00BE3D31 /* SubscriberAttributeTests.swift */ = {isa = PBXFileReference; fileEncoding = 4; lastKnownFileType = sourcecode.swift; path = SubscriberAttributeTests.swift; sourceTree = "<group>"; };
		2D8F622224D30F9D00F993AA /* ReceiptParsingError.swift */ = {isa = PBXFileReference; lastKnownFileType = sourcecode.swift; path = ReceiptParsingError.swift; sourceTree = "<group>"; };
		2D8FC8AB26E01AE70049A85C /* PurchasesOrchestratorTests.swift */ = {isa = PBXFileReference; lastKnownFileType = sourcecode.swift; path = PurchasesOrchestratorTests.swift; sourceTree = "<group>"; };
		2D90F8C926FD257A009B9142 /* MockStoreKit2TransactionListener.swift */ = {isa = PBXFileReference; lastKnownFileType = sourcecode.swift; path = MockStoreKit2TransactionListener.swift; sourceTree = "<group>"; };
		2D90F8CB26FD2BA1009B9142 /* StoreKitConfigTestCase.swift */ = {isa = PBXFileReference; lastKnownFileType = sourcecode.swift; path = StoreKitConfigTestCase.swift; sourceTree = "<group>"; };
		2D971CC02744364C0093F35F /* SKError+Extensions.swift */ = {isa = PBXFileReference; fileEncoding = 4; lastKnownFileType = sourcecode.swift; path = "SKError+Extensions.swift"; sourceTree = "<group>"; };
		2D97458E24BDFCEF006245E9 /* IntroEligibilityCalculator.swift */ = {isa = PBXFileReference; lastKnownFileType = sourcecode.swift; path = IntroEligibilityCalculator.swift; sourceTree = "<group>"; };
		2D991AC9268BA56900085481 /* StoreKitRequestFetcher.swift */ = {isa = PBXFileReference; lastKnownFileType = sourcecode.swift; path = StoreKitRequestFetcher.swift; sourceTree = "<group>"; };
		2D9C5EC926F2805C0057FC45 /* ProductsManagerTests.swift */ = {isa = PBXFileReference; fileEncoding = 4; lastKnownFileType = sourcecode.swift; path = ProductsManagerTests.swift; sourceTree = "<group>"; };
		2D9C7BB226D838FC006838BE /* UIApplication+RCExtensions.swift */ = {isa = PBXFileReference; fileEncoding = 4; lastKnownFileType = sourcecode.swift; path = "UIApplication+RCExtensions.swift"; sourceTree = "<group>"; };
		2D9F4A5426C30CA800B07B43 /* PurchasesOrchestrator.swift */ = {isa = PBXFileReference; lastKnownFileType = sourcecode.swift; path = PurchasesOrchestrator.swift; sourceTree = "<group>"; };
		2DAC5F7226F13C9800C5258F /* StoreKitUnitTests.xctest */ = {isa = PBXFileReference; explicitFileType = wrapper.cfbundle; includeInIndex = 0; path = StoreKitUnitTests.xctest; sourceTree = BUILT_PRODUCTS_DIR; };
		2DBB3E10269C9B8700BBF431 /* SwiftStyleGuide.swift */ = {isa = PBXFileReference; lastKnownFileType = sourcecode.swift; name = SwiftStyleGuide.swift; path = Development/SwiftStyleGuide.swift; sourceTree = "<group>"; };
		2DC19194255F36D10039389A /* Logger.swift */ = {isa = PBXFileReference; lastKnownFileType = sourcecode.swift; path = Logger.swift; sourceTree = "<group>"; };
		2DC5621624EC63420031F69B /* RevenueCat.framework */ = {isa = PBXFileReference; explicitFileType = wrapper.framework; includeInIndex = 0; path = RevenueCat.framework; sourceTree = BUILT_PRODUCTS_DIR; };
		2DC5621824EC63430031F69B /* RevenueCat.h */ = {isa = PBXFileReference; lastKnownFileType = sourcecode.c.h; path = RevenueCat.h; sourceTree = "<group>"; };
		2DC5621924EC63430031F69B /* Info.plist */ = {isa = PBXFileReference; lastKnownFileType = text.plist.xml; path = Info.plist; sourceTree = "<group>"; };
		2DC5621E24EC63430031F69B /* UnitTests.xctest */ = {isa = PBXFileReference; explicitFileType = wrapper.cfbundle; includeInIndex = 0; path = UnitTests.xctest; sourceTree = BUILT_PRODUCTS_DIR; };
		2DC5622524EC63430031F69B /* Info.plist */ = {isa = PBXFileReference; lastKnownFileType = text.plist.xml; path = Info.plist; sourceTree = "<group>"; };
		2DD269162522A20A006AC4BC /* DictionaryExtensionsTests.swift */ = {isa = PBXFileReference; lastKnownFileType = sourcecode.swift; path = DictionaryExtensionsTests.swift; sourceTree = "<group>"; };
		2DD58DD727F240EB000FDFE3 /* EmptyFile.swift */ = {isa = PBXFileReference; lastKnownFileType = sourcecode.swift; path = EmptyFile.swift; sourceTree = "<group>"; };
		2DD9F4BD274EADC20031AE2C /* Purchases+async.swift */ = {isa = PBXFileReference; lastKnownFileType = sourcecode.swift; path = "Purchases+async.swift"; sourceTree = "<group>"; };
		2DDA3E4624DB0B5400EDFE5B /* OperationDispatcher.swift */ = {isa = PBXFileReference; lastKnownFileType = sourcecode.swift; path = OperationDispatcher.swift; sourceTree = "<group>"; };
		2DDE559A24C8B5E300DCB087 /* verifyReceiptSample1.txt */ = {isa = PBXFileReference; fileEncoding = 4; lastKnownFileType = text; path = verifyReceiptSample1.txt; sourceTree = "<group>"; };
		2DDE559B24C8B5E300DCB087 /* base64encodedreceiptsample1.txt */ = {isa = PBXFileReference; fileEncoding = 4; lastKnownFileType = text; path = base64encodedreceiptsample1.txt; sourceTree = "<group>"; };
		2DDF41A724F6F37C005BC22D /* AppleReceipt.swift */ = {isa = PBXFileReference; fileEncoding = 4; lastKnownFileType = sourcecode.swift; path = AppleReceipt.swift; sourceTree = "<group>"; };
		2DDF41A824F6F37C005BC22D /* ASN1Container.swift */ = {isa = PBXFileReference; fileEncoding = 4; lastKnownFileType = sourcecode.swift; path = ASN1Container.swift; sourceTree = "<group>"; };
		2DDF41A924F6F37C005BC22D /* ASN1ObjectIdentifier.swift */ = {isa = PBXFileReference; fileEncoding = 4; lastKnownFileType = sourcecode.swift; path = ASN1ObjectIdentifier.swift; sourceTree = "<group>"; };
		2DDF41AA24F6F37C005BC22D /* InAppPurchase.swift */ = {isa = PBXFileReference; fileEncoding = 4; lastKnownFileType = sourcecode.swift; path = InAppPurchase.swift; sourceTree = "<group>"; };
		2DDF41AF24F6F387005BC22D /* InAppPurchaseBuilder.swift */ = {isa = PBXFileReference; fileEncoding = 4; lastKnownFileType = sourcecode.swift; path = InAppPurchaseBuilder.swift; sourceTree = "<group>"; };
		2DDF41B024F6F387005BC22D /* ASN1ContainerBuilder.swift */ = {isa = PBXFileReference; fileEncoding = 4; lastKnownFileType = sourcecode.swift; path = ASN1ContainerBuilder.swift; sourceTree = "<group>"; };
		2DDF41B124F6F387005BC22D /* AppleReceiptBuilder.swift */ = {isa = PBXFileReference; fileEncoding = 4; lastKnownFileType = sourcecode.swift; path = AppleReceiptBuilder.swift; sourceTree = "<group>"; };
		2DDF41B224F6F387005BC22D /* ASN1ObjectIdentifierBuilder.swift */ = {isa = PBXFileReference; fileEncoding = 4; lastKnownFileType = sourcecode.swift; path = ASN1ObjectIdentifierBuilder.swift; sourceTree = "<group>"; };
		2DDF41B824F6F392005BC22D /* UInt8+Extensions.swift */ = {isa = PBXFileReference; fileEncoding = 4; lastKnownFileType = sourcecode.swift; path = "UInt8+Extensions.swift"; sourceTree = "<group>"; };
		2DDF41B924F6F392005BC22D /* ArraySlice_UInt8+Extensions.swift */ = {isa = PBXFileReference; fileEncoding = 4; lastKnownFileType = sourcecode.swift; path = "ArraySlice_UInt8+Extensions.swift"; sourceTree = "<group>"; };
		2DDF41BF24F6F4C3005BC22D /* UInt8+ExtensionsTests.swift */ = {isa = PBXFileReference; fileEncoding = 4; lastKnownFileType = sourcecode.swift; path = "UInt8+ExtensionsTests.swift"; sourceTree = "<group>"; };
		2DDF41C024F6F4C3005BC22D /* ArraySlice_UInt8+ExtensionsTests.swift */ = {isa = PBXFileReference; fileEncoding = 4; lastKnownFileType = sourcecode.swift; path = "ArraySlice_UInt8+ExtensionsTests.swift"; sourceTree = "<group>"; };
		2DDF41C224F6F4C3005BC22D /* ASN1ObjectIdentifierBuilderTests.swift */ = {isa = PBXFileReference; fileEncoding = 4; lastKnownFileType = sourcecode.swift; path = ASN1ObjectIdentifierBuilderTests.swift; sourceTree = "<group>"; };
		2DDF41C324F6F4C3005BC22D /* AppleReceiptBuilderTests.swift */ = {isa = PBXFileReference; fileEncoding = 4; lastKnownFileType = sourcecode.swift; path = AppleReceiptBuilderTests.swift; sourceTree = "<group>"; };
		2DDF41C424F6F4C3005BC22D /* ASN1ContainerBuilderTests.swift */ = {isa = PBXFileReference; fileEncoding = 4; lastKnownFileType = sourcecode.swift; path = ASN1ContainerBuilderTests.swift; sourceTree = "<group>"; };
		2DDF41C524F6F4C3005BC22D /* InAppPurchaseBuilderTests.swift */ = {isa = PBXFileReference; fileEncoding = 4; lastKnownFileType = sourcecode.swift; path = InAppPurchaseBuilderTests.swift; sourceTree = "<group>"; };
		2DDF41C724F6F4C3005BC22D /* ReceiptParsing+TestsWithRealReceipts.swift */ = {isa = PBXFileReference; fileEncoding = 4; lastKnownFileType = sourcecode.swift; path = "ReceiptParsing+TestsWithRealReceipts.swift"; sourceTree = "<group>"; };
		2DDF41E524F6F5DC005BC22D /* MockSK1Product.swift */ = {isa = PBXFileReference; fileEncoding = 4; lastKnownFileType = sourcecode.swift; path = MockSK1Product.swift; sourceTree = "<group>"; };
		2DDF41E724F6F61B005BC22D /* MockSKProductDiscount.swift */ = {isa = PBXFileReference; fileEncoding = 4; lastKnownFileType = sourcecode.swift; path = MockSKProductDiscount.swift; sourceTree = "<group>"; };
		2DDF41E924F6F844005BC22D /* SKProductSubscriptionDurationExtensions.swift */ = {isa = PBXFileReference; fileEncoding = 4; lastKnownFileType = sourcecode.swift; path = SKProductSubscriptionDurationExtensions.swift; sourceTree = "<group>"; };
		2DE20B6C264087FB004C597D /* BackendIntegrationTests.xctest */ = {isa = PBXFileReference; explicitFileType = wrapper.cfbundle; includeInIndex = 0; path = BackendIntegrationTests.xctest; sourceTree = BUILT_PRODUCTS_DIR; };
		2DE20B6E264087FB004C597D /* StoreKitIntegrationTests.swift */ = {isa = PBXFileReference; lastKnownFileType = sourcecode.swift; path = StoreKitIntegrationTests.swift; sourceTree = "<group>"; };
		2DE20B70264087FB004C597D /* Info.plist */ = {isa = PBXFileReference; lastKnownFileType = text.plist.xml; path = Info.plist; sourceTree = "<group>"; };
		2DE20B7526408806004C597D /* StoreKitTest.framework */ = {isa = PBXFileReference; lastKnownFileType = wrapper.framework; name = StoreKitTest.framework; path = Developer/Library/Frameworks/StoreKitTest.framework; sourceTree = SDKROOT; };
		2DE20B7F26409EB7004C597D /* BackendIntegrationTestsHostApp.app */ = {isa = PBXFileReference; explicitFileType = wrapper.application; includeInIndex = 0; path = BackendIntegrationTestsHostApp.app; sourceTree = BUILT_PRODUCTS_DIR; };
		2DE20B8126409EB7004C597D /* BackendIntegrationTestApp.swift */ = {isa = PBXFileReference; lastKnownFileType = sourcecode.swift; path = BackendIntegrationTestApp.swift; sourceTree = "<group>"; };
		2DE20B8326409EB7004C597D /* ContentView.swift */ = {isa = PBXFileReference; lastKnownFileType = sourcecode.swift; path = ContentView.swift; sourceTree = "<group>"; };
		2DE20B8526409EB8004C597D /* Assets.xcassets */ = {isa = PBXFileReference; lastKnownFileType = folder.assetcatalog; path = Assets.xcassets; sourceTree = "<group>"; };
		2DE20B8826409EB8004C597D /* Preview Assets.xcassets */ = {isa = PBXFileReference; lastKnownFileType = folder.assetcatalog; path = "Preview Assets.xcassets"; sourceTree = "<group>"; };
		2DE20B8A26409EB8004C597D /* Info.plist */ = {isa = PBXFileReference; lastKnownFileType = text.plist.xml; path = Info.plist; sourceTree = "<group>"; };
		2DE20B9126409ECF004C597D /* StoreKit.framework */ = {isa = PBXFileReference; lastKnownFileType = wrapper.framework; name = StoreKit.framework; path = Platforms/MacOSX.platform/Developer/SDKs/MacOSX11.3.sdk/System/iOSSupport/System/Library/Frameworks/StoreKit.framework; sourceTree = DEVELOPER_DIR; };
		2DE61A83264190830021CEA0 /* Constants.swift */ = {isa = PBXFileReference; lastKnownFileType = sourcecode.swift; path = Constants.swift; sourceTree = "<group>"; };
		2DEAC2DA26EFE46E006914ED /* UnitTestsHostApp.app */ = {isa = PBXFileReference; explicitFileType = wrapper.application; includeInIndex = 0; path = UnitTestsHostApp.app; sourceTree = BUILT_PRODUCTS_DIR; };
		2DEAC2DC26EFE46E006914ED /* AppDelegate.swift */ = {isa = PBXFileReference; lastKnownFileType = sourcecode.swift; path = AppDelegate.swift; sourceTree = "<group>"; };
		2DEAC2E026EFE46E006914ED /* ViewController.swift */ = {isa = PBXFileReference; lastKnownFileType = sourcecode.swift; path = ViewController.swift; sourceTree = "<group>"; };
		2DEAC2E326EFE46E006914ED /* Base */ = {isa = PBXFileReference; lastKnownFileType = file.storyboard; name = Base; path = Base.lproj/Main.storyboard; sourceTree = "<group>"; };
		2DEAC2E526EFE470006914ED /* Assets.xcassets */ = {isa = PBXFileReference; lastKnownFileType = folder.assetcatalog; path = Assets.xcassets; sourceTree = "<group>"; };
		2DEAC2E826EFE470006914ED /* Base */ = {isa = PBXFileReference; lastKnownFileType = file.storyboard; name = Base; path = Base.lproj/LaunchScreen.storyboard; sourceTree = "<group>"; };
		2DEAC2EA26EFE470006914ED /* Info.plist */ = {isa = PBXFileReference; lastKnownFileType = text.plist.xml; path = Info.plist; sourceTree = "<group>"; };
		2DEC0CFB24A2A1B100B0E5BB /* Package.swift */ = {isa = PBXFileReference; fileEncoding = 4; lastKnownFileType = sourcecode.swift; path = Package.swift; sourceTree = SOURCE_ROOT; };
		33FFC8744F2BAE7BD8889A4C /* Pods_RevenueCat.framework */ = {isa = PBXFileReference; explicitFileType = wrapper.framework; includeInIndex = 0; path = Pods_RevenueCat.framework; sourceTree = BUILT_PRODUCTS_DIR; };
		350A1B84226E3E8700CCA10F /* AppKit.framework */ = {isa = PBXFileReference; lastKnownFileType = wrapper.framework; name = AppKit.framework; path = System/Library/Frameworks/AppKit.framework; sourceTree = SDKROOT; };
		351B513C26D4491E00BD2BD7 /* MockDeviceCache.swift */ = {isa = PBXFileReference; lastKnownFileType = sourcecode.swift; path = MockDeviceCache.swift; sourceTree = "<group>"; };
		351B513E26D4496000BD2BD7 /* MockIdentityManager.swift */ = {isa = PBXFileReference; lastKnownFileType = sourcecode.swift; path = MockIdentityManager.swift; sourceTree = "<group>"; };
		351B514026D4498F00BD2BD7 /* MockBackend.swift */ = {isa = PBXFileReference; lastKnownFileType = sourcecode.swift; path = MockBackend.swift; sourceTree = "<group>"; };
		351B514226D449C100BD2BD7 /* MockSubscriberAttributesManager.swift */ = {isa = PBXFileReference; lastKnownFileType = sourcecode.swift; path = MockSubscriberAttributesManager.swift; sourceTree = "<group>"; };
		351B514426D449E600BD2BD7 /* MockAttributionTypeFactory.swift */ = {isa = PBXFileReference; lastKnownFileType = sourcecode.swift; path = MockAttributionTypeFactory.swift; sourceTree = "<group>"; };
		351B514626D44A0D00BD2BD7 /* MockSystemInfo.swift */ = {isa = PBXFileReference; lastKnownFileType = sourcecode.swift; path = MockSystemInfo.swift; sourceTree = "<group>"; };
		351B514826D44A2F00BD2BD7 /* MockCustomerInfoManager.swift */ = {isa = PBXFileReference; lastKnownFileType = sourcecode.swift; path = MockCustomerInfoManager.swift; sourceTree = "<group>"; };
		351B514A26D44A4A00BD2BD7 /* MockOperationDispatcher.swift */ = {isa = PBXFileReference; lastKnownFileType = sourcecode.swift; path = MockOperationDispatcher.swift; sourceTree = "<group>"; };
		351B514C26D44A8600BD2BD7 /* MockHTTPClient.swift */ = {isa = PBXFileReference; lastKnownFileType = sourcecode.swift; path = MockHTTPClient.swift; sourceTree = "<group>"; };
		351B515126D44AF000BD2BD7 /* MockReceiptFetcher.swift */ = {isa = PBXFileReference; lastKnownFileType = sourcecode.swift; path = MockReceiptFetcher.swift; sourceTree = "<group>"; };
		351B515326D44B0A00BD2BD7 /* MockStoreKitWrapper.swift */ = {isa = PBXFileReference; lastKnownFileType = sourcecode.swift; path = MockStoreKitWrapper.swift; sourceTree = "<group>"; };
		351B515526D44B2300BD2BD7 /* MockNotificationCenter.swift */ = {isa = PBXFileReference; lastKnownFileType = sourcecode.swift; path = MockNotificationCenter.swift; sourceTree = "<group>"; };
		351B515726D44B3E00BD2BD7 /* MockOfferingsFactory.swift */ = {isa = PBXFileReference; lastKnownFileType = sourcecode.swift; path = MockOfferingsFactory.swift; sourceTree = "<group>"; };
		351B515926D44B6200BD2BD7 /* MockAttributionFetcher.swift */ = {isa = PBXFileReference; lastKnownFileType = sourcecode.swift; path = MockAttributionFetcher.swift; sourceTree = "<group>"; };
		351B515B26D44B7900BD2BD7 /* MockIntroEligibilityCalculator.swift */ = {isa = PBXFileReference; lastKnownFileType = sourcecode.swift; path = MockIntroEligibilityCalculator.swift; sourceTree = "<group>"; };
		351B515D26D44B9900BD2BD7 /* MockPurchasesDelegate.swift */ = {isa = PBXFileReference; lastKnownFileType = sourcecode.swift; path = MockPurchasesDelegate.swift; sourceTree = "<group>"; };
		351B515F26D44BB600BD2BD7 /* MockAttributionDataMigrator.swift */ = {isa = PBXFileReference; lastKnownFileType = sourcecode.swift; path = MockAttributionDataMigrator.swift; sourceTree = "<group>"; };
		351B516F26D44E8D00BD2BD7 /* MockDateProvider.swift */ = {isa = PBXFileReference; lastKnownFileType = sourcecode.swift; path = MockDateProvider.swift; sourceTree = "<group>"; };
		351B517126D44EF300BD2BD7 /* MockInMemoryCachedOfferings.swift */ = {isa = PBXFileReference; lastKnownFileType = sourcecode.swift; path = MockInMemoryCachedOfferings.swift; sourceTree = "<group>"; };
		351B517326D44F4B00BD2BD7 /* MockPaymentDiscount.swift */ = {isa = PBXFileReference; lastKnownFileType = sourcecode.swift; path = MockPaymentDiscount.swift; sourceTree = "<group>"; };
		351B517926D44FF000BD2BD7 /* MockRequestFetcher.swift */ = {isa = PBXFileReference; lastKnownFileType = sourcecode.swift; path = MockRequestFetcher.swift; sourceTree = "<group>"; };
		352B7D7827BD919B002A47DD /* DangerousSettings.swift */ = {isa = PBXFileReference; lastKnownFileType = sourcecode.swift; path = DangerousSettings.swift; sourceTree = "<group>"; };
		3530C18822653E8F00D6DF52 /* AdSupport.framework */ = {isa = PBXFileReference; lastKnownFileType = wrapper.framework; name = AdSupport.framework; path = System/Library/Frameworks/AdSupport.framework; sourceTree = SDKROOT; };
		354895D3267AE4B4001DC5B1 /* AttributionKey.swift */ = {isa = PBXFileReference; lastKnownFileType = sourcecode.swift; path = AttributionKey.swift; sourceTree = "<group>"; };
		354895D5267BEDE3001DC5B1 /* ReservedSubscriberAttributes.swift */ = {isa = PBXFileReference; lastKnownFileType = sourcecode.swift; path = ReservedSubscriberAttributes.swift; sourceTree = "<group>"; };
		35549322269E298B005F9AE9 /* OfferingsFactory.swift */ = {isa = PBXFileReference; lastKnownFileType = sourcecode.swift; path = OfferingsFactory.swift; sourceTree = "<group>"; };
		357C9BC022725CFA006BC624 /* iAd.framework */ = {isa = PBXFileReference; lastKnownFileType = wrapper.framework; name = iAd.framework; path = Platforms/iPhoneOS.platform/Developer/SDKs/iPhoneOS12.2.sdk/System/Library/Frameworks/iAd.framework; sourceTree = DEVELOPER_DIR; };
		3597020F24BF6A710010506E /* TransactionsFactory.swift */ = {isa = PBXFileReference; lastKnownFileType = sourcecode.swift; path = TransactionsFactory.swift; sourceTree = "<group>"; };
		3597021124BF6AAC0010506E /* TransactionsFactoryTests.swift */ = {isa = PBXFileReference; lastKnownFileType = sourcecode.swift; path = TransactionsFactoryTests.swift; sourceTree = "<group>"; };
		359E8E3E26DEBEEB00B869F9 /* TrialOrIntroPriceEligibilityChecker.swift */ = {isa = PBXFileReference; lastKnownFileType = sourcecode.swift; path = TrialOrIntroPriceEligibilityChecker.swift; sourceTree = "<group>"; };
		35D0E5CF26A5886C0099EAD8 /* ErrorUtils.swift */ = {isa = PBXFileReference; lastKnownFileType = sourcecode.swift; path = ErrorUtils.swift; sourceTree = "<group>"; };
		35D832CC262A5B7500E60AC5 /* ETagManager.swift */ = {isa = PBXFileReference; lastKnownFileType = sourcecode.swift; path = ETagManager.swift; sourceTree = "<group>"; };
		35D832D1262E56DB00E60AC5 /* HTTPStatusCode.swift */ = {isa = PBXFileReference; lastKnownFileType = sourcecode.swift; path = HTTPStatusCode.swift; sourceTree = "<group>"; };
		35D832F3262E606500E60AC5 /* HTTPResponse.swift */ = {isa = PBXFileReference; lastKnownFileType = sourcecode.swift; path = HTTPResponse.swift; sourceTree = "<group>"; };
		35D832FF262FAD8000E60AC5 /* ETagManagerTests.swift */ = {isa = PBXFileReference; fileEncoding = 4; lastKnownFileType = sourcecode.swift; path = ETagManagerTests.swift; sourceTree = "<group>"; };
		35D83311262FBD4200E60AC5 /* MockETagManager.swift */ = {isa = PBXFileReference; lastKnownFileType = sourcecode.swift; path = MockETagManager.swift; sourceTree = "<group>"; };
		35E1CE1F26E022C20008560A /* TrialOrIntroPriceEligibilityCheckerSK1Tests.swift */ = {isa = PBXFileReference; lastKnownFileType = sourcecode.swift; path = TrialOrIntroPriceEligibilityCheckerSK1Tests.swift; sourceTree = "<group>"; };
		35E840C5270FB47C00899AE2 /* ManageSubscriptionsHelper.swift */ = {isa = PBXFileReference; fileEncoding = 4; lastKnownFileType = sourcecode.swift; path = ManageSubscriptionsHelper.swift; sourceTree = "<group>"; };
		35E840CD2710E2EB00899AE2 /* MockManageSubscriptionsHelper.swift */ = {isa = PBXFileReference; lastKnownFileType = sourcecode.swift; path = MockManageSubscriptionsHelper.swift; sourceTree = "<group>"; };
		35F82BAA26A84E130051DF03 /* Dictionary+Extensions.swift */ = {isa = PBXFileReference; lastKnownFileType = sourcecode.swift; path = "Dictionary+Extensions.swift"; sourceTree = "<group>"; };
		35F82BB126A98EC50051DF03 /* AttributionDataMigratorTests.swift */ = {isa = PBXFileReference; fileEncoding = 4; lastKnownFileType = sourcecode.swift; path = AttributionDataMigratorTests.swift; sourceTree = "<group>"; };
		35F82BB326A9A74D0051DF03 /* HTTPClient.swift */ = {isa = PBXFileReference; lastKnownFileType = sourcecode.swift; path = HTTPClient.swift; sourceTree = "<group>"; };
		35F82BB526A9B8030051DF03 /* AttributionDataMigrator.swift */ = {isa = PBXFileReference; fileEncoding = 4; lastKnownFileType = sourcecode.swift; path = AttributionDataMigrator.swift; sourceTree = "<group>"; };
		35F8B8F926E02AE1003C3363 /* MockTrialOrIntroPriceEligibilityChecker.swift */ = {isa = PBXFileReference; lastKnownFileType = sourcecode.swift; path = MockTrialOrIntroPriceEligibilityChecker.swift; sourceTree = "<group>"; };
		3628C1F100BB3C1782860D24 /* ProductsFetcherSK2.swift */ = {isa = PBXFileReference; lastKnownFileType = sourcecode.swift; path = ProductsFetcherSK2.swift; sourceTree = "<group>"; };
		37E350420D54B99BB39448E0 /* AttributionTypeFactoryTests.swift */ = {isa = PBXFileReference; fileEncoding = 4; lastKnownFileType = sourcecode.swift; path = AttributionTypeFactoryTests.swift; sourceTree = "<group>"; };
		37E3507939634ED5A9280544 /* Strings.swift */ = {isa = PBXFileReference; fileEncoding = 4; lastKnownFileType = sourcecode.swift; path = Strings.swift; sourceTree = "<group>"; };
		37E3508E52201122137D4B4A /* PurchasesSubscriberAttributesTests.swift */ = {isa = PBXFileReference; fileEncoding = 4; lastKnownFileType = sourcecode.swift; path = PurchasesSubscriberAttributesTests.swift; sourceTree = "<group>"; };
		37E3508EC20EEBAB4EAC4C82 /* NSDate+RCExtensionsTests.swift */ = {isa = PBXFileReference; fileEncoding = 4; lastKnownFileType = sourcecode.swift; path = "NSDate+RCExtensionsTests.swift"; sourceTree = "<group>"; };
		37E35092F0E41512E0D610BA /* ContainerFactory.swift */ = {isa = PBXFileReference; fileEncoding = 4; lastKnownFileType = sourcecode.swift; path = ContainerFactory.swift; sourceTree = "<group>"; };
		37E350E57B0A393455A72B40 /* ProductRequestDataTests.swift */ = {isa = PBXFileReference; fileEncoding = 4; lastKnownFileType = sourcecode.swift; path = ProductRequestDataTests.swift; sourceTree = "<group>"; };
		37E351D0EBC4698E1D3585A6 /* ReceiptParserTests.swift */ = {isa = PBXFileReference; fileEncoding = 4; lastKnownFileType = sourcecode.swift; path = ReceiptParserTests.swift; sourceTree = "<group>"; };
		37E351EB3689AF304E5B1031 /* MockASN1ContainerBuilder.swift */ = {isa = PBXFileReference; fileEncoding = 4; lastKnownFileType = sourcecode.swift; path = MockASN1ContainerBuilder.swift; sourceTree = "<group>"; };
		37E351F0E21361EAEC078A0D /* ProductsFetcherSK1Tests.swift */ = {isa = PBXFileReference; fileEncoding = 4; lastKnownFileType = sourcecode.swift; path = ProductsFetcherSK1Tests.swift; sourceTree = "<group>"; };
		37E3521731D8DC16873F55F3 /* AttributionFetcher.swift */ = {isa = PBXFileReference; fileEncoding = 4; lastKnownFileType = sourcecode.swift; path = AttributionFetcher.swift; sourceTree = "<group>"; };
		37E35294EBC1E5A879C95540 /* IdentityManagerTests.swift */ = {isa = PBXFileReference; fileEncoding = 4; lastKnownFileType = sourcecode.swift; path = IdentityManagerTests.swift; sourceTree = "<group>"; };
		37E352F86A0A8EB05BAD77C4 /* StoreKitWrapperTests.swift */ = {isa = PBXFileReference; fileEncoding = 4; lastKnownFileType = sourcecode.swift; path = StoreKitWrapperTests.swift; sourceTree = "<group>"; };
		37E353AF2CAD3CEDE6D9B368 /* NSError+RCExtensionsTests.swift */ = {isa = PBXFileReference; fileEncoding = 4; lastKnownFileType = sourcecode.swift; path = "NSError+RCExtensionsTests.swift"; sourceTree = "<group>"; };
		37E353CBE9CF2572A72A347F /* HTTPClientTests.swift */ = {isa = PBXFileReference; fileEncoding = 4; lastKnownFileType = sourcecode.swift; path = HTTPClientTests.swift; sourceTree = "<group>"; };
		37E353FD94A8FD5CD8796530 /* DateFormatter+Extensions.swift */ = {isa = PBXFileReference; fileEncoding = 4; lastKnownFileType = sourcecode.swift; path = "DateFormatter+Extensions.swift"; sourceTree = "<group>"; };
		37E3548189DA008320B3FC98 /* ProductRequestDataInitializationTests.swift */ = {isa = PBXFileReference; fileEncoding = 4; lastKnownFileType = sourcecode.swift; path = ProductRequestDataInitializationTests.swift; sourceTree = "<group>"; };
		37E354B13440508B46C9A530 /* MockReceiptParser.swift */ = {isa = PBXFileReference; fileEncoding = 4; lastKnownFileType = sourcecode.swift; path = MockReceiptParser.swift; sourceTree = "<group>"; };
		37E354B18710B488B8B0D443 /* IntroEligibilityCalculatorTests.swift */ = {isa = PBXFileReference; fileEncoding = 4; lastKnownFileType = sourcecode.swift; path = IntroEligibilityCalculatorTests.swift; sourceTree = "<group>"; };
		37E354FE32DD3EA3FF3ECD0A /* AttributionPosterTests.swift */ = {isa = PBXFileReference; fileEncoding = 4; lastKnownFileType = sourcecode.swift; path = AttributionPosterTests.swift; sourceTree = "<group>"; };
		37E355744D64075AA91342DE /* MockInAppPurchaseBuilder.swift */ = {isa = PBXFileReference; fileEncoding = 4; lastKnownFileType = sourcecode.swift; path = MockInAppPurchaseBuilder.swift; sourceTree = "<group>"; };
		37E3567189CF6A746EE3CCC2 /* DateExtensions.swift */ = {isa = PBXFileReference; fileEncoding = 4; lastKnownFileType = sourcecode.swift; path = DateExtensions.swift; sourceTree = "<group>"; };
		37E3567E972B9B04FE079ABA /* SubscriberAttributesManagerTests.swift */ = {isa = PBXFileReference; fileEncoding = 4; lastKnownFileType = sourcecode.swift; path = SubscriberAttributesManagerTests.swift; sourceTree = "<group>"; };
		37E357C2D977BBB081216B5F /* OfferingsTests.swift */ = {isa = PBXFileReference; fileEncoding = 4; lastKnownFileType = sourcecode.swift; path = OfferingsTests.swift; sourceTree = "<group>"; };
		37E357D16038F07915D7825D /* MockUserDefaults.swift */ = {isa = PBXFileReference; fileEncoding = 4; lastKnownFileType = sourcecode.swift; path = MockUserDefaults.swift; sourceTree = "<group>"; };
		37E3582920E16E065502E5FC /* EntitlementInfosTests.swift */ = {isa = PBXFileReference; fileEncoding = 4; lastKnownFileType = sourcecode.swift; path = EntitlementInfosTests.swift; sourceTree = "<group>"; };
		37E3583675928C01D92E3166 /* ProductRequestDataExtensions.swift */ = {isa = PBXFileReference; fileEncoding = 4; lastKnownFileType = sourcecode.swift; path = ProductRequestDataExtensions.swift; sourceTree = "<group>"; };
		37E359D8F304C83184560135 /* CustomerInfoTests.swift */ = {isa = PBXFileReference; fileEncoding = 4; lastKnownFileType = sourcecode.swift; path = CustomerInfoTests.swift; sourceTree = "<group>"; };
		37E35ABEE9FD79CCA64E4F8B /* NSData+RCExtensionsTests.swift */ = {isa = PBXFileReference; fileEncoding = 4; lastKnownFileType = sourcecode.swift; path = "NSData+RCExtensionsTests.swift"; sourceTree = "<group>"; };
		37E35B08709090FBBFB16EBD /* MockProductsRequest.swift */ = {isa = PBXFileReference; fileEncoding = 4; lastKnownFileType = sourcecode.swift; path = MockProductsRequest.swift; sourceTree = "<group>"; };
		37E35B9AC7A350CA2437049D /* ISOPeriodFormatterTests.swift */ = {isa = PBXFileReference; fileEncoding = 4; lastKnownFileType = sourcecode.swift; path = ISOPeriodFormatterTests.swift; sourceTree = "<group>"; };
		37E35C1554F296F7F1317747 /* MockAppleReceiptBuilder.swift */ = {isa = PBXFileReference; fileEncoding = 4; lastKnownFileType = sourcecode.swift; path = MockAppleReceiptBuilder.swift; sourceTree = "<group>"; };
		37E35C4A4B241A545D1D06BD /* ASN1ObjectIdentifierEncoder.swift */ = {isa = PBXFileReference; fileEncoding = 4; lastKnownFileType = sourcecode.swift; path = ASN1ObjectIdentifierEncoder.swift; sourceTree = "<group>"; };
		37E35C4A795A0F056381A1B3 /* DeviceCacheSubscriberAttributesTests.swift */ = {isa = PBXFileReference; fileEncoding = 4; lastKnownFileType = sourcecode.swift; path = DeviceCacheSubscriberAttributesTests.swift; sourceTree = "<group>"; };
		37E35C7060D7E486F5958BED /* ProductsManager.swift */ = {isa = PBXFileReference; fileEncoding = 4; lastKnownFileType = sourcecode.swift; path = ProductsManager.swift; sourceTree = "<group>"; };
		37E35C9439E087F63ECC4F59 /* MockProductsManager.swift */ = {isa = PBXFileReference; fileEncoding = 4; lastKnownFileType = sourcecode.swift; path = MockProductsManager.swift; sourceTree = "<group>"; };
		37E35CD16BB73BB091E64D9A /* AttributionData.swift */ = {isa = PBXFileReference; fileEncoding = 4; lastKnownFileType = sourcecode.swift; path = AttributionData.swift; sourceTree = "<group>"; };
		37E35D87B7E6F91E27E98F42 /* DeviceCacheTests.swift */ = {isa = PBXFileReference; fileEncoding = 4; lastKnownFileType = sourcecode.swift; path = DeviceCacheTests.swift; sourceTree = "<group>"; };
		37E35DE5707E845DA3FF51BC /* PurchasesTests.swift */ = {isa = PBXFileReference; fileEncoding = 4; lastKnownFileType = sourcecode.swift; path = PurchasesTests.swift; sourceTree = "<group>"; };
		37E35E3250FBBB03D92E06EC /* InMemoryCachedObjectTests.swift */ = {isa = PBXFileReference; fileEncoding = 4; lastKnownFileType = sourcecode.swift; path = InMemoryCachedObjectTests.swift; sourceTree = "<group>"; };
		37E35E8DCF998D9DB63850F8 /* ProductsRequestFactory.swift */ = {isa = PBXFileReference; fileEncoding = 4; lastKnownFileType = sourcecode.swift; path = ProductsRequestFactory.swift; sourceTree = "<group>"; };
		37E35E992F1916C7F3911E7B /* CustomerInfoManagerTests.swift */ = {isa = PBXFileReference; fileEncoding = 4; lastKnownFileType = sourcecode.swift; path = CustomerInfoManagerTests.swift; sourceTree = "<group>"; };
		37E35EEE7783629CDE41B70C /* SystemInfoTests.swift */ = {isa = PBXFileReference; fileEncoding = 4; lastKnownFileType = sourcecode.swift; path = SystemInfoTests.swift; sourceTree = "<group>"; };
		37E35F783903362B65FB7AF3 /* MockProductsRequestFactory.swift */ = {isa = PBXFileReference; fileEncoding = 4; lastKnownFileType = sourcecode.swift; path = MockProductsRequestFactory.swift; sourceTree = "<group>"; };
		37E35FDA0A44EA03EA12DAA2 /* DateFormatter+ExtensionsTests.swift */ = {isa = PBXFileReference; fileEncoding = 4; lastKnownFileType = sourcecode.swift; path = "DateFormatter+ExtensionsTests.swift"; sourceTree = "<group>"; };
		570896B227595C8100296F1C /* AllTests.xctestplan */ = {isa = PBXFileReference; lastKnownFileType = text; name = AllTests.xctestplan; path = Tests/TestPlans/AllTests.xctestplan; sourceTree = "<group>"; };
		570896B327595C8100296F1C /* RevenueCat.xctestplan */ = {isa = PBXFileReference; lastKnownFileType = text; name = RevenueCat.xctestplan; path = Tests/TestPlans/RevenueCat.xctestplan; sourceTree = "<group>"; };
		570896B427595C8100296F1C /* Coverage.xctestplan */ = {isa = PBXFileReference; lastKnownFileType = text; name = Coverage.xctestplan; path = Tests/TestPlans/Coverage.xctestplan; sourceTree = "<group>"; };
		570896B527595C8100296F1C /* UnitTests.xctestplan */ = {isa = PBXFileReference; lastKnownFileType = text; name = UnitTests.xctestplan; path = Tests/TestPlans/UnitTests.xctestplan; sourceTree = "<group>"; };
		570896B727596E8800296F1C /* SwiftAPITester.xcodeproj */ = {isa = PBXFileReference; lastKnownFileType = "wrapper.pb-project"; name = SwiftAPITester.xcodeproj; path = Tests/APITesters/SwiftAPITester/SwiftAPITester.xcodeproj; sourceTree = "<group>"; };
		570896BD27596E8800296F1C /* ObjCAPITester.xcodeproj */ = {isa = PBXFileReference; lastKnownFileType = "wrapper.pb-project"; name = ObjCAPITester.xcodeproj; path = Tests/APITesters/ObjCAPITester/ObjCAPITester.xcodeproj; sourceTree = "<group>"; };
		571E7AD3279F2D0C003B3606 /* StoreKitTestHelpers.swift */ = {isa = PBXFileReference; lastKnownFileType = sourcecode.swift; path = StoreKitTestHelpers.swift; sourceTree = "<group>"; };
		572247D027BEC28E00C524A7 /* Array+Extensions.swift */ = {isa = PBXFileReference; lastKnownFileType = sourcecode.swift; path = "Array+Extensions.swift"; sourceTree = "<group>"; };
		572247F627BF1ADF00C524A7 /* ArrayExtensionsTests.swift */ = {isa = PBXFileReference; lastKnownFileType = sourcecode.swift; path = ArrayExtensionsTests.swift; sourceTree = "<group>"; };
		5722482627C2BD3200C524A7 /* LockTests.swift */ = {isa = PBXFileReference; lastKnownFileType = sourcecode.swift; path = LockTests.swift; sourceTree = "<group>"; };
		5733B18D27FF586A00EC2045 /* BackendError.swift */ = {isa = PBXFileReference; lastKnownFileType = sourcecode.swift; path = BackendError.swift; sourceTree = "<group>"; };
		5733B1A327FF9F8300EC2045 /* NetworkErrorTests.swift */ = {isa = PBXFileReference; lastKnownFileType = sourcecode.swift; path = NetworkErrorTests.swift; sourceTree = "<group>"; };
		5733B1A727FFBCC800EC2045 /* BackendErrorTests.swift */ = {isa = PBXFileReference; lastKnownFileType = sourcecode.swift; path = BackendErrorTests.swift; sourceTree = "<group>"; };
		5733B1A927FFBCF900EC2045 /* BaseErrorTests.swift */ = {isa = PBXFileReference; lastKnownFileType = sourcecode.swift; path = BaseErrorTests.swift; sourceTree = "<group>"; };
		5738F46D278CAC520096D623 /* StoreTransactionTests.swift */ = {isa = PBXFileReference; lastKnownFileType = sourcecode.swift; path = StoreTransactionTests.swift; sourceTree = "<group>"; };
		573A10D42800A7C800F976E5 /* SKErrorTests.swift */ = {isa = PBXFileReference; lastKnownFileType = sourcecode.swift; path = SKErrorTests.swift; sourceTree = "<group>"; };
		573A10D82800ADCD00F976E5 /* StoreKitErrorTests.swift */ = {isa = PBXFileReference; lastKnownFileType = sourcecode.swift; path = StoreKitErrorTests.swift; sourceTree = "<group>"; };
		573A10DA2800AF4700F976E5 /* PurchaseErrorTests.swift */ = {isa = PBXFileReference; lastKnownFileType = sourcecode.swift; path = PurchaseErrorTests.swift; sourceTree = "<group>"; };
		573E7EB628189936007C9128 /* LossyCollections.swift */ = {isa = PBXFileReference; lastKnownFileType = sourcecode.swift; path = LossyCollections.swift; sourceTree = "<group>"; };
		5746508B27586B2E0053AB09 /* Result+Extensions.swift */ = {isa = PBXFileReference; lastKnownFileType = sourcecode.swift; path = "Result+Extensions.swift"; sourceTree = "<group>"; };
		5746508D275949F20053AB09 /* DispatchTimeInterval+Extensions.swift */ = {isa = PBXFileReference; lastKnownFileType = sourcecode.swift; path = "DispatchTimeInterval+Extensions.swift"; sourceTree = "<group>"; };
		5751379427F4C4D80064AB2C /* Optional+Extensions.swift */ = {isa = PBXFileReference; lastKnownFileType = sourcecode.swift; path = "Optional+Extensions.swift"; sourceTree = "<group>"; };
		575137CE27F50D2F0064AB2C /* HTTPResponseBody.swift */ = {isa = PBXFileReference; lastKnownFileType = sourcecode.swift; path = HTTPResponseBody.swift; sourceTree = "<group>"; };
		57536A2527851FFE00E2AE7F /* SK1StoreTransaction.swift */ = {isa = PBXFileReference; lastKnownFileType = sourcecode.swift; path = SK1StoreTransaction.swift; sourceTree = "<group>"; };
		57536A27278522B400E2AE7F /* SK2StoreTransaction.swift */ = {isa = PBXFileReference; lastKnownFileType = sourcecode.swift; path = SK2StoreTransaction.swift; sourceTree = "<group>"; };
		57554CC0282AE1E3009A7E58 /* TestCase.swift */ = {isa = PBXFileReference; lastKnownFileType = sourcecode.swift; path = TestCase.swift; sourceTree = "<group>"; };
		575A17AA2773A59300AA6F22 /* CurrentTestCaseTracker.swift */ = {isa = PBXFileReference; lastKnownFileType = sourcecode.swift; path = CurrentTestCaseTracker.swift; sourceTree = "<group>"; };
		576C8A8A27CFCB150058FA6E /* AnyEncodable.swift */ = {isa = PBXFileReference; lastKnownFileType = sourcecode.swift; path = AnyEncodable.swift; sourceTree = "<group>"; };
		576C8A8E27CFCD110058FA6E /* AnyEncodableTests.swift */ = {isa = PBXFileReference; lastKnownFileType = sourcecode.swift; path = AnyEncodableTests.swift; sourceTree = "<group>"; };
		576C8A9027D180540058FA6E /* __Snapshots__ */ = {isa = PBXFileReference; lastKnownFileType = folder; path = __Snapshots__; sourceTree = "<group>"; };
		576C8A9127D27DDD0058FA6E /* SnapshotTesting+Extensions.swift */ = {isa = PBXFileReference; lastKnownFileType = sourcecode.swift; path = "SnapshotTesting+Extensions.swift"; sourceTree = "<group>"; };
		576C8ABF27D29A020058FA6E /* __Snapshots__ */ = {isa = PBXFileReference; lastKnownFileType = folder; path = __Snapshots__; sourceTree = "<group>"; };
		576C8AD827D2BCB90058FA6E /* HTTPRequestTests.swift */ = {isa = PBXFileReference; lastKnownFileType = sourcecode.swift; path = HTTPRequestTests.swift; sourceTree = "<group>"; };
		5791A1A92767E42A00C972AA /* SKProduct+Extensions.swift */ = {isa = PBXFileReference; lastKnownFileType = sourcecode.swift; path = "SKProduct+Extensions.swift"; sourceTree = "<group>"; };
		5791A1C72767FC9400C972AA /* ManageSubscriptionsHelperTests.swift */ = {isa = PBXFileReference; fileEncoding = 4; lastKnownFileType = sourcecode.swift; path = ManageSubscriptionsHelperTests.swift; sourceTree = "<group>"; };
		5791CE7F273F26A000E50C4B /* base64encoded_sandboxReceipt.txt */ = {isa = PBXFileReference; fileEncoding = 4; lastKnownFileType = text; path = base64encoded_sandboxReceipt.txt; sourceTree = "<group>"; };
		579234E127F777EE00B39C68 /* BaseBackendIntegrationTests.swift */ = {isa = PBXFileReference; lastKnownFileType = sourcecode.swift; path = BaseBackendIntegrationTests.swift; sourceTree = "<group>"; };
		579234E427F779FE00B39C68 /* SubscriberAttributesManagerIntegrationTests.swift */ = {isa = PBXFileReference; lastKnownFileType = sourcecode.swift; path = SubscriberAttributesManagerIntegrationTests.swift; sourceTree = "<group>"; };
		5796A38027D6B78500653165 /* BaseBackendTest.swift */ = {isa = PBXFileReference; lastKnownFileType = sourcecode.swift; path = BaseBackendTest.swift; sourceTree = "<group>"; };
		5796A38727D6B85900653165 /* BackendPostReceiptDataTests.swift */ = {isa = PBXFileReference; lastKnownFileType = sourcecode.swift; path = BackendPostReceiptDataTests.swift; sourceTree = "<group>"; };
		5796A38927D6B96300653165 /* BackendGetCustomerInfoTests.swift */ = {isa = PBXFileReference; lastKnownFileType = sourcecode.swift; path = BackendGetCustomerInfoTests.swift; sourceTree = "<group>"; };
		5796A38B27D6BA1600653165 /* BackendLoginTests.swift */ = {isa = PBXFileReference; lastKnownFileType = sourcecode.swift; path = BackendLoginTests.swift; sourceTree = "<group>"; };
		5796A38D27D6BB7D00653165 /* BackendCreateAliasTests.swift */ = {isa = PBXFileReference; lastKnownFileType = sourcecode.swift; path = BackendCreateAliasTests.swift; sourceTree = "<group>"; };
		5796A38F27D6BCD100653165 /* BackendGetIntroEligibilityTests.swift */ = {isa = PBXFileReference; lastKnownFileType = sourcecode.swift; path = BackendGetIntroEligibilityTests.swift; sourceTree = "<group>"; };
		5796A39327D6BD6900653165 /* BackendGetOfferingsTests.swift */ = {isa = PBXFileReference; lastKnownFileType = sourcecode.swift; path = BackendGetOfferingsTests.swift; sourceTree = "<group>"; };
		5796A39527D6BDAB00653165 /* BackendPostOfferForSigningTests.swift */ = {isa = PBXFileReference; lastKnownFileType = sourcecode.swift; path = BackendPostOfferForSigningTests.swift; sourceTree = "<group>"; };
		5796A39727D6C07D00653165 /* __Snapshots__ */ = {isa = PBXFileReference; lastKnownFileType = folder; path = __Snapshots__; sourceTree = "<group>"; };
		5796A39827D6C1E000653165 /* BackendPostSubscriberAttributesTests.swift */ = {isa = PBXFileReference; lastKnownFileType = sourcecode.swift; path = BackendPostSubscriberAttributesTests.swift; sourceTree = "<group>"; };
		5796A3A827D7C43500653165 /* Deprecations.swift */ = {isa = PBXFileReference; lastKnownFileType = sourcecode.swift; path = Deprecations.swift; sourceTree = "<group>"; };
		5796A3BF27D7D64500653165 /* ResultExtensionsTests.swift */ = {isa = PBXFileReference; lastKnownFileType = sourcecode.swift; path = ResultExtensionsTests.swift; sourceTree = "<group>"; };
		57A0FBEF2749C0C2009E2FC3 /* Atomic.swift */ = {isa = PBXFileReference; lastKnownFileType = sourcecode.swift; path = Atomic.swift; sourceTree = "<group>"; };
		57A0FBF12749CF66009E2FC3 /* SynchronizedUserDefaults.swift */ = {isa = PBXFileReference; lastKnownFileType = sourcecode.swift; path = SynchronizedUserDefaults.swift; sourceTree = "<group>"; };
		57A17726276A721D0052D3A8 /* Set+Extensions.swift */ = {isa = PBXFileReference; lastKnownFileType = sourcecode.swift; path = "Set+Extensions.swift"; sourceTree = "<group>"; };
		57A1772A276A726C0052D3A8 /* SetExtensionsTests.swift */ = {isa = PBXFileReference; lastKnownFileType = sourcecode.swift; path = SetExtensionsTests.swift; sourceTree = "<group>"; };
		57AC4C172770F55C00DDE30F /* SK2StoreProduct.swift */ = {isa = PBXFileReference; lastKnownFileType = sourcecode.swift; path = SK2StoreProduct.swift; sourceTree = "<group>"; };
		57AC4C1B2770F56200DDE30F /* SK1StoreProduct.swift */ = {isa = PBXFileReference; lastKnownFileType = sourcecode.swift; path = SK1StoreProduct.swift; sourceTree = "<group>"; };
		57ACB13628184CF1000DCC9F /* DecoderExtensionTests.swift */ = {isa = PBXFileReference; lastKnownFileType = sourcecode.swift; path = DecoderExtensionTests.swift; sourceTree = "<group>"; };
		57BD50A927692B7500211D6D /* StoreKitError+Extensions.swift */ = {isa = PBXFileReference; lastKnownFileType = sourcecode.swift; path = "StoreKitError+Extensions.swift"; sourceTree = "<group>"; };
		57C381B62791E593009E3940 /* StoreKit2TransactionListenerTests.swift */ = {isa = PBXFileReference; lastKnownFileType = sourcecode.swift; path = StoreKit2TransactionListenerTests.swift; sourceTree = "<group>"; };
		57C381D92796153D009E3940 /* SK1StoreProductDiscount.swift */ = {isa = PBXFileReference; lastKnownFileType = sourcecode.swift; path = SK1StoreProductDiscount.swift; sourceTree = "<group>"; };
		57C381DB27961547009E3940 /* SK2StoreProductDiscount.swift */ = {isa = PBXFileReference; lastKnownFileType = sourcecode.swift; path = SK2StoreProductDiscount.swift; sourceTree = "<group>"; };
		57C381E1279627B7009E3940 /* MockStoreProductDiscount.swift */ = {isa = PBXFileReference; lastKnownFileType = sourcecode.swift; path = MockStoreProductDiscount.swift; sourceTree = "<group>"; };
		57CFB96B27FE0E79002A6730 /* MockCurrentUserProvider.swift */ = {isa = PBXFileReference; lastKnownFileType = sourcecode.swift; path = MockCurrentUserProvider.swift; sourceTree = "<group>"; };
		57CFB98327FE2258002A6730 /* StoreKit2Setting.swift */ = {isa = PBXFileReference; lastKnownFileType = sourcecode.swift; path = StoreKit2Setting.swift; sourceTree = "<group>"; };
		57D04BB727D947C6006DAC06 /* HTTPResponseTests.swift */ = {isa = PBXFileReference; lastKnownFileType = sourcecode.swift; path = HTTPResponseTests.swift; sourceTree = "<group>"; };
		57D5412D27F6311C004CC35C /* OfferingsResponse.swift */ = {isa = PBXFileReference; lastKnownFileType = sourcecode.swift; path = OfferingsResponse.swift; sourceTree = "<group>"; };
		57D5414127F656D9004CC35C /* NetworkError.swift */ = {isa = PBXFileReference; lastKnownFileType = sourcecode.swift; path = NetworkError.swift; sourceTree = "<group>"; };
		57DC9F4527CC2E4900DA6AF9 /* HTTPRequest.swift */ = {isa = PBXFileReference; lastKnownFileType = sourcecode.swift; path = HTTPRequest.swift; sourceTree = "<group>"; };
		57DC9F4927CD37BA00DA6AF9 /* HTTPStatusCodeTests.swift */ = {isa = PBXFileReference; lastKnownFileType = sourcecode.swift; path = HTTPStatusCodeTests.swift; sourceTree = "<group>"; };
		57DE806C28074976008D6C6F /* Storefront.swift */ = {isa = PBXFileReference; lastKnownFileType = sourcecode.swift; path = Storefront.swift; sourceTree = "<group>"; };
		57DE807028074C23008D6C6F /* SK1Storefront.swift */ = {isa = PBXFileReference; lastKnownFileType = sourcecode.swift; path = SK1Storefront.swift; sourceTree = "<group>"; };
		57DE807228074C76008D6C6F /* SK2Storefront.swift */ = {isa = PBXFileReference; fileEncoding = 4; lastKnownFileType = sourcecode.swift; path = SK2Storefront.swift; sourceTree = "<group>"; };
		57DE807F2807529F008D6C6F /* MockStorefront.swift */ = {isa = PBXFileReference; lastKnownFileType = sourcecode.swift; path = MockStorefront.swift; sourceTree = "<group>"; };
		57DE80882807540D008D6C6F /* StorefrontTests.swift */ = {isa = PBXFileReference; lastKnownFileType = sourcecode.swift; path = StorefrontTests.swift; sourceTree = "<group>"; };
		57DE80AD28075D77008D6C6F /* OSVersionEquivalent.swift */ = {isa = PBXFileReference; lastKnownFileType = sourcecode.swift; path = OSVersionEquivalent.swift; sourceTree = "<group>"; };
		57E0474B27729A1E0082FE91 /* __Snapshots__ */ = {isa = PBXFileReference; lastKnownFileType = folder; path = __Snapshots__; sourceTree = "<group>"; };
		57E2230627500BB1002DB06E /* AtomicTests.swift */ = {isa = PBXFileReference; lastKnownFileType = sourcecode.swift; path = AtomicTests.swift; sourceTree = "<group>"; };
		57EAE526274324C60060EB74 /* Lock.swift */ = {isa = PBXFileReference; lastKnownFileType = sourcecode.swift; path = Lock.swift; sourceTree = "<group>"; };
		57EAE52A274332830060EB74 /* Obsoletions.swift */ = {isa = PBXFileReference; lastKnownFileType = sourcecode.swift; path = Obsoletions.swift; sourceTree = "<group>"; };
		57EAE52C274468900060EB74 /* RawDataContainer.swift */ = {isa = PBXFileReference; lastKnownFileType = sourcecode.swift; path = RawDataContainer.swift; sourceTree = "<group>"; };
		57EFDC6A27BC1F370057EC39 /* ProductType.swift */ = {isa = PBXFileReference; lastKnownFileType = sourcecode.swift; path = ProductType.swift; sourceTree = "<group>"; };
		80E80EF026970DC3008F245A /* ReceiptFetcher.swift */ = {isa = PBXFileReference; lastKnownFileType = sourcecode.swift; path = ReceiptFetcher.swift; sourceTree = "<group>"; };
		84C3F1AC1D7E1E64341D3936 /* Pods_RevenueCat_PurchasesTests.framework */ = {isa = PBXFileReference; explicitFileType = wrapper.framework; includeInIndex = 0; path = Pods_RevenueCat_PurchasesTests.framework; sourceTree = BUILT_PRODUCTS_DIR; };
		9A65DFDD258AD60A00DE00B0 /* LogIntent.swift */ = {isa = PBXFileReference; fileEncoding = 4; lastKnownFileType = sourcecode.swift; path = LogIntent.swift; sourceTree = "<group>"; };
		9A65E03525918B0500DE00B0 /* ConfigureStrings.swift */ = {isa = PBXFileReference; fileEncoding = 4; lastKnownFileType = sourcecode.swift; path = ConfigureStrings.swift; sourceTree = "<group>"; };
		9A65E03A25918B0900DE00B0 /* CustomerInfoStrings.swift */ = {isa = PBXFileReference; fileEncoding = 4; lastKnownFileType = sourcecode.swift; path = CustomerInfoStrings.swift; sourceTree = "<group>"; };
		9A65E0752591977200DE00B0 /* IdentityStrings.swift */ = {isa = PBXFileReference; fileEncoding = 4; lastKnownFileType = sourcecode.swift; path = IdentityStrings.swift; sourceTree = "<group>"; };
		9A65E07A2591977500DE00B0 /* NetworkStrings.swift */ = {isa = PBXFileReference; fileEncoding = 4; lastKnownFileType = sourcecode.swift; path = NetworkStrings.swift; sourceTree = "<group>"; };
		9A65E07F2591977900DE00B0 /* ReceiptStrings.swift */ = {isa = PBXFileReference; fileEncoding = 4; lastKnownFileType = sourcecode.swift; path = ReceiptStrings.swift; sourceTree = "<group>"; };
		9A65E09F2591A23200DE00B0 /* OfferingStrings.swift */ = {isa = PBXFileReference; fileEncoding = 4; lastKnownFileType = sourcecode.swift; path = OfferingStrings.swift; sourceTree = "<group>"; };
		9A65E0A42591A23500DE00B0 /* PurchaseStrings.swift */ = {isa = PBXFileReference; fileEncoding = 4; lastKnownFileType = sourcecode.swift; path = PurchaseStrings.swift; sourceTree = "<group>"; };
		9A65E0A92591A23800DE00B0 /* RestoreStrings.swift */ = {isa = PBXFileReference; fileEncoding = 4; lastKnownFileType = sourcecode.swift; path = RestoreStrings.swift; sourceTree = "<group>"; };
		A525BF4A26C320D100C354C4 /* SubscriberAttributesManager.swift */ = {isa = PBXFileReference; lastKnownFileType = sourcecode.swift; path = SubscriberAttributesManager.swift; sourceTree = "<group>"; };
		A55D082F2722368600D919E0 /* SK2BeginRefundRequestHelper.swift */ = {isa = PBXFileReference; lastKnownFileType = sourcecode.swift; path = SK2BeginRefundRequestHelper.swift; sourceTree = "<group>"; };
		A55D08312722471200D919E0 /* MockSK2BeginRefundRequestHelper.swift */ = {isa = PBXFileReference; lastKnownFileType = sourcecode.swift; path = MockSK2BeginRefundRequestHelper.swift; sourceTree = "<group>"; };
		A563F585271E072B00246E0C /* MockBeginRefundRequestHelper.swift */ = {isa = PBXFileReference; lastKnownFileType = sourcecode.swift; path = MockBeginRefundRequestHelper.swift; sourceTree = "<group>"; };
		A563F587271E076800246E0C /* BeginRefundRequestHelperTests.swift */ = {isa = PBXFileReference; lastKnownFileType = sourcecode.swift; path = BeginRefundRequestHelperTests.swift; sourceTree = "<group>"; };
		A56C2E002819C33500995421 /* BackendPostAdServicesTokenTests.swift */ = {isa = PBXFileReference; lastKnownFileType = sourcecode.swift; path = BackendPostAdServicesTokenTests.swift; sourceTree = "<group>"; };
		A56F9AB026990E9200AFC48F /* CustomerInfo.swift */ = {isa = PBXFileReference; lastKnownFileType = sourcecode.swift; path = CustomerInfo.swift; sourceTree = "<group>"; };
		A5B6CDD5280F3843007629D5 /* AdServices.framework */ = {isa = PBXFileReference; lastKnownFileType = wrapper.framework; name = AdServices.framework; path = Platforms/MacOSX.platform/Developer/SDKs/MacOSX12.3.sdk/System/Library/Frameworks/AdServices.framework; sourceTree = DEVELOPER_DIR; };
<<<<<<< HEAD
		A5B6CDD928106018007629D5 /* PostAdServicesTokenOperation.swift */ = {isa = PBXFileReference; lastKnownFileType = sourcecode.swift; path = PostAdServicesTokenOperation.swift; sourceTree = "<group>"; };
=======
>>>>>>> 6879358f
		A5F0104D2717B3150090732D /* BeginRefundRequestHelper.swift */ = {isa = PBXFileReference; lastKnownFileType = sourcecode.swift; path = BeginRefundRequestHelper.swift; sourceTree = "<group>"; };
		B302206927271BCB008F1A0D /* Decoder+Extensions.swift */ = {isa = PBXFileReference; lastKnownFileType = sourcecode.swift; path = "Decoder+Extensions.swift"; sourceTree = "<group>"; };
		B302206D2728B798008F1A0D /* BackendErrorStrings.swift */ = {isa = PBXFileReference; lastKnownFileType = sourcecode.swift; path = BackendErrorStrings.swift; sourceTree = "<group>"; };
		B3022071272B3DDC008F1A0D /* DescribableError.swift */ = {isa = PBXFileReference; lastKnownFileType = sourcecode.swift; path = DescribableError.swift; sourceTree = "<group>"; };
		B3083A122699334C007B5503 /* Offering.swift */ = {isa = PBXFileReference; lastKnownFileType = sourcecode.swift; path = Offering.swift; sourceTree = "<group>"; };
		B319514A26C1991E002CA9AC /* base64EncodedReceiptSampleForDataExtension.txt */ = {isa = PBXFileReference; fileEncoding = 4; lastKnownFileType = text; path = base64EncodedReceiptSampleForDataExtension.txt; sourceTree = "<group>"; };
		B32B750026868C1D005647BF /* EntitlementInfo.swift */ = {isa = PBXFileReference; fileEncoding = 4; lastKnownFileType = sourcecode.swift; path = EntitlementInfo.swift; sourceTree = "<group>"; };
		B33CEA9F268CDCC9008A3144 /* ISOPeriodFormatter.swift */ = {isa = PBXFileReference; lastKnownFileType = sourcecode.swift; path = ISOPeriodFormatter.swift; sourceTree = "<group>"; };
		B34605A2279A6E380031CA74 /* AliasCallback.swift */ = {isa = PBXFileReference; fileEncoding = 4; lastKnownFileType = sourcecode.swift; path = AliasCallback.swift; sourceTree = "<group>"; };
		B34605A3279A6E380031CA74 /* CallbackCache.swift */ = {isa = PBXFileReference; fileEncoding = 4; lastKnownFileType = sourcecode.swift; path = CallbackCache.swift; sourceTree = "<group>"; };
		B34605A4279A6E380031CA74 /* CallbackCacheStatus.swift */ = {isa = PBXFileReference; fileEncoding = 4; lastKnownFileType = sourcecode.swift; path = CallbackCacheStatus.swift; sourceTree = "<group>"; };
		B34605A5279A6E380031CA74 /* OfferingsCallback.swift */ = {isa = PBXFileReference; fileEncoding = 4; lastKnownFileType = sourcecode.swift; path = OfferingsCallback.swift; sourceTree = "<group>"; };
		B34605A6279A6E380031CA74 /* LogInCallback.swift */ = {isa = PBXFileReference; fileEncoding = 4; lastKnownFileType = sourcecode.swift; path = LogInCallback.swift; sourceTree = "<group>"; };
		B34605A7279A6E380031CA74 /* CustomerInfoCallback.swift */ = {isa = PBXFileReference; fileEncoding = 4; lastKnownFileType = sourcecode.swift; path = CustomerInfoCallback.swift; sourceTree = "<group>"; };
		B34605AB279A6E380031CA74 /* NetworkOperation.swift */ = {isa = PBXFileReference; fileEncoding = 4; lastKnownFileType = sourcecode.swift; path = NetworkOperation.swift; sourceTree = "<group>"; };
		B34605AC279A6E380031CA74 /* CreateAliasOperation.swift */ = {isa = PBXFileReference; fileEncoding = 4; lastKnownFileType = sourcecode.swift; path = CreateAliasOperation.swift; sourceTree = "<group>"; };
		B34605AD279A6E380031CA74 /* PostOfferForSigningOperation.swift */ = {isa = PBXFileReference; fileEncoding = 4; lastKnownFileType = sourcecode.swift; path = PostOfferForSigningOperation.swift; sourceTree = "<group>"; };
		B34605B0279A6E380031CA74 /* CustomerInfoResponseHandler.swift */ = {isa = PBXFileReference; fileEncoding = 4; lastKnownFileType = sourcecode.swift; path = CustomerInfoResponseHandler.swift; sourceTree = "<group>"; };
		B34605B2279A6E380031CA74 /* SubscriberAttributesMarshaller.swift */ = {isa = PBXFileReference; fileEncoding = 4; lastKnownFileType = sourcecode.swift; path = SubscriberAttributesMarshaller.swift; sourceTree = "<group>"; };
		B34605B4279A6E380031CA74 /* GetIntroEligibilityOperation.swift */ = {isa = PBXFileReference; fileEncoding = 4; lastKnownFileType = sourcecode.swift; path = GetIntroEligibilityOperation.swift; sourceTree = "<group>"; };
		B34605B5279A6E380031CA74 /* GetCustomerInfoOperation.swift */ = {isa = PBXFileReference; fileEncoding = 4; lastKnownFileType = sourcecode.swift; path = GetCustomerInfoOperation.swift; sourceTree = "<group>"; };
		B34605B6279A6E380031CA74 /* PostReceiptDataOperation.swift */ = {isa = PBXFileReference; fileEncoding = 4; lastKnownFileType = sourcecode.swift; path = PostReceiptDataOperation.swift; sourceTree = "<group>"; };
		B34605B7279A6E380031CA74 /* LogInOperation.swift */ = {isa = PBXFileReference; fileEncoding = 4; lastKnownFileType = sourcecode.swift; path = LogInOperation.swift; sourceTree = "<group>"; };
		B34605B9279A6E380031CA74 /* PostSubscriberAttributesOperation.swift */ = {isa = PBXFileReference; fileEncoding = 4; lastKnownFileType = sourcecode.swift; path = PostSubscriberAttributesOperation.swift; sourceTree = "<group>"; };
		B34605BA279A6E380031CA74 /* GetOfferingsOperation.swift */ = {isa = PBXFileReference; fileEncoding = 4; lastKnownFileType = sourcecode.swift; path = GetOfferingsOperation.swift; sourceTree = "<group>"; };
		B34605D0279A6E600031CA74 /* SubscribersAPI.swift */ = {isa = PBXFileReference; fileEncoding = 4; lastKnownFileType = sourcecode.swift; path = SubscribersAPI.swift; sourceTree = "<group>"; };
		B34605EA279A766C0031CA74 /* OperationQueue+Extensions.swift */ = {isa = PBXFileReference; lastKnownFileType = sourcecode.swift; path = "OperationQueue+Extensions.swift"; sourceTree = "<group>"; };
		B34D2AA526976FC700D88C3A /* ErrorCode.swift */ = {isa = PBXFileReference; lastKnownFileType = sourcecode.swift; path = ErrorCode.swift; sourceTree = "<group>"; };
		B35042C326CDB79A00905B95 /* Purchases.swift */ = {isa = PBXFileReference; lastKnownFileType = sourcecode.swift; path = Purchases.swift; sourceTree = "<group>"; };
		B35042C526CDD3B100905B95 /* PurchasesDelegate.swift */ = {isa = PBXFileReference; lastKnownFileType = sourcecode.swift; path = PurchasesDelegate.swift; sourceTree = "<group>"; };
		B35F9E0826B4BEED00095C3F /* String+Extensions.swift */ = {isa = PBXFileReference; fileEncoding = 4; lastKnownFileType = sourcecode.swift; path = "String+Extensions.swift"; sourceTree = "<group>"; };
		B36824BD268FBC5B00957E4C /* XCTest.framework */ = {isa = PBXFileReference; lastKnownFileType = wrapper.framework; name = XCTest.framework; path = Platforms/iPhoneOS.platform/Developer/Library/Frameworks/XCTest.framework; sourceTree = DEVELOPER_DIR; };
		B372EC53268FEDC60099171E /* StoreProductDiscount.swift */ = {isa = PBXFileReference; lastKnownFileType = sourcecode.swift; path = StoreProductDiscount.swift; sourceTree = "<group>"; };
		B372EC55268FEF020099171E /* ProductRequestData.swift */ = {isa = PBXFileReference; lastKnownFileType = sourcecode.swift; path = ProductRequestData.swift; sourceTree = "<group>"; };
		B3766F1D26BDA95100141450 /* IntroEligibilityResponse.swift */ = {isa = PBXFileReference; lastKnownFileType = sourcecode.swift; path = IntroEligibilityResponse.swift; sourceTree = "<group>"; };
		B380D69A27726AB500984578 /* DNSCheckerTests.swift */ = {isa = PBXFileReference; lastKnownFileType = sourcecode.swift; path = DNSCheckerTests.swift; sourceTree = "<group>"; };
		B3852F9F26C1ED1F005384F8 /* IdentityManager.swift */ = {isa = PBXFileReference; lastKnownFileType = sourcecode.swift; path = IdentityManager.swift; sourceTree = "<group>"; };
		B390F5B9271DDC7400B64D65 /* PurchasesDeprecation.swift */ = {isa = PBXFileReference; lastKnownFileType = sourcecode.swift; path = PurchasesDeprecation.swift; sourceTree = "<group>"; };
		B39E8119268E849900D31189 /* AttributionNetwork.swift */ = {isa = PBXFileReference; lastKnownFileType = sourcecode.swift; path = AttributionNetwork.swift; sourceTree = "<group>"; };
		B39E811C268E887500D31189 /* SubscriberAttribute.swift */ = {isa = PBXFileReference; lastKnownFileType = sourcecode.swift; path = SubscriberAttribute.swift; sourceTree = "<group>"; };
		B3A36AAD26BC76340059EDEA /* CustomerInfoManager.swift */ = {isa = PBXFileReference; lastKnownFileType = sourcecode.swift; path = CustomerInfoManager.swift; sourceTree = "<group>"; };
		B3A55B7C26C452A7007EFC56 /* AttributionPoster.swift */ = {isa = PBXFileReference; lastKnownFileType = sourcecode.swift; path = AttributionPoster.swift; sourceTree = "<group>"; };
		B3AA6235268A81C700894871 /* EntitlementInfos.swift */ = {isa = PBXFileReference; lastKnownFileType = sourcecode.swift; path = EntitlementInfos.swift; sourceTree = "<group>"; };
		B3AA6237268B926F00894871 /* SystemInfo.swift */ = {isa = PBXFileReference; lastKnownFileType = sourcecode.swift; path = SystemInfo.swift; sourceTree = "<group>"; };
		B3B5FBB3269CED4B00104A0C /* BackendErrorCode.swift */ = {isa = PBXFileReference; lastKnownFileType = sourcecode.swift; path = BackendErrorCode.swift; sourceTree = "<group>"; };
		B3B5FBB5269CED6400104A0C /* ErrorDetails.swift */ = {isa = PBXFileReference; lastKnownFileType = sourcecode.swift; path = ErrorDetails.swift; sourceTree = "<group>"; };
		B3B5FBBB269D121B00104A0C /* Offerings.swift */ = {isa = PBXFileReference; lastKnownFileType = sourcecode.swift; path = Offerings.swift; sourceTree = "<group>"; };
		B3B5FBBE269E081E00104A0C /* InMemoryCachedObject.swift */ = {isa = PBXFileReference; lastKnownFileType = sourcecode.swift; path = InMemoryCachedObject.swift; sourceTree = "<group>"; };
		B3B5FBC0269E17CE00104A0C /* DeviceCache.swift */ = {isa = PBXFileReference; lastKnownFileType = sourcecode.swift; path = DeviceCache.swift; sourceTree = "<group>"; };
		B3BE0263275942D500915B4C /* AvailabilityChecks.swift */ = {isa = PBXFileReference; lastKnownFileType = sourcecode.swift; path = AvailabilityChecks.swift; sourceTree = "<group>"; };
		B3C4AAD426B8911300E1B3C8 /* Backend.swift */ = {isa = PBXFileReference; lastKnownFileType = sourcecode.swift; path = Backend.swift; sourceTree = "<group>"; };
		B3CD0D8727F25E3E000793F5 /* BackendSubscriberAttributesTests.swift */ = {isa = PBXFileReference; lastKnownFileType = sourcecode.swift; path = BackendSubscriberAttributesTests.swift; sourceTree = "<group>"; };
		B3D3C4712685784800CB3C21 /* Package.swift */ = {isa = PBXFileReference; fileEncoding = 4; lastKnownFileType = sourcecode.swift; path = Package.swift; sourceTree = "<group>"; };
		B3DDB55826854865008CCF23 /* PurchaseOwnershipType.swift */ = {isa = PBXFileReference; lastKnownFileType = sourcecode.swift; path = PurchaseOwnershipType.swift; sourceTree = "<group>"; };
		B3DF6A4F269524080030D57C /* IntroEligibility.swift */ = {isa = PBXFileReference; lastKnownFileType = sourcecode.swift; path = IntroEligibility.swift; sourceTree = "<group>"; };
		B3E26A4926BE0A8E003ACCF3 /* Error+Extensions.swift */ = {isa = PBXFileReference; lastKnownFileType = sourcecode.swift; path = "Error+Extensions.swift"; sourceTree = "<group>"; };
		B3F3E8D9277158FE0047A5B9 /* DNSChecker.swift */ = {isa = PBXFileReference; lastKnownFileType = sourcecode.swift; path = DNSChecker.swift; sourceTree = "<group>"; };
		B3F8418E26F3A93400E560FB /* ErrorCodeTests.swift */ = {isa = PBXFileReference; lastKnownFileType = sourcecode.swift; path = ErrorCodeTests.swift; sourceTree = "<group>"; };
		EFB3CBAA73855779FE828CE2 /* ProductsFetcherSK1.swift */ = {isa = PBXFileReference; lastKnownFileType = sourcecode.swift; path = ProductsFetcherSK1.swift; sourceTree = "<group>"; };
		F530E4FE275646EF001AF6BD /* MacDevice.swift */ = {isa = PBXFileReference; lastKnownFileType = sourcecode.swift; path = MacDevice.swift; sourceTree = "<group>"; };
		F55FFA5927634C3F00995146 /* MockTransactionsManager.swift */ = {isa = PBXFileReference; lastKnownFileType = sourcecode.swift; path = MockTransactionsManager.swift; sourceTree = "<group>"; };
		F55FFA622763F60700995146 /* TransactionsManagerSK1Tests.swift */ = {isa = PBXFileReference; lastKnownFileType = sourcecode.swift; path = TransactionsManagerSK1Tests.swift; sourceTree = "<group>"; };
		F55FFA662763FAC300995146 /* TransactionsManagerSK2Tests.swift */ = {isa = PBXFileReference; lastKnownFileType = sourcecode.swift; path = TransactionsManagerSK2Tests.swift; sourceTree = "<group>"; };
		F56E2E7627622B5E009FED5B /* TransactionsManager.swift */ = {isa = PBXFileReference; lastKnownFileType = sourcecode.swift; path = TransactionsManager.swift; sourceTree = "<group>"; };
		F5714EA426D6C24D00635477 /* JSONDecoder+Extensions.swift */ = {isa = PBXFileReference; lastKnownFileType = sourcecode.swift; path = "JSONDecoder+Extensions.swift"; sourceTree = "<group>"; };
		F5714EA726D7A83A00635477 /* Store+Extensions.swift */ = {isa = PBXFileReference; lastKnownFileType = sourcecode.swift; path = "Store+Extensions.swift"; sourceTree = "<group>"; };
		F5714EA926D7A85D00635477 /* PeriodType+Extensions.swift */ = {isa = PBXFileReference; lastKnownFileType = sourcecode.swift; path = "PeriodType+Extensions.swift"; sourceTree = "<group>"; };
		F5714EAB26D7A87B00635477 /* PurchaseOwnershipType+Extensions.swift */ = {isa = PBXFileReference; lastKnownFileType = sourcecode.swift; path = "PurchaseOwnershipType+Extensions.swift"; sourceTree = "<group>"; };
		F5714EC326D8D86800635477 /* EntitlementData+Extensions.swift */ = {isa = PBXFileReference; lastKnownFileType = sourcecode.swift; path = "EntitlementData+Extensions.swift"; sourceTree = "<group>"; };
		F5714EE426DC2F1D00635477 /* CodableStrings.swift */ = {isa = PBXFileReference; lastKnownFileType = sourcecode.swift; path = CodableStrings.swift; sourceTree = "<group>"; };
		F575858C26C088FE00C12B97 /* OfferingsManager.swift */ = {isa = PBXFileReference; lastKnownFileType = sourcecode.swift; path = OfferingsManager.swift; sourceTree = "<group>"; };
		F575858E26C0893600C12B97 /* MockOfferingsManager.swift */ = {isa = PBXFileReference; lastKnownFileType = sourcecode.swift; path = MockOfferingsManager.swift; sourceTree = "<group>"; };
		F575859126C08E3F00C12B97 /* OfferingsManagerTests.swift */ = {isa = PBXFileReference; lastKnownFileType = sourcecode.swift; path = OfferingsManagerTests.swift; sourceTree = "<group>"; };
		F584742F278D00C0001B1CE6 /* MockDNSChecker.swift */ = {isa = PBXFileReference; lastKnownFileType = sourcecode.swift; path = MockDNSChecker.swift; sourceTree = "<group>"; };
		F591492526B994B400D32E58 /* SKPaymentTransactionExtensionsTests.swift */ = {isa = PBXFileReference; lastKnownFileType = sourcecode.swift; path = SKPaymentTransactionExtensionsTests.swift; sourceTree = "<group>"; };
		F591492726B9956C00D32E58 /* MockTransaction.swift */ = {isa = PBXFileReference; fileEncoding = 4; lastKnownFileType = sourcecode.swift; path = MockTransaction.swift; sourceTree = "<group>"; };
		F5BE423F26962ACF00254A30 /* ReceiptRefreshPolicy.swift */ = {isa = PBXFileReference; lastKnownFileType = sourcecode.swift; path = ReceiptRefreshPolicy.swift; sourceTree = "<group>"; };
		F5BE424126965F9F00254A30 /* ProductRequestData+Initialization.swift */ = {isa = PBXFileReference; lastKnownFileType = sourcecode.swift; path = "ProductRequestData+Initialization.swift"; sourceTree = "<group>"; };
		F5BE4244269676E200254A30 /* StoreKitRequestFetcherTests.swift */ = {isa = PBXFileReference; fileEncoding = 4; lastKnownFileType = sourcecode.swift; path = StoreKitRequestFetcherTests.swift; sourceTree = "<group>"; };
		F5BE44422698581100254A30 /* AttributionTypeFactory.swift */ = {isa = PBXFileReference; lastKnownFileType = sourcecode.swift; path = AttributionTypeFactory.swift; sourceTree = "<group>"; };
		F5BE447A269E4A7500254A30 /* TrackingManagerProxy.swift */ = {isa = PBXFileReference; lastKnownFileType = sourcecode.swift; path = TrackingManagerProxy.swift; sourceTree = "<group>"; };
		F5BE447C269E4ADB00254A30 /* ASIdManagerProxy.swift */ = {isa = PBXFileReference; lastKnownFileType = sourcecode.swift; path = ASIdManagerProxy.swift; sourceTree = "<group>"; };
		F5C0196826E880800005D61E /* StoreKitStrings.swift */ = {isa = PBXFileReference; lastKnownFileType = sourcecode.swift; path = StoreKitStrings.swift; sourceTree = "<group>"; };
		F5FCD3E927DA0D0B003BDC04 /* PriceFormatterProvider.swift */ = {isa = PBXFileReference; lastKnownFileType = sourcecode.swift; path = PriceFormatterProvider.swift; sourceTree = "<group>"; };
		F5FCD3FB27DA2034003BDC04 /* PriceFormatterProviderTests.swift */ = {isa = PBXFileReference; lastKnownFileType = sourcecode.swift; path = PriceFormatterProviderTests.swift; sourceTree = "<group>"; };
		FECF627761D375C8431EB866 /* StoreProduct.swift */ = {isa = PBXFileReference; lastKnownFileType = sourcecode.swift; path = StoreProduct.swift; sourceTree = "<group>"; };
/* End PBXFileReference section */

/* Begin PBXFrameworksBuildPhase section */
		2DAC5F6F26F13C9800C5258F /* Frameworks */ = {
			isa = PBXFrameworksBuildPhase;
			buildActionMask = 2147483647;
			files = (
				576C8ABE27D299860058FA6E /* SnapshotTesting in Frameworks */,
				2D803F6926F149E70069D717 /* RevenueCat.framework in Frameworks */,
				2D9C5ED726F281750057FC45 /* OHHTTPStubsSwift in Frameworks */,
				2D9C5ED526F281750057FC45 /* OHHTTPStubs in Frameworks */,
				2D803F6826F144C40069D717 /* Nimble in Frameworks */,
			);
			runOnlyForDeploymentPostprocessing = 0;
		};
		2DC5621324EC63420031F69B /* Frameworks */ = {
			isa = PBXFrameworksBuildPhase;
			buildActionMask = 2147483647;
			files = (
				A5B6CDD8280F3843007629D5 /* AdServices.framework in Frameworks */,
			);
			runOnlyForDeploymentPostprocessing = 0;
		};
		2DC5621B24EC63430031F69B /* Frameworks */ = {
			isa = PBXFrameworksBuildPhase;
			buildActionMask = 2147483647;
			files = (
				57E0473B277260DE0082FE91 /* SnapshotTesting in Frameworks */,
				B36824BE268FBC5B00957E4C /* XCTest.framework in Frameworks */,
				2D9C5ED326F2816F0057FC45 /* OHHTTPStubsSwift in Frameworks */,
				2D9C5ED126F2816F0057FC45 /* OHHTTPStubs in Frameworks */,
				2D803F6326F144830069D717 /* Nimble in Frameworks */,
			);
			runOnlyForDeploymentPostprocessing = 0;
		};
		2DE20B69264087FB004C597D /* Frameworks */ = {
			isa = PBXFrameworksBuildPhase;
			buildActionMask = 2147483647;
			files = (
				2D803F6626F144BF0069D717 /* Nimble in Frameworks */,
				2DA85A8C26DEA7FB00F1136D /* RevenueCat.framework in Frameworks */,
				2DE20B7626408807004C597D /* StoreKitTest.framework in Frameworks */,
			);
			runOnlyForDeploymentPostprocessing = 0;
		};
		2DE20B7C26409EB7004C597D /* Frameworks */ = {
			isa = PBXFrameworksBuildPhase;
			buildActionMask = 2147483647;
			files = (
				2DE20B9226409ECF004C597D /* StoreKit.framework in Frameworks */,
			);
			runOnlyForDeploymentPostprocessing = 0;
		};
/* End PBXFrameworksBuildPhase section */

/* Begin PBXGroup section */
		006E105DDA8D0D0FA32D690C /* StoreKit2 */ = {
			isa = PBXGroup;
			children = (
				3628C1F100BB3C1782860D24 /* ProductsFetcherSK2.swift */,
				A55D082F2722368600D919E0 /* SK2BeginRefundRequestHelper.swift */,
				2D294E5B26DECFD500B8FE4F /* StoreKit2TransactionListener.swift */,
			);
			path = StoreKit2;
			sourceTree = "<group>";
		};
		2CD72940268A820E00BFC976 /* FoundationExtensions */ = {
			isa = PBXGroup;
			children = (
				572247D027BEC28E00C524A7 /* Array+Extensions.swift */,
				2CD72941268A823900BFC976 /* Data+Extensions.swift */,
				2CD72943268A826F00BFC976 /* Date+Extensions.swift */,
				37E353FD94A8FD5CD8796530 /* DateFormatter+Extensions.swift */,
				B302206927271BCB008F1A0D /* Decoder+Extensions.swift */,
				35F82BAA26A84E130051DF03 /* Dictionary+Extensions.swift */,
				5746508D275949F20053AB09 /* DispatchTimeInterval+Extensions.swift */,
				B3E26A4926BE0A8E003ACCF3 /* Error+Extensions.swift */,
				F5714EA426D6C24D00635477 /* JSONDecoder+Extensions.swift */,
				B34605EA279A766C0031CA74 /* OperationQueue+Extensions.swift */,
				5751379427F4C4D80064AB2C /* Optional+Extensions.swift */,
				5746508B27586B2E0053AB09 /* Result+Extensions.swift */,
				57A17726276A721D0052D3A8 /* Set+Extensions.swift */,
				B35F9E0826B4BEED00095C3F /* String+Extensions.swift */,
				2D9C7BB226D838FC006838BE /* UIApplication+RCExtensions.swift */,
				573E7EB628189936007C9128 /* LossyCollections.swift */,
			);
			path = FoundationExtensions;
			sourceTree = "<group>";
		};
		2D1015DC275A57DB0086173F /* StoreKitAbstractions */ = {
			isa = PBXGroup;
			children = (
				57EFDC6A27BC1F370057EC39 /* ProductType.swift */,
				2C0B98CC2797070B00C5874F /* PromotionalOffer.swift */,
				57DE807028074C23008D6C6F /* SK1Storefront.swift */,
				57AC4C1B2770F56200DDE30F /* SK1StoreProduct.swift */,
				57C381D92796153D009E3940 /* SK1StoreProductDiscount.swift */,
				57536A2527851FFE00E2AE7F /* SK1StoreTransaction.swift */,
				57DE807228074C76008D6C6F /* SK2Storefront.swift */,
				57AC4C172770F55C00DDE30F /* SK2StoreProduct.swift */,
				57C381DB27961547009E3940 /* SK2StoreProductDiscount.swift */,
				57536A27278522B400E2AE7F /* SK2StoreTransaction.swift */,
				57DE806C28074976008D6C6F /* Storefront.swift */,
				FECF627761D375C8431EB866 /* StoreProduct.swift */,
				B372EC53268FEDC60099171E /* StoreProductDiscount.swift */,
				2D1015D9275959840086173F /* StoreTransaction.swift */,
				2D1015DD275A57FC0086173F /* SubscriptionPeriod.swift */,
			);
			path = StoreKitAbstractions;
			sourceTree = "<group>";
		};
		2D1015DF275A67560086173F /* StoreKitAbstractions */ = {
			isa = PBXGroup;
			children = (
				2D1015E0275A676F0086173F /* SubscriptionPeriodTests.swift */,
			);
			path = StoreKitAbstractions;
			sourceTree = "<group>";
		};
		2D11F5DE250FF63E005A70E8 /* Logging */ = {
			isa = PBXGroup;
			children = (
				2D11F5DF250FF658005A70E8 /* Strings */,
				2DC19194255F36D10039389A /* Logger.swift */,
				9A65DFDD258AD60A00DE00B0 /* LogIntent.swift */,
			);
			path = Logging;
			sourceTree = "<group>";
		};
		2D11F5DF250FF658005A70E8 /* Strings */ = {
			isa = PBXGroup;
			children = (
				2D11F5E0250FF886005A70E8 /* AttributionStrings.swift */,
				B302206D2728B798008F1A0D /* BackendErrorStrings.swift */,
				F5714EE426DC2F1D00635477 /* CodableStrings.swift */,
				9A65E03525918B0500DE00B0 /* ConfigureStrings.swift */,
				9A65E0752591977200DE00B0 /* IdentityStrings.swift */,
				2D00A41C2767C08300FC3DD8 /* ManageSubscriptionsStrings.swift */,
				9A65E07A2591977500DE00B0 /* NetworkStrings.swift */,
				9A65E09F2591A23200DE00B0 /* OfferingStrings.swift */,
				9A65E03A25918B0900DE00B0 /* CustomerInfoStrings.swift */,
				9A65E0A42591A23500DE00B0 /* PurchaseStrings.swift */,
				9A65E07F2591977900DE00B0 /* ReceiptStrings.swift */,
				9A65E0A92591A23800DE00B0 /* RestoreStrings.swift */,
				F5C0196826E880800005D61E /* StoreKitStrings.swift */,
				37E3507939634ED5A9280544 /* Strings.swift */,
			);
			path = Strings;
			sourceTree = "<group>";
		};
		2D1A28CB24AA6F4B006BE931 /* LocalReceiptParsing */ = {
			isa = PBXGroup;
			children = (
				37E35FCF87558ACB498521F1 /* BasicTypes */,
				37E355596456B3DFA01EF081 /* Builders */,
				37E35556F2D7B8B28B169C77 /* DataConverters */,
				2D5BB46A24C8E8ED00E27537 /* ReceiptParser.swift */,
				2D8F622224D30F9D00F993AA /* ReceiptParsingError.swift */,
			);
			path = LocalReceiptParsing;
			sourceTree = "<group>";
		};
		2D1DB44A26EA61AB00DDE736 /* StoreKit1 */ = {
			isa = PBXGroup;
			children = (
				F5E4383626B852D700841CC8 /* StoreKitExtensions */,
				EFB3CBAA73855779FE828CE2 /* ProductsFetcherSK1.swift */,
				2D991AC9268BA56900085481 /* StoreKitRequestFetcher.swift */,
				2D4E926426990AB1000E10B0 /* StoreKitWrapper.swift */,
			);
			path = StoreKit1;
			sourceTree = "<group>";
		};
		2D2CF15427EE0DA100673CE1 /* Products */ = {
			isa = PBXGroup;
			children = (
				2D2CF15827EE0DA100673CE1 /* ObjCAPITester.app */,
			);
			name = Products;
			sourceTree = "<group>";
		};
		2D2CF15927EE0DA700673CE1 /* Products */ = {
			isa = PBXGroup;
			children = (
				2D2CF15D27EE0DA700673CE1 /* SwiftAPITester.app */,
			);
			name = Products;
			sourceTree = "<group>";
		};
		2DAC5F7326F13C9800C5258F /* StoreKitUnitTests */ = {
			isa = PBXGroup;
			children = (
				571E7AD0279F2CE9003B3606 /* TestHelpers */,
				A563F587271E076800246E0C /* BeginRefundRequestHelperTests.swift */,
				2D8FC8AB26E01AE70049A85C /* PurchasesOrchestratorTests.swift */,
				2D34D9D127481D9B00C05DB6 /* TrialOrIntroPriceEligibilityCheckerSK2Tests.swift */,
				35E1CE1F26E022C20008560A /* TrialOrIntroPriceEligibilityCheckerSK1Tests.swift */,
				2D69384426DFF93300FCDBC0 /* StoreProductTests.swift */,
				2D9C5EC926F2805C0057FC45 /* ProductsManagerTests.swift */,
				2D90F8CB26FD2BA1009B9142 /* StoreKitConfigTestCase.swift */,
				F55FFA622763F60700995146 /* TransactionsManagerSK1Tests.swift */,
				F55FFA662763FAC300995146 /* TransactionsManagerSK2Tests.swift */,
				5791A1C72767FC9400C972AA /* ManageSubscriptionsHelperTests.swift */,
				5738F46D278CAC520096D623 /* StoreTransactionTests.swift */,
				57C381B62791E593009E3940 /* StoreKit2TransactionListenerTests.swift */,
				2D43017726EBFD7100BAB891 /* UnitTestsConfiguration.storekit */,
				F5FCD3FB27DA2034003BDC04 /* PriceFormatterProviderTests.swift */,
				2D222BAA27FB7008003D5F37 /* LocalReceiptParserStoreKitTests.swift */,
				57DE80882807540D008D6C6F /* StorefrontTests.swift */,
			);
			path = StoreKitUnitTests;
			sourceTree = "<group>";
		};
		2DC5621724EC63420031F69B /* Sources */ = {
			isa = PBXGroup;
			children = (
				F5BE44412698580200254A30 /* Attribution */,
				B3B5FBBD269E080A00104A0C /* Caching */,
				F5714EA626D7A82E00635477 /* CodableExtensions */,
				2DD58DD627F240E0000FDFE3 /* DocCDocumentation */,
				B324DC482720C15300103EE9 /* Error Handling */,
				2CD72940268A820E00BFC976 /* FoundationExtensions */,
				B3A36AAC26BC76230059EDEA /* Identity */,
				2D1A28CB24AA6F4B006BE931 /* LocalReceiptParsing */,
				2D11F5DE250FF63E005A70E8 /* Logging */,
				2DDA3E4524DB0B4500EDFE5B /* Misc */,
				35D832CB262A5B3400E60AC5 /* Networking */,
				354235D524C11138008C84EE /* Purchasing */,
				354895D0267AE32D001DC5B1 /* SubscriberAttributes */,
				35E840C1270FB45600899AE2 /* Support */,
				2DC5621924EC63430031F69B /* Info.plist */,
				2DC5621824EC63430031F69B /* RevenueCat.h */,
			);
			path = Sources;
			sourceTree = "<group>";
		};
		2DC5622224EC63430031F69B /* UnitTests */ = {
			isa = PBXGroup;
			children = (
				F5BE444626985E6E00254A30 /* Attribution */,
				37E35AE0CDC4C2AA8260FB58 /* Caching */,
				35F82BBB26A9BFA60051DF03 /* FoundationExtensions */,
				37E35BCB85973ABD4CEC5904 /* Identity */,
				2DD02D5924AD128A00419CD9 /* LocalReceiptParsing */,
				35272E1A26D0023400F22C3B /* Misc */,
				2DDF41DD24F6F4F9005BC22D /* Mocks */,
				35D832FE262FAD6900E60AC5 /* Networking */,
				354235D624C11160008C84EE /* Purchasing */,
				2DDE559824C8B5D100DCB087 /* Resources */,
				F591492426B994A100D32E58 /* StoreKitExtensions */,
				B36824BB268FBB9B00957E4C /* SubscriberAttributes */,
				37E35A5970D1604E8C8011FC /* TestHelpers */,
				2DC5622524EC63430031F69B /* Info.plist */,
			);
			path = UnitTests;
			sourceTree = "<group>";
		};
		2DD02D5924AD128A00419CD9 /* LocalReceiptParsing */ = {
			isa = PBXGroup;
			children = (
				2DDF41C124F6F4C3005BC22D /* Builders */,
				2DDF41BD24F6F4C3005BC22D /* DataConverters */,
				2DDF41C624F6F4C3005BC22D /* TestsAgainstRealReceipts */,
				37E351D0EBC4698E1D3585A6 /* ReceiptParserTests.swift */,
			);
			path = LocalReceiptParsing;
			sourceTree = "<group>";
		};
		2DD58DD627F240E0000FDFE3 /* DocCDocumentation */ = {
			isa = PBXGroup;
			children = (
				2D8D03B42799A2B90044C2ED /* DocCDocumentation.docc */,
				2DD58DD727F240EB000FDFE3 /* EmptyFile.swift */,
			);
			path = DocCDocumentation;
			sourceTree = "<group>";
		};
		2DDA3E4524DB0B4500EDFE5B /* Misc */ = {
			isa = PBXGroup;
			children = (
				576C8A8A27CFCB150058FA6E /* AnyEncodable.swift */,
				57A0FBEF2749C0C2009E2FC3 /* Atomic.swift */,
				352B7D7827BD919B002A47DD /* DangerousSettings.swift */,
				37E3567189CF6A746EE3CCC2 /* DateExtensions.swift */,
				0313FD40268A506400168386 /* DateProvider.swift */,
				5796A3A827D7C43500653165 /* Deprecations.swift */,
				2D22BF6426F3CB31001AE2F9 /* FatalErrorUtil.swift */,
				B33CEA9F268CDCC9008A3144 /* ISOPeriodFormatter.swift */,
				57EAE526274324C60060EB74 /* Lock.swift */,
				F530E4FE275646EF001AF6BD /* MacDevice.swift */,
				57EAE52A274332830060EB74 /* Obsoletions.swift */,
				2DDA3E4624DB0B5400EDFE5B /* OperationDispatcher.swift */,
				2CB8CF9227BF538F00C34DE3 /* PlatformInfo.swift */,
				F5FCD3E927DA0D0B003BDC04 /* PriceFormatterProvider.swift */,
				2DD9F4BD274EADC20031AE2C /* Purchases+async.swift */,
				57EAE52C274468900060EB74 /* RawDataContainer.swift */,
				57CFB98327FE2258002A6730 /* StoreKit2Setting.swift */,
				57A0FBF12749CF66009E2FC3 /* SynchronizedUserDefaults.swift */,
				B3AA6237268B926F00894871 /* SystemInfo.swift */,
			);
			path = Misc;
			sourceTree = "<group>";
		};
		2DDE559824C8B5D100DCB087 /* Resources */ = {
			isa = PBXGroup;
			children = (
				2DDE559924C8B5E300DCB087 /* receipts */,
			);
			path = Resources;
			sourceTree = "<group>";
		};
		2DDE559924C8B5E300DCB087 /* receipts */ = {
			isa = PBXGroup;
			children = (
				2DDE559A24C8B5E300DCB087 /* verifyReceiptSample1.txt */,
				2DDE559B24C8B5E300DCB087 /* base64encodedreceiptsample1.txt */,
				5791CE7F273F26A000E50C4B /* base64encoded_sandboxReceipt.txt */,
				B319514A26C1991E002CA9AC /* base64EncodedReceiptSampleForDataExtension.txt */,
			);
			path = receipts;
			sourceTree = "<group>";
		};
		2DDE870027E5238500D8B390 /* Tests */ = {
			isa = PBXGroup;
			children = (
				570896B627596E6E00296F1C /* APITesters */,
				57B425A3275800B60075BDC4 /* Test Plans */,
				2DE20B6D264087FB004C597D /* BackendIntegrationTests */,
				2DE20B8026409EB7004C597D /* BackendIntegrationTestApp */,
				2DEAC2DB26EFE46E006914ED /* UnitTestsHostApp */,
				2DAC5F7326F13C9800C5258F /* StoreKitUnitTests */,
				2DC5622224EC63430031F69B /* UnitTests */,
			);
			path = Tests;
			sourceTree = "<group>";
		};
		2DDF41BD24F6F4C3005BC22D /* DataConverters */ = {
			isa = PBXGroup;
			children = (
				2DDF41BF24F6F4C3005BC22D /* UInt8+ExtensionsTests.swift */,
				2DDF41C024F6F4C3005BC22D /* ArraySlice_UInt8+ExtensionsTests.swift */,
			);
			path = DataConverters;
			sourceTree = "<group>";
		};
		2DDF41C124F6F4C3005BC22D /* Builders */ = {
			isa = PBXGroup;
			children = (
				2DDF41C224F6F4C3005BC22D /* ASN1ObjectIdentifierBuilderTests.swift */,
				2DDF41C324F6F4C3005BC22D /* AppleReceiptBuilderTests.swift */,
				2DDF41C424F6F4C3005BC22D /* ASN1ContainerBuilderTests.swift */,
				2DDF41C524F6F4C3005BC22D /* InAppPurchaseBuilderTests.swift */,
			);
			path = Builders;
			sourceTree = "<group>";
		};
		2DDF41C624F6F4C3005BC22D /* TestsAgainstRealReceipts */ = {
			isa = PBXGroup;
			children = (
				2DDF41C724F6F4C3005BC22D /* ReceiptParsing+TestsWithRealReceipts.swift */,
			);
			path = TestsAgainstRealReceipts;
			sourceTree = "<group>";
		};
		2DDF41DD24F6F4F9005BC22D /* Mocks */ = {
			isa = PBXGroup;
			children = (
				37E35C1554F296F7F1317747 /* MockAppleReceiptBuilder.swift */,
				37E351EB3689AF304E5B1031 /* MockASN1ContainerBuilder.swift */,
				351B515F26D44BB600BD2BD7 /* MockAttributionDataMigrator.swift */,
				351B515926D44B6200BD2BD7 /* MockAttributionFetcher.swift */,
				351B514426D449E600BD2BD7 /* MockAttributionTypeFactory.swift */,
				351B514026D4498F00BD2BD7 /* MockBackend.swift */,
				2D1C3F3826B9D8B800112626 /* MockBundle.swift */,
				351B514826D44A2F00BD2BD7 /* MockCustomerInfoManager.swift */,
				351B516F26D44E8D00BD2BD7 /* MockDateProvider.swift */,
				351B513C26D4491E00BD2BD7 /* MockDeviceCache.swift */,
				35D83311262FBD4200E60AC5 /* MockETagManager.swift */,
				351B514C26D44A8600BD2BD7 /* MockHTTPClient.swift */,
				351B513E26D4496000BD2BD7 /* MockIdentityManager.swift */,
				37E355744D64075AA91342DE /* MockInAppPurchaseBuilder.swift */,
				351B517126D44EF300BD2BD7 /* MockInMemoryCachedOfferings.swift */,
				351B515B26D44B7900BD2BD7 /* MockIntroEligibilityCalculator.swift */,
				351B515526D44B2300BD2BD7 /* MockNotificationCenter.swift */,
				351B515726D44B3E00BD2BD7 /* MockOfferingsFactory.swift */,
				F575858E26C0893600C12B97 /* MockOfferingsManager.swift */,
				351B514A26D44A4A00BD2BD7 /* MockOperationDispatcher.swift */,
				351B517326D44F4B00BD2BD7 /* MockPaymentDiscount.swift */,
				37E35C9439E087F63ECC4F59 /* MockProductsManager.swift */,
				37E35B08709090FBBFB16EBD /* MockProductsRequest.swift */,
				37E35F783903362B65FB7AF3 /* MockProductsRequestFactory.swift */,
				351B515D26D44B9900BD2BD7 /* MockPurchasesDelegate.swift */,
				351B515126D44AF000BD2BD7 /* MockReceiptFetcher.swift */,
				37E354B13440508B46C9A530 /* MockReceiptParser.swift */,
				351B517926D44FF000BD2BD7 /* MockRequestFetcher.swift */,
				2DDF41E724F6F61B005BC22D /* MockSKProductDiscount.swift */,
				2DDF41E524F6F5DC005BC22D /* MockSK1Product.swift */,
				351B515326D44B0A00BD2BD7 /* MockStoreKitWrapper.swift */,
				351B514226D449C100BD2BD7 /* MockSubscriberAttributesManager.swift */,
				351B514626D44A0D00BD2BD7 /* MockSystemInfo.swift */,
				F591492726B9956C00D32E58 /* MockTransaction.swift */,
				35F8B8F926E02AE1003C3363 /* MockTrialOrIntroPriceEligibilityChecker.swift */,
				37E357D16038F07915D7825D /* MockUserDefaults.swift */,
				2DDF41E924F6F844005BC22D /* SKProductSubscriptionDurationExtensions.swift */,
				2D90F8C926FD257A009B9142 /* MockStoreKit2TransactionListener.swift */,
				35E840CD2710E2EB00899AE2 /* MockManageSubscriptionsHelper.swift */,
				A563F585271E072B00246E0C /* MockBeginRefundRequestHelper.swift */,
				A55D08312722471200D919E0 /* MockSK2BeginRefundRequestHelper.swift */,
				F55FFA5927634C3F00995146 /* MockTransactionsManager.swift */,
				F584742F278D00C0001B1CE6 /* MockDNSChecker.swift */,
				57C381E1279627B7009E3940 /* MockStoreProductDiscount.swift */,
				57CFB96B27FE0E79002A6730 /* MockCurrentUserProvider.swift */,
				57DE807F2807529F008D6C6F /* MockStorefront.swift */,
			);
			path = Mocks;
			sourceTree = "<group>";
		};
		2DE20B6D264087FB004C597D /* BackendIntegrationTests */ = {
			isa = PBXGroup;
			children = (
				579234E127F777EE00B39C68 /* BaseBackendIntegrationTests.swift */,
				2DE20B6E264087FB004C597D /* StoreKitIntegrationTests.swift */,
				579234E427F779FE00B39C68 /* SubscriberAttributesManagerIntegrationTests.swift */,
				2CD2C541278CE0E0005D1CC2 /* RevenueCat_IntegrationPurchaseTesterConfiguration.storekit */,
				2DE61A83264190830021CEA0 /* Constants.swift */,
				2DE20B70264087FB004C597D /* Info.plist */,
			);
			path = BackendIntegrationTests;
			sourceTree = "<group>";
		};
		2DE20B8026409EB7004C597D /* BackendIntegrationTestApp */ = {
			isa = PBXGroup;
			children = (
				2DE20B8726409EB8004C597D /* Preview Content */,
				2DE20B8526409EB8004C597D /* Assets.xcassets */,
				2DE20B8326409EB7004C597D /* ContentView.swift */,
				2DE20B8A26409EB8004C597D /* Info.plist */,
				2DE20B8126409EB7004C597D /* BackendIntegrationTestApp.swift */,
			);
			path = BackendIntegrationTestApp;
			sourceTree = "<group>";
		};
		2DE20B8726409EB8004C597D /* Preview Content */ = {
			isa = PBXGroup;
			children = (
				2DE20B8826409EB8004C597D /* Preview Assets.xcassets */,
			);
			path = "Preview Content";
			sourceTree = "<group>";
		};
		2DEAC2DB26EFE46E006914ED /* UnitTestsHostApp */ = {
			isa = PBXGroup;
			children = (
				2D1E788926FE215500760949 /* SceneDelegate.swift */,
				2DEAC2DC26EFE46E006914ED /* AppDelegate.swift */,
				2DEAC2E026EFE46E006914ED /* ViewController.swift */,
				2DEAC2E226EFE46E006914ED /* Main.storyboard */,
				2DEAC2E526EFE470006914ED /* Assets.xcassets */,
				2DEAC2E726EFE470006914ED /* LaunchScreen.storyboard */,
				2DEAC2EA26EFE470006914ED /* Info.plist */,
			);
			path = UnitTestsHostApp;
			sourceTree = "<group>";
		};
		352629F41F7C4B9100C04F2C = {
			isa = PBXGroup;
			children = (
				2DC5621724EC63420031F69B /* Sources */,
				2DDE870027E5238500D8B390 /* Tests */,
				352629FF1F7C4B9100C04F2C /* Products */,
				3530C18722653E8F00D6DF52 /* Frameworks */,
				2DBB3E10269C9B8700BBF431 /* SwiftStyleGuide.swift */,
				2DEC0CFB24A2A1B100B0E5BB /* Package.swift */,
				A55D5D56282B30EF00FA7623 /* Recovered References */,
			);
			sourceTree = "<group>";
		};
		352629FF1F7C4B9100C04F2C /* Products */ = {
			isa = PBXGroup;
			children = (
				2DC5621624EC63420031F69B /* RevenueCat.framework */,
				2DC5621E24EC63430031F69B /* UnitTests.xctest */,
				2DE20B6C264087FB004C597D /* BackendIntegrationTests.xctest */,
				2DE20B7F26409EB7004C597D /* BackendIntegrationTestsHostApp.app */,
				2DEAC2DA26EFE46E006914ED /* UnitTestsHostApp.app */,
				2DAC5F7226F13C9800C5258F /* StoreKitUnitTests.xctest */,
			);
			name = Products;
			sourceTree = "<group>";
		};
		35272E1A26D0023400F22C3B /* Misc */ = {
			isa = PBXGroup;
			children = (
				576C8A9027D180540058FA6E /* __Snapshots__ */,
				37E35B9AC7A350CA2437049D /* ISOPeriodFormatterTests.swift */,
				37E35EEE7783629CDE41B70C /* SystemInfoTests.swift */,
				57E2230627500BB1002DB06E /* AtomicTests.swift */,
				5722482627C2BD3200C524A7 /* LockTests.swift */,
				576C8A8E27CFCD110058FA6E /* AnyEncodableTests.swift */,
				57554CC0282AE1E3009A7E58 /* TestCase.swift */,
				2D22BF6626F3CBFB001AE2F9 /* XCTestCase+Extensions.swift */,
			);
			path = Misc;
			sourceTree = "<group>";
		};
		3530C18722653E8F00D6DF52 /* Frameworks */ = {
			isa = PBXGroup;
			children = (
				A5B6CDD5280F3843007629D5 /* AdServices.framework */,
				B36824BD268FBC5B00957E4C /* XCTest.framework */,
				2DE20B9126409ECF004C597D /* StoreKit.framework */,
				2DE20B7526408806004C597D /* StoreKitTest.framework */,
				357C9BC022725CFA006BC624 /* iAd.framework */,
				350A1B84226E3E8700CCA10F /* AppKit.framework */,
				3530C18822653E8F00D6DF52 /* AdSupport.framework */,
				33FFC8744F2BAE7BD8889A4C /* Pods_RevenueCat.framework */,
				84C3F1AC1D7E1E64341D3936 /* Pods_RevenueCat_PurchasesTests.framework */,
			);
			name = Frameworks;
			sourceTree = "<group>";
		};
		354235D524C11138008C84EE /* Purchasing */ = {
			isa = PBXGroup;
			children = (
				2D1DB44A26EA61AB00DDE736 /* StoreKit1 */,
				006E105DDA8D0D0FA32D690C /* StoreKit2 */,
				2D1015DC275A57DB0086173F /* StoreKitAbstractions */,
				B32B750026868C1D005647BF /* EntitlementInfo.swift */,
				B3AA6235268A81C700894871 /* EntitlementInfos.swift */,
				B3DF6A4F269524080030D57C /* IntroEligibility.swift */,
				2D97458E24BDFCEF006245E9 /* IntroEligibilityCalculator.swift */,
				B3083A122699334C007B5503 /* Offering.swift */,
				B3B5FBBB269D121B00104A0C /* Offerings.swift */,
				35549322269E298B005F9AE9 /* OfferingsFactory.swift */,
				F575858C26C088FE00C12B97 /* OfferingsManager.swift */,
				B3D3C4712685784800CB3C21 /* Package.swift */,
				B372EC55268FEF020099171E /* ProductRequestData.swift */,
				F5BE424126965F9F00254A30 /* ProductRequestData+Initialization.swift */,
				37E35C7060D7E486F5958BED /* ProductsManager.swift */,
				37E35E8DCF998D9DB63850F8 /* ProductsRequestFactory.swift */,
				B3DDB55826854865008CCF23 /* PurchaseOwnershipType.swift */,
				B35042C326CDB79A00905B95 /* Purchases.swift */,
				B35042C526CDD3B100905B95 /* PurchasesDelegate.swift */,
				2D9F4A5426C30CA800B07B43 /* PurchasesOrchestrator.swift */,
				80E80EF026970DC3008F245A /* ReceiptFetcher.swift */,
				F5BE423F26962ACF00254A30 /* ReceiptRefreshPolicy.swift */,
				3597020F24BF6A710010506E /* TransactionsFactory.swift */,
				F56E2E7627622B5E009FED5B /* TransactionsManager.swift */,
				359E8E3E26DEBEEB00B869F9 /* TrialOrIntroPriceEligibilityChecker.swift */,
			);
			path = Purchasing;
			sourceTree = "<group>";
		};
		354235D624C11160008C84EE /* Purchasing */ = {
			isa = PBXGroup;
			children = (
				57E0474B27729A1E0082FE91 /* __Snapshots__ */,
				2D1015DF275A67560086173F /* StoreKitAbstractions */,
				37E3582920E16E065502E5FC /* EntitlementInfosTests.swift */,
				B3F8418E26F3A93400E560FB /* ErrorCodeTests.swift */,
				37E354B18710B488B8B0D443 /* IntroEligibilityCalculatorTests.swift */,
				F575859126C08E3F00C12B97 /* OfferingsManagerTests.swift */,
				37E357C2D977BBB081216B5F /* OfferingsTests.swift */,
				37E3583675928C01D92E3166 /* ProductRequestDataExtensions.swift */,
				37E3548189DA008320B3FC98 /* ProductRequestDataInitializationTests.swift */,
				37E350E57B0A393455A72B40 /* ProductRequestDataTests.swift */,
				B390F5B9271DDC7400B64D65 /* PurchasesDeprecation.swift */,
				37E351F0E21361EAEC078A0D /* ProductsFetcherSK1Tests.swift */,
				37E359D8F304C83184560135 /* CustomerInfoTests.swift */,
				37E35DE5707E845DA3FF51BC /* PurchasesTests.swift */,
				2D84458826B9CD270033B5A3 /* ReceiptFetcherTests.swift */,
				F5BE4244269676E200254A30 /* StoreKitRequestFetcherTests.swift */,
				37E352F86A0A8EB05BAD77C4 /* StoreKitWrapperTests.swift */,
				3597021124BF6AAC0010506E /* TransactionsFactoryTests.swift */,
			);
			path = Purchasing;
			sourceTree = "<group>";
		};
		354895D0267AE32D001DC5B1 /* SubscriberAttributes */ = {
			isa = PBXGroup;
			children = (
				35F82BB526A9B8030051DF03 /* AttributionDataMigrator.swift */,
				354895D3267AE4B4001DC5B1 /* AttributionKey.swift */,
				354895D5267BEDE3001DC5B1 /* ReservedSubscriberAttributes.swift */,
				B39E811C268E887500D31189 /* SubscriberAttribute.swift */,
				A525BF4A26C320D100C354C4 /* SubscriberAttributesManager.swift */,
			);
			path = SubscriberAttributes;
			sourceTree = "<group>";
		};
		35D832CB262A5B3400E60AC5 /* Networking */ = {
			isa = PBXGroup;
			children = (
				B34605A1279A6E380031CA74 /* Caching */,
				B34605AA279A6E380031CA74 /* Operations */,
				57D5412C27F63108004CC35C /* Responses */,
				B3C4AAD426B8911300E1B3C8 /* Backend.swift */,
				B3F3E8D9277158FE0047A5B9 /* DNSChecker.swift */,
				35D832CC262A5B7500E60AC5 /* ETagManager.swift */,
				35F82BB326A9A74D0051DF03 /* HTTPClient.swift */,
				57DC9F4527CC2E4900DA6AF9 /* HTTPRequest.swift */,
				35D832F3262E606500E60AC5 /* HTTPResponse.swift */,
				575137CE27F50D2F0064AB2C /* HTTPResponseBody.swift */,
				35D832D1262E56DB00E60AC5 /* HTTPStatusCode.swift */,
				B3766F1D26BDA95100141450 /* IntroEligibilityResponse.swift */,
				57D5414127F656D9004CC35C /* NetworkError.swift */,
				B34605D0279A6E600031CA74 /* SubscribersAPI.swift */,
			);
			path = Networking;
			sourceTree = "<group>";
		};
		35D832FE262FAD6900E60AC5 /* Networking */ = {
			isa = PBXGroup;
			children = (
				5796A38427D6B83C00653165 /* Backend */,
				37E353CBE9CF2572A72A347F /* HTTPClientTests.swift */,
				35D832FF262FAD8000E60AC5 /* ETagManagerTests.swift */,
				B380D69A27726AB500984578 /* DNSCheckerTests.swift */,
				576C8AD827D2BCB90058FA6E /* HTTPRequestTests.swift */,
				57DC9F4927CD37BA00DA6AF9 /* HTTPStatusCodeTests.swift */,
				57D04BB727D947C6006DAC06 /* HTTPResponseTests.swift */,
				5733B1A327FF9F8300EC2045 /* NetworkErrorTests.swift */,
				5733B1A727FFBCC800EC2045 /* BackendErrorTests.swift */,
				5733B1A927FFBCF900EC2045 /* BaseErrorTests.swift */,
			);
			path = Networking;
			sourceTree = "<group>";
		};
		35E840C1270FB45600899AE2 /* Support */ = {
			isa = PBXGroup;
			children = (
				A5F0104D2717B3150090732D /* BeginRefundRequestHelper.swift */,
				35E840C5270FB47C00899AE2 /* ManageSubscriptionsHelper.swift */,
			);
			path = Support;
			sourceTree = "<group>";
		};
		35F82BBB26A9BFA60051DF03 /* FoundationExtensions */ = {
			isa = PBXGroup;
			children = (
				37E353AF2CAD3CEDE6D9B368 /* NSError+RCExtensionsTests.swift */,
				37E3508EC20EEBAB4EAC4C82 /* NSDate+RCExtensionsTests.swift */,
				37E35ABEE9FD79CCA64E4F8B /* NSData+RCExtensionsTests.swift */,
				2DD269162522A20A006AC4BC /* DictionaryExtensionsTests.swift */,
				57A1772A276A726C0052D3A8 /* SetExtensionsTests.swift */,
				37E35FDA0A44EA03EA12DAA2 /* DateFormatter+ExtensionsTests.swift */,
				572247F627BF1ADF00C524A7 /* ArrayExtensionsTests.swift */,
				5796A3BF27D7D64500653165 /* ResultExtensionsTests.swift */,
				57ACB13628184CF1000DCC9F /* DecoderExtensionTests.swift */,
			);
			path = FoundationExtensions;
			sourceTree = "<group>";
		};
		37E35556F2D7B8B28B169C77 /* DataConverters */ = {
			isa = PBXGroup;
			children = (
				2DDF41B924F6F392005BC22D /* ArraySlice_UInt8+Extensions.swift */,
				2DDF41B824F6F392005BC22D /* UInt8+Extensions.swift */,
			);
			path = DataConverters;
			sourceTree = "<group>";
		};
		37E355596456B3DFA01EF081 /* Builders */ = {
			isa = PBXGroup;
			children = (
				2DDF41B124F6F387005BC22D /* AppleReceiptBuilder.swift */,
				2DDF41B024F6F387005BC22D /* ASN1ContainerBuilder.swift */,
				2DDF41B224F6F387005BC22D /* ASN1ObjectIdentifierBuilder.swift */,
				2DDF41AF24F6F387005BC22D /* InAppPurchaseBuilder.swift */,
			);
			path = Builders;
			sourceTree = "<group>";
		};
		37E35A5970D1604E8C8011FC /* TestHelpers */ = {
			isa = PBXGroup;
			children = (
				37E35C4A4B241A545D1D06BD /* ASN1ObjectIdentifierEncoder.swift */,
				37E35092F0E41512E0D610BA /* ContainerFactory.swift */,
				575A17AA2773A59300AA6F22 /* CurrentTestCaseTracker.swift */,
				576C8A9127D27DDD0058FA6E /* SnapshotTesting+Extensions.swift */,
				57DE80AD28075D77008D6C6F /* OSVersionEquivalent.swift */,
			);
			path = TestHelpers;
			sourceTree = "<group>";
		};
		37E35AE0CDC4C2AA8260FB58 /* Caching */ = {
			isa = PBXGroup;
			children = (
				37E35D87B7E6F91E27E98F42 /* DeviceCacheTests.swift */,
				37E35E3250FBBB03D92E06EC /* InMemoryCachedObjectTests.swift */,
			);
			path = Caching;
			sourceTree = "<group>";
		};
		37E35BCB85973ABD4CEC5904 /* Identity */ = {
			isa = PBXGroup;
			children = (
				37E35E992F1916C7F3911E7B /* CustomerInfoManagerTests.swift */,
				37E35294EBC1E5A879C95540 /* IdentityManagerTests.swift */,
			);
			path = Identity;
			sourceTree = "<group>";
		};
		37E35FCF87558ACB498521F1 /* BasicTypes */ = {
			isa = PBXGroup;
			children = (
				2DDF41A724F6F37C005BC22D /* AppleReceipt.swift */,
				2DDF41A824F6F37C005BC22D /* ASN1Container.swift */,
				2DDF41A924F6F37C005BC22D /* ASN1ObjectIdentifier.swift */,
				2DDF41AA24F6F37C005BC22D /* InAppPurchase.swift */,
			);
			path = BasicTypes;
			sourceTree = "<group>";
		};
		570896B627596E6E00296F1C /* APITesters */ = {
			isa = PBXGroup;
			children = (
				570896BD27596E8800296F1C /* ObjCAPITester.xcodeproj */,
				570896B727596E8800296F1C /* SwiftAPITester.xcodeproj */,
			);
			name = APITesters;
			path = ..;
			sourceTree = "<group>";
		};
		571E7AD0279F2CE9003B3606 /* TestHelpers */ = {
			isa = PBXGroup;
			children = (
				B3BE0263275942D500915B4C /* AvailabilityChecks.swift */,
				571E7AD3279F2D0C003B3606 /* StoreKitTestHelpers.swift */,
			);
			path = TestHelpers;
			sourceTree = "<group>";
		};
		5796A38427D6B83C00653165 /* Backend */ = {
			isa = PBXGroup;
			children = (
				5796A39727D6C07D00653165 /* __Snapshots__ */,
				5796A38D27D6BB7D00653165 /* BackendCreateAliasTests.swift */,
				A56C2E002819C33500995421 /* BackendPostAdServicesTokenTests.swift */,
				5796A38927D6B96300653165 /* BackendGetCustomerInfoTests.swift */,
				5796A38F27D6BCD100653165 /* BackendGetIntroEligibilityTests.swift */,
				5796A39327D6BD6900653165 /* BackendGetOfferingsTests.swift */,
				5796A38B27D6BA1600653165 /* BackendLoginTests.swift */,
				5796A39527D6BDAB00653165 /* BackendPostOfferForSigningTests.swift */,
				5796A39827D6C1E000653165 /* BackendPostSubscriberAttributesTests.swift */,
				5796A38727D6B85900653165 /* BackendPostReceiptDataTests.swift */,
				5796A38027D6B78500653165 /* BaseBackendTest.swift */,
			);
			path = Backend;
			sourceTree = "<group>";
		};
		57B425A3275800B60075BDC4 /* Test Plans */ = {
			isa = PBXGroup;
			children = (
				570896B227595C8100296F1C /* AllTests.xctestplan */,
				570896B427595C8100296F1C /* Coverage.xctestplan */,
				570896B327595C8100296F1C /* RevenueCat.xctestplan */,
				570896B527595C8100296F1C /* UnitTests.xctestplan */,
			);
			name = "Test Plans";
			path = ..;
			sourceTree = "<group>";
		};
		57D5412C27F63108004CC35C /* Responses */ = {
			isa = PBXGroup;
			children = (
				57D5412D27F6311C004CC35C /* OfferingsResponse.swift */,
			);
			path = Responses;
			sourceTree = "<group>";
		};
		A55D5D56282B30EF00FA7623 /* Recovered References */ = {
			isa = PBXGroup;
			children = (
				A5B6CDD928106018007629D5 /* PostAdServicesTokenOperation.swift */,
			);
			name = "Recovered References";
			sourceTree = "<group>";
		};
		B324DC482720C15300103EE9 /* Error Handling */ = {
			isa = PBXGroup;
			children = (
				5733B18D27FF586A00EC2045 /* BackendError.swift */,
				B3B5FBB3269CED4B00104A0C /* BackendErrorCode.swift */,
				B3022071272B3DDC008F1A0D /* DescribableError.swift */,
				B34D2AA526976FC700D88C3A /* ErrorCode.swift */,
				B3B5FBB5269CED6400104A0C /* ErrorDetails.swift */,
				35D0E5CF26A5886C0099EAD8 /* ErrorUtils.swift */,
				2D971CC02744364C0093F35F /* SKError+Extensions.swift */,
				57BD50A927692B7500211D6D /* StoreKitError+Extensions.swift */,
			);
			path = "Error Handling";
			sourceTree = "<group>";
		};
		B34605A1279A6E380031CA74 /* Caching */ = {
			isa = PBXGroup;
			children = (
				B34605A2279A6E380031CA74 /* AliasCallback.swift */,
				B34605A3279A6E380031CA74 /* CallbackCache.swift */,
				B34605A4279A6E380031CA74 /* CallbackCacheStatus.swift */,
				B34605A7279A6E380031CA74 /* CustomerInfoCallback.swift */,
				B34605A6279A6E380031CA74 /* LogInCallback.swift */,
				B34605A5279A6E380031CA74 /* OfferingsCallback.swift */,
			);
			path = Caching;
			sourceTree = "<group>";
		};
		B34605AA279A6E380031CA74 /* Operations */ = {
			isa = PBXGroup;
			children = (
				B34605AE279A6E380031CA74 /* Handling */,
				B34605AC279A6E380031CA74 /* CreateAliasOperation.swift */,
				B34605B5279A6E380031CA74 /* GetCustomerInfoOperation.swift */,
				B34605B4279A6E380031CA74 /* GetIntroEligibilityOperation.swift */,
				B34605BA279A6E380031CA74 /* GetOfferingsOperation.swift */,
				B34605B7279A6E380031CA74 /* LogInOperation.swift */,
				B34605AB279A6E380031CA74 /* NetworkOperation.swift */,
				B34605AD279A6E380031CA74 /* PostOfferForSigningOperation.swift */,
				B34605B6279A6E380031CA74 /* PostReceiptDataOperation.swift */,
				B34605B9279A6E380031CA74 /* PostSubscriberAttributesOperation.swift */,
			);
			path = Operations;
			sourceTree = "<group>";
		};
		B34605AE279A6E380031CA74 /* Handling */ = {
			isa = PBXGroup;
			children = (
				B34605B0279A6E380031CA74 /* CustomerInfoResponseHandler.swift */,
				B34605B2279A6E380031CA74 /* SubscriberAttributesMarshaller.swift */,
			);
			path = Handling;
			sourceTree = "<group>";
		};
		B36824BB268FBB9B00957E4C /* SubscriberAttributes */ = {
			isa = PBXGroup;
			children = (
				576C8ABF27D29A020058FA6E /* __Snapshots__ */,
				35F82BB126A98EC50051DF03 /* AttributionDataMigratorTests.swift */,
				B3CD0D8727F25E3E000793F5 /* BackendSubscriberAttributesTests.swift */,
				37E35C4A795A0F056381A1B3 /* DeviceCacheSubscriberAttributesTests.swift */,
				37E3508E52201122137D4B4A /* PurchasesSubscriberAttributesTests.swift */,
				37E3567E972B9B04FE079ABA /* SubscriberAttributesManagerTests.swift */,
				2D8DB34A24072AAE00BE3D31 /* SubscriberAttributeTests.swift */,
			);
			path = SubscriberAttributes;
			sourceTree = "<group>";
		};
		B3A36AAC26BC76230059EDEA /* Identity */ = {
			isa = PBXGroup;
			children = (
				A56F9AB026990E9200AFC48F /* CustomerInfo.swift */,
				B3A36AAD26BC76340059EDEA /* CustomerInfoManager.swift */,
				B3852F9F26C1ED1F005384F8 /* IdentityManager.swift */,
			);
			path = Identity;
			sourceTree = "<group>";
		};
		B3B5FBBD269E080A00104A0C /* Caching */ = {
			isa = PBXGroup;
			children = (
				B3B5FBC0269E17CE00104A0C /* DeviceCache.swift */,
				B3B5FBBE269E081E00104A0C /* InMemoryCachedObject.swift */,
			);
			path = Caching;
			sourceTree = "<group>";
		};
		F5714EA626D7A82E00635477 /* CodableExtensions */ = {
			isa = PBXGroup;
			children = (
				F5714EC326D8D86800635477 /* EntitlementData+Extensions.swift */,
				F5714EA926D7A85D00635477 /* PeriodType+Extensions.swift */,
				F5714EAB26D7A87B00635477 /* PurchaseOwnershipType+Extensions.swift */,
				F5714EA726D7A83A00635477 /* Store+Extensions.swift */,
			);
			path = CodableExtensions;
			sourceTree = "<group>";
		};
		F591492426B994A100D32E58 /* StoreKitExtensions */ = {
			isa = PBXGroup;
			children = (
				F591492526B994B400D32E58 /* SKPaymentTransactionExtensionsTests.swift */,
				573A10D42800A7C800F976E5 /* SKErrorTests.swift */,
				573A10D82800ADCD00F976E5 /* StoreKitErrorTests.swift */,
				573A10DA2800AF4700F976E5 /* PurchaseErrorTests.swift */,
			);
			path = StoreKitExtensions;
			sourceTree = "<group>";
		};
		F5BE44412698580200254A30 /* Attribution */ = {
			isa = PBXGroup;
			children = (
				F5BE447C269E4ADB00254A30 /* ASIdManagerProxy.swift */,
				37E35CD16BB73BB091E64D9A /* AttributionData.swift */,
				37E3521731D8DC16873F55F3 /* AttributionFetcher.swift */,
				B39E8119268E849900D31189 /* AttributionNetwork.swift */,
				B3A55B7C26C452A7007EFC56 /* AttributionPoster.swift */,
				F5BE44422698581100254A30 /* AttributionTypeFactory.swift */,
				F5BE447A269E4A7500254A30 /* TrackingManagerProxy.swift */,
			);
			path = Attribution;
			sourceTree = "<group>";
		};
		F5BE444626985E6E00254A30 /* Attribution */ = {
			isa = PBXGroup;
			children = (
				37E354FE32DD3EA3FF3ECD0A /* AttributionPosterTests.swift */,
				37E350420D54B99BB39448E0 /* AttributionTypeFactoryTests.swift */,
			);
			path = Attribution;
			sourceTree = "<group>";
		};
		F5E4383626B852D700841CC8 /* StoreKitExtensions */ = {
			isa = PBXGroup;
			children = (
				5791A1A92767E42A00C972AA /* SKProduct+Extensions.swift */,
			);
			path = StoreKitExtensions;
			sourceTree = "<group>";
		};
/* End PBXGroup section */

/* Begin PBXHeadersBuildPhase section */
		2DC5621124EC63420031F69B /* Headers */ = {
			isa = PBXHeadersBuildPhase;
			buildActionMask = 2147483647;
			files = (
				B3645F3D26E042B9002C490E /* RevenueCat.h in Headers */,
			);
			runOnlyForDeploymentPostprocessing = 0;
		};
/* End PBXHeadersBuildPhase section */

/* Begin PBXNativeTarget section */
		2DAC5F7126F13C9800C5258F /* StoreKitUnitTests */ = {
			isa = PBXNativeTarget;
			buildConfigurationList = 2DAC5F7826F13C9800C5258F /* Build configuration list for PBXNativeTarget "StoreKitUnitTests" */;
			buildPhases = (
				2DAC5F6E26F13C9800C5258F /* Sources */,
				2DAC5F6F26F13C9800C5258F /* Frameworks */,
				2DAC5F7026F13C9800C5258F /* Resources */,
			);
			buildRules = (
			);
			dependencies = (
				2D803F6B26F150190069D717 /* PBXTargetDependency */,
				2DAC5F7726F13C9800C5258F /* PBXTargetDependency */,
			);
			name = StoreKitUnitTests;
			packageProductDependencies = (
				2D803F6726F144C40069D717 /* Nimble */,
				2D9C5ED426F281750057FC45 /* OHHTTPStubs */,
				2D9C5ED626F281750057FC45 /* OHHTTPStubsSwift */,
				576C8ABD27D299860058FA6E /* SnapshotTesting */,
			);
			productName = StoreKitUnitTests;
			productReference = 2DAC5F7226F13C9800C5258F /* StoreKitUnitTests.xctest */;
			productType = "com.apple.product-type.bundle.unit-test";
		};
		2DC5621524EC63420031F69B /* RevenueCat */ = {
			isa = PBXNativeTarget;
			buildConfigurationList = 2DC5622724EC63430031F69B /* Build configuration list for PBXNativeTarget "RevenueCat" */;
			buildPhases = (
				2DC5621124EC63420031F69B /* Headers */,
				2DC5621224EC63420031F69B /* Sources */,
				2DC5621324EC63420031F69B /* Frameworks */,
				2DC5621424EC63420031F69B /* Resources */,
				B3C302D926D8066F002B72D1 /* SwiftLint */,
			);
			buildRules = (
			);
			dependencies = (
			);
			name = RevenueCat;
			packageProductDependencies = (
			);
			productName = Purchases;
			productReference = 2DC5621624EC63420031F69B /* RevenueCat.framework */;
			productType = "com.apple.product-type.framework";
		};
		2DC5621D24EC63430031F69B /* UnitTests */ = {
			isa = PBXNativeTarget;
			buildConfigurationList = 2DC5622A24EC63430031F69B /* Build configuration list for PBXNativeTarget "UnitTests" */;
			buildPhases = (
				2DC5621A24EC63430031F69B /* Sources */,
				2DC5621B24EC63430031F69B /* Frameworks */,
				2DC5621C24EC63430031F69B /* Resources */,
			);
			buildRules = (
			);
			dependencies = (
				2DC5622124EC63430031F69B /* PBXTargetDependency */,
				2DFF6C55270CA11400ECAFAB /* PBXTargetDependency */,
			);
			name = UnitTests;
			packageProductDependencies = (
				2D803F6226F144830069D717 /* Nimble */,
				2D9C5ED026F2816F0057FC45 /* OHHTTPStubs */,
				2D9C5ED226F2816F0057FC45 /* OHHTTPStubsSwift */,
				57E0473A277260DE0082FE91 /* SnapshotTesting */,
			);
			productName = PurchasesTests;
			productReference = 2DC5621E24EC63430031F69B /* UnitTests.xctest */;
			productType = "com.apple.product-type.bundle.unit-test";
		};
		2DE20B6B264087FB004C597D /* BackendIntegrationTests */ = {
			isa = PBXNativeTarget;
			buildConfigurationList = 2DE20B73264087FB004C597D /* Build configuration list for PBXNativeTarget "BackendIntegrationTests" */;
			buildPhases = (
				2DE20B68264087FB004C597D /* Sources */,
				2DE20B69264087FB004C597D /* Frameworks */,
				2DE20B6A264087FB004C597D /* Resources */,
			);
			buildRules = (
			);
			dependencies = (
				2D803F6D26F150200069D717 /* PBXTargetDependency */,
				2DE20B8F26409EC0004C597D /* PBXTargetDependency */,
			);
			name = BackendIntegrationTests;
			packageProductDependencies = (
				2D803F6526F144BF0069D717 /* Nimble */,
			);
			productName = BackendIntegrationTests;
			productReference = 2DE20B6C264087FB004C597D /* BackendIntegrationTests.xctest */;
			productType = "com.apple.product-type.bundle.unit-test";
		};
		2DE20B7E26409EB7004C597D /* BackendIntegrationTestsHostApp */ = {
			isa = PBXNativeTarget;
			buildConfigurationList = 2DE20B8B26409EB8004C597D /* Build configuration list for PBXNativeTarget "BackendIntegrationTestsHostApp" */;
			buildPhases = (
				2DE20B7B26409EB7004C597D /* Sources */,
				2DE20B7C26409EB7004C597D /* Frameworks */,
				2DE20B7D26409EB7004C597D /* Resources */,
			);
			buildRules = (
			);
			dependencies = (
			);
			name = BackendIntegrationTestsHostApp;
			productName = StoreKitTestApp;
			productReference = 2DE20B7F26409EB7004C597D /* BackendIntegrationTestsHostApp.app */;
			productType = "com.apple.product-type.application";
		};
		2DEAC2D926EFE46E006914ED /* UnitTestsHostApp */ = {
			isa = PBXNativeTarget;
			buildConfigurationList = 2DEAC2ED26EFE470006914ED /* Build configuration list for PBXNativeTarget "UnitTestsHostApp" */;
			buildPhases = (
				2DEAC2D626EFE46E006914ED /* Sources */,
				2DEAC2D826EFE46E006914ED /* Resources */,
			);
			buildRules = (
			);
			dependencies = (
			);
			name = UnitTestsHostApp;
			productName = UnitTestsHostApp;
			productReference = 2DEAC2DA26EFE46E006914ED /* UnitTestsHostApp.app */;
			productType = "com.apple.product-type.application";
		};
/* End PBXNativeTarget section */

/* Begin PBXProject section */
		352629F51F7C4B9100C04F2C /* Project object */ = {
			isa = PBXProject;
			attributes = {
				LastSwiftUpdateCheck = 1300;
				LastUpgradeCheck = 1330;
				ORGANIZATIONNAME = RevenueCat;
				TargetAttributes = {
					2DAC5F7126F13C9800C5258F = {
						CreatedOnToolsVersion = 13.0;
						TestTargetID = 2DEAC2D926EFE46E006914ED;
					};
					2DC5621524EC63420031F69B = {
						CreatedOnToolsVersion = 12.0;
						LastSwiftMigration = 1250;
						ProvisioningStyle = Automatic;
					};
					2DC5621D24EC63430031F69B = {
						CreatedOnToolsVersion = 12.0;
						LastSwiftMigration = 1250;
						ProvisioningStyle = Automatic;
					};
					2DE20B6B264087FB004C597D = {
						CreatedOnToolsVersion = 12.5;
						ProvisioningStyle = Automatic;
						TestTargetID = 2DE20B7E26409EB7004C597D;
					};
					2DE20B7E26409EB7004C597D = {
						CreatedOnToolsVersion = 12.5;
						ProvisioningStyle = Automatic;
					};
					2DEAC2D926EFE46E006914ED = {
						CreatedOnToolsVersion = 12.5.1;
					};
				};
			};
			buildConfigurationList = 352629F81F7C4B9100C04F2C /* Build configuration list for PBXProject "RevenueCat" */;
			compatibilityVersion = "Xcode 8.0";
			developmentRegion = en;
			hasScannedForEncodings = 0;
			knownRegions = (
				en,
				Base,
			);
			mainGroup = 352629F41F7C4B9100C04F2C;
			packageReferences = (
				2D803F6126F144830069D717 /* XCRemoteSwiftPackageReference "nimble" */,
				2D9C5ECB26F2815E0057FC45 /* XCRemoteSwiftPackageReference "OHHTTPStubs" */,
				57E04739277260DE0082FE91 /* XCRemoteSwiftPackageReference "swift-snapshot-testing" */,
			);
			productRefGroup = 352629FF1F7C4B9100C04F2C /* Products */;
			projectDirPath = "";
			projectReferences = (
				{
					ProductGroup = 2D2CF15427EE0DA100673CE1 /* Products */;
					ProjectRef = 570896BD27596E8800296F1C /* ObjCAPITester.xcodeproj */;
				},
				{
					ProductGroup = 2D2CF15927EE0DA700673CE1 /* Products */;
					ProjectRef = 570896B727596E8800296F1C /* SwiftAPITester.xcodeproj */;
				},
			);
			projectRoot = "";
			targets = (
				2DC5621524EC63420031F69B /* RevenueCat */,
				2DC5621D24EC63430031F69B /* UnitTests */,
				2DE20B7E26409EB7004C597D /* BackendIntegrationTestsHostApp */,
				2DE20B6B264087FB004C597D /* BackendIntegrationTests */,
				2DEAC2D926EFE46E006914ED /* UnitTestsHostApp */,
				2DAC5F7126F13C9800C5258F /* StoreKitUnitTests */,
			);
		};
/* End PBXProject section */

/* Begin PBXReferenceProxy section */
		2D2CF15827EE0DA100673CE1 /* ObjCAPITester.app */ = {
			isa = PBXReferenceProxy;
			fileType = wrapper.application;
			path = ObjCAPITester.app;
			remoteRef = 2D2CF15727EE0DA100673CE1 /* PBXContainerItemProxy */;
			sourceTree = BUILT_PRODUCTS_DIR;
		};
		2D2CF15D27EE0DA700673CE1 /* SwiftAPITester.app */ = {
			isa = PBXReferenceProxy;
			fileType = wrapper.application;
			path = SwiftAPITester.app;
			remoteRef = 2D2CF15C27EE0DA700673CE1 /* PBXContainerItemProxy */;
			sourceTree = BUILT_PRODUCTS_DIR;
		};
/* End PBXReferenceProxy section */

/* Begin PBXResourcesBuildPhase section */
		2DAC5F7026F13C9800C5258F /* Resources */ = {
			isa = PBXResourcesBuildPhase;
			buildActionMask = 2147483647;
			files = (
				2DAC5F7B26F13D1400C5258F /* UnitTestsConfiguration.storekit in Resources */,
			);
			runOnlyForDeploymentPostprocessing = 0;
		};
		2DC5621424EC63420031F69B /* Resources */ = {
			isa = PBXResourcesBuildPhase;
			buildActionMask = 2147483647;
			files = (
			);
			runOnlyForDeploymentPostprocessing = 0;
		};
		2DC5621C24EC63430031F69B /* Resources */ = {
			isa = PBXResourcesBuildPhase;
			buildActionMask = 2147483647;
			files = (
				2D4D6AF624F7193700B656BE /* verifyReceiptSample1.txt in Resources */,
				2D4D6AF724F7193700B656BE /* base64encodedreceiptsample1.txt in Resources */,
				5791CE80273F26A000E50C4B /* base64encoded_sandboxReceipt.txt in Resources */,
				B319514B26C1991E002CA9AC /* base64EncodedReceiptSampleForDataExtension.txt in Resources */,
			);
			runOnlyForDeploymentPostprocessing = 0;
		};
		2DE20B6A264087FB004C597D /* Resources */ = {
			isa = PBXResourcesBuildPhase;
			buildActionMask = 2147483647;
			files = (
				2CD2C544278CE0E0005D1CC2 /* RevenueCat_IntegrationPurchaseTesterConfiguration.storekit in Resources */,
			);
			runOnlyForDeploymentPostprocessing = 0;
		};
		2DE20B7D26409EB7004C597D /* Resources */ = {
			isa = PBXResourcesBuildPhase;
			buildActionMask = 2147483647;
			files = (
				2DE20B8926409EB8004C597D /* Preview Assets.xcassets in Resources */,
				2DE20B8626409EB8004C597D /* Assets.xcassets in Resources */,
			);
			runOnlyForDeploymentPostprocessing = 0;
		};
		2DEAC2D826EFE46E006914ED /* Resources */ = {
			isa = PBXResourcesBuildPhase;
			buildActionMask = 2147483647;
			files = (
				2DEAC2E926EFE470006914ED /* LaunchScreen.storyboard in Resources */,
				2D735F7E26EFF198004E82A7 /* UnitTestsConfiguration.storekit in Resources */,
				2DEAC2E626EFE470006914ED /* Assets.xcassets in Resources */,
				2DEAC2E426EFE46E006914ED /* Main.storyboard in Resources */,
			);
			runOnlyForDeploymentPostprocessing = 0;
		};
/* End PBXResourcesBuildPhase section */

/* Begin PBXShellScriptBuildPhase section */
		B3C302D926D8066F002B72D1 /* SwiftLint */ = {
			isa = PBXShellScriptBuildPhase;
			buildActionMask = 2147483647;
			files = (
			);
			inputFileListPaths = (
			);
			inputPaths = (
			);
			name = SwiftLint;
			outputFileListPaths = (
			);
			outputPaths = (
			);
			runOnlyForDeploymentPostprocessing = 0;
			shellPath = /bin/sh;
			shellScript = "scripts/swiftlint.sh\n";
		};
/* End PBXShellScriptBuildPhase section */

/* Begin PBXSourcesBuildPhase section */
		2DAC5F6E26F13C9800C5258F /* Sources */ = {
			isa = PBXSourcesBuildPhase;
			buildActionMask = 2147483647;
			files = (
				2D9C5ECA26F2805C0057FC45 /* ProductsManagerTests.swift in Sources */,
				3543914526F926D900E669DF /* SKProductSubscriptionDurationExtensions.swift in Sources */,
				3543913926F90FFB00E669DF /* MockBackend.swift in Sources */,
				F5FCD3FC27DA2034003BDC04 /* PriceFormatterProviderTests.swift in Sources */,
				5791A1C82767FC9400C972AA /* ManageSubscriptionsHelperTests.swift in Sources */,
				2D9C5EC826F280510057FC45 /* StoreProductTests.swift in Sources */,
				3543914426F911F300E669DF /* MockCustomerInfoManager.swift in Sources */,
				5738F46E278CAC520096D623 /* StoreTransactionTests.swift in Sources */,
				3543914226F911F300E669DF /* MockSK1Product.swift in Sources */,
				3543913826F90FE100E669DF /* MockIntroEligibilityCalculator.swift in Sources */,
				3543914126F911CC00E669DF /* MockDeviceCache.swift in Sources */,
				3543913C26F9101600E669DF /* MockOperationDispatcher.swift in Sources */,
				3543913626F90D6A00E669DF /* TrialOrIntroPriceEligibilityCheckerSK1Tests.swift in Sources */,
				2D34D9D227481D9B00C05DB6 /* TrialOrIntroPriceEligibilityCheckerSK2Tests.swift in Sources */,
				2D90F8C726FD221D009B9142 /* MockASN1ContainerBuilder.swift in Sources */,
				2D90F8C326FD214F009B9142 /* MockAttributionTypeFactory.swift in Sources */,
				A55D083427235DED00D919E0 /* BeginRefundRequestHelperTests.swift in Sources */,
				57DE80892807540D008D6C6F /* StorefrontTests.swift in Sources */,
				2D90F8CC26FD2BA1009B9142 /* StoreKitConfigTestCase.swift in Sources */,
				2D90F8BC26FD20C2009B9142 /* MockReceiptParser.swift in Sources */,
				57DE80812807529F008D6C6F /* MockStorefront.swift in Sources */,
				2D90F8C226FD20F7009B9142 /* MockETagManager.swift in Sources */,
				2D90F8B526FD2093009B9142 /* MockSystemInfo.swift in Sources */,
				2D90F8C126FD20F2009B9142 /* MockHTTPClient.swift in Sources */,
				F5847431278D00C1001B1CE6 /* MockDNSChecker.swift in Sources */,
				F55FFA632763F60700995146 /* TransactionsManagerSK1Tests.swift in Sources */,
				2D222BAB27FB7008003D5F37 /* LocalReceiptParserStoreKitTests.swift in Sources */,
				571E7AD4279F2D0C003B3606 /* StoreKitTestHelpers.swift in Sources */,
				2DFF6C56270CA28800ECAFAB /* MockRequestFetcher.swift in Sources */,
				5738F489278CC2500096D623 /* MockTransaction.swift in Sources */,
				576C8ABC27D2997C0058FA6E /* SnapshotTesting+Extensions.swift in Sources */,
				57CFB96D27FE0E79002A6730 /* MockCurrentUserProvider.swift in Sources */,
				2D90F8C826FD2225009B9142 /* MockAppleReceiptBuilder.swift in Sources */,
				F55FFA672763FAC300995146 /* TransactionsManagerSK2Tests.swift in Sources */,
				57C381B72791E593009E3940 /* StoreKit2TransactionListenerTests.swift in Sources */,
				2D90F8C026FD20DF009B9142 /* MockAttributionDataMigrator.swift in Sources */,
				F55FFA5D27634E1900995146 /* MockTransactionsManager.swift in Sources */,
				57554CC2282AE1E3009A7E58 /* TestCase.swift in Sources */,
				2D90F8B826FD20AA009B9142 /* MockReceiptFetcher.swift in Sources */,
				2D90F8B626FD2099009B9142 /* MockSubscriberAttributesManager.swift in Sources */,
				2D90F8BF26FD20D6009B9142 /* MockAttributionFetcher.swift in Sources */,
				57DE80AF28075D77008D6C6F /* OSVersionEquivalent.swift in Sources */,
				2D90F8C526FD216A009B9142 /* MockSKProductDiscount.swift in Sources */,
				B359DDF027EAA2B4003ABA54 /* MockDateProvider.swift in Sources */,
				57C381E3279627B7009E3940 /* MockStoreProductDiscount.swift in Sources */,
				576C8AB927D2996C0058FA6E /* CurrentTestCaseTracker.swift in Sources */,
				B3BE0264275942D500915B4C /* AvailabilityChecks.swift in Sources */,
				2D90F8B326FD2082009B9142 /* MockProductsManager.swift in Sources */,
				57DE80BF2807705F008D6C6F /* XCTestCase+Extensions.swift in Sources */,
				2D90F8CA26FD257A009B9142 /* MockStoreKit2TransactionListener.swift in Sources */,
				35B745A82711001A00458D46 /* MockManageSubscriptionsHelper.swift in Sources */,
				2D90F8B126FD1E52009B9142 /* PurchasesOrchestratorTests.swift in Sources */,
				A563F589271E1DAD00246E0C /* MockBeginRefundRequestHelper.swift in Sources */,
				2D90F8B426FD208B009B9142 /* MockStoreKitWrapper.swift in Sources */,
				2D90F8BB26FD20BD009B9142 /* MockIdentityManager.swift in Sources */,
				A55D083627236F0200D919E0 /* MockSK2BeginRefundRequestHelper.swift in Sources */,
			);
			runOnlyForDeploymentPostprocessing = 0;
		};
		2DC5621224EC63420031F69B /* Sources */ = {
			isa = PBXSourcesBuildPhase;
			buildActionMask = 2147483647;
			files = (
				B3A36AAE26BC76340059EDEA /* CustomerInfoManager.swift in Sources */,
				F5FCD3EA27DA0D0B003BDC04 /* PriceFormatterProvider.swift in Sources */,
				B3083A132699334C007B5503 /* Offering.swift in Sources */,
				2DD58DD827F240EB000FDFE3 /* EmptyFile.swift in Sources */,
				2CD72942268A823900BFC976 /* Data+Extensions.swift in Sources */,
				B3B5FBBC269D121B00104A0C /* Offerings.swift in Sources */,
				9A65E03B25918B0900DE00B0 /* CustomerInfoStrings.swift in Sources */,
				B34605BB279A6E380031CA74 /* AliasCallback.swift in Sources */,
				57CFB98427FE2258002A6730 /* StoreKit2Setting.swift in Sources */,
				57DE806D28074976008D6C6F /* Storefront.swift in Sources */,
				B3B5FBB6269CED6400104A0C /* ErrorDetails.swift in Sources */,
				2D991ACA268BA56900085481 /* StoreKitRequestFetcher.swift in Sources */,
				A5B6CDDA28106018007629D5 /* PostAdServicesTokenOperation.swift in Sources */,
				B3B5FBB4269CED4B00104A0C /* BackendErrorCode.swift in Sources */,
				2DDF41B624F6F387005BC22D /* ASN1ObjectIdentifierBuilder.swift in Sources */,
				35D832D2262E56DB00E60AC5 /* HTTPStatusCode.swift in Sources */,
				572247D127BEC28E00C524A7 /* Array+Extensions.swift in Sources */,
				57D5412E27F6311C004CC35C /* OfferingsResponse.swift in Sources */,
				57AC4C1C2770F56200DDE30F /* SK1StoreProduct.swift in Sources */,
				B34605C3279A6E380031CA74 /* PostOfferForSigningOperation.swift in Sources */,
				B34605C7279A6E380031CA74 /* SubscriberAttributesMarshaller.swift in Sources */,
				5791A1AA2767E42B00C972AA /* SKProduct+Extensions.swift in Sources */,
				57EFDC6B27BC1F370057EC39 /* ProductType.swift in Sources */,
				B3022072272B3DDC008F1A0D /* DescribableError.swift in Sources */,
				57BD50AA27692B7500211D6D /* StoreKitError+Extensions.swift in Sources */,
				F5C0196926E880800005D61E /* StoreKitStrings.swift in Sources */,
				2D4E926526990AB1000E10B0 /* StoreKitWrapper.swift in Sources */,
				2DDF419624F6F331005BC22D /* ProductsRequestFactory.swift in Sources */,
				2DDF419724F6F331005BC22D /* DateExtensions.swift in Sources */,
				9A65E0A52591A23500DE00B0 /* PurchaseStrings.swift in Sources */,
				57EAE52B274332830060EB74 /* Obsoletions.swift in Sources */,
				2C0B98CD2797070B00C5874F /* PromotionalOffer.swift in Sources */,
				57DC9F4627CC2E4900DA6AF9 /* HTTPRequest.swift in Sources */,
				2DC5623024EC63730031F69B /* OperationDispatcher.swift in Sources */,
				57A0FBF22749CF66009E2FC3 /* SynchronizedUserDefaults.swift in Sources */,
				F5714EE526DC2F1D00635477 /* CodableStrings.swift in Sources */,
				57C381DC27961547009E3940 /* SK2StoreProductDiscount.swift in Sources */,
				B34605CA279A6E380031CA74 /* GetCustomerInfoOperation.swift in Sources */,
				5751379527F4C4D80064AB2C /* Optional+Extensions.swift in Sources */,
				B3852FA026C1ED1F005384F8 /* IdentityManager.swift in Sources */,
				9A65E03625918B0500DE00B0 /* ConfigureStrings.swift in Sources */,
				B34605C9279A6E380031CA74 /* GetIntroEligibilityOperation.swift in Sources */,
				354895D6267BEDE3001DC5B1 /* ReservedSubscriberAttributes.swift in Sources */,
				2D11F5E1250FF886005A70E8 /* AttributionStrings.swift in Sources */,
				2CD72944268A826F00BFC976 /* Date+Extensions.swift in Sources */,
				B34605C5279A6E380031CA74 /* CustomerInfoResponseHandler.swift in Sources */,
				5796A3A927D7C43500653165 /* Deprecations.swift in Sources */,
				B3AA6238268B926F00894871 /* SystemInfo.swift in Sources */,
				5746508E275949F20053AB09 /* DispatchTimeInterval+Extensions.swift in Sources */,
				2D294E5C26DECFD500B8FE4F /* StoreKit2TransactionListener.swift in Sources */,
				57AC4C182770F55C00DDE30F /* SK2StoreProduct.swift in Sources */,
				2DDF41B524F6F387005BC22D /* AppleReceiptBuilder.swift in Sources */,
				2D00A41D2767C08300FC3DD8 /* ManageSubscriptionsStrings.swift in Sources */,
				2DD9F4BE274EADC20031AE2C /* Purchases+async.swift in Sources */,
				B3C4AAD526B8911300E1B3C8 /* Backend.swift in Sources */,
				B34D2AA626976FC700D88C3A /* ErrorCode.swift in Sources */,
				B39E811D268E887500D31189 /* SubscriberAttribute.swift in Sources */,
				A5F0104E2717B3150090732D /* BeginRefundRequestHelper.swift in Sources */,
				B34605C0279A6E380031CA74 /* CustomerInfoCallback.swift in Sources */,
				B33CEAA0268CDCC9008A3144 /* ISOPeriodFormatter.swift in Sources */,
				2DDF41A324F6F331005BC22D /* ReceiptParser.swift in Sources */,
				2CB8CF9327BF538F00C34DE3 /* PlatformInfo.swift in Sources */,
				35D832F4262E606500E60AC5 /* HTTPResponse.swift in Sources */,
				352B7D7927BD919B002A47DD /* DangerousSettings.swift in Sources */,
				A56F9AB126990E9200AFC48F /* CustomerInfo.swift in Sources */,
				2DDF41AE24F6F37C005BC22D /* InAppPurchase.swift in Sources */,
				B32B750126868C1D005647BF /* EntitlementInfo.swift in Sources */,
				35F82BB426A9A74D0051DF03 /* HTTPClient.swift in Sources */,
				B3A55B7D26C452A7007EFC56 /* AttributionPoster.swift in Sources */,
				2DC19195255F36D10039389A /* Logger.swift in Sources */,
				2DDF419F24F6F331005BC22D /* ReceiptParsingError.swift in Sources */,
				2DDF419D24F6F331005BC22D /* IntroEligibilityCalculator.swift in Sources */,
				57536A2627851FFE00E2AE7F /* SK1StoreTransaction.swift in Sources */,
				57DE807128074C23008D6C6F /* SK1Storefront.swift in Sources */,
				B34605EB279A766C0031CA74 /* OperationQueue+Extensions.swift in Sources */,
				B3F3E8DA277158FE0047A5B9 /* DNSChecker.swift in Sources */,
				A525BF4B26C320D100C354C4 /* SubscriberAttributesManager.swift in Sources */,
				2D1015DA275959840086173F /* StoreTransaction.swift in Sources */,
				B34605BC279A6E380031CA74 /* CallbackCache.swift in Sources */,
				B3E26A4A26BE0A8E003ACCF3 /* Error+Extensions.swift in Sources */,
				57EAE52D274468900060EB74 /* RawDataContainer.swift in Sources */,
				B35042C426CDB79A00905B95 /* Purchases.swift in Sources */,
				2D22BF6526F3CB31001AE2F9 /* FatalErrorUtil.swift in Sources */,
				2D1015DE275A57FC0086173F /* SubscriptionPeriod.swift in Sources */,
				B3B5FBBF269E081E00104A0C /* InMemoryCachedObject.swift in Sources */,
				9A65E0802591977900DE00B0 /* ReceiptStrings.swift in Sources */,
				B3DDB55926854865008CCF23 /* PurchaseOwnershipType.swift in Sources */,
				B34605C2279A6E380031CA74 /* CreateAliasOperation.swift in Sources */,
				57A0FBF02749C0C2009E2FC3 /* Atomic.swift in Sources */,
				2DC5623224EC63730031F69B /* TransactionsFactory.swift in Sources */,
				2DDF41B424F6F387005BC22D /* ASN1ContainerBuilder.swift in Sources */,
				B35F9E0926B4BEED00095C3F /* String+Extensions.swift in Sources */,
				B34605CF279A6E380031CA74 /* GetOfferingsOperation.swift in Sources */,
				2DDF41AC24F6F37C005BC22D /* ASN1Container.swift in Sources */,
				9A65E07B2591977500DE00B0 /* NetworkStrings.swift in Sources */,
				F530E4FF275646EF001AF6BD /* MacDevice.swift in Sources */,
				F5714EAC26D7A87B00635477 /* PurchaseOwnershipType+Extensions.swift in Sources */,
				F5BE424026962ACF00254A30 /* ReceiptRefreshPolicy.swift in Sources */,
				9A65E0762591977200DE00B0 /* IdentityStrings.swift in Sources */,
				F5714EAA26D7A85D00635477 /* PeriodType+Extensions.swift in Sources */,
				F5BE447D269E4ADB00254A30 /* ASIdManagerProxy.swift in Sources */,
				80E80EF226970E04008F245A /* ReceiptFetcher.swift in Sources */,
				2DDF41AB24F6F37C005BC22D /* AppleReceipt.swift in Sources */,
				2DDF41BB24F6F392005BC22D /* UInt8+Extensions.swift in Sources */,
				B3B5FBC1269E17CE00104A0C /* DeviceCache.swift in Sources */,
				F5BE424226965F9F00254A30 /* ProductRequestData+Initialization.swift in Sources */,
				2DDF41AD24F6F37C005BC22D /* ASN1ObjectIdentifier.swift in Sources */,
				F5714EC426D8D86800635477 /* EntitlementData+Extensions.swift in Sources */,
				35549323269E298B005F9AE9 /* OfferingsFactory.swift in Sources */,
				57536A28278522B400E2AE7F /* SK2StoreTransaction.swift in Sources */,
				2D9C7BB326D838FC006838BE /* UIApplication+RCExtensions.swift in Sources */,
				F56E2E7727622B5E009FED5B /* TransactionsManager.swift in Sources */,
				9A65E0AA2591A23800DE00B0 /* RestoreStrings.swift in Sources */,
				B34605CC279A6E380031CA74 /* LogInOperation.swift in Sources */,
				35F82BB626A9B8040051DF03 /* AttributionDataMigrator.swift in Sources */,
				A55D08302722368600D919E0 /* SK2BeginRefundRequestHelper.swift in Sources */,
				35D832CD262A5B7500E60AC5 /* ETagManager.swift in Sources */,
				2DDF41BC24F6F392005BC22D /* ArraySlice_UInt8+Extensions.swift in Sources */,
				F575858D26C088FE00C12B97 /* OfferingsManager.swift in Sources */,
				B34605CB279A6E380031CA74 /* PostReceiptDataOperation.swift in Sources */,
				354895D4267AE4B4001DC5B1 /* AttributionKey.swift in Sources */,
				F5714EA826D7A83A00635477 /* Store+Extensions.swift in Sources */,
				35F82BAB26A84E130051DF03 /* Dictionary+Extensions.swift in Sources */,
				9A65E0A02591A23200DE00B0 /* OfferingStrings.swift in Sources */,
				B34605D1279A6E600031CA74 /* SubscribersAPI.swift in Sources */,
				2DDF41A224F6F331005BC22D /* ProductsManager.swift in Sources */,
				575137CF27F50D2F0064AB2C /* HTTPResponseBody.swift in Sources */,
				B3AA6236268A81C700894871 /* EntitlementInfos.swift in Sources */,
				B372EC56268FEF020099171E /* ProductRequestData.swift in Sources */,
				359E8E3F26DEBEEB00B869F9 /* TrialOrIntroPriceEligibilityChecker.swift in Sources */,
				B34605CE279A6E380031CA74 /* PostSubscriberAttributesOperation.swift in Sources */,
				F5BE44432698581100254A30 /* AttributionTypeFactory.swift in Sources */,
				2D971CC12744364C0093F35F /* SKError+Extensions.swift in Sources */,
				57EAE527274324C60060EB74 /* Lock.swift in Sources */,
				B32B74FF26868AEB005647BF /* Package.swift in Sources */,
				2DDF41B324F6F387005BC22D /* InAppPurchaseBuilder.swift in Sources */,
				57D5414227F656D9004CC35C /* NetworkError.swift in Sources */,
				F5BE447B269E4A7500254A30 /* TrackingManagerProxy.swift in Sources */,
				5746508C27586B2E0053AB09 /* Result+Extensions.swift in Sources */,
				B34D2AA0269606E400D88C3A /* IntroEligibility.swift in Sources */,
				B302206E2728B798008F1A0D /* BackendErrorStrings.swift in Sources */,
				2D8D03B52799A2B90044C2ED /* DocCDocumentation.docc in Sources */,
				576C8A8B27CFCB150058FA6E /* AnyEncodable.swift in Sources */,
				35D0E5D026A5886C0099EAD8 /* ErrorUtils.swift in Sources */,
				B372EC54268FEDC60099171E /* StoreProductDiscount.swift in Sources */,
				B34605BE279A6E380031CA74 /* OfferingsCallback.swift in Sources */,
				B34605BF279A6E380031CA74 /* LogInCallback.swift in Sources */,
				9A65DFDE258AD60A00DE00B0 /* LogIntent.swift in Sources */,
				B35042C626CDD3B100905B95 /* PurchasesDelegate.swift in Sources */,
				573E7EB728189936007C9128 /* LossyCollections.swift in Sources */,
				0313FD41268A506400168386 /* DateProvider.swift in Sources */,
				5733B18E27FF586A00EC2045 /* BackendError.swift in Sources */,
				B39E811A268E849900D31189 /* AttributionNetwork.swift in Sources */,
				37E35C8515C5E2D01B0AF5C1 /* Strings.swift in Sources */,
				2D9F4A5526C30CA800B07B43 /* PurchasesOrchestrator.swift in Sources */,
				37E3529267833EA8ED9F06BE /* DateFormatter+Extensions.swift in Sources */,
				57C381DA2796153D009E3940 /* SK1StoreProductDiscount.swift in Sources */,
				57DE807328074C76008D6C6F /* SK2Storefront.swift in Sources */,
				57A17727276A721D0052D3A8 /* Set+Extensions.swift in Sources */,
				37E350C67712B9E054FEF297 /* AttributionData.swift in Sources */,
				37E3578711F5FDD5DC6458A8 /* AttributionFetcher.swift in Sources */,
				F5714EA526D6C24D00635477 /* JSONDecoder+Extensions.swift in Sources */,
				B302206A27271BCB008F1A0D /* Decoder+Extensions.swift in Sources */,
				B3766F1E26BDA95100141450 /* IntroEligibilityResponse.swift in Sources */,
				B34605C1279A6E380031CA74 /* NetworkOperation.swift in Sources */,
				35E840CC270FB70D00899AE2 /* ManageSubscriptionsHelper.swift in Sources */,
				6E38843A0CAFD551013D0A3F /* StoreProduct.swift in Sources */,
				B34605BD279A6E380031CA74 /* CallbackCacheStatus.swift in Sources */,
				42F1DF385E3C1F9903A07FBF /* ProductsFetcherSK1.swift in Sources */,
				805B60C97993B311CEC93EAF /* ProductsFetcherSK2.swift in Sources */,
			);
			runOnlyForDeploymentPostprocessing = 0;
		};
		2DC5621A24EC63430031F69B /* Sources */ = {
			isa = PBXSourcesBuildPhase;
			buildActionMask = 2147483647;
			files = (
				576C8A9227D27DDD0058FA6E /* SnapshotTesting+Extensions.swift in Sources */,
				57C381E2279627B7009E3940 /* MockStoreProductDiscount.swift in Sources */,
				2DDF41E824F6F61B005BC22D /* MockSKProductDiscount.swift in Sources */,
				35272E2226D0048D00F22C3B /* HTTPClientTests.swift in Sources */,
				2DDF41CB24F6F4C3005BC22D /* ASN1ObjectIdentifierBuilderTests.swift in Sources */,
				B36824BF268FBC8700957E4C /* SubscriberAttributeTests.swift in Sources */,
				351B51BC26D450E800BD2BD7 /* OfferingsTests.swift in Sources */,
				5796A38827D6B85900653165 /* BackendPostReceiptDataTests.swift in Sources */,
				2DDF41CF24F6F4C3005BC22D /* ReceiptParsing+TestsWithRealReceipts.swift in Sources */,
				575A17AB2773A59300AA6F22 /* CurrentTestCaseTracker.swift in Sources */,
				351B514326D449C100BD2BD7 /* MockSubscriberAttributesManager.swift in Sources */,
				B300E4C026D4371200B22262 /* SKPaymentTransactionExtensionsTests.swift in Sources */,
				2DDF41C924F6F4C3005BC22D /* UInt8+ExtensionsTests.swift in Sources */,
				2D4D6AF524F717B800B656BE /* ContainerFactory.swift in Sources */,
				351B514726D44A0D00BD2BD7 /* MockSystemInfo.swift in Sources */,
				B300E4C226D439B700B22262 /* IntroEligibilityCalculatorTests.swift in Sources */,
				2DDF41CA24F6F4C3005BC22D /* ArraySlice_UInt8+ExtensionsTests.swift in Sources */,
				2DDF41E124F6F527005BC22D /* MockReceiptParser.swift in Sources */,
				351B514D26D44A8600BD2BD7 /* MockHTTPClient.swift in Sources */,
				5796A38E27D6BB7D00653165 /* BackendCreateAliasTests.swift in Sources */,
				5733B1AA27FFBCF900EC2045 /* BaseErrorTests.swift in Sources */,
				578FB10E27ADDA8000F70709 /* AvailabilityChecks.swift in Sources */,
				35F82BB226A98EC50051DF03 /* AttributionDataMigratorTests.swift in Sources */,
				351B51BF26D450E800BD2BD7 /* StoreKitRequestFetcherTests.swift in Sources */,
				2DDF41E224F6F527005BC22D /* MockProductsRequest.swift in Sources */,
				351B514B26D44A4A00BD2BD7 /* MockOperationDispatcher.swift in Sources */,
				351B514926D44A2F00BD2BD7 /* MockCustomerInfoManager.swift in Sources */,
				351B517426D44F4B00BD2BD7 /* MockPaymentDiscount.swift in Sources */,
				351B51B926D450E800BD2BD7 /* TransactionsFactoryTests.swift in Sources */,
				351B51BB26D450E800BD2BD7 /* ProductRequestDataInitializationTests.swift in Sources */,
				351B515426D44B0A00BD2BD7 /* MockStoreKitWrapper.swift in Sources */,
				35F8B8FA26E02AE1003C3363 /* MockTrialOrIntroPriceEligibilityChecker.swift in Sources */,
				35D83300262FAD8000E60AC5 /* ETagManagerTests.swift in Sources */,
				5796A39027D6BCD100653165 /* BackendGetIntroEligibilityTests.swift in Sources */,
				351B514126D4498F00BD2BD7 /* MockBackend.swift in Sources */,
				B380D69B27726AB500984578 /* DNSCheckerTests.swift in Sources */,
				351B513B26D448F400BD2BD7 /* AttributionPosterTests.swift in Sources */,
				351B51B526D450E800BD2BD7 /* ProductsFetcherSK1Tests.swift in Sources */,
				2DDF41CC24F6F4C3005BC22D /* AppleReceiptBuilderTests.swift in Sources */,
				351B51C026D450E800BD2BD7 /* PurchasesTests.swift in Sources */,
				2DDF41CD24F6F4C3005BC22D /* ASN1ContainerBuilderTests.swift in Sources */,
				573A10D52800A7C800F976E5 /* SKErrorTests.swift in Sources */,
				351B513D26D4491E00BD2BD7 /* MockDeviceCache.swift in Sources */,
				351B515C26D44B7900BD2BD7 /* MockIntroEligibilityCalculator.swift in Sources */,
				57DE80802807529F008D6C6F /* MockStorefront.swift in Sources */,
				35D83312262FBD4200E60AC5 /* MockETagManager.swift in Sources */,
				351B51C326D450F200BD2BD7 /* InMemoryCachedObjectTests.swift in Sources */,
				576C8A8F27CFCD110058FA6E /* AnyEncodableTests.swift in Sources */,
				351B517226D44EF300BD2BD7 /* MockInMemoryCachedOfferings.swift in Sources */,
				351B51A426D450BC00BD2BD7 /* NSError+RCExtensionsTests.swift in Sources */,
				57E2230727500BB1002DB06E /* AtomicTests.swift in Sources */,
				351B51B826D450E800BD2BD7 /* StoreKitWrapperTests.swift in Sources */,
				A56C2E012819C33500995421 /* BackendPostAdServicesTokenTests.swift in Sources */,
				B3CD0D8827F25E3E000793F5 /* BackendSubscriberAttributesTests.swift in Sources */,
				2DDF41E624F6F5DC005BC22D /* MockSK1Product.swift in Sources */,
				351B51BA26D450E800BD2BD7 /* ProductRequestDataExtensions.swift in Sources */,
				35E840CE2710E2EB00899AE2 /* MockManageSubscriptionsHelper.swift in Sources */,
				F591492826B9956C00D32E58 /* MockTransaction.swift in Sources */,
				5796A39427D6BD6900653165 /* BackendGetOfferingsTests.swift in Sources */,
				351B516A26D44CB300BD2BD7 /* ISOPeriodFormatterTests.swift in Sources */,
				57DC9F4A27CD37BA00DA6AF9 /* HTTPStatusCodeTests.swift in Sources */,
				2DDF41DE24F6F527005BC22D /* MockAppleReceiptBuilder.swift in Sources */,
				2DDF41E324F6F527005BC22D /* MockASN1ContainerBuilder.swift in Sources */,
				576C8AD927D2BCB90058FA6E /* HTTPRequestTests.swift in Sources */,
				2DDF41DA24F6F4DB005BC22D /* ReceiptParserTests.swift in Sources */,
				2D1015E2275A67E40086173F /* SubscriptionPeriodTests.swift in Sources */,
				351B519F26D4508A00BD2BD7 /* DeviceCacheTests.swift in Sources */,
				2D22BF6826F3CC6D001AE2F9 /* XCTestCase+Extensions.swift in Sources */,
				351B51B626D450E800BD2BD7 /* ReceiptFetcherTests.swift in Sources */,
				5796A3C027D7D64500653165 /* ResultExtensionsTests.swift in Sources */,
				351B51A726D450D400BD2BD7 /* SystemInfoTests.swift in Sources */,
				5733B1A827FFBCC800EC2045 /* BackendErrorTests.swift in Sources */,
				351B515626D44B2300BD2BD7 /* MockNotificationCenter.swift in Sources */,
				351B515226D44AF000BD2BD7 /* MockReceiptFetcher.swift in Sources */,
				351B51C226D450E800BD2BD7 /* ProductRequestDataTests.swift in Sources */,
				351B51BE26D450E800BD2BD7 /* CustomerInfoTests.swift in Sources */,
				35272E1B26D0029300F22C3B /* DeviceCacheSubscriberAttributesTests.swift in Sources */,
				5796A39627D6BDAB00653165 /* BackendPostOfferForSigningTests.swift in Sources */,
				57CFB96C27FE0E79002A6730 /* MockCurrentUserProvider.swift in Sources */,
				57ACB13728184CF1000DCC9F /* DecoderExtensionTests.swift in Sources */,
				351B516126D44BEB00BD2BD7 /* IdentityManagerTests.swift in Sources */,
				351B51C126D450E800BD2BD7 /* OfferingsManagerTests.swift in Sources */,
				5796A39927D6C1E000653165 /* BackendPostSubscriberAttributesTests.swift in Sources */,
				35D8330A262FBA9A00E60AC5 /* MockUserDefaults.swift in Sources */,
				2DDF41DF24F6F527005BC22D /* MockProductsManager.swift in Sources */,
				351B514F26D44ACE00BD2BD7 /* PurchasesSubscriberAttributesTests.swift in Sources */,
				57D04BB827D947C6006DAC06 /* HTTPResponseTests.swift in Sources */,
				5796A38127D6B78500653165 /* BaseBackendTest.swift in Sources */,
				351B516226D44BEE00BD2BD7 /* CustomerInfoManagerTests.swift in Sources */,
				351B51A326D450BC00BD2BD7 /* DictionaryExtensionsTests.swift in Sources */,
				573A10D92800ADCD00F976E5 /* StoreKitErrorTests.swift in Sources */,
				351B515826D44B3E00BD2BD7 /* MockOfferingsFactory.swift in Sources */,
				351B51A526D450BC00BD2BD7 /* NSDate+RCExtensionsTests.swift in Sources */,
				B390F5BA271DDC7400B64D65 /* PurchasesDeprecation.swift in Sources */,
				2D4D6AF424F717B800B656BE /* ASN1ObjectIdentifierEncoder.swift in Sources */,
				F5BE444726985E7B00254A30 /* AttributionTypeFactoryTests.swift in Sources */,
				2DDF41EA24F6F844005BC22D /* SKProductSubscriptionDurationExtensions.swift in Sources */,
				351B517A26D44FF000BD2BD7 /* MockRequestFetcher.swift in Sources */,
				351B514E26D44ACE00BD2BD7 /* SubscriberAttributesManagerTests.swift in Sources */,
				2DDF41CE24F6F4C3005BC22D /* InAppPurchaseBuilderTests.swift in Sources */,
				573A10DB2800AF4700F976E5 /* PurchaseErrorTests.swift in Sources */,
				B300E4BF26D436F900B22262 /* LogIntent.swift in Sources */,
				351B513F26D4496000BD2BD7 /* MockIdentityManager.swift in Sources */,
				B319514926C19856002CA9AC /* NSData+RCExtensionsTests.swift in Sources */,
				5733B1A427FF9F8300EC2045 /* NetworkErrorTests.swift in Sources */,
				351B517026D44E8D00BD2BD7 /* MockDateProvider.swift in Sources */,
				2D1C3F3926B9D8B800112626 /* MockBundle.swift in Sources */,
				351B515E26D44B9900BD2BD7 /* MockPurchasesDelegate.swift in Sources */,
				57554CC1282AE1E3009A7E58 /* TestCase.swift in Sources */,
				57A1772B276A726C0052D3A8 /* SetExtensionsTests.swift in Sources */,
				351B515A26D44B6200BD2BD7 /* MockAttributionFetcher.swift in Sources */,
				5796A38C27D6BA1600653165 /* BackendLoginTests.swift in Sources */,
				351B51BD26D450E800BD2BD7 /* EntitlementInfosTests.swift in Sources */,
				57DE80AE28075D77008D6C6F /* OSVersionEquivalent.swift in Sources */,
				F5847430278D00C0001B1CE6 /* MockDNSChecker.swift in Sources */,
				5722482727C2BD3200C524A7 /* LockTests.swift in Sources */,
				351B514526D449E600BD2BD7 /* MockAttributionTypeFactory.swift in Sources */,
				572247F727BF1ADF00C524A7 /* ArrayExtensionsTests.swift in Sources */,
				F55FFA5A27634C3F00995146 /* MockTransactionsManager.swift in Sources */,
				F575858F26C0893600C12B97 /* MockOfferingsManager.swift in Sources */,
				A563F586271E072B00246E0C /* MockBeginRefundRequestHelper.swift in Sources */,
				2DA85A8A26DEA7DC00F1136D /* MockProductsRequestFactory.swift in Sources */,
				351B516026D44BB600BD2BD7 /* MockAttributionDataMigrator.swift in Sources */,
				2DDF41E024F6F527005BC22D /* MockInAppPurchaseBuilder.swift in Sources */,
				37E352973B0901E3CAA717E1 /* DateFormatter+ExtensionsTests.swift in Sources */,
				B3F8418F26F3A93400E560FB /* ErrorCodeTests.swift in Sources */,
				5796A38A27D6B96300653165 /* BackendGetCustomerInfoTests.swift in Sources */,
			);
			runOnlyForDeploymentPostprocessing = 0;
		};
		2DE20B68264087FB004C597D /* Sources */ = {
			isa = PBXSourcesBuildPhase;
			buildActionMask = 2147483647;
			files = (
				2DA85A8B26DEA7DD00F1136D /* MockProductsRequestFactory.swift in Sources */,
				2D3BFAD326DEA47100370B11 /* MockSKProductDiscount.swift in Sources */,
				57DE80BE28077010008D6C6F /* XCTestCase+Extensions.swift in Sources */,
				2D3BFAD426DEA49200370B11 /* SKProductSubscriptionDurationExtensions.swift in Sources */,
				579234E327F7788900B39C68 /* BaseBackendIntegrationTests.swift in Sources */,
				2DE20B6F264087FB004C597D /* StoreKitIntegrationTests.swift in Sources */,
				2D3BFAD126DEA45C00370B11 /* MockSK1Product.swift in Sources */,
				2DE61A84264190830021CEA0 /* Constants.swift in Sources */,
				579234E527F779FE00B39C68 /* SubscriberAttributesManagerIntegrationTests.swift in Sources */,
				2D3BFAD226DEA46600370B11 /* MockProductsRequest.swift in Sources */,
				2D1015DB275A4EAE0086173F /* AvailabilityChecks.swift in Sources */,
			);
			runOnlyForDeploymentPostprocessing = 0;
		};
		2DE20B7B26409EB7004C597D /* Sources */ = {
			isa = PBXSourcesBuildPhase;
			buildActionMask = 2147483647;
			files = (
				2DE20B8426409EB7004C597D /* ContentView.swift in Sources */,
				2DE20B8226409EB7004C597D /* BackendIntegrationTestApp.swift in Sources */,
			);
			runOnlyForDeploymentPostprocessing = 0;
		};
		2DEAC2D626EFE46E006914ED /* Sources */ = {
			isa = PBXSourcesBuildPhase;
			buildActionMask = 2147483647;
			files = (
				2DEAC2E126EFE46E006914ED /* ViewController.swift in Sources */,
				2DEAC2DD26EFE46E006914ED /* AppDelegate.swift in Sources */,
				2D1E789926FE216800760949 /* SceneDelegate.swift in Sources */,
			);
			runOnlyForDeploymentPostprocessing = 0;
		};
/* End PBXSourcesBuildPhase section */

/* Begin PBXTargetDependency section */
		2D803F6B26F150190069D717 /* PBXTargetDependency */ = {
			isa = PBXTargetDependency;
			target = 2DC5621524EC63420031F69B /* RevenueCat */;
			targetProxy = 2D803F6A26F150190069D717 /* PBXContainerItemProxy */;
		};
		2D803F6D26F150200069D717 /* PBXTargetDependency */ = {
			isa = PBXTargetDependency;
			target = 2DC5621524EC63420031F69B /* RevenueCat */;
			targetProxy = 2D803F6C26F150200069D717 /* PBXContainerItemProxy */;
		};
		2DAC5F7726F13C9800C5258F /* PBXTargetDependency */ = {
			isa = PBXTargetDependency;
			target = 2DEAC2D926EFE46E006914ED /* UnitTestsHostApp */;
			targetProxy = 2DAC5F7626F13C9800C5258F /* PBXContainerItemProxy */;
		};
		2DC5622124EC63430031F69B /* PBXTargetDependency */ = {
			isa = PBXTargetDependency;
			target = 2DC5621524EC63420031F69B /* RevenueCat */;
			targetProxy = 2DC5622024EC63430031F69B /* PBXContainerItemProxy */;
		};
		2DE20B8F26409EC0004C597D /* PBXTargetDependency */ = {
			isa = PBXTargetDependency;
			target = 2DE20B7E26409EB7004C597D /* BackendIntegrationTestsHostApp */;
			targetProxy = 2DE20B8E26409EC0004C597D /* PBXContainerItemProxy */;
		};
		2DFF6C55270CA11400ECAFAB /* PBXTargetDependency */ = {
			isa = PBXTargetDependency;
			target = 2DEAC2D926EFE46E006914ED /* UnitTestsHostApp */;
			targetProxy = 2DFF6C54270CA11400ECAFAB /* PBXContainerItemProxy */;
		};
/* End PBXTargetDependency section */

/* Begin PBXVariantGroup section */
		2DEAC2E226EFE46E006914ED /* Main.storyboard */ = {
			isa = PBXVariantGroup;
			children = (
				2DEAC2E326EFE46E006914ED /* Base */,
			);
			name = Main.storyboard;
			sourceTree = "<group>";
		};
		2DEAC2E726EFE470006914ED /* LaunchScreen.storyboard */ = {
			isa = PBXVariantGroup;
			children = (
				2DEAC2E826EFE470006914ED /* Base */,
			);
			name = LaunchScreen.storyboard;
			sourceTree = "<group>";
		};
/* End PBXVariantGroup section */

/* Begin XCBuildConfiguration section */
		2DAC5F7926F13C9800C5258F /* Debug */ = {
			isa = XCBuildConfiguration;
			buildSettings = {
				BUNDLE_LOADER = "$(TEST_HOST)";
				CLANG_CXX_LANGUAGE_STANDARD = "gnu++17";
				CLANG_ENABLE_OBJC_WEAK = YES;
				CODE_SIGN_STYLE = Automatic;
				CURRENT_PROJECT_VERSION = 1;
				DEVELOPMENT_TEAM = "";
				GENERATE_INFOPLIST_FILE = YES;
				IPHONEOS_DEPLOYMENT_TARGET = 14.1;
				LD_RUNPATH_SEARCH_PATHS = (
					"$(inherited)",
					"@executable_path/Frameworks",
					"@loader_path/Frameworks",
				);
				MARKETING_VERSION = 1.0;
				MTL_ENABLE_DEBUG_INFO = INCLUDE_SOURCE;
				MTL_FAST_MATH = YES;
				PRODUCT_BUNDLE_IDENTIFIER = com.revenuecat.StoreKitUnitTests;
				PRODUCT_NAME = "$(TARGET_NAME)";
				SWIFT_ACTIVE_COMPILATION_CONDITIONS = DEBUG;
				SWIFT_EMIT_LOC_STRINGS = NO;
				SWIFT_VERSION = 5.0;
				TARGETED_DEVICE_FAMILY = "1,2";
				TEST_HOST = "$(BUILT_PRODUCTS_DIR)/UnitTestsHostApp.app/UnitTestsHostApp";
				TVOS_DEPLOYMENT_TARGET = 14.1;
				WATCHOS_DEPLOYMENT_TARGET = 6.2;
			};
			name = Debug;
		};
		2DAC5F7A26F13C9800C5258F /* Release */ = {
			isa = XCBuildConfiguration;
			buildSettings = {
				BUNDLE_LOADER = "$(TEST_HOST)";
				CLANG_CXX_LANGUAGE_STANDARD = "gnu++17";
				CLANG_ENABLE_OBJC_WEAK = YES;
				CODE_SIGN_STYLE = Automatic;
				CURRENT_PROJECT_VERSION = 1;
				DEVELOPMENT_TEAM = "";
				GENERATE_INFOPLIST_FILE = YES;
				IPHONEOS_DEPLOYMENT_TARGET = 14.1;
				LD_RUNPATH_SEARCH_PATHS = (
					"$(inherited)",
					"@executable_path/Frameworks",
					"@loader_path/Frameworks",
				);
				MARKETING_VERSION = 1.0;
				MTL_FAST_MATH = YES;
				PRODUCT_BUNDLE_IDENTIFIER = com.revenuecat.StoreKitUnitTests;
				PRODUCT_NAME = "$(TARGET_NAME)";
				SWIFT_EMIT_LOC_STRINGS = NO;
				SWIFT_VERSION = 5.0;
				TARGETED_DEVICE_FAMILY = "1,2";
				TEST_HOST = "$(BUILT_PRODUCTS_DIR)/UnitTestsHostApp.app/UnitTestsHostApp";
				TVOS_DEPLOYMENT_TARGET = 14.1;
				WATCHOS_DEPLOYMENT_TARGET = 6.2;
			};
			name = Release;
		};
		2DC5622824EC63430031F69B /* Debug */ = {
			isa = XCBuildConfiguration;
			buildSettings = {
				APPLICATION_EXTENSION_API_ONLY = YES;
				BUILD_LIBRARY_FOR_DISTRIBUTION = YES;
				CLANG_ENABLE_OBJC_WEAK = YES;
				CLANG_WARN_QUOTED_INCLUDE_IN_FRAMEWORK_HEADER = YES;
				CODE_SIGN_STYLE = Automatic;
				DEFINES_MODULE = YES;
				DEVELOPMENT_TEAM = 8SXR2327BM;
				DYLIB_COMPATIBILITY_VERSION = 1;
				DYLIB_CURRENT_VERSION = 1;
				DYLIB_INSTALL_NAME_BASE = "@rpath";
				INFOPLIST_FILE = Sources/Info.plist;
				INSTALL_PATH = "$(LOCAL_LIBRARY_DIR)/Frameworks";
				IPHONEOS_DEPLOYMENT_TARGET = 11.0;
				LD_RUNPATH_SEARCH_PATHS = (
					"$(inherited)",
					"@executable_path/Frameworks",
					"@loader_path/Frameworks",
				);
				MACOSX_DEPLOYMENT_TARGET = 10.13;
				MTL_ENABLE_DEBUG_INFO = INCLUDE_SOURCE;
				MTL_FAST_MATH = YES;
				PRODUCT_BUNDLE_IDENTIFIER = com.revenuecat.Purchases;
				PRODUCT_NAME = "$(TARGET_NAME:c99extidentifier)";
				RUN_DOCUMENTATION_COMPILER = YES;
				SDKROOT = "";
				SKIP_INSTALL = YES;
				SUPPORTED_PLATFORMS = "macosx iphonesimulator iphoneos watchsimulator watchos appletvsimulator appletvos";
				SWIFT_ACTIVE_COMPILATION_CONDITIONS = DEBUG;
				SWIFT_VERSION = 5.0;
				TARGETED_DEVICE_FAMILY = "1,2,3,4,6";
				TVOS_DEPLOYMENT_TARGET = 11.0;
				WATCHOS_DEPLOYMENT_TARGET = 6.2;
			};
			name = Debug;
		};
		2DC5622924EC63430031F69B /* Release */ = {
			isa = XCBuildConfiguration;
			buildSettings = {
				APPLICATION_EXTENSION_API_ONLY = YES;
				BUILD_LIBRARY_FOR_DISTRIBUTION = YES;
				CLANG_ENABLE_OBJC_WEAK = YES;
				CLANG_WARN_QUOTED_INCLUDE_IN_FRAMEWORK_HEADER = YES;
				CODE_SIGN_IDENTITY = "Apple Development";
				CODE_SIGN_STYLE = Manual;
				DEFINES_MODULE = YES;
				DEVELOPMENT_TEAM = "";
				DYLIB_COMPATIBILITY_VERSION = 1;
				DYLIB_CURRENT_VERSION = 1;
				DYLIB_INSTALL_NAME_BASE = "@rpath";
				INFOPLIST_FILE = Sources/Info.plist;
				INSTALL_PATH = "$(LOCAL_LIBRARY_DIR)/Frameworks";
				IPHONEOS_DEPLOYMENT_TARGET = 11.0;
				LD_RUNPATH_SEARCH_PATHS = (
					"$(inherited)",
					"@executable_path/Frameworks",
					"@loader_path/Frameworks",
				);
				MACOSX_DEPLOYMENT_TARGET = 10.13;
				MTL_FAST_MATH = YES;
				PRODUCT_BUNDLE_IDENTIFIER = com.revenuecat.Purchases;
				PRODUCT_NAME = "$(TARGET_NAME:c99extidentifier)";
				PROVISIONING_PROFILE_SPECIFIER = "";
				RUN_DOCUMENTATION_COMPILER = YES;
				SDKROOT = "";
				SKIP_INSTALL = YES;
				SUPPORTED_PLATFORMS = "macosx iphonesimulator iphoneos watchsimulator watchos appletvsimulator appletvos";
				SWIFT_VERSION = 5.0;
				TARGETED_DEVICE_FAMILY = "1,2,3,4,6";
				TVOS_DEPLOYMENT_TARGET = 11.0;
				WATCHOS_DEPLOYMENT_TARGET = 6.2;
			};
			name = Release;
		};
		2DC5622B24EC63430031F69B /* Debug */ = {
			isa = XCBuildConfiguration;
			buildSettings = {
				ALLOW_TARGET_PLATFORM_SPECIALIZATION = YES;
				ALWAYS_EMBED_SWIFT_STANDARD_LIBRARIES = "$(inherited)";
				CLANG_ENABLE_MODULES = YES;
				CLANG_ENABLE_OBJC_WEAK = YES;
				CLANG_WARN_QUOTED_INCLUDE_IN_FRAMEWORK_HEADER = YES;
				CODE_SIGN_STYLE = Automatic;
				DEVELOPMENT_TEAM = 8SXR2327BM;
				INFOPLIST_FILE = Tests/UnitTests/Info.plist;
				IPHONEOS_DEPLOYMENT_TARGET = 11.0;
				LD_RUNPATH_SEARCH_PATHS = (
					"$(inherited)",
					"@executable_path/Frameworks",
					"@loader_path/Frameworks",
				);
				MACOSX_DEPLOYMENT_TARGET = 10.13;
				MTL_ENABLE_DEBUG_INFO = INCLUDE_SOURCE;
				MTL_FAST_MATH = YES;
				PRODUCT_BUNDLE_IDENTIFIER = com.revenuecat.PurchasesTests;
				PRODUCT_NAME = "$(TARGET_NAME)";
				SDKROOT = "";
				SUPPORTED_PLATFORMS = "watchsimulator watchos macosx iphonesimulator iphoneos appletvsimulator appletvos";
				SUPPORTS_MACCATALYST = YES;
				SWIFT_ACTIVE_COMPILATION_CONDITIONS = DEBUG;
				SWIFT_OBJC_BRIDGING_HEADER = "";
				SWIFT_VERSION = 5.0;
				TARGETED_DEVICE_FAMILY = "1,2,3,6";
				TVOS_DEPLOYMENT_TARGET = 11.0;
				WATCHOS_DEPLOYMENT_TARGET = 6.2;
			};
			name = Debug;
		};
		2DC5622C24EC63430031F69B /* Release */ = {
			isa = XCBuildConfiguration;
			buildSettings = {
				ALLOW_TARGET_PLATFORM_SPECIALIZATION = YES;
				ALWAYS_EMBED_SWIFT_STANDARD_LIBRARIES = "$(inherited)";
				CLANG_ENABLE_MODULES = YES;
				CLANG_ENABLE_OBJC_WEAK = YES;
				CLANG_WARN_QUOTED_INCLUDE_IN_FRAMEWORK_HEADER = YES;
				CODE_SIGN_STYLE = Automatic;
				DEVELOPMENT_TEAM = 8SXR2327BM;
				INFOPLIST_FILE = Tests/UnitTests/Info.plist;
				IPHONEOS_DEPLOYMENT_TARGET = 11.0;
				LD_RUNPATH_SEARCH_PATHS = (
					"$(inherited)",
					"@executable_path/Frameworks",
					"@loader_path/Frameworks",
				);
				MACOSX_DEPLOYMENT_TARGET = 10.13;
				MTL_FAST_MATH = YES;
				PRODUCT_BUNDLE_IDENTIFIER = com.revenuecat.PurchasesTests;
				PRODUCT_NAME = "$(TARGET_NAME)";
				SDKROOT = "";
				SUPPORTED_PLATFORMS = "watchsimulator watchos macosx iphonesimulator iphoneos appletvsimulator appletvos";
				SUPPORTS_MACCATALYST = YES;
				SWIFT_OBJC_BRIDGING_HEADER = "";
				SWIFT_VERSION = 5.0;
				TARGETED_DEVICE_FAMILY = "1,2,3,6";
				TVOS_DEPLOYMENT_TARGET = 11.0;
				WATCHOS_DEPLOYMENT_TARGET = 6.2;
			};
			name = Release;
		};
		2DE20B71264087FB004C597D /* Debug */ = {
			isa = XCBuildConfiguration;
			buildSettings = {
				CLANG_ENABLE_OBJC_WEAK = YES;
				CLANG_WARN_QUOTED_INCLUDE_IN_FRAMEWORK_HEADER = YES;
				CODE_SIGN_STYLE = Automatic;
				INFOPLIST_FILE = Tests/BackendIntegrationTests/Info.plist;
				IPHONEOS_DEPLOYMENT_TARGET = 14.1;
				LD_RUNPATH_SEARCH_PATHS = (
					"$(inherited)",
					"@executable_path/Frameworks",
					"@loader_path/Frameworks",
				);
				MACOSX_DEPLOYMENT_TARGET = 11.3;
				MTL_ENABLE_DEBUG_INFO = INCLUDE_SOURCE;
				MTL_FAST_MATH = YES;
				PRODUCT_BUNDLE_IDENTIFIER = com.revenuecat.BackendIntegrationTests;
				PRODUCT_NAME = "$(TARGET_NAME)";
				SWIFT_ACTIVE_COMPILATION_CONDITIONS = DEBUG;
				SWIFT_VERSION = 5.0;
				TARGETED_DEVICE_FAMILY = "1,2";
				TEST_HOST = "$(BUILT_PRODUCTS_DIR)/BackendIntegrationTestsHostApp.app/BackendIntegrationTestsHostApp";
				TVOS_DEPLOYMENT_TARGET = 14.1;
				WATCHOS_DEPLOYMENT_TARGET = 7.1;
			};
			name = Debug;
		};
		2DE20B72264087FB004C597D /* Release */ = {
			isa = XCBuildConfiguration;
			buildSettings = {
				CLANG_ENABLE_OBJC_WEAK = YES;
				CLANG_WARN_QUOTED_INCLUDE_IN_FRAMEWORK_HEADER = YES;
				CODE_SIGN_STYLE = Automatic;
				INFOPLIST_FILE = Tests/BackendIntegrationTests/Info.plist;
				IPHONEOS_DEPLOYMENT_TARGET = 14.1;
				LD_RUNPATH_SEARCH_PATHS = (
					"$(inherited)",
					"@executable_path/Frameworks",
					"@loader_path/Frameworks",
				);
				MACOSX_DEPLOYMENT_TARGET = 11.3;
				MTL_FAST_MATH = YES;
				PRODUCT_BUNDLE_IDENTIFIER = com.revenuecat.BackendIntegrationTests;
				PRODUCT_NAME = "$(TARGET_NAME)";
				SWIFT_VERSION = 5.0;
				TARGETED_DEVICE_FAMILY = "1,2";
				TEST_HOST = "$(BUILT_PRODUCTS_DIR)/BackendIntegrationTestsHostApp.app/BackendIntegrationTestsHostApp";
				TVOS_DEPLOYMENT_TARGET = 14.1;
				WATCHOS_DEPLOYMENT_TARGET = 7.1;
			};
			name = Release;
		};
		2DE20B8C26409EB8004C597D /* Debug */ = {
			isa = XCBuildConfiguration;
			buildSettings = {
				ASSETCATALOG_COMPILER_APPICON_NAME = AppIcon;
				ASSETCATALOG_COMPILER_GLOBAL_ACCENT_COLOR_NAME = AccentColor;
				CLANG_ENABLE_OBJC_WEAK = YES;
				CLANG_WARN_QUOTED_INCLUDE_IN_FRAMEWORK_HEADER = YES;
				CODE_SIGN_STYLE = Automatic;
				DEVELOPMENT_ASSET_PATHS = "\"Tests/BackendIntegrationTestApp/Preview Content\"";
				DEVELOPMENT_TEAM = "";
				ENABLE_PREVIEWS = YES;
				INFOPLIST_FILE = Tests/BackendIntegrationTestApp/Info.plist;
				IPHONEOS_DEPLOYMENT_TARGET = 14.1;
				LD_RUNPATH_SEARCH_PATHS = (
					"$(inherited)",
					"@executable_path/Frameworks",
				);
				MTL_ENABLE_DEBUG_INFO = INCLUDE_SOURCE;
				MTL_FAST_MATH = YES;
				PRODUCT_BUNDLE_IDENTIFIER = com.revenuecat.StoreKitTestApp;
				PRODUCT_NAME = "$(TARGET_NAME)";
				SWIFT_ACTIVE_COMPILATION_CONDITIONS = DEBUG;
				SWIFT_VERSION = 5.0;
				TARGETED_DEVICE_FAMILY = "1,2";
				TVOS_DEPLOYMENT_TARGET = 14.1;
				WATCHOS_DEPLOYMENT_TARGET = 6.2;
			};
			name = Debug;
		};
		2DE20B8D26409EB8004C597D /* Release */ = {
			isa = XCBuildConfiguration;
			buildSettings = {
				ASSETCATALOG_COMPILER_APPICON_NAME = AppIcon;
				ASSETCATALOG_COMPILER_GLOBAL_ACCENT_COLOR_NAME = AccentColor;
				CLANG_ENABLE_OBJC_WEAK = YES;
				CLANG_WARN_QUOTED_INCLUDE_IN_FRAMEWORK_HEADER = YES;
				CODE_SIGN_STYLE = Automatic;
				DEVELOPMENT_ASSET_PATHS = "\"Tests/BackendIntegrationTestApp/Preview Content\"";
				DEVELOPMENT_TEAM = "";
				ENABLE_PREVIEWS = YES;
				INFOPLIST_FILE = Tests/BackendIntegrationTestApp/Info.plist;
				IPHONEOS_DEPLOYMENT_TARGET = 14.1;
				LD_RUNPATH_SEARCH_PATHS = (
					"$(inherited)",
					"@executable_path/Frameworks",
				);
				MTL_FAST_MATH = YES;
				PRODUCT_BUNDLE_IDENTIFIER = com.revenuecat.StoreKitTestApp;
				PRODUCT_NAME = "$(TARGET_NAME)";
				SWIFT_VERSION = 5.0;
				TARGETED_DEVICE_FAMILY = "1,2";
				TVOS_DEPLOYMENT_TARGET = 14.1;
				WATCHOS_DEPLOYMENT_TARGET = 6.2;
			};
			name = Release;
		};
		2DEAC2EB26EFE470006914ED /* Debug */ = {
			isa = XCBuildConfiguration;
			buildSettings = {
				ASSETCATALOG_COMPILER_APPICON_NAME = AppIcon;
				ASSETCATALOG_COMPILER_GLOBAL_ACCENT_COLOR_NAME = AccentColor;
				CLANG_ENABLE_OBJC_WEAK = YES;
				CODE_SIGN_STYLE = Automatic;
				DEVELOPMENT_TEAM = "";
				INFOPLIST_FILE = Tests/UnitTestsHostApp/Info.plist;
				IPHONEOS_DEPLOYMENT_TARGET = 14.1;
				LD_RUNPATH_SEARCH_PATHS = (
					"$(inherited)",
					"@executable_path/Frameworks",
				);
				MACOSX_DEPLOYMENT_TARGET = 11.2;
				MTL_ENABLE_DEBUG_INFO = INCLUDE_SOURCE;
				MTL_FAST_MATH = YES;
				PRODUCT_BUNDLE_IDENTIFIER = com.revenuecat.StoreKitUnitTestsHostApp;
				PRODUCT_NAME = "$(TARGET_NAME)";
				SWIFT_ACTIVE_COMPILATION_CONDITIONS = DEBUG;
				SWIFT_VERSION = 5.0;
				TARGETED_DEVICE_FAMILY = "1,2";
				TVOS_DEPLOYMENT_TARGET = 11.0;
				WATCHOS_DEPLOYMENT_TARGET = 6.2;
			};
			name = Debug;
		};
		2DEAC2EC26EFE470006914ED /* Release */ = {
			isa = XCBuildConfiguration;
			buildSettings = {
				ASSETCATALOG_COMPILER_APPICON_NAME = AppIcon;
				ASSETCATALOG_COMPILER_GLOBAL_ACCENT_COLOR_NAME = AccentColor;
				CLANG_ENABLE_OBJC_WEAK = YES;
				CODE_SIGN_STYLE = Automatic;
				DEVELOPMENT_TEAM = "";
				INFOPLIST_FILE = Tests/UnitTestsHostApp/Info.plist;
				IPHONEOS_DEPLOYMENT_TARGET = 14.1;
				LD_RUNPATH_SEARCH_PATHS = (
					"$(inherited)",
					"@executable_path/Frameworks",
				);
				MACOSX_DEPLOYMENT_TARGET = 11.2;
				MTL_FAST_MATH = YES;
				PRODUCT_BUNDLE_IDENTIFIER = com.revenuecat.StoreKitUnitTestsHostApp;
				PRODUCT_NAME = "$(TARGET_NAME)";
				SWIFT_VERSION = 5.0;
				TARGETED_DEVICE_FAMILY = "1,2";
				TVOS_DEPLOYMENT_TARGET = 11.0;
				WATCHOS_DEPLOYMENT_TARGET = 6.2;
			};
			name = Release;
		};
		35262A101F7C4B9100C04F2C /* Debug */ = {
			isa = XCBuildConfiguration;
			buildSettings = {
				ALWAYS_SEARCH_USER_PATHS = NO;
				CLANG_ANALYZER_NONNULL = YES;
				CLANG_ANALYZER_NUMBER_OBJECT_CONVERSION = YES_AGGRESSIVE;
				CLANG_CXX_LANGUAGE_STANDARD = "gnu++14";
				CLANG_CXX_LIBRARY = "libc++";
				CLANG_ENABLE_MODULES = YES;
				CLANG_ENABLE_OBJC_ARC = YES;
				CLANG_WARN_BLOCK_CAPTURE_AUTORELEASING = YES;
				CLANG_WARN_BOOL_CONVERSION = YES;
				CLANG_WARN_COMMA = YES;
				CLANG_WARN_CONSTANT_CONVERSION = YES;
				CLANG_WARN_DEPRECATED_OBJC_IMPLEMENTATIONS = YES;
				CLANG_WARN_DIRECT_OBJC_ISA_USAGE = YES_ERROR;
				CLANG_WARN_DOCUMENTATION_COMMENTS = YES;
				CLANG_WARN_EMPTY_BODY = YES;
				CLANG_WARN_ENUM_CONVERSION = YES;
				CLANG_WARN_INFINITE_RECURSION = YES;
				CLANG_WARN_INT_CONVERSION = YES;
				CLANG_WARN_NON_LITERAL_NULL_CONVERSION = YES;
				CLANG_WARN_OBJC_IMPLICIT_RETAIN_SELF = YES;
				CLANG_WARN_OBJC_LITERAL_CONVERSION = YES;
				CLANG_WARN_OBJC_ROOT_CLASS = YES_ERROR;
				CLANG_WARN_QUOTED_INCLUDE_IN_FRAMEWORK_HEADER = YES;
				CLANG_WARN_RANGE_LOOP_ANALYSIS = YES;
				CLANG_WARN_STRICT_PROTOTYPES = YES;
				CLANG_WARN_SUSPICIOUS_MOVE = YES;
				CLANG_WARN_UNGUARDED_AVAILABILITY = YES_AGGRESSIVE;
				CLANG_WARN_UNREACHABLE_CODE = YES;
				CLANG_WARN__DUPLICATE_METHOD_MATCH = YES;
				COPY_PHASE_STRIP = NO;
				CURRENT_PROJECT_VERSION = 1;
				DEBUG_INFORMATION_FORMAT = dwarf;
				ENABLE_STRICT_OBJC_MSGSEND = YES;
				ENABLE_TESTABILITY = YES;
				GCC_C_LANGUAGE_STANDARD = gnu11;
				GCC_DYNAMIC_NO_PIC = NO;
				GCC_NO_COMMON_BLOCKS = YES;
				GCC_OPTIMIZATION_LEVEL = 0;
				GCC_PREPROCESSOR_DEFINITIONS = (
					"DEBUG=1",
					"$(inherited)",
				);
				GCC_WARN_64_TO_32_BIT_CONVERSION = YES;
				GCC_WARN_ABOUT_RETURN_TYPE = YES_ERROR;
				GCC_WARN_UNDECLARED_SELECTOR = YES;
				GCC_WARN_UNINITIALIZED_AUTOS = YES_AGGRESSIVE;
				GCC_WARN_UNUSED_FUNCTION = YES;
				GCC_WARN_UNUSED_VARIABLE = YES;
				MTL_ENABLE_DEBUG_INFO = YES;
				ONLY_ACTIVE_ARCH = YES;
				SDKROOT = iphoneos;
				SUPPORTS_MACCATALYST = YES;
				SWIFT_OPTIMIZATION_LEVEL = "-Onone";
				VERSIONING_SYSTEM = "apple-generic";
				VERSION_INFO_PREFIX = "";
			};
			name = Debug;
		};
		35262A111F7C4B9100C04F2C /* Release */ = {
			isa = XCBuildConfiguration;
			buildSettings = {
				ALWAYS_SEARCH_USER_PATHS = NO;
				CLANG_ANALYZER_NONNULL = YES;
				CLANG_ANALYZER_NUMBER_OBJECT_CONVERSION = YES_AGGRESSIVE;
				CLANG_CXX_LANGUAGE_STANDARD = "gnu++14";
				CLANG_CXX_LIBRARY = "libc++";
				CLANG_ENABLE_MODULES = YES;
				CLANG_ENABLE_OBJC_ARC = YES;
				CLANG_WARN_BLOCK_CAPTURE_AUTORELEASING = YES;
				CLANG_WARN_BOOL_CONVERSION = YES;
				CLANG_WARN_COMMA = YES;
				CLANG_WARN_CONSTANT_CONVERSION = YES;
				CLANG_WARN_DEPRECATED_OBJC_IMPLEMENTATIONS = YES;
				CLANG_WARN_DIRECT_OBJC_ISA_USAGE = YES_ERROR;
				CLANG_WARN_DOCUMENTATION_COMMENTS = YES;
				CLANG_WARN_EMPTY_BODY = YES;
				CLANG_WARN_ENUM_CONVERSION = YES;
				CLANG_WARN_INFINITE_RECURSION = YES;
				CLANG_WARN_INT_CONVERSION = YES;
				CLANG_WARN_NON_LITERAL_NULL_CONVERSION = YES;
				CLANG_WARN_OBJC_IMPLICIT_RETAIN_SELF = YES;
				CLANG_WARN_OBJC_LITERAL_CONVERSION = YES;
				CLANG_WARN_OBJC_ROOT_CLASS = YES_ERROR;
				CLANG_WARN_QUOTED_INCLUDE_IN_FRAMEWORK_HEADER = YES;
				CLANG_WARN_RANGE_LOOP_ANALYSIS = YES;
				CLANG_WARN_STRICT_PROTOTYPES = YES;
				CLANG_WARN_SUSPICIOUS_MOVE = YES;
				CLANG_WARN_UNGUARDED_AVAILABILITY = YES_AGGRESSIVE;
				CLANG_WARN_UNREACHABLE_CODE = YES;
				CLANG_WARN__DUPLICATE_METHOD_MATCH = YES;
				COPY_PHASE_STRIP = NO;
				CURRENT_PROJECT_VERSION = 1;
				DEBUG_INFORMATION_FORMAT = "dwarf-with-dsym";
				ENABLE_NS_ASSERTIONS = NO;
				ENABLE_STRICT_OBJC_MSGSEND = YES;
				GCC_C_LANGUAGE_STANDARD = gnu11;
				GCC_NO_COMMON_BLOCKS = YES;
				GCC_WARN_64_TO_32_BIT_CONVERSION = YES;
				GCC_WARN_ABOUT_RETURN_TYPE = YES_ERROR;
				GCC_WARN_UNDECLARED_SELECTOR = YES;
				GCC_WARN_UNINITIALIZED_AUTOS = YES_AGGRESSIVE;
				GCC_WARN_UNUSED_FUNCTION = YES;
				GCC_WARN_UNUSED_VARIABLE = YES;
				MTL_ENABLE_DEBUG_INFO = NO;
				ONLY_ACTIVE_ARCH = YES;
				SDKROOT = iphoneos;
				SUPPORTS_MACCATALYST = YES;
				SWIFT_COMPILATION_MODE = wholemodule;
				SWIFT_OPTIMIZATION_LEVEL = "-O";
				VALIDATE_PRODUCT = YES;
				VERSIONING_SYSTEM = "apple-generic";
				VERSION_INFO_PREFIX = "";
			};
			name = Release;
		};
/* End XCBuildConfiguration section */

/* Begin XCConfigurationList section */
		2DAC5F7826F13C9800C5258F /* Build configuration list for PBXNativeTarget "StoreKitUnitTests" */ = {
			isa = XCConfigurationList;
			buildConfigurations = (
				2DAC5F7926F13C9800C5258F /* Debug */,
				2DAC5F7A26F13C9800C5258F /* Release */,
			);
			defaultConfigurationIsVisible = 0;
			defaultConfigurationName = Release;
		};
		2DC5622724EC63430031F69B /* Build configuration list for PBXNativeTarget "RevenueCat" */ = {
			isa = XCConfigurationList;
			buildConfigurations = (
				2DC5622824EC63430031F69B /* Debug */,
				2DC5622924EC63430031F69B /* Release */,
			);
			defaultConfigurationIsVisible = 0;
			defaultConfigurationName = Release;
		};
		2DC5622A24EC63430031F69B /* Build configuration list for PBXNativeTarget "UnitTests" */ = {
			isa = XCConfigurationList;
			buildConfigurations = (
				2DC5622B24EC63430031F69B /* Debug */,
				2DC5622C24EC63430031F69B /* Release */,
			);
			defaultConfigurationIsVisible = 0;
			defaultConfigurationName = Release;
		};
		2DE20B73264087FB004C597D /* Build configuration list for PBXNativeTarget "BackendIntegrationTests" */ = {
			isa = XCConfigurationList;
			buildConfigurations = (
				2DE20B71264087FB004C597D /* Debug */,
				2DE20B72264087FB004C597D /* Release */,
			);
			defaultConfigurationIsVisible = 0;
			defaultConfigurationName = Release;
		};
		2DE20B8B26409EB8004C597D /* Build configuration list for PBXNativeTarget "BackendIntegrationTestsHostApp" */ = {
			isa = XCConfigurationList;
			buildConfigurations = (
				2DE20B8C26409EB8004C597D /* Debug */,
				2DE20B8D26409EB8004C597D /* Release */,
			);
			defaultConfigurationIsVisible = 0;
			defaultConfigurationName = Release;
		};
		2DEAC2ED26EFE470006914ED /* Build configuration list for PBXNativeTarget "UnitTestsHostApp" */ = {
			isa = XCConfigurationList;
			buildConfigurations = (
				2DEAC2EB26EFE470006914ED /* Debug */,
				2DEAC2EC26EFE470006914ED /* Release */,
			);
			defaultConfigurationIsVisible = 0;
			defaultConfigurationName = Release;
		};
		352629F81F7C4B9100C04F2C /* Build configuration list for PBXProject "RevenueCat" */ = {
			isa = XCConfigurationList;
			buildConfigurations = (
				35262A101F7C4B9100C04F2C /* Debug */,
				35262A111F7C4B9100C04F2C /* Release */,
			);
			defaultConfigurationIsVisible = 0;
			defaultConfigurationName = Release;
		};
/* End XCConfigurationList section */

/* Begin XCRemoteSwiftPackageReference section */
		2D803F6126F144830069D717 /* XCRemoteSwiftPackageReference "nimble" */ = {
			isa = XCRemoteSwiftPackageReference;
			repositoryURL = "https://github.com/quick/nimble";
			requirement = {
				branch = main;
				kind = branch;
			};
		};
		2D9C5ECB26F2815E0057FC45 /* XCRemoteSwiftPackageReference "OHHTTPStubs" */ = {
			isa = XCRemoteSwiftPackageReference;
			repositoryURL = "https://github.com/AliSoftware/OHHTTPStubs.git";
			requirement = {
				kind = upToNextMajorVersion;
				minimumVersion = 9.0.0;
			};
		};
		57E04739277260DE0082FE91 /* XCRemoteSwiftPackageReference "swift-snapshot-testing" */ = {
			isa = XCRemoteSwiftPackageReference;
			repositoryURL = "https://github.com/pointfreeco/swift-snapshot-testing";
			requirement = {
				kind = upToNextMajorVersion;
				minimumVersion = 1.9.0;
			};
		};
/* End XCRemoteSwiftPackageReference section */

/* Begin XCSwiftPackageProductDependency section */
		2D803F6226F144830069D717 /* Nimble */ = {
			isa = XCSwiftPackageProductDependency;
			package = 2D803F6126F144830069D717 /* XCRemoteSwiftPackageReference "nimble" */;
			productName = Nimble;
		};
		2D803F6526F144BF0069D717 /* Nimble */ = {
			isa = XCSwiftPackageProductDependency;
			package = 2D803F6126F144830069D717 /* XCRemoteSwiftPackageReference "nimble" */;
			productName = Nimble;
		};
		2D803F6726F144C40069D717 /* Nimble */ = {
			isa = XCSwiftPackageProductDependency;
			package = 2D803F6126F144830069D717 /* XCRemoteSwiftPackageReference "nimble" */;
			productName = Nimble;
		};
		2D9C5ED026F2816F0057FC45 /* OHHTTPStubs */ = {
			isa = XCSwiftPackageProductDependency;
			package = 2D9C5ECB26F2815E0057FC45 /* XCRemoteSwiftPackageReference "OHHTTPStubs" */;
			productName = OHHTTPStubs;
		};
		2D9C5ED226F2816F0057FC45 /* OHHTTPStubsSwift */ = {
			isa = XCSwiftPackageProductDependency;
			package = 2D9C5ECB26F2815E0057FC45 /* XCRemoteSwiftPackageReference "OHHTTPStubs" */;
			productName = OHHTTPStubsSwift;
		};
		2D9C5ED426F281750057FC45 /* OHHTTPStubs */ = {
			isa = XCSwiftPackageProductDependency;
			package = 2D9C5ECB26F2815E0057FC45 /* XCRemoteSwiftPackageReference "OHHTTPStubs" */;
			productName = OHHTTPStubs;
		};
		2D9C5ED626F281750057FC45 /* OHHTTPStubsSwift */ = {
			isa = XCSwiftPackageProductDependency;
			package = 2D9C5ECB26F2815E0057FC45 /* XCRemoteSwiftPackageReference "OHHTTPStubs" */;
			productName = OHHTTPStubsSwift;
		};
		576C8ABD27D299860058FA6E /* SnapshotTesting */ = {
			isa = XCSwiftPackageProductDependency;
			package = 57E04739277260DE0082FE91 /* XCRemoteSwiftPackageReference "swift-snapshot-testing" */;
			productName = SnapshotTesting;
		};
		57E0473A277260DE0082FE91 /* SnapshotTesting */ = {
			isa = XCSwiftPackageProductDependency;
			package = 57E04739277260DE0082FE91 /* XCRemoteSwiftPackageReference "swift-snapshot-testing" */;
			productName = SnapshotTesting;
		};
/* End XCSwiftPackageProductDependency section */
	};
	rootObject = 352629F51F7C4B9100C04F2C /* Project object */;
}<|MERGE_RESOLUTION|>--- conflicted
+++ resolved
@@ -285,6 +285,8 @@
 		57DE80AF28075D77008D6C6F /* OSVersionEquivalent.swift in Sources */ = {isa = PBXBuildFile; fileRef = 57DE80AD28075D77008D6C6F /* OSVersionEquivalent.swift */; };
 		57DE80BE28077010008D6C6F /* XCTestCase+Extensions.swift in Sources */ = {isa = PBXBuildFile; fileRef = 2D22BF6626F3CBFB001AE2F9 /* XCTestCase+Extensions.swift */; };
 		57DE80BF2807705F008D6C6F /* XCTestCase+Extensions.swift in Sources */ = {isa = PBXBuildFile; fileRef = 2D22BF6626F3CBFB001AE2F9 /* XCTestCase+Extensions.swift */; };
+		57DE80802807529F008D6C6F /* MockStorefront.swift in Sources */ = {isa = PBXBuildFile; fileRef = 57DE807F2807529F008D6C6F /* MockStorefront.swift */; };
+		57DE80812807529F008D6C6F /* MockStorefront.swift in Sources */ = {isa = PBXBuildFile; fileRef = 57DE807F2807529F008D6C6F /* MockStorefront.swift */; };
 		57E0473B277260DE0082FE91 /* SnapshotTesting in Frameworks */ = {isa = PBXBuildFile; productRef = 57E0473A277260DE0082FE91 /* SnapshotTesting */; };
 		57E2230727500BB1002DB06E /* AtomicTests.swift in Sources */ = {isa = PBXBuildFile; fileRef = 57E2230627500BB1002DB06E /* AtomicTests.swift */; };
 		57EAE527274324C60060EB74 /* Lock.swift in Sources */ = {isa = PBXBuildFile; fileRef = 57EAE526274324C60060EB74 /* Lock.swift */; };
@@ -312,10 +314,7 @@
 		A56C2E012819C33500995421 /* BackendPostAdServicesTokenTests.swift in Sources */ = {isa = PBXBuildFile; fileRef = A56C2E002819C33500995421 /* BackendPostAdServicesTokenTests.swift */; };
 		A56F9AB126990E9200AFC48F /* CustomerInfo.swift in Sources */ = {isa = PBXBuildFile; fileRef = A56F9AB026990E9200AFC48F /* CustomerInfo.swift */; };
 		A5B6CDD8280F3843007629D5 /* AdServices.framework in Frameworks */ = {isa = PBXBuildFile; fileRef = A5B6CDD5280F3843007629D5 /* AdServices.framework */; platformFilters = (ios, maccatalyst, macos, ); settings = {ATTRIBUTES = (Weak, ); }; };
-<<<<<<< HEAD
 		A5B6CDDA28106018007629D5 /* PostAdServicesTokenOperation.swift in Sources */ = {isa = PBXBuildFile; fileRef = A5B6CDD928106018007629D5 /* PostAdServicesTokenOperation.swift */; };
-=======
->>>>>>> 6879358f
 		A5F0104E2717B3150090732D /* BeginRefundRequestHelper.swift in Sources */ = {isa = PBXBuildFile; fileRef = A5F0104D2717B3150090732D /* BeginRefundRequestHelper.swift */; };
 		B300E4BF26D436F900B22262 /* LogIntent.swift in Sources */ = {isa = PBXBuildFile; fileRef = 9A65DFDD258AD60A00DE00B0 /* LogIntent.swift */; };
 		B300E4C026D4371200B22262 /* SKPaymentTransactionExtensionsTests.swift in Sources */ = {isa = PBXBuildFile; fileRef = F591492526B994B400D32E58 /* SKPaymentTransactionExtensionsTests.swift */; };
@@ -749,10 +748,7 @@
 		A56C2E002819C33500995421 /* BackendPostAdServicesTokenTests.swift */ = {isa = PBXFileReference; lastKnownFileType = sourcecode.swift; path = BackendPostAdServicesTokenTests.swift; sourceTree = "<group>"; };
 		A56F9AB026990E9200AFC48F /* CustomerInfo.swift */ = {isa = PBXFileReference; lastKnownFileType = sourcecode.swift; path = CustomerInfo.swift; sourceTree = "<group>"; };
 		A5B6CDD5280F3843007629D5 /* AdServices.framework */ = {isa = PBXFileReference; lastKnownFileType = wrapper.framework; name = AdServices.framework; path = Platforms/MacOSX.platform/Developer/SDKs/MacOSX12.3.sdk/System/Library/Frameworks/AdServices.framework; sourceTree = DEVELOPER_DIR; };
-<<<<<<< HEAD
 		A5B6CDD928106018007629D5 /* PostAdServicesTokenOperation.swift */ = {isa = PBXFileReference; lastKnownFileType = sourcecode.swift; path = PostAdServicesTokenOperation.swift; sourceTree = "<group>"; };
-=======
->>>>>>> 6879358f
 		A5F0104D2717B3150090732D /* BeginRefundRequestHelper.swift */ = {isa = PBXFileReference; lastKnownFileType = sourcecode.swift; path = BeginRefundRequestHelper.swift; sourceTree = "<group>"; };
 		B302206927271BCB008F1A0D /* Decoder+Extensions.swift */ = {isa = PBXFileReference; lastKnownFileType = sourcecode.swift; path = "Decoder+Extensions.swift"; sourceTree = "<group>"; };
 		B302206D2728B798008F1A0D /* BackendErrorStrings.swift */ = {isa = PBXFileReference; lastKnownFileType = sourcecode.swift; path = BackendErrorStrings.swift; sourceTree = "<group>"; };
