// !$*UTF8*$!
{
	archiveVersion = 1;
	classes = {
	};
	objectVersion = 55;
	objects = {

/* Begin PBXBuildFile section */
		0313FD41268A506400168386 /* DateProvider.swift in Sources */ = {isa = PBXBuildFile; fileRef = 0313FD40268A506400168386 /* DateProvider.swift */; };
		2C0B98CD2797070B00C5874F /* PromotionalOffer.swift in Sources */ = {isa = PBXBuildFile; fileRef = 2C0B98CC2797070B00C5874F /* PromotionalOffer.swift */; };
		2CB8CF9327BF538F00C34DE3 /* PlatformInfo.swift in Sources */ = {isa = PBXBuildFile; fileRef = 2CB8CF9227BF538F00C34DE3 /* PlatformInfo.swift */; };
		2CD2C544278CE0E0005D1CC2 /* RevenueCat_IntegrationPurchaseTesterConfiguration.storekit in Resources */ = {isa = PBXBuildFile; fileRef = 2CD2C541278CE0E0005D1CC2 /* RevenueCat_IntegrationPurchaseTesterConfiguration.storekit */; };
		2CD72942268A823900BFC976 /* Data+Extensions.swift in Sources */ = {isa = PBXBuildFile; fileRef = 2CD72941268A823900BFC976 /* Data+Extensions.swift */; };
		2CD72944268A826F00BFC976 /* Date+Extensions.swift in Sources */ = {isa = PBXBuildFile; fileRef = 2CD72943268A826F00BFC976 /* Date+Extensions.swift */; };
		2D00A41D2767C08300FC3DD8 /* ManageSubscriptionsStrings.swift in Sources */ = {isa = PBXBuildFile; fileRef = 2D00A41C2767C08300FC3DD8 /* ManageSubscriptionsStrings.swift */; };
		2D1015DA275959840086173F /* StoreTransaction.swift in Sources */ = {isa = PBXBuildFile; fileRef = 2D1015D9275959840086173F /* StoreTransaction.swift */; };
		2D1015DB275A4EAE0086173F /* AvailabilityChecks.swift in Sources */ = {isa = PBXBuildFile; fileRef = B3BE0263275942D500915B4C /* AvailabilityChecks.swift */; };
		2D1015DE275A57FC0086173F /* SubscriptionPeriod.swift in Sources */ = {isa = PBXBuildFile; fileRef = 2D1015DD275A57FC0086173F /* SubscriptionPeriod.swift */; };
		2D1015E2275A67E40086173F /* SubscriptionPeriodTests.swift in Sources */ = {isa = PBXBuildFile; fileRef = 2D1015E0275A676F0086173F /* SubscriptionPeriodTests.swift */; };
		2D11F5E1250FF886005A70E8 /* AttributionStrings.swift in Sources */ = {isa = PBXBuildFile; fileRef = 2D11F5E0250FF886005A70E8 /* AttributionStrings.swift */; };
		2D1C3F3926B9D8B800112626 /* MockBundle.swift in Sources */ = {isa = PBXBuildFile; fileRef = 2D1C3F3826B9D8B800112626 /* MockBundle.swift */; };
		2D1E789926FE216800760949 /* SceneDelegate.swift in Sources */ = {isa = PBXBuildFile; fileRef = 2D1E788926FE215500760949 /* SceneDelegate.swift */; };
		2D222BAB27FB7008003D5F37 /* LocalReceiptParserStoreKitTests.swift in Sources */ = {isa = PBXBuildFile; fileRef = 2D222BAA27FB7008003D5F37 /* LocalReceiptParserStoreKitTests.swift */; };
		2D22BF6526F3CB31001AE2F9 /* FatalErrorUtil.swift in Sources */ = {isa = PBXBuildFile; fileRef = 2D22BF6426F3CB31001AE2F9 /* FatalErrorUtil.swift */; };
		2D22BF6826F3CC6D001AE2F9 /* XCTestCase+Extensions.swift in Sources */ = {isa = PBXBuildFile; fileRef = 2D22BF6626F3CBFB001AE2F9 /* XCTestCase+Extensions.swift */; };
		2D294E5C26DECFD500B8FE4F /* StoreKit2TransactionListener.swift in Sources */ = {isa = PBXBuildFile; fileRef = 2D294E5B26DECFD500B8FE4F /* StoreKit2TransactionListener.swift */; };
		2D34D9D227481D9B00C05DB6 /* TrialOrIntroPriceEligibilityCheckerSK2Tests.swift in Sources */ = {isa = PBXBuildFile; fileRef = 2D34D9D127481D9B00C05DB6 /* TrialOrIntroPriceEligibilityCheckerSK2Tests.swift */; };
		2D3BFAD126DEA45C00370B11 /* MockSK1Product.swift in Sources */ = {isa = PBXBuildFile; fileRef = 2DDF41E524F6F5DC005BC22D /* MockSK1Product.swift */; };
		2D3BFAD226DEA46600370B11 /* MockProductsRequest.swift in Sources */ = {isa = PBXBuildFile; fileRef = 37E35B08709090FBBFB16EBD /* MockProductsRequest.swift */; };
		2D3BFAD326DEA47100370B11 /* MockSKProductDiscount.swift in Sources */ = {isa = PBXBuildFile; fileRef = 2DDF41E724F6F61B005BC22D /* MockSKProductDiscount.swift */; };
		2D3BFAD426DEA49200370B11 /* SKProductSubscriptionDurationExtensions.swift in Sources */ = {isa = PBXBuildFile; fileRef = 2DDF41E924F6F844005BC22D /* SKProductSubscriptionDurationExtensions.swift */; };
		2D4D6AF424F717B800B656BE /* ASN1ObjectIdentifierEncoder.swift in Sources */ = {isa = PBXBuildFile; fileRef = 37E35C4A4B241A545D1D06BD /* ASN1ObjectIdentifierEncoder.swift */; };
		2D4D6AF524F717B800B656BE /* ContainerFactory.swift in Sources */ = {isa = PBXBuildFile; fileRef = 37E35092F0E41512E0D610BA /* ContainerFactory.swift */; };
		2D4D6AF624F7193700B656BE /* verifyReceiptSample1.txt in Resources */ = {isa = PBXBuildFile; fileRef = 2DDE559A24C8B5E300DCB087 /* verifyReceiptSample1.txt */; };
		2D4D6AF724F7193700B656BE /* base64encodedreceiptsample1.txt in Resources */ = {isa = PBXBuildFile; fileRef = 2DDE559B24C8B5E300DCB087 /* base64encodedreceiptsample1.txt */; };
		2D4E926526990AB1000E10B0 /* StoreKitWrapper.swift in Sources */ = {isa = PBXBuildFile; fileRef = 2D4E926426990AB1000E10B0 /* StoreKitWrapper.swift */; };
		2D735F7E26EFF198004E82A7 /* UnitTestsConfiguration.storekit in Resources */ = {isa = PBXBuildFile; fileRef = 2D43017726EBFD7100BAB891 /* UnitTestsConfiguration.storekit */; };
		2D803F6326F144830069D717 /* Nimble in Frameworks */ = {isa = PBXBuildFile; productRef = 2D803F6226F144830069D717 /* Nimble */; };
		2D803F6626F144BF0069D717 /* Nimble in Frameworks */ = {isa = PBXBuildFile; productRef = 2D803F6526F144BF0069D717 /* Nimble */; };
		2D803F6826F144C40069D717 /* Nimble in Frameworks */ = {isa = PBXBuildFile; productRef = 2D803F6726F144C40069D717 /* Nimble */; };
		2D803F6926F149E70069D717 /* RevenueCat.framework in Frameworks */ = {isa = PBXBuildFile; fileRef = 2DC5621624EC63420031F69B /* RevenueCat.framework */; };
		2D8D03B52799A2B90044C2ED /* DocCDocumentation.docc in Sources */ = {isa = PBXBuildFile; fileRef = 2D8D03B42799A2B90044C2ED /* DocCDocumentation.docc */; };
		2D90F8B126FD1E52009B9142 /* PurchasesOrchestratorTests.swift in Sources */ = {isa = PBXBuildFile; fileRef = 2D8FC8AB26E01AE70049A85C /* PurchasesOrchestratorTests.swift */; };
		2D90F8B326FD2082009B9142 /* MockProductsManager.swift in Sources */ = {isa = PBXBuildFile; fileRef = 37E35C9439E087F63ECC4F59 /* MockProductsManager.swift */; };
		2D90F8B426FD208B009B9142 /* MockStoreKitWrapper.swift in Sources */ = {isa = PBXBuildFile; fileRef = 351B515326D44B0A00BD2BD7 /* MockStoreKitWrapper.swift */; };
		2D90F8B526FD2093009B9142 /* MockSystemInfo.swift in Sources */ = {isa = PBXBuildFile; fileRef = 351B514626D44A0D00BD2BD7 /* MockSystemInfo.swift */; };
		2D90F8B626FD2099009B9142 /* MockSubscriberAttributesManager.swift in Sources */ = {isa = PBXBuildFile; fileRef = 351B514226D449C100BD2BD7 /* MockSubscriberAttributesManager.swift */; };
		2D90F8B826FD20AA009B9142 /* MockReceiptFetcher.swift in Sources */ = {isa = PBXBuildFile; fileRef = 351B515126D44AF000BD2BD7 /* MockReceiptFetcher.swift */; };
		2D90F8BB26FD20BD009B9142 /* MockIdentityManager.swift in Sources */ = {isa = PBXBuildFile; fileRef = 351B513E26D4496000BD2BD7 /* MockIdentityManager.swift */; };
		2D90F8BC26FD20C2009B9142 /* MockReceiptParser.swift in Sources */ = {isa = PBXBuildFile; fileRef = 37E354B13440508B46C9A530 /* MockReceiptParser.swift */; };
		2D90F8BF26FD20D6009B9142 /* MockAttributionFetcher.swift in Sources */ = {isa = PBXBuildFile; fileRef = 351B515926D44B6200BD2BD7 /* MockAttributionFetcher.swift */; };
		2D90F8C026FD20DF009B9142 /* MockAttributionDataMigrator.swift in Sources */ = {isa = PBXBuildFile; fileRef = 351B515F26D44BB600BD2BD7 /* MockAttributionDataMigrator.swift */; };
		2D90F8C126FD20F2009B9142 /* MockHTTPClient.swift in Sources */ = {isa = PBXBuildFile; fileRef = 351B514C26D44A8600BD2BD7 /* MockHTTPClient.swift */; };
		2D90F8C226FD20F7009B9142 /* MockETagManager.swift in Sources */ = {isa = PBXBuildFile; fileRef = 35D83311262FBD4200E60AC5 /* MockETagManager.swift */; };
		2D90F8C326FD214F009B9142 /* MockAttributionTypeFactory.swift in Sources */ = {isa = PBXBuildFile; fileRef = 351B514426D449E600BD2BD7 /* MockAttributionTypeFactory.swift */; };
		2D90F8C526FD216A009B9142 /* MockSKProductDiscount.swift in Sources */ = {isa = PBXBuildFile; fileRef = 2DDF41E724F6F61B005BC22D /* MockSKProductDiscount.swift */; };
		2D90F8C726FD221D009B9142 /* MockASN1ContainerBuilder.swift in Sources */ = {isa = PBXBuildFile; fileRef = 37E351EB3689AF304E5B1031 /* MockASN1ContainerBuilder.swift */; };
		2D90F8C826FD2225009B9142 /* MockAppleReceiptBuilder.swift in Sources */ = {isa = PBXBuildFile; fileRef = 37E35C1554F296F7F1317747 /* MockAppleReceiptBuilder.swift */; };
		2D90F8CA26FD257A009B9142 /* MockStoreKit2TransactionListener.swift in Sources */ = {isa = PBXBuildFile; fileRef = 2D90F8C926FD257A009B9142 /* MockStoreKit2TransactionListener.swift */; };
		2D90F8CC26FD2BA1009B9142 /* StoreKitConfigTestCase.swift in Sources */ = {isa = PBXBuildFile; fileRef = 2D90F8CB26FD2BA1009B9142 /* StoreKitConfigTestCase.swift */; };
		2D971CC12744364C0093F35F /* SKError+Extensions.swift in Sources */ = {isa = PBXBuildFile; fileRef = 2D971CC02744364C0093F35F /* SKError+Extensions.swift */; };
		2D991ACA268BA56900085481 /* StoreKitRequestFetcher.swift in Sources */ = {isa = PBXBuildFile; fileRef = 2D991AC9268BA56900085481 /* StoreKitRequestFetcher.swift */; };
		2D9C5EC826F280510057FC45 /* StoreProductTests.swift in Sources */ = {isa = PBXBuildFile; fileRef = 2D69384426DFF93300FCDBC0 /* StoreProductTests.swift */; };
		2D9C5ECA26F2805C0057FC45 /* ProductsManagerTests.swift in Sources */ = {isa = PBXBuildFile; fileRef = 2D9C5EC926F2805C0057FC45 /* ProductsManagerTests.swift */; };
		2D9C5ED126F2816F0057FC45 /* OHHTTPStubs in Frameworks */ = {isa = PBXBuildFile; productRef = 2D9C5ED026F2816F0057FC45 /* OHHTTPStubs */; };
		2D9C5ED326F2816F0057FC45 /* OHHTTPStubsSwift in Frameworks */ = {isa = PBXBuildFile; productRef = 2D9C5ED226F2816F0057FC45 /* OHHTTPStubsSwift */; };
		2D9C5ED526F281750057FC45 /* OHHTTPStubs in Frameworks */ = {isa = PBXBuildFile; productRef = 2D9C5ED426F281750057FC45 /* OHHTTPStubs */; };
		2D9C5ED726F281750057FC45 /* OHHTTPStubsSwift in Frameworks */ = {isa = PBXBuildFile; productRef = 2D9C5ED626F281750057FC45 /* OHHTTPStubsSwift */; };
		2D9C7BB326D838FC006838BE /* UIApplication+RCExtensions.swift in Sources */ = {isa = PBXBuildFile; fileRef = 2D9C7BB226D838FC006838BE /* UIApplication+RCExtensions.swift */; };
		2D9F4A5526C30CA800B07B43 /* PurchasesOrchestrator.swift in Sources */ = {isa = PBXBuildFile; fileRef = 2D9F4A5426C30CA800B07B43 /* PurchasesOrchestrator.swift */; };
		2DA85A8A26DEA7DC00F1136D /* MockProductsRequestFactory.swift in Sources */ = {isa = PBXBuildFile; fileRef = 37E35F783903362B65FB7AF3 /* MockProductsRequestFactory.swift */; };
		2DA85A8B26DEA7DD00F1136D /* MockProductsRequestFactory.swift in Sources */ = {isa = PBXBuildFile; fileRef = 37E35F783903362B65FB7AF3 /* MockProductsRequestFactory.swift */; };
		2DA85A8C26DEA7FB00F1136D /* RevenueCat.framework in Frameworks */ = {isa = PBXBuildFile; fileRef = 2DC5621624EC63420031F69B /* RevenueCat.framework */; };
		2DAC5F7B26F13D1400C5258F /* UnitTestsConfiguration.storekit in Resources */ = {isa = PBXBuildFile; fileRef = 2D43017726EBFD7100BAB891 /* UnitTestsConfiguration.storekit */; };
		2DC19195255F36D10039389A /* Logger.swift in Sources */ = {isa = PBXBuildFile; fileRef = 2DC19194255F36D10039389A /* Logger.swift */; };
		2DC5623024EC63730031F69B /* OperationDispatcher.swift in Sources */ = {isa = PBXBuildFile; fileRef = 2DDA3E4624DB0B5400EDFE5B /* OperationDispatcher.swift */; };
		2DC5623224EC63730031F69B /* TransactionsFactory.swift in Sources */ = {isa = PBXBuildFile; fileRef = 3597020F24BF6A710010506E /* TransactionsFactory.swift */; };
		2DD58DD827F240EB000FDFE3 /* EmptyFile.swift in Sources */ = {isa = PBXBuildFile; fileRef = 2DD58DD727F240EB000FDFE3 /* EmptyFile.swift */; };
		2DD9F4BE274EADC20031AE2C /* Purchases+async.swift in Sources */ = {isa = PBXBuildFile; fileRef = 2DD9F4BD274EADC20031AE2C /* Purchases+async.swift */; };
		2DDF419624F6F331005BC22D /* ProductsRequestFactory.swift in Sources */ = {isa = PBXBuildFile; fileRef = 37E35E8DCF998D9DB63850F8 /* ProductsRequestFactory.swift */; };
		2DDF419724F6F331005BC22D /* DateExtensions.swift in Sources */ = {isa = PBXBuildFile; fileRef = 37E3567189CF6A746EE3CCC2 /* DateExtensions.swift */; };
		2DDF419D24F6F331005BC22D /* IntroEligibilityCalculator.swift in Sources */ = {isa = PBXBuildFile; fileRef = 2D97458E24BDFCEF006245E9 /* IntroEligibilityCalculator.swift */; };
		2DDF419F24F6F331005BC22D /* ReceiptParsingError.swift in Sources */ = {isa = PBXBuildFile; fileRef = 2D8F622224D30F9D00F993AA /* ReceiptParsingError.swift */; };
		2DDF41A224F6F331005BC22D /* ProductsManager.swift in Sources */ = {isa = PBXBuildFile; fileRef = 37E35C7060D7E486F5958BED /* ProductsManager.swift */; };
		2DDF41A324F6F331005BC22D /* ReceiptParser.swift in Sources */ = {isa = PBXBuildFile; fileRef = 2D5BB46A24C8E8ED00E27537 /* ReceiptParser.swift */; };
		2DDF41AB24F6F37C005BC22D /* AppleReceipt.swift in Sources */ = {isa = PBXBuildFile; fileRef = 2DDF41A724F6F37C005BC22D /* AppleReceipt.swift */; };
		2DDF41AC24F6F37C005BC22D /* ASN1Container.swift in Sources */ = {isa = PBXBuildFile; fileRef = 2DDF41A824F6F37C005BC22D /* ASN1Container.swift */; };
		2DDF41AD24F6F37C005BC22D /* ASN1ObjectIdentifier.swift in Sources */ = {isa = PBXBuildFile; fileRef = 2DDF41A924F6F37C005BC22D /* ASN1ObjectIdentifier.swift */; };
		2DDF41AE24F6F37C005BC22D /* InAppPurchase.swift in Sources */ = {isa = PBXBuildFile; fileRef = 2DDF41AA24F6F37C005BC22D /* InAppPurchase.swift */; };
		2DDF41B324F6F387005BC22D /* InAppPurchaseBuilder.swift in Sources */ = {isa = PBXBuildFile; fileRef = 2DDF41AF24F6F387005BC22D /* InAppPurchaseBuilder.swift */; };
		2DDF41B424F6F387005BC22D /* ASN1ContainerBuilder.swift in Sources */ = {isa = PBXBuildFile; fileRef = 2DDF41B024F6F387005BC22D /* ASN1ContainerBuilder.swift */; };
		2DDF41B524F6F387005BC22D /* AppleReceiptBuilder.swift in Sources */ = {isa = PBXBuildFile; fileRef = 2DDF41B124F6F387005BC22D /* AppleReceiptBuilder.swift */; };
		2DDF41B624F6F387005BC22D /* ASN1ObjectIdentifierBuilder.swift in Sources */ = {isa = PBXBuildFile; fileRef = 2DDF41B224F6F387005BC22D /* ASN1ObjectIdentifierBuilder.swift */; };
		2DDF41BB24F6F392005BC22D /* UInt8+Extensions.swift in Sources */ = {isa = PBXBuildFile; fileRef = 2DDF41B824F6F392005BC22D /* UInt8+Extensions.swift */; };
		2DDF41BC24F6F392005BC22D /* ArraySlice_UInt8+Extensions.swift in Sources */ = {isa = PBXBuildFile; fileRef = 2DDF41B924F6F392005BC22D /* ArraySlice_UInt8+Extensions.swift */; };
		2DDF41C924F6F4C3005BC22D /* UInt8+ExtensionsTests.swift in Sources */ = {isa = PBXBuildFile; fileRef = 2DDF41BF24F6F4C3005BC22D /* UInt8+ExtensionsTests.swift */; };
		2DDF41CA24F6F4C3005BC22D /* ArraySlice_UInt8+ExtensionsTests.swift in Sources */ = {isa = PBXBuildFile; fileRef = 2DDF41C024F6F4C3005BC22D /* ArraySlice_UInt8+ExtensionsTests.swift */; };
		2DDF41CB24F6F4C3005BC22D /* ASN1ObjectIdentifierBuilderTests.swift in Sources */ = {isa = PBXBuildFile; fileRef = 2DDF41C224F6F4C3005BC22D /* ASN1ObjectIdentifierBuilderTests.swift */; };
		2DDF41CC24F6F4C3005BC22D /* AppleReceiptBuilderTests.swift in Sources */ = {isa = PBXBuildFile; fileRef = 2DDF41C324F6F4C3005BC22D /* AppleReceiptBuilderTests.swift */; };
		2DDF41CD24F6F4C3005BC22D /* ASN1ContainerBuilderTests.swift in Sources */ = {isa = PBXBuildFile; fileRef = 2DDF41C424F6F4C3005BC22D /* ASN1ContainerBuilderTests.swift */; };
		2DDF41CE24F6F4C3005BC22D /* InAppPurchaseBuilderTests.swift in Sources */ = {isa = PBXBuildFile; fileRef = 2DDF41C524F6F4C3005BC22D /* InAppPurchaseBuilderTests.swift */; };
		2DDF41CF24F6F4C3005BC22D /* ReceiptParsing+TestsWithRealReceipts.swift in Sources */ = {isa = PBXBuildFile; fileRef = 2DDF41C724F6F4C3005BC22D /* ReceiptParsing+TestsWithRealReceipts.swift */; };
		2DDF41DA24F6F4DB005BC22D /* ReceiptParserTests.swift in Sources */ = {isa = PBXBuildFile; fileRef = 37E351D0EBC4698E1D3585A6 /* ReceiptParserTests.swift */; };
		2DDF41DE24F6F527005BC22D /* MockAppleReceiptBuilder.swift in Sources */ = {isa = PBXBuildFile; fileRef = 37E35C1554F296F7F1317747 /* MockAppleReceiptBuilder.swift */; };
		2DDF41DF24F6F527005BC22D /* MockProductsManager.swift in Sources */ = {isa = PBXBuildFile; fileRef = 37E35C9439E087F63ECC4F59 /* MockProductsManager.swift */; };
		2DDF41E024F6F527005BC22D /* MockInAppPurchaseBuilder.swift in Sources */ = {isa = PBXBuildFile; fileRef = 37E355744D64075AA91342DE /* MockInAppPurchaseBuilder.swift */; };
		2DDF41E124F6F527005BC22D /* MockReceiptParser.swift in Sources */ = {isa = PBXBuildFile; fileRef = 37E354B13440508B46C9A530 /* MockReceiptParser.swift */; };
		2DDF41E224F6F527005BC22D /* MockProductsRequest.swift in Sources */ = {isa = PBXBuildFile; fileRef = 37E35B08709090FBBFB16EBD /* MockProductsRequest.swift */; };
		2DDF41E324F6F527005BC22D /* MockASN1ContainerBuilder.swift in Sources */ = {isa = PBXBuildFile; fileRef = 37E351EB3689AF304E5B1031 /* MockASN1ContainerBuilder.swift */; };
		2DDF41E624F6F5DC005BC22D /* MockSK1Product.swift in Sources */ = {isa = PBXBuildFile; fileRef = 2DDF41E524F6F5DC005BC22D /* MockSK1Product.swift */; };
		2DDF41E824F6F61B005BC22D /* MockSKProductDiscount.swift in Sources */ = {isa = PBXBuildFile; fileRef = 2DDF41E724F6F61B005BC22D /* MockSKProductDiscount.swift */; };
		2DDF41EA24F6F844005BC22D /* SKProductSubscriptionDurationExtensions.swift in Sources */ = {isa = PBXBuildFile; fileRef = 2DDF41E924F6F844005BC22D /* SKProductSubscriptionDurationExtensions.swift */; };
		2DE20B6F264087FB004C597D /* StoreKitIntegrationTests.swift in Sources */ = {isa = PBXBuildFile; fileRef = 2DE20B6E264087FB004C597D /* StoreKitIntegrationTests.swift */; };
		2DE20B7626408807004C597D /* StoreKitTest.framework in Frameworks */ = {isa = PBXBuildFile; fileRef = 2DE20B7526408806004C597D /* StoreKitTest.framework */; };
		2DE20B8226409EB7004C597D /* BackendIntegrationTestApp.swift in Sources */ = {isa = PBXBuildFile; fileRef = 2DE20B8126409EB7004C597D /* BackendIntegrationTestApp.swift */; };
		2DE20B8426409EB7004C597D /* ContentView.swift in Sources */ = {isa = PBXBuildFile; fileRef = 2DE20B8326409EB7004C597D /* ContentView.swift */; };
		2DE20B8626409EB8004C597D /* Assets.xcassets in Resources */ = {isa = PBXBuildFile; fileRef = 2DE20B8526409EB8004C597D /* Assets.xcassets */; };
		2DE20B8926409EB8004C597D /* Preview Assets.xcassets in Resources */ = {isa = PBXBuildFile; fileRef = 2DE20B8826409EB8004C597D /* Preview Assets.xcassets */; };
		2DE20B9226409ECF004C597D /* StoreKit.framework in Frameworks */ = {isa = PBXBuildFile; fileRef = 2DE20B9126409ECF004C597D /* StoreKit.framework */; };
		2DE61A84264190830021CEA0 /* Constants.swift in Sources */ = {isa = PBXBuildFile; fileRef = 2DE61A83264190830021CEA0 /* Constants.swift */; };
		2DEAC2DD26EFE46E006914ED /* AppDelegate.swift in Sources */ = {isa = PBXBuildFile; fileRef = 2DEAC2DC26EFE46E006914ED /* AppDelegate.swift */; };
		2DEAC2E126EFE46E006914ED /* ViewController.swift in Sources */ = {isa = PBXBuildFile; fileRef = 2DEAC2E026EFE46E006914ED /* ViewController.swift */; };
		2DEAC2E426EFE46E006914ED /* Main.storyboard in Resources */ = {isa = PBXBuildFile; fileRef = 2DEAC2E226EFE46E006914ED /* Main.storyboard */; };
		2DEAC2E626EFE470006914ED /* Assets.xcassets in Resources */ = {isa = PBXBuildFile; fileRef = 2DEAC2E526EFE470006914ED /* Assets.xcassets */; };
		2DEAC2E926EFE470006914ED /* LaunchScreen.storyboard in Resources */ = {isa = PBXBuildFile; fileRef = 2DEAC2E726EFE470006914ED /* LaunchScreen.storyboard */; };
		2DFF6C56270CA28800ECAFAB /* MockRequestFetcher.swift in Sources */ = {isa = PBXBuildFile; fileRef = 351B517926D44FF000BD2BD7 /* MockRequestFetcher.swift */; };
		351B513B26D448F400BD2BD7 /* AttributionPosterTests.swift in Sources */ = {isa = PBXBuildFile; fileRef = 37E354FE32DD3EA3FF3ECD0A /* AttributionPosterTests.swift */; };
		351B513D26D4491E00BD2BD7 /* MockDeviceCache.swift in Sources */ = {isa = PBXBuildFile; fileRef = 351B513C26D4491E00BD2BD7 /* MockDeviceCache.swift */; };
		351B513F26D4496000BD2BD7 /* MockIdentityManager.swift in Sources */ = {isa = PBXBuildFile; fileRef = 351B513E26D4496000BD2BD7 /* MockIdentityManager.swift */; };
		351B514126D4498F00BD2BD7 /* MockBackend.swift in Sources */ = {isa = PBXBuildFile; fileRef = 351B514026D4498F00BD2BD7 /* MockBackend.swift */; };
		351B514326D449C100BD2BD7 /* MockSubscriberAttributesManager.swift in Sources */ = {isa = PBXBuildFile; fileRef = 351B514226D449C100BD2BD7 /* MockSubscriberAttributesManager.swift */; };
		351B514526D449E600BD2BD7 /* MockAttributionTypeFactory.swift in Sources */ = {isa = PBXBuildFile; fileRef = 351B514426D449E600BD2BD7 /* MockAttributionTypeFactory.swift */; };
		351B514726D44A0D00BD2BD7 /* MockSystemInfo.swift in Sources */ = {isa = PBXBuildFile; fileRef = 351B514626D44A0D00BD2BD7 /* MockSystemInfo.swift */; };
		351B514926D44A2F00BD2BD7 /* MockCustomerInfoManager.swift in Sources */ = {isa = PBXBuildFile; fileRef = 351B514826D44A2F00BD2BD7 /* MockCustomerInfoManager.swift */; };
		351B514B26D44A4A00BD2BD7 /* MockOperationDispatcher.swift in Sources */ = {isa = PBXBuildFile; fileRef = 351B514A26D44A4A00BD2BD7 /* MockOperationDispatcher.swift */; };
		351B514D26D44A8600BD2BD7 /* MockHTTPClient.swift in Sources */ = {isa = PBXBuildFile; fileRef = 351B514C26D44A8600BD2BD7 /* MockHTTPClient.swift */; };
		351B514E26D44ACE00BD2BD7 /* SubscriberAttributesManagerTests.swift in Sources */ = {isa = PBXBuildFile; fileRef = 37E3567E972B9B04FE079ABA /* SubscriberAttributesManagerTests.swift */; };
		351B514F26D44ACE00BD2BD7 /* PurchasesSubscriberAttributesTests.swift in Sources */ = {isa = PBXBuildFile; fileRef = 37E3508E52201122137D4B4A /* PurchasesSubscriberAttributesTests.swift */; };
		351B515226D44AF000BD2BD7 /* MockReceiptFetcher.swift in Sources */ = {isa = PBXBuildFile; fileRef = 351B515126D44AF000BD2BD7 /* MockReceiptFetcher.swift */; };
		351B515426D44B0A00BD2BD7 /* MockStoreKitWrapper.swift in Sources */ = {isa = PBXBuildFile; fileRef = 351B515326D44B0A00BD2BD7 /* MockStoreKitWrapper.swift */; };
		351B515626D44B2300BD2BD7 /* MockNotificationCenter.swift in Sources */ = {isa = PBXBuildFile; fileRef = 351B515526D44B2300BD2BD7 /* MockNotificationCenter.swift */; };
		351B515826D44B3E00BD2BD7 /* MockOfferingsFactory.swift in Sources */ = {isa = PBXBuildFile; fileRef = 351B515726D44B3E00BD2BD7 /* MockOfferingsFactory.swift */; };
		351B515A26D44B6200BD2BD7 /* MockAttributionFetcher.swift in Sources */ = {isa = PBXBuildFile; fileRef = 351B515926D44B6200BD2BD7 /* MockAttributionFetcher.swift */; };
		351B515C26D44B7900BD2BD7 /* MockIntroEligibilityCalculator.swift in Sources */ = {isa = PBXBuildFile; fileRef = 351B515B26D44B7900BD2BD7 /* MockIntroEligibilityCalculator.swift */; };
		351B515E26D44B9900BD2BD7 /* MockPurchasesDelegate.swift in Sources */ = {isa = PBXBuildFile; fileRef = 351B515D26D44B9900BD2BD7 /* MockPurchasesDelegate.swift */; };
		351B516026D44BB600BD2BD7 /* MockAttributionDataMigrator.swift in Sources */ = {isa = PBXBuildFile; fileRef = 351B515F26D44BB600BD2BD7 /* MockAttributionDataMigrator.swift */; };
		351B516126D44BEB00BD2BD7 /* IdentityManagerTests.swift in Sources */ = {isa = PBXBuildFile; fileRef = 37E35294EBC1E5A879C95540 /* IdentityManagerTests.swift */; };
		351B516226D44BEE00BD2BD7 /* CustomerInfoManagerTests.swift in Sources */ = {isa = PBXBuildFile; fileRef = 37E35E992F1916C7F3911E7B /* CustomerInfoManagerTests.swift */; };
		351B516A26D44CB300BD2BD7 /* ISOPeriodFormatterTests.swift in Sources */ = {isa = PBXBuildFile; fileRef = 37E35B9AC7A350CA2437049D /* ISOPeriodFormatterTests.swift */; };
		351B517026D44E8D00BD2BD7 /* MockDateProvider.swift in Sources */ = {isa = PBXBuildFile; fileRef = 351B516F26D44E8D00BD2BD7 /* MockDateProvider.swift */; };
		351B517226D44EF300BD2BD7 /* MockInMemoryCachedOfferings.swift in Sources */ = {isa = PBXBuildFile; fileRef = 351B517126D44EF300BD2BD7 /* MockInMemoryCachedOfferings.swift */; };
		351B517426D44F4B00BD2BD7 /* MockPaymentDiscount.swift in Sources */ = {isa = PBXBuildFile; fileRef = 351B517326D44F4B00BD2BD7 /* MockPaymentDiscount.swift */; };
		351B517A26D44FF000BD2BD7 /* MockRequestFetcher.swift in Sources */ = {isa = PBXBuildFile; fileRef = 351B517926D44FF000BD2BD7 /* MockRequestFetcher.swift */; };
		351B519F26D4508A00BD2BD7 /* DeviceCacheTests.swift in Sources */ = {isa = PBXBuildFile; fileRef = 37E35D87B7E6F91E27E98F42 /* DeviceCacheTests.swift */; };
		351B51A326D450BC00BD2BD7 /* DictionaryExtensionsTests.swift in Sources */ = {isa = PBXBuildFile; fileRef = 2DD269162522A20A006AC4BC /* DictionaryExtensionsTests.swift */; };
		351B51A426D450BC00BD2BD7 /* NSError+RCExtensionsTests.swift in Sources */ = {isa = PBXBuildFile; fileRef = 37E353AF2CAD3CEDE6D9B368 /* NSError+RCExtensionsTests.swift */; };
		351B51A526D450BC00BD2BD7 /* NSDate+RCExtensionsTests.swift in Sources */ = {isa = PBXBuildFile; fileRef = 37E3508EC20EEBAB4EAC4C82 /* NSDate+RCExtensionsTests.swift */; };
		351B51A726D450D400BD2BD7 /* SystemInfoTests.swift in Sources */ = {isa = PBXBuildFile; fileRef = 37E35EEE7783629CDE41B70C /* SystemInfoTests.swift */; };
		351B51B526D450E800BD2BD7 /* ProductsFetcherSK1Tests.swift in Sources */ = {isa = PBXBuildFile; fileRef = 37E351F0E21361EAEC078A0D /* ProductsFetcherSK1Tests.swift */; };
		351B51B626D450E800BD2BD7 /* ReceiptFetcherTests.swift in Sources */ = {isa = PBXBuildFile; fileRef = 2D84458826B9CD270033B5A3 /* ReceiptFetcherTests.swift */; };
		351B51B826D450E800BD2BD7 /* StoreKitWrapperTests.swift in Sources */ = {isa = PBXBuildFile; fileRef = 37E352F86A0A8EB05BAD77C4 /* StoreKitWrapperTests.swift */; };
		351B51B926D450E800BD2BD7 /* TransactionsFactoryTests.swift in Sources */ = {isa = PBXBuildFile; fileRef = 3597021124BF6AAC0010506E /* TransactionsFactoryTests.swift */; };
		351B51BA26D450E800BD2BD7 /* ProductRequestDataExtensions.swift in Sources */ = {isa = PBXBuildFile; fileRef = 37E3583675928C01D92E3166 /* ProductRequestDataExtensions.swift */; };
		351B51BB26D450E800BD2BD7 /* ProductRequestDataInitializationTests.swift in Sources */ = {isa = PBXBuildFile; fileRef = 37E3548189DA008320B3FC98 /* ProductRequestDataInitializationTests.swift */; };
		351B51BC26D450E800BD2BD7 /* OfferingsTests.swift in Sources */ = {isa = PBXBuildFile; fileRef = 37E357C2D977BBB081216B5F /* OfferingsTests.swift */; };
		351B51BD26D450E800BD2BD7 /* EntitlementInfosTests.swift in Sources */ = {isa = PBXBuildFile; fileRef = 37E3582920E16E065502E5FC /* EntitlementInfosTests.swift */; };
		351B51BE26D450E800BD2BD7 /* CustomerInfoTests.swift in Sources */ = {isa = PBXBuildFile; fileRef = 37E359D8F304C83184560135 /* CustomerInfoTests.swift */; };
		351B51BF26D450E800BD2BD7 /* StoreKitRequestFetcherTests.swift in Sources */ = {isa = PBXBuildFile; fileRef = F5BE4244269676E200254A30 /* StoreKitRequestFetcherTests.swift */; };
		351B51C026D450E800BD2BD7 /* PurchasesTests.swift in Sources */ = {isa = PBXBuildFile; fileRef = 37E35DE5707E845DA3FF51BC /* PurchasesTests.swift */; };
		351B51C126D450E800BD2BD7 /* OfferingsManagerTests.swift in Sources */ = {isa = PBXBuildFile; fileRef = F575859126C08E3F00C12B97 /* OfferingsManagerTests.swift */; };
		351B51C226D450E800BD2BD7 /* ProductRequestDataTests.swift in Sources */ = {isa = PBXBuildFile; fileRef = 37E350E57B0A393455A72B40 /* ProductRequestDataTests.swift */; };
		351B51C326D450F200BD2BD7 /* InMemoryCachedObjectTests.swift in Sources */ = {isa = PBXBuildFile; fileRef = 37E35E3250FBBB03D92E06EC /* InMemoryCachedObjectTests.swift */; };
		35272E1B26D0029300F22C3B /* DeviceCacheSubscriberAttributesTests.swift in Sources */ = {isa = PBXBuildFile; fileRef = 37E35C4A795A0F056381A1B3 /* DeviceCacheSubscriberAttributesTests.swift */; };
		35272E2226D0048D00F22C3B /* HTTPClientTests.swift in Sources */ = {isa = PBXBuildFile; fileRef = 37E353CBE9CF2572A72A347F /* HTTPClientTests.swift */; };
		352B7D7927BD919B002A47DD /* DangerousSettings.swift in Sources */ = {isa = PBXBuildFile; fileRef = 352B7D7827BD919B002A47DD /* DangerousSettings.swift */; };
		3543913626F90D6A00E669DF /* TrialOrIntroPriceEligibilityCheckerSK1Tests.swift in Sources */ = {isa = PBXBuildFile; fileRef = 35E1CE1F26E022C20008560A /* TrialOrIntroPriceEligibilityCheckerSK1Tests.swift */; };
		3543913826F90FE100E669DF /* MockIntroEligibilityCalculator.swift in Sources */ = {isa = PBXBuildFile; fileRef = 351B515B26D44B7900BD2BD7 /* MockIntroEligibilityCalculator.swift */; };
		3543913926F90FFB00E669DF /* MockBackend.swift in Sources */ = {isa = PBXBuildFile; fileRef = 351B514026D4498F00BD2BD7 /* MockBackend.swift */; };
		3543913C26F9101600E669DF /* MockOperationDispatcher.swift in Sources */ = {isa = PBXBuildFile; fileRef = 351B514A26D44A4A00BD2BD7 /* MockOperationDispatcher.swift */; };
		3543914126F911CC00E669DF /* MockDeviceCache.swift in Sources */ = {isa = PBXBuildFile; fileRef = 351B513C26D4491E00BD2BD7 /* MockDeviceCache.swift */; };
		3543914226F911F300E669DF /* MockSK1Product.swift in Sources */ = {isa = PBXBuildFile; fileRef = 2DDF41E524F6F5DC005BC22D /* MockSK1Product.swift */; };
		3543914426F911F300E669DF /* MockCustomerInfoManager.swift in Sources */ = {isa = PBXBuildFile; fileRef = 351B514826D44A2F00BD2BD7 /* MockCustomerInfoManager.swift */; };
		3543914526F926D900E669DF /* SKProductSubscriptionDurationExtensions.swift in Sources */ = {isa = PBXBuildFile; fileRef = 2DDF41E924F6F844005BC22D /* SKProductSubscriptionDurationExtensions.swift */; };
		354895D4267AE4B4001DC5B1 /* AttributionKey.swift in Sources */ = {isa = PBXBuildFile; fileRef = 354895D3267AE4B4001DC5B1 /* AttributionKey.swift */; };
		354895D6267BEDE3001DC5B1 /* ReservedSubscriberAttributes.swift in Sources */ = {isa = PBXBuildFile; fileRef = 354895D5267BEDE3001DC5B1 /* ReservedSubscriberAttributes.swift */; };
		35549323269E298B005F9AE9 /* OfferingsFactory.swift in Sources */ = {isa = PBXBuildFile; fileRef = 35549322269E298B005F9AE9 /* OfferingsFactory.swift */; };
		359E8E3F26DEBEEB00B869F9 /* TrialOrIntroPriceEligibilityChecker.swift in Sources */ = {isa = PBXBuildFile; fileRef = 359E8E3E26DEBEEB00B869F9 /* TrialOrIntroPriceEligibilityChecker.swift */; };
		35B745A82711001A00458D46 /* MockManageSubscriptionsHelper.swift in Sources */ = {isa = PBXBuildFile; fileRef = 35E840CD2710E2EB00899AE2 /* MockManageSubscriptionsHelper.swift */; };
		35D0E5D026A5886C0099EAD8 /* ErrorUtils.swift in Sources */ = {isa = PBXBuildFile; fileRef = 35D0E5CF26A5886C0099EAD8 /* ErrorUtils.swift */; };
		35D832CD262A5B7500E60AC5 /* ETagManager.swift in Sources */ = {isa = PBXBuildFile; fileRef = 35D832CC262A5B7500E60AC5 /* ETagManager.swift */; };
		35D832D2262E56DB00E60AC5 /* HTTPStatusCode.swift in Sources */ = {isa = PBXBuildFile; fileRef = 35D832D1262E56DB00E60AC5 /* HTTPStatusCode.swift */; };
		35D832F4262E606500E60AC5 /* HTTPResponse.swift in Sources */ = {isa = PBXBuildFile; fileRef = 35D832F3262E606500E60AC5 /* HTTPResponse.swift */; };
		35D83300262FAD8000E60AC5 /* ETagManagerTests.swift in Sources */ = {isa = PBXBuildFile; fileRef = 35D832FF262FAD8000E60AC5 /* ETagManagerTests.swift */; };
		35D8330A262FBA9A00E60AC5 /* MockUserDefaults.swift in Sources */ = {isa = PBXBuildFile; fileRef = 37E357D16038F07915D7825D /* MockUserDefaults.swift */; };
		35D83312262FBD4200E60AC5 /* MockETagManager.swift in Sources */ = {isa = PBXBuildFile; fileRef = 35D83311262FBD4200E60AC5 /* MockETagManager.swift */; };
		35E840CC270FB70D00899AE2 /* ManageSubscriptionsHelper.swift in Sources */ = {isa = PBXBuildFile; fileRef = 35E840C5270FB47C00899AE2 /* ManageSubscriptionsHelper.swift */; };
		35E840CE2710E2EB00899AE2 /* MockManageSubscriptionsHelper.swift in Sources */ = {isa = PBXBuildFile; fileRef = 35E840CD2710E2EB00899AE2 /* MockManageSubscriptionsHelper.swift */; };
		35F82BAB26A84E130051DF03 /* Dictionary+Extensions.swift in Sources */ = {isa = PBXBuildFile; fileRef = 35F82BAA26A84E130051DF03 /* Dictionary+Extensions.swift */; };
		35F82BB226A98EC50051DF03 /* AttributionDataMigratorTests.swift in Sources */ = {isa = PBXBuildFile; fileRef = 35F82BB126A98EC50051DF03 /* AttributionDataMigratorTests.swift */; };
		35F82BB426A9A74D0051DF03 /* HTTPClient.swift in Sources */ = {isa = PBXBuildFile; fileRef = 35F82BB326A9A74D0051DF03 /* HTTPClient.swift */; };
		35F82BB626A9B8040051DF03 /* AttributionDataMigrator.swift in Sources */ = {isa = PBXBuildFile; fileRef = 35F82BB526A9B8030051DF03 /* AttributionDataMigrator.swift */; };
		35F8B8FA26E02AE1003C3363 /* MockTrialOrIntroPriceEligibilityChecker.swift in Sources */ = {isa = PBXBuildFile; fileRef = 35F8B8F926E02AE1003C3363 /* MockTrialOrIntroPriceEligibilityChecker.swift */; };
		37E350C67712B9E054FEF297 /* AttributionData.swift in Sources */ = {isa = PBXBuildFile; fileRef = 37E35CD16BB73BB091E64D9A /* AttributionData.swift */; };
		37E3529267833EA8ED9F06BE /* DateFormatter+Extensions.swift in Sources */ = {isa = PBXBuildFile; fileRef = 37E353FD94A8FD5CD8796530 /* DateFormatter+Extensions.swift */; };
		37E352973B0901E3CAA717E1 /* DateFormatter+ExtensionsTests.swift in Sources */ = {isa = PBXBuildFile; fileRef = 37E35FDA0A44EA03EA12DAA2 /* DateFormatter+ExtensionsTests.swift */; };
		37E3578711F5FDD5DC6458A8 /* AttributionFetcher.swift in Sources */ = {isa = PBXBuildFile; fileRef = 37E3521731D8DC16873F55F3 /* AttributionFetcher.swift */; };
		37E35C8515C5E2D01B0AF5C1 /* Strings.swift in Sources */ = {isa = PBXBuildFile; fileRef = 37E3507939634ED5A9280544 /* Strings.swift */; };
		42F1DF385E3C1F9903A07FBF /* ProductsFetcherSK1.swift in Sources */ = {isa = PBXBuildFile; fileRef = EFB3CBAA73855779FE828CE2 /* ProductsFetcherSK1.swift */; };
		571E7AD4279F2D0C003B3606 /* StoreKitTestHelpers.swift in Sources */ = {isa = PBXBuildFile; fileRef = 571E7AD3279F2D0C003B3606 /* StoreKitTestHelpers.swift */; };
		572247D127BEC28E00C524A7 /* Array+Extensions.swift in Sources */ = {isa = PBXBuildFile; fileRef = 572247D027BEC28E00C524A7 /* Array+Extensions.swift */; };
		572247F727BF1ADF00C524A7 /* ArrayExtensionsTests.swift in Sources */ = {isa = PBXBuildFile; fileRef = 572247F627BF1ADF00C524A7 /* ArrayExtensionsTests.swift */; };
		5722482727C2BD3200C524A7 /* LockTests.swift in Sources */ = {isa = PBXBuildFile; fileRef = 5722482627C2BD3200C524A7 /* LockTests.swift */; };
		5733B18E27FF586A00EC2045 /* BackendError.swift in Sources */ = {isa = PBXBuildFile; fileRef = 5733B18D27FF586A00EC2045 /* BackendError.swift */; };
		5733B1A427FF9F8300EC2045 /* NetworkErrorTests.swift in Sources */ = {isa = PBXBuildFile; fileRef = 5733B1A327FF9F8300EC2045 /* NetworkErrorTests.swift */; };
		5733B1A827FFBCC800EC2045 /* BackendErrorTests.swift in Sources */ = {isa = PBXBuildFile; fileRef = 5733B1A727FFBCC800EC2045 /* BackendErrorTests.swift */; };
		5733B1AA27FFBCF900EC2045 /* BaseErrorTests.swift in Sources */ = {isa = PBXBuildFile; fileRef = 5733B1A927FFBCF900EC2045 /* BaseErrorTests.swift */; };
		5738F46E278CAC520096D623 /* StoreTransactionTests.swift in Sources */ = {isa = PBXBuildFile; fileRef = 5738F46D278CAC520096D623 /* StoreTransactionTests.swift */; };
		5738F489278CC2500096D623 /* MockTransaction.swift in Sources */ = {isa = PBXBuildFile; fileRef = F591492726B9956C00D32E58 /* MockTransaction.swift */; };
		573A10D52800A7C800F976E5 /* SKErrorTests.swift in Sources */ = {isa = PBXBuildFile; fileRef = 573A10D42800A7C800F976E5 /* SKErrorTests.swift */; };
		573A10D92800ADCD00F976E5 /* StoreKitErrorTests.swift in Sources */ = {isa = PBXBuildFile; fileRef = 573A10D82800ADCD00F976E5 /* StoreKitErrorTests.swift */; };
		573A10DB2800AF4700F976E5 /* PurchaseErrorTests.swift in Sources */ = {isa = PBXBuildFile; fileRef = 573A10DA2800AF4700F976E5 /* PurchaseErrorTests.swift */; };
		573E7EB728189936007C9128 /* LossyCollections.swift in Sources */ = {isa = PBXBuildFile; fileRef = 573E7EB628189936007C9128 /* LossyCollections.swift */; };
		573E7F092819B989007C9128 /* StoreKitWorkarounds.swift in Sources */ = {isa = PBXBuildFile; fileRef = 573E7F082819B989007C9128 /* StoreKitWorkarounds.swift */; };
		5746508C27586B2E0053AB09 /* Result+Extensions.swift in Sources */ = {isa = PBXBuildFile; fileRef = 5746508B27586B2E0053AB09 /* Result+Extensions.swift */; };
		5746508E275949F20053AB09 /* DispatchTimeInterval+Extensions.swift in Sources */ = {isa = PBXBuildFile; fileRef = 5746508D275949F20053AB09 /* DispatchTimeInterval+Extensions.swift */; };
		574A2EE7282C3F0800150D40 /* AnyDecodable.swift in Sources */ = {isa = PBXBuildFile; fileRef = 574A2EE6282C3F0800150D40 /* AnyDecodable.swift */; };
		574A2EE9282C403800150D40 /* AnyDecodableTests.swift in Sources */ = {isa = PBXBuildFile; fileRef = 574A2EE8282C403800150D40 /* AnyDecodableTests.swift */; };
		574A2F3F282D75E300150D40 /* OfferingsDecodingTests.swift in Sources */ = {isa = PBXBuildFile; fileRef = 574A2F3E282D75E300150D40 /* OfferingsDecodingTests.swift */; };
		574A2F4B282D7AEA00150D40 /* PostOfferResponse.swift in Sources */ = {isa = PBXBuildFile; fileRef = 574A2F4A282D7AEA00150D40 /* PostOfferResponse.swift */; };
		574A2F4F282D7B9E00150D40 /* PostOfferDecodingTests.swift in Sources */ = {isa = PBXBuildFile; fileRef = 574A2F4E282D7B9E00150D40 /* PostOfferDecodingTests.swift */; };
		5751379527F4C4D80064AB2C /* Optional+Extensions.swift in Sources */ = {isa = PBXBuildFile; fileRef = 5751379427F4C4D80064AB2C /* Optional+Extensions.swift */; };
		575137CF27F50D2F0064AB2C /* HTTPResponseBody.swift in Sources */ = {isa = PBXBuildFile; fileRef = 575137CE27F50D2F0064AB2C /* HTTPResponseBody.swift */; };
		57536A2627851FFE00E2AE7F /* SK1StoreTransaction.swift in Sources */ = {isa = PBXBuildFile; fileRef = 57536A2527851FFE00E2AE7F /* SK1StoreTransaction.swift */; };
		57536A28278522B400E2AE7F /* SK2StoreTransaction.swift in Sources */ = {isa = PBXBuildFile; fileRef = 57536A27278522B400E2AE7F /* SK2StoreTransaction.swift */; };
		57554C62282ABFD9009A7E58 /* StoreTests.swift in Sources */ = {isa = PBXBuildFile; fileRef = 57554C61282ABFD9009A7E58 /* StoreTests.swift */; };
		57554C84282AC273009A7E58 /* PeriodTypeTests.swift in Sources */ = {isa = PBXBuildFile; fileRef = 57554C83282AC273009A7E58 /* PeriodTypeTests.swift */; };
		57554C88282AC293009A7E58 /* PurchaseOwnershipTypeTests.swift in Sources */ = {isa = PBXBuildFile; fileRef = 57554C87282AC293009A7E58 /* PurchaseOwnershipTypeTests.swift */; };
		57554CC1282AE1E3009A7E58 /* TestCase.swift in Sources */ = {isa = PBXBuildFile; fileRef = 57554CC0282AE1E3009A7E58 /* TestCase.swift */; };
		57554CC2282AE1E3009A7E58 /* TestCase.swift in Sources */ = {isa = PBXBuildFile; fileRef = 57554CC0282AE1E3009A7E58 /* TestCase.swift */; };
		575A17AB2773A59300AA6F22 /* CurrentTestCaseTracker.swift in Sources */ = {isa = PBXBuildFile; fileRef = 575A17AA2773A59300AA6F22 /* CurrentTestCaseTracker.swift */; };
		5766AA56283D4C5400FA6091 /* IgnoreHashable.swift in Sources */ = {isa = PBXBuildFile; fileRef = 5766AA55283D4C5400FA6091 /* IgnoreHashable.swift */; };
		5766AA5A283D4CAB00FA6091 /* IgnoreHashableTests.swift in Sources */ = {isa = PBXBuildFile; fileRef = 5766AA59283D4CAB00FA6091 /* IgnoreHashableTests.swift */; };
		5766AB4728401B8400FA6091 /* PackageType.swift in Sources */ = {isa = PBXBuildFile; fileRef = 5766AB4628401B8400FA6091 /* PackageType.swift */; };
		5766C620282DA3D50067D886 /* GetIntroEligibilityDecodingTests.swift in Sources */ = {isa = PBXBuildFile; fileRef = 5766C61F282DA3D50067D886 /* GetIntroEligibilityDecodingTests.swift */; };
		5766C622282DAA700067D886 /* GetIntroEligibilityResponse.swift in Sources */ = {isa = PBXBuildFile; fileRef = 5766C621282DAA700067D886 /* GetIntroEligibilityResponse.swift */; };
		5766AA3E283C750300FA6091 /* Operators+Extensions.swift in Sources */ = {isa = PBXBuildFile; fileRef = 5766AA3D283C750300FA6091 /* Operators+Extensions.swift */; };
		5766AA42283C768600FA6091 /* OperatorExtensionsTests.swift in Sources */ = {isa = PBXBuildFile; fileRef = 5766AA41283C768600FA6091 /* OperatorExtensionsTests.swift */; };
		5766AABF283E80B500FA6091 /* BasePurchasesTests.swift in Sources */ = {isa = PBXBuildFile; fileRef = 5766AABE283E80B500FA6091 /* BasePurchasesTests.swift */; };
		5766AAC5283E843300FA6091 /* PurchasesConfiguringTests.swift in Sources */ = {isa = PBXBuildFile; fileRef = 5766AAC4283E843300FA6091 /* PurchasesConfiguringTests.swift */; };
		5766AAC9283E88CF00FA6091 /* PurchasesGetCustomerInfoTests.swift in Sources */ = {isa = PBXBuildFile; fileRef = 5766AAC8283E88CF00FA6091 /* PurchasesGetCustomerInfoTests.swift */; };
		5766AAD1283E981700FA6091 /* PurchasesPurchasingTests.swift in Sources */ = {isa = PBXBuildFile; fileRef = 5766AAD0283E981700FA6091 /* PurchasesPurchasingTests.swift */; };
		5766AAD5283E9B7400FA6091 /* PurchasesRestoreTests.swift in Sources */ = {isa = PBXBuildFile; fileRef = 5766AAD4283E9B7400FA6091 /* PurchasesRestoreTests.swift */; };
		5766AAE5283E9E9C00FA6091 /* PurchasesGetOfferingsTests.swift in Sources */ = {isa = PBXBuildFile; fileRef = 5766AAE4283E9E9C00FA6091 /* PurchasesGetOfferingsTests.swift */; };
		576C8A8B27CFCB150058FA6E /* AnyEncodable.swift in Sources */ = {isa = PBXBuildFile; fileRef = 576C8A8A27CFCB150058FA6E /* AnyEncodable.swift */; };
		576C8A8F27CFCD110058FA6E /* AnyEncodableTests.swift in Sources */ = {isa = PBXBuildFile; fileRef = 576C8A8E27CFCD110058FA6E /* AnyEncodableTests.swift */; };
		576C8A9227D27DDD0058FA6E /* SnapshotTesting+Extensions.swift in Sources */ = {isa = PBXBuildFile; fileRef = 576C8A9127D27DDD0058FA6E /* SnapshotTesting+Extensions.swift */; };
		576C8AB927D2996C0058FA6E /* CurrentTestCaseTracker.swift in Sources */ = {isa = PBXBuildFile; fileRef = 575A17AA2773A59300AA6F22 /* CurrentTestCaseTracker.swift */; };
		576C8ABC27D2997C0058FA6E /* SnapshotTesting+Extensions.swift in Sources */ = {isa = PBXBuildFile; fileRef = 576C8A9127D27DDD0058FA6E /* SnapshotTesting+Extensions.swift */; };
		576C8ABE27D299860058FA6E /* SnapshotTesting in Frameworks */ = {isa = PBXBuildFile; productRef = 576C8ABD27D299860058FA6E /* SnapshotTesting */; };
		576C8AD927D2BCB90058FA6E /* HTTPRequestTests.swift in Sources */ = {isa = PBXBuildFile; fileRef = 576C8AD827D2BCB90058FA6E /* HTTPRequestTests.swift */; };
		5774F9B62805E6CC00997128 /* CustomerInfoResponse.swift in Sources */ = {isa = PBXBuildFile; fileRef = 5774F9B52805E6CC00997128 /* CustomerInfoResponse.swift */; };
		5774F9BE2805E71100997128 /* Fixtures in Resources */ = {isa = PBXBuildFile; fileRef = 5774F9BD2805E71100997128 /* Fixtures */; };
		5774F9C12805EA3000997128 /* BaseHTTPResponseTest.swift in Sources */ = {isa = PBXBuildFile; fileRef = 5774F9C02805EA3000997128 /* BaseHTTPResponseTest.swift */; };
		5774F9C22805EA6900997128 /* CustomerInfoDecodingTests.swift in Sources */ = {isa = PBXBuildFile; fileRef = 5774F9B92805E6E200997128 /* CustomerInfoDecodingTests.swift */; };
		578FB10E27ADDA8000F70709 /* AvailabilityChecks.swift in Sources */ = {isa = PBXBuildFile; fileRef = B3BE0263275942D500915B4C /* AvailabilityChecks.swift */; };
		5791A1C82767FC9400C972AA /* ManageSubscriptionsHelperTests.swift in Sources */ = {isa = PBXBuildFile; fileRef = 5791A1C72767FC9400C972AA /* ManageSubscriptionsHelperTests.swift */; };
		5791CE80273F26A000E50C4B /* base64encoded_sandboxReceipt.txt in Resources */ = {isa = PBXBuildFile; fileRef = 5791CE7F273F26A000E50C4B /* base64encoded_sandboxReceipt.txt */; };
		579234E327F7788900B39C68 /* BaseBackendIntegrationTests.swift in Sources */ = {isa = PBXBuildFile; fileRef = 579234E127F777EE00B39C68 /* BaseBackendIntegrationTests.swift */; };
		579234E527F779FE00B39C68 /* SubscriberAttributesManagerIntegrationTests.swift in Sources */ = {isa = PBXBuildFile; fileRef = 579234E427F779FE00B39C68 /* SubscriberAttributesManagerIntegrationTests.swift */; };
		5796A38127D6B78500653165 /* BaseBackendTest.swift in Sources */ = {isa = PBXBuildFile; fileRef = 5796A38027D6B78500653165 /* BaseBackendTest.swift */; };
		5796A38827D6B85900653165 /* BackendPostReceiptDataTests.swift in Sources */ = {isa = PBXBuildFile; fileRef = 5796A38727D6B85900653165 /* BackendPostReceiptDataTests.swift */; };
		5796A38A27D6B96300653165 /* BackendGetCustomerInfoTests.swift in Sources */ = {isa = PBXBuildFile; fileRef = 5796A38927D6B96300653165 /* BackendGetCustomerInfoTests.swift */; };
		5796A38C27D6BA1600653165 /* BackendLoginTests.swift in Sources */ = {isa = PBXBuildFile; fileRef = 5796A38B27D6BA1600653165 /* BackendLoginTests.swift */; };
		5796A38E27D6BB7D00653165 /* BackendCreateAliasTests.swift in Sources */ = {isa = PBXBuildFile; fileRef = 5796A38D27D6BB7D00653165 /* BackendCreateAliasTests.swift */; };
		5796A39027D6BCD100653165 /* BackendGetIntroEligibilityTests.swift in Sources */ = {isa = PBXBuildFile; fileRef = 5796A38F27D6BCD100653165 /* BackendGetIntroEligibilityTests.swift */; };
		5796A39427D6BD6900653165 /* BackendGetOfferingsTests.swift in Sources */ = {isa = PBXBuildFile; fileRef = 5796A39327D6BD6900653165 /* BackendGetOfferingsTests.swift */; };
		5796A39627D6BDAB00653165 /* BackendPostOfferForSigningTests.swift in Sources */ = {isa = PBXBuildFile; fileRef = 5796A39527D6BDAB00653165 /* BackendPostOfferForSigningTests.swift */; };
		5796A39927D6C1E000653165 /* BackendPostSubscriberAttributesTests.swift in Sources */ = {isa = PBXBuildFile; fileRef = 5796A39827D6C1E000653165 /* BackendPostSubscriberAttributesTests.swift */; };
		5796A3A927D7C43500653165 /* Deprecations.swift in Sources */ = {isa = PBXBuildFile; fileRef = 5796A3A827D7C43500653165 /* Deprecations.swift */; };
		5796A3C027D7D64500653165 /* ResultExtensionsTests.swift in Sources */ = {isa = PBXBuildFile; fileRef = 5796A3BF27D7D64500653165 /* ResultExtensionsTests.swift */; };
		57A0FBF02749C0C2009E2FC3 /* Atomic.swift in Sources */ = {isa = PBXBuildFile; fileRef = 57A0FBEF2749C0C2009E2FC3 /* Atomic.swift */; };
		57A0FBF22749CF66009E2FC3 /* SynchronizedUserDefaults.swift in Sources */ = {isa = PBXBuildFile; fileRef = 57A0FBF12749CF66009E2FC3 /* SynchronizedUserDefaults.swift */; };
		57A17727276A721D0052D3A8 /* Set+Extensions.swift in Sources */ = {isa = PBXBuildFile; fileRef = 57A17726276A721D0052D3A8 /* Set+Extensions.swift */; };
		57A1772B276A726C0052D3A8 /* SetExtensionsTests.swift in Sources */ = {isa = PBXBuildFile; fileRef = 57A1772A276A726C0052D3A8 /* SetExtensionsTests.swift */; };
		57AC4C182770F55C00DDE30F /* SK2StoreProduct.swift in Sources */ = {isa = PBXBuildFile; fileRef = 57AC4C172770F55C00DDE30F /* SK2StoreProduct.swift */; };
		57AC4C1C2770F56200DDE30F /* SK1StoreProduct.swift in Sources */ = {isa = PBXBuildFile; fileRef = 57AC4C1B2770F56200DDE30F /* SK1StoreProduct.swift */; };
		57ACB12428174B9F000DCC9F /* CustomerInfo+TestExtensions.swift in Sources */ = {isa = PBXBuildFile; fileRef = 57ACB12328174B9F000DCC9F /* CustomerInfo+TestExtensions.swift */; };
		57ACB12528174B9F000DCC9F /* CustomerInfo+TestExtensions.swift in Sources */ = {isa = PBXBuildFile; fileRef = 57ACB12328174B9F000DCC9F /* CustomerInfo+TestExtensions.swift */; };
		57ACB13728184CF1000DCC9F /* DecoderExtensionTests.swift in Sources */ = {isa = PBXBuildFile; fileRef = 57ACB13628184CF1000DCC9F /* DecoderExtensionTests.swift */; };
		57BA943128330ACA00CD5FC5 /* ConfigurationTests.swift in Sources */ = {isa = PBXBuildFile; fileRef = 57BA943028330ACA00CD5FC5 /* ConfigurationTests.swift */; };
		57BD50AA27692B7500211D6D /* StoreKitError+Extensions.swift in Sources */ = {isa = PBXBuildFile; fileRef = 57BD50A927692B7500211D6D /* StoreKitError+Extensions.swift */; };
		57C381B72791E593009E3940 /* StoreKit2TransactionListenerTests.swift in Sources */ = {isa = PBXBuildFile; fileRef = 57C381B62791E593009E3940 /* StoreKit2TransactionListenerTests.swift */; };
		57C381DA2796153D009E3940 /* SK1StoreProductDiscount.swift in Sources */ = {isa = PBXBuildFile; fileRef = 57C381D92796153D009E3940 /* SK1StoreProductDiscount.swift */; };
		57C381DC27961547009E3940 /* SK2StoreProductDiscount.swift in Sources */ = {isa = PBXBuildFile; fileRef = 57C381DB27961547009E3940 /* SK2StoreProductDiscount.swift */; };
		57C381E2279627B7009E3940 /* MockStoreProductDiscount.swift in Sources */ = {isa = PBXBuildFile; fileRef = 57C381E1279627B7009E3940 /* MockStoreProductDiscount.swift */; };
		57C381E3279627B7009E3940 /* MockStoreProductDiscount.swift in Sources */ = {isa = PBXBuildFile; fileRef = 57C381E1279627B7009E3940 /* MockStoreProductDiscount.swift */; };
		57CFB96C27FE0E79002A6730 /* MockCurrentUserProvider.swift in Sources */ = {isa = PBXBuildFile; fileRef = 57CFB96B27FE0E79002A6730 /* MockCurrentUserProvider.swift */; };
		57CFB96D27FE0E79002A6730 /* MockCurrentUserProvider.swift in Sources */ = {isa = PBXBuildFile; fileRef = 57CFB96B27FE0E79002A6730 /* MockCurrentUserProvider.swift */; };
		57CFB98427FE2258002A6730 /* StoreKit2Setting.swift in Sources */ = {isa = PBXBuildFile; fileRef = 57CFB98327FE2258002A6730 /* StoreKit2Setting.swift */; };
		57D04BB827D947C6006DAC06 /* HTTPResponseTests.swift in Sources */ = {isa = PBXBuildFile; fileRef = 57D04BB727D947C6006DAC06 /* HTTPResponseTests.swift */; };
		57D5412E27F6311C004CC35C /* OfferingsResponse.swift in Sources */ = {isa = PBXBuildFile; fileRef = 57D5412D27F6311C004CC35C /* OfferingsResponse.swift */; };
		57D5414227F656D9004CC35C /* NetworkError.swift in Sources */ = {isa = PBXBuildFile; fileRef = 57D5414127F656D9004CC35C /* NetworkError.swift */; };
		57DC9F4627CC2E4900DA6AF9 /* HTTPRequest.swift in Sources */ = {isa = PBXBuildFile; fileRef = 57DC9F4527CC2E4900DA6AF9 /* HTTPRequest.swift */; };
		57DC9F4A27CD37BA00DA6AF9 /* HTTPStatusCodeTests.swift in Sources */ = {isa = PBXBuildFile; fileRef = 57DC9F4927CD37BA00DA6AF9 /* HTTPStatusCodeTests.swift */; };
		57DE806D28074976008D6C6F /* Storefront.swift in Sources */ = {isa = PBXBuildFile; fileRef = 57DE806C28074976008D6C6F /* Storefront.swift */; };
		57DE807128074C23008D6C6F /* SK1Storefront.swift in Sources */ = {isa = PBXBuildFile; fileRef = 57DE807028074C23008D6C6F /* SK1Storefront.swift */; };
		57DE807328074C76008D6C6F /* SK2Storefront.swift in Sources */ = {isa = PBXBuildFile; fileRef = 57DE807228074C76008D6C6F /* SK2Storefront.swift */; };
		57DE80802807529F008D6C6F /* MockStorefront.swift in Sources */ = {isa = PBXBuildFile; fileRef = 57DE807F2807529F008D6C6F /* MockStorefront.swift */; };
		57DE80812807529F008D6C6F /* MockStorefront.swift in Sources */ = {isa = PBXBuildFile; fileRef = 57DE807F2807529F008D6C6F /* MockStorefront.swift */; };
		57DE80892807540D008D6C6F /* StorefrontTests.swift in Sources */ = {isa = PBXBuildFile; fileRef = 57DE80882807540D008D6C6F /* StorefrontTests.swift */; };
		57DE80AE28075D77008D6C6F /* OSVersionEquivalent.swift in Sources */ = {isa = PBXBuildFile; fileRef = 57DE80AD28075D77008D6C6F /* OSVersionEquivalent.swift */; };
		57DE80AF28075D77008D6C6F /* OSVersionEquivalent.swift in Sources */ = {isa = PBXBuildFile; fileRef = 57DE80AD28075D77008D6C6F /* OSVersionEquivalent.swift */; };
		57DE80BE28077010008D6C6F /* XCTestCase+Extensions.swift in Sources */ = {isa = PBXBuildFile; fileRef = 2D22BF6626F3CBFB001AE2F9 /* XCTestCase+Extensions.swift */; };
		57DE80BF2807705F008D6C6F /* XCTestCase+Extensions.swift in Sources */ = {isa = PBXBuildFile; fileRef = 2D22BF6626F3CBFB001AE2F9 /* XCTestCase+Extensions.swift */; };
		57E0473B277260DE0082FE91 /* SnapshotTesting in Frameworks */ = {isa = PBXBuildFile; productRef = 57E0473A277260DE0082FE91 /* SnapshotTesting */; };
		57E2230727500BB1002DB06E /* AtomicTests.swift in Sources */ = {isa = PBXBuildFile; fileRef = 57E2230627500BB1002DB06E /* AtomicTests.swift */; };
		57EAE527274324C60060EB74 /* Lock.swift in Sources */ = {isa = PBXBuildFile; fileRef = 57EAE526274324C60060EB74 /* Lock.swift */; };
		57EAE52B274332830060EB74 /* Obsoletions.swift in Sources */ = {isa = PBXBuildFile; fileRef = 57EAE52A274332830060EB74 /* Obsoletions.swift */; };
		57EAE52D274468900060EB74 /* RawDataContainer.swift in Sources */ = {isa = PBXBuildFile; fileRef = 57EAE52C274468900060EB74 /* RawDataContainer.swift */; };
		57EFDC6B27BC1F370057EC39 /* ProductType.swift in Sources */ = {isa = PBXBuildFile; fileRef = 57EFDC6A27BC1F370057EC39 /* ProductType.swift */; };
		6E38843A0CAFD551013D0A3F /* StoreProduct.swift in Sources */ = {isa = PBXBuildFile; fileRef = FECF627761D375C8431EB866 /* StoreProduct.swift */; };
		805B60C97993B311CEC93EAF /* ProductsFetcherSK2.swift in Sources */ = {isa = PBXBuildFile; fileRef = 3628C1F100BB3C1782860D24 /* ProductsFetcherSK2.swift */; };
		80E80EF226970E04008F245A /* ReceiptFetcher.swift in Sources */ = {isa = PBXBuildFile; fileRef = 80E80EF026970DC3008F245A /* ReceiptFetcher.swift */; };
		9A65DFDE258AD60A00DE00B0 /* LogIntent.swift in Sources */ = {isa = PBXBuildFile; fileRef = 9A65DFDD258AD60A00DE00B0 /* LogIntent.swift */; };
		9A65E03625918B0500DE00B0 /* ConfigureStrings.swift in Sources */ = {isa = PBXBuildFile; fileRef = 9A65E03525918B0500DE00B0 /* ConfigureStrings.swift */; };
		9A65E03B25918B0900DE00B0 /* CustomerInfoStrings.swift in Sources */ = {isa = PBXBuildFile; fileRef = 9A65E03A25918B0900DE00B0 /* CustomerInfoStrings.swift */; };
		9A65E0762591977200DE00B0 /* IdentityStrings.swift in Sources */ = {isa = PBXBuildFile; fileRef = 9A65E0752591977200DE00B0 /* IdentityStrings.swift */; };
		9A65E07B2591977500DE00B0 /* NetworkStrings.swift in Sources */ = {isa = PBXBuildFile; fileRef = 9A65E07A2591977500DE00B0 /* NetworkStrings.swift */; };
		9A65E0802591977900DE00B0 /* ReceiptStrings.swift in Sources */ = {isa = PBXBuildFile; fileRef = 9A65E07F2591977900DE00B0 /* ReceiptStrings.swift */; };
		9A65E0A02591A23200DE00B0 /* OfferingStrings.swift in Sources */ = {isa = PBXBuildFile; fileRef = 9A65E09F2591A23200DE00B0 /* OfferingStrings.swift */; };
		9A65E0A52591A23500DE00B0 /* PurchaseStrings.swift in Sources */ = {isa = PBXBuildFile; fileRef = 9A65E0A42591A23500DE00B0 /* PurchaseStrings.swift */; };
		9A65E0AA2591A23800DE00B0 /* RestoreStrings.swift in Sources */ = {isa = PBXBuildFile; fileRef = 9A65E0A92591A23800DE00B0 /* RestoreStrings.swift */; };
		A525BF4B26C320D100C354C4 /* SubscriberAttributesManager.swift in Sources */ = {isa = PBXBuildFile; fileRef = A525BF4A26C320D100C354C4 /* SubscriberAttributesManager.swift */; };
		A55D08302722368600D919E0 /* SK2BeginRefundRequestHelper.swift in Sources */ = {isa = PBXBuildFile; fileRef = A55D082F2722368600D919E0 /* SK2BeginRefundRequestHelper.swift */; };
		A55D083427235DED00D919E0 /* BeginRefundRequestHelperTests.swift in Sources */ = {isa = PBXBuildFile; fileRef = A563F587271E076800246E0C /* BeginRefundRequestHelperTests.swift */; };
		A55D083627236F0200D919E0 /* MockSK2BeginRefundRequestHelper.swift in Sources */ = {isa = PBXBuildFile; fileRef = A55D08312722471200D919E0 /* MockSK2BeginRefundRequestHelper.swift */; };
		A55D5D66282ECCC100FA7623 /* PostAdServicesTokenOperation.swift in Sources */ = {isa = PBXBuildFile; fileRef = A55D5D65282ECCC100FA7623 /* PostAdServicesTokenOperation.swift */; };
		A563F586271E072B00246E0C /* MockBeginRefundRequestHelper.swift in Sources */ = {isa = PBXBuildFile; fileRef = A563F585271E072B00246E0C /* MockBeginRefundRequestHelper.swift */; };
		A563F589271E1DAD00246E0C /* MockBeginRefundRequestHelper.swift in Sources */ = {isa = PBXBuildFile; fileRef = A563F585271E072B00246E0C /* MockBeginRefundRequestHelper.swift */; };
		A56C2E012819C33500995421 /* BackendPostAdServicesTokenTests.swift in Sources */ = {isa = PBXBuildFile; fileRef = A56C2E002819C33500995421 /* BackendPostAdServicesTokenTests.swift */; };
		A56F9AB126990E9200AFC48F /* CustomerInfo.swift in Sources */ = {isa = PBXBuildFile; fileRef = A56F9AB026990E9200AFC48F /* CustomerInfo.swift */; };
		A5B6CDD8280F3843007629D5 /* AdServices.framework in Frameworks */ = {isa = PBXBuildFile; fileRef = A5B6CDD5280F3843007629D5 /* AdServices.framework */; platformFilters = (ios, maccatalyst, macos, ); settings = {ATTRIBUTES = (Weak, ); }; };
		A5F0104E2717B3150090732D /* BeginRefundRequestHelper.swift in Sources */ = {isa = PBXBuildFile; fileRef = A5F0104D2717B3150090732D /* BeginRefundRequestHelper.swift */; };
		B300E4BF26D436F900B22262 /* LogIntent.swift in Sources */ = {isa = PBXBuildFile; fileRef = 9A65DFDD258AD60A00DE00B0 /* LogIntent.swift */; };
		B300E4C026D4371200B22262 /* SKPaymentTransactionExtensionsTests.swift in Sources */ = {isa = PBXBuildFile; fileRef = F591492526B994B400D32E58 /* SKPaymentTransactionExtensionsTests.swift */; };
		B300E4C226D439B700B22262 /* IntroEligibilityCalculatorTests.swift in Sources */ = {isa = PBXBuildFile; fileRef = 37E354B18710B488B8B0D443 /* IntroEligibilityCalculatorTests.swift */; };
		B302206A27271BCB008F1A0D /* Decoder+Extensions.swift in Sources */ = {isa = PBXBuildFile; fileRef = B302206927271BCB008F1A0D /* Decoder+Extensions.swift */; };
		B302206E2728B798008F1A0D /* BackendErrorStrings.swift in Sources */ = {isa = PBXBuildFile; fileRef = B302206D2728B798008F1A0D /* BackendErrorStrings.swift */; };
		B3022072272B3DDC008F1A0D /* DescribableError.swift in Sources */ = {isa = PBXBuildFile; fileRef = B3022071272B3DDC008F1A0D /* DescribableError.swift */; };
		B3083A132699334C007B5503 /* Offering.swift in Sources */ = {isa = PBXBuildFile; fileRef = B3083A122699334C007B5503 /* Offering.swift */; };
		B319514926C19856002CA9AC /* NSData+RCExtensionsTests.swift in Sources */ = {isa = PBXBuildFile; fileRef = 37E35ABEE9FD79CCA64E4F8B /* NSData+RCExtensionsTests.swift */; };
		B319514B26C1991E002CA9AC /* base64EncodedReceiptSampleForDataExtension.txt in Resources */ = {isa = PBXBuildFile; fileRef = B319514A26C1991E002CA9AC /* base64EncodedReceiptSampleForDataExtension.txt */; };
		B325543C2825C81800DA62EA /* Configuration.swift in Sources */ = {isa = PBXBuildFile; fileRef = B325543B2825C81800DA62EA /* Configuration.swift */; };
		B32B74FF26868AEB005647BF /* Package.swift in Sources */ = {isa = PBXBuildFile; fileRef = B3D3C4712685784800CB3C21 /* Package.swift */; };
		B32B750126868C1D005647BF /* EntitlementInfo.swift in Sources */ = {isa = PBXBuildFile; fileRef = B32B750026868C1D005647BF /* EntitlementInfo.swift */; };
		B33CEAA0268CDCC9008A3144 /* ISOPeriodFormatter.swift in Sources */ = {isa = PBXBuildFile; fileRef = B33CEA9F268CDCC9008A3144 /* ISOPeriodFormatter.swift */; };
		B34605BB279A6E380031CA74 /* AliasCallback.swift in Sources */ = {isa = PBXBuildFile; fileRef = B34605A2279A6E380031CA74 /* AliasCallback.swift */; };
		B34605BC279A6E380031CA74 /* CallbackCache.swift in Sources */ = {isa = PBXBuildFile; fileRef = B34605A3279A6E380031CA74 /* CallbackCache.swift */; };
		B34605BD279A6E380031CA74 /* CallbackCacheStatus.swift in Sources */ = {isa = PBXBuildFile; fileRef = B34605A4279A6E380031CA74 /* CallbackCacheStatus.swift */; };
		B34605BE279A6E380031CA74 /* OfferingsCallback.swift in Sources */ = {isa = PBXBuildFile; fileRef = B34605A5279A6E380031CA74 /* OfferingsCallback.swift */; };
		B34605BF279A6E380031CA74 /* LogInCallback.swift in Sources */ = {isa = PBXBuildFile; fileRef = B34605A6279A6E380031CA74 /* LogInCallback.swift */; };
		B34605C0279A6E380031CA74 /* CustomerInfoCallback.swift in Sources */ = {isa = PBXBuildFile; fileRef = B34605A7279A6E380031CA74 /* CustomerInfoCallback.swift */; };
		B34605C1279A6E380031CA74 /* NetworkOperation.swift in Sources */ = {isa = PBXBuildFile; fileRef = B34605AB279A6E380031CA74 /* NetworkOperation.swift */; };
		B34605C2279A6E380031CA74 /* CreateAliasOperation.swift in Sources */ = {isa = PBXBuildFile; fileRef = B34605AC279A6E380031CA74 /* CreateAliasOperation.swift */; };
		B34605C3279A6E380031CA74 /* PostOfferForSigningOperation.swift in Sources */ = {isa = PBXBuildFile; fileRef = B34605AD279A6E380031CA74 /* PostOfferForSigningOperation.swift */; };
		B34605C5279A6E380031CA74 /* CustomerInfoResponseHandler.swift in Sources */ = {isa = PBXBuildFile; fileRef = B34605B0279A6E380031CA74 /* CustomerInfoResponseHandler.swift */; };
		B34605C7279A6E380031CA74 /* SubscriberAttributesMarshaller.swift in Sources */ = {isa = PBXBuildFile; fileRef = B34605B2279A6E380031CA74 /* SubscriberAttributesMarshaller.swift */; };
		B34605C9279A6E380031CA74 /* GetIntroEligibilityOperation.swift in Sources */ = {isa = PBXBuildFile; fileRef = B34605B4279A6E380031CA74 /* GetIntroEligibilityOperation.swift */; };
		B34605CA279A6E380031CA74 /* GetCustomerInfoOperation.swift in Sources */ = {isa = PBXBuildFile; fileRef = B34605B5279A6E380031CA74 /* GetCustomerInfoOperation.swift */; };
		B34605CB279A6E380031CA74 /* PostReceiptDataOperation.swift in Sources */ = {isa = PBXBuildFile; fileRef = B34605B6279A6E380031CA74 /* PostReceiptDataOperation.swift */; };
		B34605CC279A6E380031CA74 /* LogInOperation.swift in Sources */ = {isa = PBXBuildFile; fileRef = B34605B7279A6E380031CA74 /* LogInOperation.swift */; };
		B34605CE279A6E380031CA74 /* PostSubscriberAttributesOperation.swift in Sources */ = {isa = PBXBuildFile; fileRef = B34605B9279A6E380031CA74 /* PostSubscriberAttributesOperation.swift */; };
		B34605CF279A6E380031CA74 /* GetOfferingsOperation.swift in Sources */ = {isa = PBXBuildFile; fileRef = B34605BA279A6E380031CA74 /* GetOfferingsOperation.swift */; };
		B34605D1279A6E600031CA74 /* SubscribersAPI.swift in Sources */ = {isa = PBXBuildFile; fileRef = B34605D0279A6E600031CA74 /* SubscribersAPI.swift */; };
		B34605EB279A766C0031CA74 /* OperationQueue+Extensions.swift in Sources */ = {isa = PBXBuildFile; fileRef = B34605EA279A766C0031CA74 /* OperationQueue+Extensions.swift */; };
		B34D2AA0269606E400D88C3A /* IntroEligibility.swift in Sources */ = {isa = PBXBuildFile; fileRef = B3DF6A4F269524080030D57C /* IntroEligibility.swift */; };
		B34D2AA626976FC700D88C3A /* ErrorCode.swift in Sources */ = {isa = PBXBuildFile; fileRef = B34D2AA526976FC700D88C3A /* ErrorCode.swift */; };
		B35042C426CDB79A00905B95 /* Purchases.swift in Sources */ = {isa = PBXBuildFile; fileRef = B35042C326CDB79A00905B95 /* Purchases.swift */; };
		B35042C626CDD3B100905B95 /* PurchasesDelegate.swift in Sources */ = {isa = PBXBuildFile; fileRef = B35042C526CDD3B100905B95 /* PurchasesDelegate.swift */; };
		B359DDF027EAA2B4003ABA54 /* MockDateProvider.swift in Sources */ = {isa = PBXBuildFile; fileRef = 351B516F26D44E8D00BD2BD7 /* MockDateProvider.swift */; };
		B35F9E0926B4BEED00095C3F /* String+Extensions.swift in Sources */ = {isa = PBXBuildFile; fileRef = B35F9E0826B4BEED00095C3F /* String+Extensions.swift */; };
		B3645F3D26E042B9002C490E /* RevenueCat.h in Headers */ = {isa = PBXBuildFile; fileRef = 2DC5621824EC63430031F69B /* RevenueCat.h */; settings = {ATTRIBUTES = (Public, ); }; };
		B36824BE268FBC5B00957E4C /* XCTest.framework in Frameworks */ = {isa = PBXBuildFile; fileRef = B36824BD268FBC5B00957E4C /* XCTest.framework */; };
		B36824BF268FBC8700957E4C /* SubscriberAttributeTests.swift in Sources */ = {isa = PBXBuildFile; fileRef = 2D8DB34A24072AAE00BE3D31 /* SubscriberAttributeTests.swift */; };
		B372EC54268FEDC60099171E /* StoreProductDiscount.swift in Sources */ = {isa = PBXBuildFile; fileRef = B372EC53268FEDC60099171E /* StoreProductDiscount.swift */; };
		B372EC56268FEF020099171E /* ProductRequestData.swift in Sources */ = {isa = PBXBuildFile; fileRef = B372EC55268FEF020099171E /* ProductRequestData.swift */; };
		B380D69B27726AB500984578 /* DNSCheckerTests.swift in Sources */ = {isa = PBXBuildFile; fileRef = B380D69A27726AB500984578 /* DNSCheckerTests.swift */; };
		B3852FA026C1ED1F005384F8 /* IdentityManager.swift in Sources */ = {isa = PBXBuildFile; fileRef = B3852F9F26C1ED1F005384F8 /* IdentityManager.swift */; };
		B390F5BA271DDC7400B64D65 /* PurchasesDeprecation.swift in Sources */ = {isa = PBXBuildFile; fileRef = B390F5B9271DDC7400B64D65 /* PurchasesDeprecation.swift */; };
		B39E811A268E849900D31189 /* AttributionNetwork.swift in Sources */ = {isa = PBXBuildFile; fileRef = B39E8119268E849900D31189 /* AttributionNetwork.swift */; };
		B39E811D268E887500D31189 /* SubscriberAttribute.swift in Sources */ = {isa = PBXBuildFile; fileRef = B39E811C268E887500D31189 /* SubscriberAttribute.swift */; };
		B3A36AAE26BC76340059EDEA /* CustomerInfoManager.swift in Sources */ = {isa = PBXBuildFile; fileRef = B3A36AAD26BC76340059EDEA /* CustomerInfoManager.swift */; };
		B3A55B7D26C452A7007EFC56 /* AttributionPoster.swift in Sources */ = {isa = PBXBuildFile; fileRef = B3A55B7C26C452A7007EFC56 /* AttributionPoster.swift */; };
		B3AA6236268A81C700894871 /* EntitlementInfos.swift in Sources */ = {isa = PBXBuildFile; fileRef = B3AA6235268A81C700894871 /* EntitlementInfos.swift */; };
		B3AA6238268B926F00894871 /* SystemInfo.swift in Sources */ = {isa = PBXBuildFile; fileRef = B3AA6237268B926F00894871 /* SystemInfo.swift */; };
		B3B5FBB4269CED4B00104A0C /* BackendErrorCode.swift in Sources */ = {isa = PBXBuildFile; fileRef = B3B5FBB3269CED4B00104A0C /* BackendErrorCode.swift */; };
		B3B5FBB6269CED6400104A0C /* ErrorDetails.swift in Sources */ = {isa = PBXBuildFile; fileRef = B3B5FBB5269CED6400104A0C /* ErrorDetails.swift */; };
		B3B5FBBC269D121B00104A0C /* Offerings.swift in Sources */ = {isa = PBXBuildFile; fileRef = B3B5FBBB269D121B00104A0C /* Offerings.swift */; };
		B3B5FBBF269E081E00104A0C /* InMemoryCachedObject.swift in Sources */ = {isa = PBXBuildFile; fileRef = B3B5FBBE269E081E00104A0C /* InMemoryCachedObject.swift */; };
		B3B5FBC1269E17CE00104A0C /* DeviceCache.swift in Sources */ = {isa = PBXBuildFile; fileRef = B3B5FBC0269E17CE00104A0C /* DeviceCache.swift */; };
		B3BE0264275942D500915B4C /* AvailabilityChecks.swift in Sources */ = {isa = PBXBuildFile; fileRef = B3BE0263275942D500915B4C /* AvailabilityChecks.swift */; };
		B3C4AAD526B8911300E1B3C8 /* Backend.swift in Sources */ = {isa = PBXBuildFile; fileRef = B3C4AAD426B8911300E1B3C8 /* Backend.swift */; };
		B3CD0D8827F25E3E000793F5 /* BackendSubscriberAttributesTests.swift in Sources */ = {isa = PBXBuildFile; fileRef = B3CD0D8727F25E3E000793F5 /* BackendSubscriberAttributesTests.swift */; };
		B3DDB55926854865008CCF23 /* PurchaseOwnershipType.swift in Sources */ = {isa = PBXBuildFile; fileRef = B3DDB55826854865008CCF23 /* PurchaseOwnershipType.swift */; };
		B3E26A4A26BE0A8E003ACCF3 /* Error+Extensions.swift in Sources */ = {isa = PBXBuildFile; fileRef = B3E26A4926BE0A8E003ACCF3 /* Error+Extensions.swift */; };
		B3F3E8DA277158FE0047A5B9 /* DNSChecker.swift in Sources */ = {isa = PBXBuildFile; fileRef = B3F3E8D9277158FE0047A5B9 /* DNSChecker.swift */; };
		B3F8418F26F3A93400E560FB /* ErrorCodeTests.swift in Sources */ = {isa = PBXBuildFile; fileRef = B3F8418E26F3A93400E560FB /* ErrorCodeTests.swift */; };
		F516BD29282434070083480B /* StoreKit2StorefrontListener.swift in Sources */ = {isa = PBXBuildFile; fileRef = F516BD28282434070083480B /* StoreKit2StorefrontListener.swift */; };
		F52CFAFC28290AE500E8ABC5 /* StoreKit2StorefrontListenerTests.swift in Sources */ = {isa = PBXBuildFile; fileRef = F516BD322828FDD90083480B /* StoreKit2StorefrontListenerTests.swift */; };
		F530E4FF275646EF001AF6BD /* MacDevice.swift in Sources */ = {isa = PBXBuildFile; fileRef = F530E4FE275646EF001AF6BD /* MacDevice.swift */; };
		F55FFA5A27634C3F00995146 /* MockTransactionsManager.swift in Sources */ = {isa = PBXBuildFile; fileRef = F55FFA5927634C3F00995146 /* MockTransactionsManager.swift */; };
		F55FFA5D27634E1900995146 /* MockTransactionsManager.swift in Sources */ = {isa = PBXBuildFile; fileRef = F55FFA5927634C3F00995146 /* MockTransactionsManager.swift */; };
		F55FFA632763F60700995146 /* TransactionsManagerSK1Tests.swift in Sources */ = {isa = PBXBuildFile; fileRef = F55FFA622763F60700995146 /* TransactionsManagerSK1Tests.swift */; };
		F55FFA672763FAC300995146 /* TransactionsManagerSK2Tests.swift in Sources */ = {isa = PBXBuildFile; fileRef = F55FFA662763FAC300995146 /* TransactionsManagerSK2Tests.swift */; };
		F56E2E7727622B5E009FED5B /* TransactionsManager.swift in Sources */ = {isa = PBXBuildFile; fileRef = F56E2E7627622B5E009FED5B /* TransactionsManager.swift */; };
		F5714EA526D6C24D00635477 /* JSONDecoder+Extensions.swift in Sources */ = {isa = PBXBuildFile; fileRef = F5714EA426D6C24D00635477 /* JSONDecoder+Extensions.swift */; };
		F5714EA826D7A83A00635477 /* Store+Extensions.swift in Sources */ = {isa = PBXBuildFile; fileRef = F5714EA726D7A83A00635477 /* Store+Extensions.swift */; };
		F5714EAA26D7A85D00635477 /* PeriodType+Extensions.swift in Sources */ = {isa = PBXBuildFile; fileRef = F5714EA926D7A85D00635477 /* PeriodType+Extensions.swift */; };
		F5714EAC26D7A87B00635477 /* PurchaseOwnershipType+Extensions.swift in Sources */ = {isa = PBXBuildFile; fileRef = F5714EAB26D7A87B00635477 /* PurchaseOwnershipType+Extensions.swift */; };
		F5714EE526DC2F1D00635477 /* CodableStrings.swift in Sources */ = {isa = PBXBuildFile; fileRef = F5714EE426DC2F1D00635477 /* CodableStrings.swift */; };
		F575858D26C088FE00C12B97 /* OfferingsManager.swift in Sources */ = {isa = PBXBuildFile; fileRef = F575858C26C088FE00C12B97 /* OfferingsManager.swift */; };
		F575858F26C0893600C12B97 /* MockOfferingsManager.swift in Sources */ = {isa = PBXBuildFile; fileRef = F575858E26C0893600C12B97 /* MockOfferingsManager.swift */; };
		F5847430278D00C0001B1CE6 /* MockDNSChecker.swift in Sources */ = {isa = PBXBuildFile; fileRef = F584742F278D00C0001B1CE6 /* MockDNSChecker.swift */; };
		F5847431278D00C1001B1CE6 /* MockDNSChecker.swift in Sources */ = {isa = PBXBuildFile; fileRef = F584742F278D00C0001B1CE6 /* MockDNSChecker.swift */; };
		F591492826B9956C00D32E58 /* MockTransaction.swift in Sources */ = {isa = PBXBuildFile; fileRef = F591492726B9956C00D32E58 /* MockTransaction.swift */; };
		F5BE424026962ACF00254A30 /* ReceiptRefreshPolicy.swift in Sources */ = {isa = PBXBuildFile; fileRef = F5BE423F26962ACF00254A30 /* ReceiptRefreshPolicy.swift */; };
		F5BE424226965F9F00254A30 /* ProductRequestData+Initialization.swift in Sources */ = {isa = PBXBuildFile; fileRef = F5BE424126965F9F00254A30 /* ProductRequestData+Initialization.swift */; };
		F5BE44432698581100254A30 /* AttributionTypeFactory.swift in Sources */ = {isa = PBXBuildFile; fileRef = F5BE44422698581100254A30 /* AttributionTypeFactory.swift */; };
		F5BE444726985E7B00254A30 /* AttributionTypeFactoryTests.swift in Sources */ = {isa = PBXBuildFile; fileRef = 37E350420D54B99BB39448E0 /* AttributionTypeFactoryTests.swift */; };
		F5BE447B269E4A7500254A30 /* TrackingManagerProxy.swift in Sources */ = {isa = PBXBuildFile; fileRef = F5BE447A269E4A7500254A30 /* TrackingManagerProxy.swift */; };
		F5BE447D269E4ADB00254A30 /* ASIdManagerProxy.swift in Sources */ = {isa = PBXBuildFile; fileRef = F5BE447C269E4ADB00254A30 /* ASIdManagerProxy.swift */; };
		F5C0196926E880800005D61E /* StoreKitStrings.swift in Sources */ = {isa = PBXBuildFile; fileRef = F5C0196826E880800005D61E /* StoreKitStrings.swift */; };
		F5FCD3EA27DA0D0B003BDC04 /* PriceFormatterProvider.swift in Sources */ = {isa = PBXBuildFile; fileRef = F5FCD3E927DA0D0B003BDC04 /* PriceFormatterProvider.swift */; };
		F5FCD3FC27DA2034003BDC04 /* PriceFormatterProviderTests.swift in Sources */ = {isa = PBXBuildFile; fileRef = F5FCD3FB27DA2034003BDC04 /* PriceFormatterProviderTests.swift */; };
		FD18ED4E2837F89200C5AA4F /* StoreKitWorkaroundsTests.swift in Sources */ = {isa = PBXBuildFile; fileRef = FD18ED4D2837F89200C5AA4F /* StoreKitWorkaroundsTests.swift */; };
/* End PBXBuildFile section */

/* Begin PBXContainerItemProxy section */
		2D2CF15727EE0DA100673CE1 /* PBXContainerItemProxy */ = {
			isa = PBXContainerItemProxy;
			containerPortal = 570896BD27596E8800296F1C /* ObjCAPITester.xcodeproj */;
			proxyType = 2;
			remoteGlobalIDString = 2DD778F5270E235B0079CBD4;
			remoteInfo = ObjCAPITester;
		};
		2D2CF15C27EE0DA700673CE1 /* PBXContainerItemProxy */ = {
			isa = PBXContainerItemProxy;
			containerPortal = 570896B727596E8800296F1C /* SwiftAPITester.xcodeproj */;
			proxyType = 2;
			remoteGlobalIDString = 2DD778D0270E233F0079CBD4;
			remoteInfo = SwiftAPITester;
		};
		2D803F6A26F150190069D717 /* PBXContainerItemProxy */ = {
			isa = PBXContainerItemProxy;
			containerPortal = 352629F51F7C4B9100C04F2C /* Project object */;
			proxyType = 1;
			remoteGlobalIDString = 2DC5621524EC63420031F69B;
			remoteInfo = RevenueCat;
		};
		2D803F6C26F150200069D717 /* PBXContainerItemProxy */ = {
			isa = PBXContainerItemProxy;
			containerPortal = 352629F51F7C4B9100C04F2C /* Project object */;
			proxyType = 1;
			remoteGlobalIDString = 2DC5621524EC63420031F69B;
			remoteInfo = RevenueCat;
		};
		2DAC5F7626F13C9800C5258F /* PBXContainerItemProxy */ = {
			isa = PBXContainerItemProxy;
			containerPortal = 352629F51F7C4B9100C04F2C /* Project object */;
			proxyType = 1;
			remoteGlobalIDString = 2DEAC2D926EFE46E006914ED;
			remoteInfo = UnitTestsHostApp;
		};
		2DC5622024EC63430031F69B /* PBXContainerItemProxy */ = {
			isa = PBXContainerItemProxy;
			containerPortal = 352629F51F7C4B9100C04F2C /* Project object */;
			proxyType = 1;
			remoteGlobalIDString = 2DC5621524EC63420031F69B;
			remoteInfo = Purchases;
		};
		2DE20B8E26409EC0004C597D /* PBXContainerItemProxy */ = {
			isa = PBXContainerItemProxy;
			containerPortal = 352629F51F7C4B9100C04F2C /* Project object */;
			proxyType = 1;
			remoteGlobalIDString = 2DE20B7E26409EB7004C597D;
			remoteInfo = StoreKitTestApp;
		};
		2DFF6C54270CA11400ECAFAB /* PBXContainerItemProxy */ = {
			isa = PBXContainerItemProxy;
			containerPortal = 352629F51F7C4B9100C04F2C /* Project object */;
			proxyType = 1;
			remoteGlobalIDString = 2DEAC2D926EFE46E006914ED;
			remoteInfo = UnitTestsHostApp;
		};
/* End PBXContainerItemProxy section */

/* Begin PBXFileReference section */
		0313FD40268A506400168386 /* DateProvider.swift */ = {isa = PBXFileReference; lastKnownFileType = sourcecode.swift; path = DateProvider.swift; sourceTree = "<group>"; };
		2C0B98CC2797070B00C5874F /* PromotionalOffer.swift */ = {isa = PBXFileReference; lastKnownFileType = sourcecode.swift; path = PromotionalOffer.swift; sourceTree = "<group>"; };
		2CB8CF9227BF538F00C34DE3 /* PlatformInfo.swift */ = {isa = PBXFileReference; lastKnownFileType = sourcecode.swift; path = PlatformInfo.swift; sourceTree = "<group>"; };
		2CD2C541278CE0E0005D1CC2 /* RevenueCat_IntegrationPurchaseTesterConfiguration.storekit */ = {isa = PBXFileReference; lastKnownFileType = text; name = RevenueCat_IntegrationPurchaseTesterConfiguration.storekit; path = Tests/TestingApps/PurchaseTester/RevenueCat_IntegrationPurchaseTesterConfiguration.storekit; sourceTree = SOURCE_ROOT; };
		2CD72941268A823900BFC976 /* Data+Extensions.swift */ = {isa = PBXFileReference; lastKnownFileType = sourcecode.swift; path = "Data+Extensions.swift"; sourceTree = "<group>"; };
		2CD72943268A826F00BFC976 /* Date+Extensions.swift */ = {isa = PBXFileReference; lastKnownFileType = sourcecode.swift; path = "Date+Extensions.swift"; sourceTree = "<group>"; };
		2D00A41C2767C08300FC3DD8 /* ManageSubscriptionsStrings.swift */ = {isa = PBXFileReference; lastKnownFileType = sourcecode.swift; path = ManageSubscriptionsStrings.swift; sourceTree = "<group>"; };
		2D1015D9275959840086173F /* StoreTransaction.swift */ = {isa = PBXFileReference; lastKnownFileType = sourcecode.swift; path = StoreTransaction.swift; sourceTree = "<group>"; };
		2D1015DD275A57FC0086173F /* SubscriptionPeriod.swift */ = {isa = PBXFileReference; lastKnownFileType = sourcecode.swift; path = SubscriptionPeriod.swift; sourceTree = "<group>"; };
		2D1015E0275A676F0086173F /* SubscriptionPeriodTests.swift */ = {isa = PBXFileReference; lastKnownFileType = sourcecode.swift; path = SubscriptionPeriodTests.swift; sourceTree = "<group>"; };
		2D11F5E0250FF886005A70E8 /* AttributionStrings.swift */ = {isa = PBXFileReference; lastKnownFileType = sourcecode.swift; path = AttributionStrings.swift; sourceTree = "<group>"; };
		2D1C3F3826B9D8B800112626 /* MockBundle.swift */ = {isa = PBXFileReference; lastKnownFileType = sourcecode.swift; path = MockBundle.swift; sourceTree = "<group>"; };
		2D1E788926FE215500760949 /* SceneDelegate.swift */ = {isa = PBXFileReference; lastKnownFileType = sourcecode.swift; path = SceneDelegate.swift; sourceTree = "<group>"; };
		2D222BAA27FB7008003D5F37 /* LocalReceiptParserStoreKitTests.swift */ = {isa = PBXFileReference; lastKnownFileType = sourcecode.swift; path = LocalReceiptParserStoreKitTests.swift; sourceTree = "<group>"; };
		2D22BF6426F3CB31001AE2F9 /* FatalErrorUtil.swift */ = {isa = PBXFileReference; lastKnownFileType = sourcecode.swift; path = FatalErrorUtil.swift; sourceTree = "<group>"; };
		2D22BF6626F3CBFB001AE2F9 /* XCTestCase+Extensions.swift */ = {isa = PBXFileReference; lastKnownFileType = sourcecode.swift; path = "XCTestCase+Extensions.swift"; sourceTree = "<group>"; };
		2D294E5B26DECFD500B8FE4F /* StoreKit2TransactionListener.swift */ = {isa = PBXFileReference; lastKnownFileType = sourcecode.swift; path = StoreKit2TransactionListener.swift; sourceTree = "<group>"; };
		2D34D9D127481D9B00C05DB6 /* TrialOrIntroPriceEligibilityCheckerSK2Tests.swift */ = {isa = PBXFileReference; fileEncoding = 4; lastKnownFileType = sourcecode.swift; path = TrialOrIntroPriceEligibilityCheckerSK2Tests.swift; sourceTree = "<group>"; };
		2D43017726EBFD7100BAB891 /* UnitTestsConfiguration.storekit */ = {isa = PBXFileReference; fileEncoding = 4; lastKnownFileType = text; path = UnitTestsConfiguration.storekit; sourceTree = "<group>"; };
		2D4E926426990AB1000E10B0 /* StoreKitWrapper.swift */ = {isa = PBXFileReference; lastKnownFileType = sourcecode.swift; path = StoreKitWrapper.swift; sourceTree = "<group>"; };
		2D5BB46A24C8E8ED00E27537 /* ReceiptParser.swift */ = {isa = PBXFileReference; lastKnownFileType = sourcecode.swift; path = ReceiptParser.swift; sourceTree = "<group>"; };
		2D69384426DFF93300FCDBC0 /* StoreProductTests.swift */ = {isa = PBXFileReference; lastKnownFileType = sourcecode.swift; path = StoreProductTests.swift; sourceTree = "<group>"; };
		2D84458826B9CD270033B5A3 /* ReceiptFetcherTests.swift */ = {isa = PBXFileReference; lastKnownFileType = sourcecode.swift; path = ReceiptFetcherTests.swift; sourceTree = "<group>"; };
		2D8D03B42799A2B90044C2ED /* DocCDocumentation.docc */ = {isa = PBXFileReference; lastKnownFileType = folder.documentationcatalog; path = DocCDocumentation.docc; sourceTree = "<group>"; };
		2D8DB34A24072AAE00BE3D31 /* SubscriberAttributeTests.swift */ = {isa = PBXFileReference; fileEncoding = 4; lastKnownFileType = sourcecode.swift; path = SubscriberAttributeTests.swift; sourceTree = "<group>"; };
		2D8F622224D30F9D00F993AA /* ReceiptParsingError.swift */ = {isa = PBXFileReference; lastKnownFileType = sourcecode.swift; path = ReceiptParsingError.swift; sourceTree = "<group>"; };
		2D8FC8AB26E01AE70049A85C /* PurchasesOrchestratorTests.swift */ = {isa = PBXFileReference; lastKnownFileType = sourcecode.swift; path = PurchasesOrchestratorTests.swift; sourceTree = "<group>"; };
		2D90F8C926FD257A009B9142 /* MockStoreKit2TransactionListener.swift */ = {isa = PBXFileReference; lastKnownFileType = sourcecode.swift; path = MockStoreKit2TransactionListener.swift; sourceTree = "<group>"; };
		2D90F8CB26FD2BA1009B9142 /* StoreKitConfigTestCase.swift */ = {isa = PBXFileReference; lastKnownFileType = sourcecode.swift; path = StoreKitConfigTestCase.swift; sourceTree = "<group>"; };
		2D971CC02744364C0093F35F /* SKError+Extensions.swift */ = {isa = PBXFileReference; fileEncoding = 4; lastKnownFileType = sourcecode.swift; path = "SKError+Extensions.swift"; sourceTree = "<group>"; };
		2D97458E24BDFCEF006245E9 /* IntroEligibilityCalculator.swift */ = {isa = PBXFileReference; lastKnownFileType = sourcecode.swift; path = IntroEligibilityCalculator.swift; sourceTree = "<group>"; };
		2D991AC9268BA56900085481 /* StoreKitRequestFetcher.swift */ = {isa = PBXFileReference; lastKnownFileType = sourcecode.swift; path = StoreKitRequestFetcher.swift; sourceTree = "<group>"; };
		2D9C5EC926F2805C0057FC45 /* ProductsManagerTests.swift */ = {isa = PBXFileReference; fileEncoding = 4; lastKnownFileType = sourcecode.swift; path = ProductsManagerTests.swift; sourceTree = "<group>"; };
		2D9C7BB226D838FC006838BE /* UIApplication+RCExtensions.swift */ = {isa = PBXFileReference; fileEncoding = 4; lastKnownFileType = sourcecode.swift; path = "UIApplication+RCExtensions.swift"; sourceTree = "<group>"; };
		2D9F4A5426C30CA800B07B43 /* PurchasesOrchestrator.swift */ = {isa = PBXFileReference; lastKnownFileType = sourcecode.swift; path = PurchasesOrchestrator.swift; sourceTree = "<group>"; };
		2DAC5F7226F13C9800C5258F /* StoreKitUnitTests.xctest */ = {isa = PBXFileReference; explicitFileType = wrapper.cfbundle; includeInIndex = 0; path = StoreKitUnitTests.xctest; sourceTree = BUILT_PRODUCTS_DIR; };
		2DBB3E10269C9B8700BBF431 /* SwiftStyleGuide.swift */ = {isa = PBXFileReference; lastKnownFileType = sourcecode.swift; name = SwiftStyleGuide.swift; path = Development/SwiftStyleGuide.swift; sourceTree = "<group>"; };
		2DC19194255F36D10039389A /* Logger.swift */ = {isa = PBXFileReference; lastKnownFileType = sourcecode.swift; path = Logger.swift; sourceTree = "<group>"; };
		2DC5621624EC63420031F69B /* RevenueCat.framework */ = {isa = PBXFileReference; explicitFileType = wrapper.framework; includeInIndex = 0; path = RevenueCat.framework; sourceTree = BUILT_PRODUCTS_DIR; };
		2DC5621824EC63430031F69B /* RevenueCat.h */ = {isa = PBXFileReference; lastKnownFileType = sourcecode.c.h; path = RevenueCat.h; sourceTree = "<group>"; };
		2DC5621924EC63430031F69B /* Info.plist */ = {isa = PBXFileReference; lastKnownFileType = text.plist.xml; path = Info.plist; sourceTree = "<group>"; };
		2DC5621E24EC63430031F69B /* UnitTests.xctest */ = {isa = PBXFileReference; explicitFileType = wrapper.cfbundle; includeInIndex = 0; path = UnitTests.xctest; sourceTree = BUILT_PRODUCTS_DIR; };
		2DC5622524EC63430031F69B /* Info.plist */ = {isa = PBXFileReference; lastKnownFileType = text.plist.xml; path = Info.plist; sourceTree = "<group>"; };
		2DD269162522A20A006AC4BC /* DictionaryExtensionsTests.swift */ = {isa = PBXFileReference; lastKnownFileType = sourcecode.swift; path = DictionaryExtensionsTests.swift; sourceTree = "<group>"; };
		2DD58DD727F240EB000FDFE3 /* EmptyFile.swift */ = {isa = PBXFileReference; lastKnownFileType = sourcecode.swift; path = EmptyFile.swift; sourceTree = "<group>"; };
		2DD9F4BD274EADC20031AE2C /* Purchases+async.swift */ = {isa = PBXFileReference; lastKnownFileType = sourcecode.swift; path = "Purchases+async.swift"; sourceTree = "<group>"; };
		2DDA3E4624DB0B5400EDFE5B /* OperationDispatcher.swift */ = {isa = PBXFileReference; lastKnownFileType = sourcecode.swift; path = OperationDispatcher.swift; sourceTree = "<group>"; };
		2DDE559A24C8B5E300DCB087 /* verifyReceiptSample1.txt */ = {isa = PBXFileReference; fileEncoding = 4; lastKnownFileType = text; path = verifyReceiptSample1.txt; sourceTree = "<group>"; };
		2DDE559B24C8B5E300DCB087 /* base64encodedreceiptsample1.txt */ = {isa = PBXFileReference; fileEncoding = 4; lastKnownFileType = text; path = base64encodedreceiptsample1.txt; sourceTree = "<group>"; };
		2DDF41A724F6F37C005BC22D /* AppleReceipt.swift */ = {isa = PBXFileReference; fileEncoding = 4; lastKnownFileType = sourcecode.swift; path = AppleReceipt.swift; sourceTree = "<group>"; };
		2DDF41A824F6F37C005BC22D /* ASN1Container.swift */ = {isa = PBXFileReference; fileEncoding = 4; lastKnownFileType = sourcecode.swift; path = ASN1Container.swift; sourceTree = "<group>"; };
		2DDF41A924F6F37C005BC22D /* ASN1ObjectIdentifier.swift */ = {isa = PBXFileReference; fileEncoding = 4; lastKnownFileType = sourcecode.swift; path = ASN1ObjectIdentifier.swift; sourceTree = "<group>"; };
		2DDF41AA24F6F37C005BC22D /* InAppPurchase.swift */ = {isa = PBXFileReference; fileEncoding = 4; lastKnownFileType = sourcecode.swift; path = InAppPurchase.swift; sourceTree = "<group>"; };
		2DDF41AF24F6F387005BC22D /* InAppPurchaseBuilder.swift */ = {isa = PBXFileReference; fileEncoding = 4; lastKnownFileType = sourcecode.swift; path = InAppPurchaseBuilder.swift; sourceTree = "<group>"; };
		2DDF41B024F6F387005BC22D /* ASN1ContainerBuilder.swift */ = {isa = PBXFileReference; fileEncoding = 4; lastKnownFileType = sourcecode.swift; path = ASN1ContainerBuilder.swift; sourceTree = "<group>"; };
		2DDF41B124F6F387005BC22D /* AppleReceiptBuilder.swift */ = {isa = PBXFileReference; fileEncoding = 4; lastKnownFileType = sourcecode.swift; path = AppleReceiptBuilder.swift; sourceTree = "<group>"; };
		2DDF41B224F6F387005BC22D /* ASN1ObjectIdentifierBuilder.swift */ = {isa = PBXFileReference; fileEncoding = 4; lastKnownFileType = sourcecode.swift; path = ASN1ObjectIdentifierBuilder.swift; sourceTree = "<group>"; };
		2DDF41B824F6F392005BC22D /* UInt8+Extensions.swift */ = {isa = PBXFileReference; fileEncoding = 4; lastKnownFileType = sourcecode.swift; path = "UInt8+Extensions.swift"; sourceTree = "<group>"; };
		2DDF41B924F6F392005BC22D /* ArraySlice_UInt8+Extensions.swift */ = {isa = PBXFileReference; fileEncoding = 4; lastKnownFileType = sourcecode.swift; path = "ArraySlice_UInt8+Extensions.swift"; sourceTree = "<group>"; };
		2DDF41BF24F6F4C3005BC22D /* UInt8+ExtensionsTests.swift */ = {isa = PBXFileReference; fileEncoding = 4; lastKnownFileType = sourcecode.swift; path = "UInt8+ExtensionsTests.swift"; sourceTree = "<group>"; };
		2DDF41C024F6F4C3005BC22D /* ArraySlice_UInt8+ExtensionsTests.swift */ = {isa = PBXFileReference; fileEncoding = 4; lastKnownFileType = sourcecode.swift; path = "ArraySlice_UInt8+ExtensionsTests.swift"; sourceTree = "<group>"; };
		2DDF41C224F6F4C3005BC22D /* ASN1ObjectIdentifierBuilderTests.swift */ = {isa = PBXFileReference; fileEncoding = 4; lastKnownFileType = sourcecode.swift; path = ASN1ObjectIdentifierBuilderTests.swift; sourceTree = "<group>"; };
		2DDF41C324F6F4C3005BC22D /* AppleReceiptBuilderTests.swift */ = {isa = PBXFileReference; fileEncoding = 4; lastKnownFileType = sourcecode.swift; path = AppleReceiptBuilderTests.swift; sourceTree = "<group>"; };
		2DDF41C424F6F4C3005BC22D /* ASN1ContainerBuilderTests.swift */ = {isa = PBXFileReference; fileEncoding = 4; lastKnownFileType = sourcecode.swift; path = ASN1ContainerBuilderTests.swift; sourceTree = "<group>"; };
		2DDF41C524F6F4C3005BC22D /* InAppPurchaseBuilderTests.swift */ = {isa = PBXFileReference; fileEncoding = 4; lastKnownFileType = sourcecode.swift; path = InAppPurchaseBuilderTests.swift; sourceTree = "<group>"; };
		2DDF41C724F6F4C3005BC22D /* ReceiptParsing+TestsWithRealReceipts.swift */ = {isa = PBXFileReference; fileEncoding = 4; lastKnownFileType = sourcecode.swift; path = "ReceiptParsing+TestsWithRealReceipts.swift"; sourceTree = "<group>"; };
		2DDF41E524F6F5DC005BC22D /* MockSK1Product.swift */ = {isa = PBXFileReference; fileEncoding = 4; lastKnownFileType = sourcecode.swift; path = MockSK1Product.swift; sourceTree = "<group>"; };
		2DDF41E724F6F61B005BC22D /* MockSKProductDiscount.swift */ = {isa = PBXFileReference; fileEncoding = 4; lastKnownFileType = sourcecode.swift; path = MockSKProductDiscount.swift; sourceTree = "<group>"; };
		2DDF41E924F6F844005BC22D /* SKProductSubscriptionDurationExtensions.swift */ = {isa = PBXFileReference; fileEncoding = 4; lastKnownFileType = sourcecode.swift; path = SKProductSubscriptionDurationExtensions.swift; sourceTree = "<group>"; };
		2DE20B6C264087FB004C597D /* BackendIntegrationTests.xctest */ = {isa = PBXFileReference; explicitFileType = wrapper.cfbundle; includeInIndex = 0; path = BackendIntegrationTests.xctest; sourceTree = BUILT_PRODUCTS_DIR; };
		2DE20B6E264087FB004C597D /* StoreKitIntegrationTests.swift */ = {isa = PBXFileReference; lastKnownFileType = sourcecode.swift; path = StoreKitIntegrationTests.swift; sourceTree = "<group>"; };
		2DE20B70264087FB004C597D /* Info.plist */ = {isa = PBXFileReference; lastKnownFileType = text.plist.xml; path = Info.plist; sourceTree = "<group>"; };
		2DE20B7526408806004C597D /* StoreKitTest.framework */ = {isa = PBXFileReference; lastKnownFileType = wrapper.framework; name = StoreKitTest.framework; path = Developer/Library/Frameworks/StoreKitTest.framework; sourceTree = SDKROOT; };
		2DE20B7F26409EB7004C597D /* BackendIntegrationTestsHostApp.app */ = {isa = PBXFileReference; explicitFileType = wrapper.application; includeInIndex = 0; path = BackendIntegrationTestsHostApp.app; sourceTree = BUILT_PRODUCTS_DIR; };
		2DE20B8126409EB7004C597D /* BackendIntegrationTestApp.swift */ = {isa = PBXFileReference; lastKnownFileType = sourcecode.swift; path = BackendIntegrationTestApp.swift; sourceTree = "<group>"; };
		2DE20B8326409EB7004C597D /* ContentView.swift */ = {isa = PBXFileReference; lastKnownFileType = sourcecode.swift; path = ContentView.swift; sourceTree = "<group>"; };
		2DE20B8526409EB8004C597D /* Assets.xcassets */ = {isa = PBXFileReference; lastKnownFileType = folder.assetcatalog; path = Assets.xcassets; sourceTree = "<group>"; };
		2DE20B8826409EB8004C597D /* Preview Assets.xcassets */ = {isa = PBXFileReference; lastKnownFileType = folder.assetcatalog; path = "Preview Assets.xcassets"; sourceTree = "<group>"; };
		2DE20B8A26409EB8004C597D /* Info.plist */ = {isa = PBXFileReference; lastKnownFileType = text.plist.xml; path = Info.plist; sourceTree = "<group>"; };
		2DE20B9126409ECF004C597D /* StoreKit.framework */ = {isa = PBXFileReference; lastKnownFileType = wrapper.framework; name = StoreKit.framework; path = Platforms/MacOSX.platform/Developer/SDKs/MacOSX11.3.sdk/System/iOSSupport/System/Library/Frameworks/StoreKit.framework; sourceTree = DEVELOPER_DIR; };
		2DE61A83264190830021CEA0 /* Constants.swift */ = {isa = PBXFileReference; lastKnownFileType = sourcecode.swift; path = Constants.swift; sourceTree = "<group>"; };
		2DEAC2DA26EFE46E006914ED /* UnitTestsHostApp.app */ = {isa = PBXFileReference; explicitFileType = wrapper.application; includeInIndex = 0; path = UnitTestsHostApp.app; sourceTree = BUILT_PRODUCTS_DIR; };
		2DEAC2DC26EFE46E006914ED /* AppDelegate.swift */ = {isa = PBXFileReference; lastKnownFileType = sourcecode.swift; path = AppDelegate.swift; sourceTree = "<group>"; };
		2DEAC2E026EFE46E006914ED /* ViewController.swift */ = {isa = PBXFileReference; lastKnownFileType = sourcecode.swift; path = ViewController.swift; sourceTree = "<group>"; };
		2DEAC2E326EFE46E006914ED /* Base */ = {isa = PBXFileReference; lastKnownFileType = file.storyboard; name = Base; path = Base.lproj/Main.storyboard; sourceTree = "<group>"; };
		2DEAC2E526EFE470006914ED /* Assets.xcassets */ = {isa = PBXFileReference; lastKnownFileType = folder.assetcatalog; path = Assets.xcassets; sourceTree = "<group>"; };
		2DEAC2E826EFE470006914ED /* Base */ = {isa = PBXFileReference; lastKnownFileType = file.storyboard; name = Base; path = Base.lproj/LaunchScreen.storyboard; sourceTree = "<group>"; };
		2DEAC2EA26EFE470006914ED /* Info.plist */ = {isa = PBXFileReference; lastKnownFileType = text.plist.xml; path = Info.plist; sourceTree = "<group>"; };
		2DEC0CFB24A2A1B100B0E5BB /* Package.swift */ = {isa = PBXFileReference; fileEncoding = 4; lastKnownFileType = sourcecode.swift; path = Package.swift; sourceTree = SOURCE_ROOT; };
		33FFC8744F2BAE7BD8889A4C /* Pods_RevenueCat.framework */ = {isa = PBXFileReference; explicitFileType = wrapper.framework; includeInIndex = 0; path = Pods_RevenueCat.framework; sourceTree = BUILT_PRODUCTS_DIR; };
		350A1B84226E3E8700CCA10F /* AppKit.framework */ = {isa = PBXFileReference; lastKnownFileType = wrapper.framework; name = AppKit.framework; path = System/Library/Frameworks/AppKit.framework; sourceTree = SDKROOT; };
		351B513C26D4491E00BD2BD7 /* MockDeviceCache.swift */ = {isa = PBXFileReference; lastKnownFileType = sourcecode.swift; path = MockDeviceCache.swift; sourceTree = "<group>"; };
		351B513E26D4496000BD2BD7 /* MockIdentityManager.swift */ = {isa = PBXFileReference; lastKnownFileType = sourcecode.swift; path = MockIdentityManager.swift; sourceTree = "<group>"; };
		351B514026D4498F00BD2BD7 /* MockBackend.swift */ = {isa = PBXFileReference; lastKnownFileType = sourcecode.swift; path = MockBackend.swift; sourceTree = "<group>"; };
		351B514226D449C100BD2BD7 /* MockSubscriberAttributesManager.swift */ = {isa = PBXFileReference; lastKnownFileType = sourcecode.swift; path = MockSubscriberAttributesManager.swift; sourceTree = "<group>"; };
		351B514426D449E600BD2BD7 /* MockAttributionTypeFactory.swift */ = {isa = PBXFileReference; lastKnownFileType = sourcecode.swift; path = MockAttributionTypeFactory.swift; sourceTree = "<group>"; };
		351B514626D44A0D00BD2BD7 /* MockSystemInfo.swift */ = {isa = PBXFileReference; lastKnownFileType = sourcecode.swift; path = MockSystemInfo.swift; sourceTree = "<group>"; };
		351B514826D44A2F00BD2BD7 /* MockCustomerInfoManager.swift */ = {isa = PBXFileReference; lastKnownFileType = sourcecode.swift; path = MockCustomerInfoManager.swift; sourceTree = "<group>"; };
		351B514A26D44A4A00BD2BD7 /* MockOperationDispatcher.swift */ = {isa = PBXFileReference; lastKnownFileType = sourcecode.swift; path = MockOperationDispatcher.swift; sourceTree = "<group>"; };
		351B514C26D44A8600BD2BD7 /* MockHTTPClient.swift */ = {isa = PBXFileReference; lastKnownFileType = sourcecode.swift; path = MockHTTPClient.swift; sourceTree = "<group>"; };
		351B515126D44AF000BD2BD7 /* MockReceiptFetcher.swift */ = {isa = PBXFileReference; lastKnownFileType = sourcecode.swift; path = MockReceiptFetcher.swift; sourceTree = "<group>"; };
		351B515326D44B0A00BD2BD7 /* MockStoreKitWrapper.swift */ = {isa = PBXFileReference; lastKnownFileType = sourcecode.swift; path = MockStoreKitWrapper.swift; sourceTree = "<group>"; };
		351B515526D44B2300BD2BD7 /* MockNotificationCenter.swift */ = {isa = PBXFileReference; lastKnownFileType = sourcecode.swift; path = MockNotificationCenter.swift; sourceTree = "<group>"; };
		351B515726D44B3E00BD2BD7 /* MockOfferingsFactory.swift */ = {isa = PBXFileReference; lastKnownFileType = sourcecode.swift; path = MockOfferingsFactory.swift; sourceTree = "<group>"; };
		351B515926D44B6200BD2BD7 /* MockAttributionFetcher.swift */ = {isa = PBXFileReference; lastKnownFileType = sourcecode.swift; path = MockAttributionFetcher.swift; sourceTree = "<group>"; };
		351B515B26D44B7900BD2BD7 /* MockIntroEligibilityCalculator.swift */ = {isa = PBXFileReference; lastKnownFileType = sourcecode.swift; path = MockIntroEligibilityCalculator.swift; sourceTree = "<group>"; };
		351B515D26D44B9900BD2BD7 /* MockPurchasesDelegate.swift */ = {isa = PBXFileReference; lastKnownFileType = sourcecode.swift; path = MockPurchasesDelegate.swift; sourceTree = "<group>"; };
		351B515F26D44BB600BD2BD7 /* MockAttributionDataMigrator.swift */ = {isa = PBXFileReference; lastKnownFileType = sourcecode.swift; path = MockAttributionDataMigrator.swift; sourceTree = "<group>"; };
		351B516F26D44E8D00BD2BD7 /* MockDateProvider.swift */ = {isa = PBXFileReference; lastKnownFileType = sourcecode.swift; path = MockDateProvider.swift; sourceTree = "<group>"; };
		351B517126D44EF300BD2BD7 /* MockInMemoryCachedOfferings.swift */ = {isa = PBXFileReference; lastKnownFileType = sourcecode.swift; path = MockInMemoryCachedOfferings.swift; sourceTree = "<group>"; };
		351B517326D44F4B00BD2BD7 /* MockPaymentDiscount.swift */ = {isa = PBXFileReference; lastKnownFileType = sourcecode.swift; path = MockPaymentDiscount.swift; sourceTree = "<group>"; };
		351B517926D44FF000BD2BD7 /* MockRequestFetcher.swift */ = {isa = PBXFileReference; lastKnownFileType = sourcecode.swift; path = MockRequestFetcher.swift; sourceTree = "<group>"; };
		352B7D7827BD919B002A47DD /* DangerousSettings.swift */ = {isa = PBXFileReference; lastKnownFileType = sourcecode.swift; path = DangerousSettings.swift; sourceTree = "<group>"; };
		3530C18822653E8F00D6DF52 /* AdSupport.framework */ = {isa = PBXFileReference; lastKnownFileType = wrapper.framework; name = AdSupport.framework; path = System/Library/Frameworks/AdSupport.framework; sourceTree = SDKROOT; };
		354895D3267AE4B4001DC5B1 /* AttributionKey.swift */ = {isa = PBXFileReference; lastKnownFileType = sourcecode.swift; path = AttributionKey.swift; sourceTree = "<group>"; };
		354895D5267BEDE3001DC5B1 /* ReservedSubscriberAttributes.swift */ = {isa = PBXFileReference; lastKnownFileType = sourcecode.swift; path = ReservedSubscriberAttributes.swift; sourceTree = "<group>"; };
		35549322269E298B005F9AE9 /* OfferingsFactory.swift */ = {isa = PBXFileReference; lastKnownFileType = sourcecode.swift; path = OfferingsFactory.swift; sourceTree = "<group>"; };
		357C9BC022725CFA006BC624 /* iAd.framework */ = {isa = PBXFileReference; lastKnownFileType = wrapper.framework; name = iAd.framework; path = Platforms/iPhoneOS.platform/Developer/SDKs/iPhoneOS12.2.sdk/System/Library/Frameworks/iAd.framework; sourceTree = DEVELOPER_DIR; };
		3597020F24BF6A710010506E /* TransactionsFactory.swift */ = {isa = PBXFileReference; lastKnownFileType = sourcecode.swift; path = TransactionsFactory.swift; sourceTree = "<group>"; };
		3597021124BF6AAC0010506E /* TransactionsFactoryTests.swift */ = {isa = PBXFileReference; lastKnownFileType = sourcecode.swift; path = TransactionsFactoryTests.swift; sourceTree = "<group>"; };
		359E8E3E26DEBEEB00B869F9 /* TrialOrIntroPriceEligibilityChecker.swift */ = {isa = PBXFileReference; lastKnownFileType = sourcecode.swift; path = TrialOrIntroPriceEligibilityChecker.swift; sourceTree = "<group>"; };
		35D0E5CF26A5886C0099EAD8 /* ErrorUtils.swift */ = {isa = PBXFileReference; lastKnownFileType = sourcecode.swift; path = ErrorUtils.swift; sourceTree = "<group>"; };
		35D832CC262A5B7500E60AC5 /* ETagManager.swift */ = {isa = PBXFileReference; lastKnownFileType = sourcecode.swift; path = ETagManager.swift; sourceTree = "<group>"; };
		35D832D1262E56DB00E60AC5 /* HTTPStatusCode.swift */ = {isa = PBXFileReference; lastKnownFileType = sourcecode.swift; path = HTTPStatusCode.swift; sourceTree = "<group>"; };
		35D832F3262E606500E60AC5 /* HTTPResponse.swift */ = {isa = PBXFileReference; lastKnownFileType = sourcecode.swift; path = HTTPResponse.swift; sourceTree = "<group>"; };
		35D832FF262FAD8000E60AC5 /* ETagManagerTests.swift */ = {isa = PBXFileReference; fileEncoding = 4; lastKnownFileType = sourcecode.swift; path = ETagManagerTests.swift; sourceTree = "<group>"; };
		35D83311262FBD4200E60AC5 /* MockETagManager.swift */ = {isa = PBXFileReference; lastKnownFileType = sourcecode.swift; path = MockETagManager.swift; sourceTree = "<group>"; };
		35E1CE1F26E022C20008560A /* TrialOrIntroPriceEligibilityCheckerSK1Tests.swift */ = {isa = PBXFileReference; lastKnownFileType = sourcecode.swift; path = TrialOrIntroPriceEligibilityCheckerSK1Tests.swift; sourceTree = "<group>"; };
		35E840C5270FB47C00899AE2 /* ManageSubscriptionsHelper.swift */ = {isa = PBXFileReference; fileEncoding = 4; lastKnownFileType = sourcecode.swift; path = ManageSubscriptionsHelper.swift; sourceTree = "<group>"; };
		35E840CD2710E2EB00899AE2 /* MockManageSubscriptionsHelper.swift */ = {isa = PBXFileReference; lastKnownFileType = sourcecode.swift; path = MockManageSubscriptionsHelper.swift; sourceTree = "<group>"; };
		35F82BAA26A84E130051DF03 /* Dictionary+Extensions.swift */ = {isa = PBXFileReference; lastKnownFileType = sourcecode.swift; path = "Dictionary+Extensions.swift"; sourceTree = "<group>"; };
		35F82BB126A98EC50051DF03 /* AttributionDataMigratorTests.swift */ = {isa = PBXFileReference; fileEncoding = 4; lastKnownFileType = sourcecode.swift; path = AttributionDataMigratorTests.swift; sourceTree = "<group>"; };
		35F82BB326A9A74D0051DF03 /* HTTPClient.swift */ = {isa = PBXFileReference; lastKnownFileType = sourcecode.swift; path = HTTPClient.swift; sourceTree = "<group>"; };
		35F82BB526A9B8030051DF03 /* AttributionDataMigrator.swift */ = {isa = PBXFileReference; fileEncoding = 4; lastKnownFileType = sourcecode.swift; path = AttributionDataMigrator.swift; sourceTree = "<group>"; };
		35F8B8F926E02AE1003C3363 /* MockTrialOrIntroPriceEligibilityChecker.swift */ = {isa = PBXFileReference; lastKnownFileType = sourcecode.swift; path = MockTrialOrIntroPriceEligibilityChecker.swift; sourceTree = "<group>"; };
		3628C1F100BB3C1782860D24 /* ProductsFetcherSK2.swift */ = {isa = PBXFileReference; lastKnownFileType = sourcecode.swift; path = ProductsFetcherSK2.swift; sourceTree = "<group>"; };
		37E350420D54B99BB39448E0 /* AttributionTypeFactoryTests.swift */ = {isa = PBXFileReference; fileEncoding = 4; lastKnownFileType = sourcecode.swift; path = AttributionTypeFactoryTests.swift; sourceTree = "<group>"; };
		37E3507939634ED5A9280544 /* Strings.swift */ = {isa = PBXFileReference; fileEncoding = 4; lastKnownFileType = sourcecode.swift; path = Strings.swift; sourceTree = "<group>"; };
		37E3508E52201122137D4B4A /* PurchasesSubscriberAttributesTests.swift */ = {isa = PBXFileReference; fileEncoding = 4; lastKnownFileType = sourcecode.swift; path = PurchasesSubscriberAttributesTests.swift; sourceTree = "<group>"; };
		37E3508EC20EEBAB4EAC4C82 /* NSDate+RCExtensionsTests.swift */ = {isa = PBXFileReference; fileEncoding = 4; lastKnownFileType = sourcecode.swift; path = "NSDate+RCExtensionsTests.swift"; sourceTree = "<group>"; };
		37E35092F0E41512E0D610BA /* ContainerFactory.swift */ = {isa = PBXFileReference; fileEncoding = 4; lastKnownFileType = sourcecode.swift; path = ContainerFactory.swift; sourceTree = "<group>"; };
		37E350E57B0A393455A72B40 /* ProductRequestDataTests.swift */ = {isa = PBXFileReference; fileEncoding = 4; lastKnownFileType = sourcecode.swift; path = ProductRequestDataTests.swift; sourceTree = "<group>"; };
		37E351D0EBC4698E1D3585A6 /* ReceiptParserTests.swift */ = {isa = PBXFileReference; fileEncoding = 4; lastKnownFileType = sourcecode.swift; path = ReceiptParserTests.swift; sourceTree = "<group>"; };
		37E351EB3689AF304E5B1031 /* MockASN1ContainerBuilder.swift */ = {isa = PBXFileReference; fileEncoding = 4; lastKnownFileType = sourcecode.swift; path = MockASN1ContainerBuilder.swift; sourceTree = "<group>"; };
		37E351F0E21361EAEC078A0D /* ProductsFetcherSK1Tests.swift */ = {isa = PBXFileReference; fileEncoding = 4; lastKnownFileType = sourcecode.swift; path = ProductsFetcherSK1Tests.swift; sourceTree = "<group>"; };
		37E3521731D8DC16873F55F3 /* AttributionFetcher.swift */ = {isa = PBXFileReference; fileEncoding = 4; lastKnownFileType = sourcecode.swift; path = AttributionFetcher.swift; sourceTree = "<group>"; };
		37E35294EBC1E5A879C95540 /* IdentityManagerTests.swift */ = {isa = PBXFileReference; fileEncoding = 4; lastKnownFileType = sourcecode.swift; path = IdentityManagerTests.swift; sourceTree = "<group>"; };
		37E352F86A0A8EB05BAD77C4 /* StoreKitWrapperTests.swift */ = {isa = PBXFileReference; fileEncoding = 4; lastKnownFileType = sourcecode.swift; path = StoreKitWrapperTests.swift; sourceTree = "<group>"; };
		37E353AF2CAD3CEDE6D9B368 /* NSError+RCExtensionsTests.swift */ = {isa = PBXFileReference; fileEncoding = 4; lastKnownFileType = sourcecode.swift; path = "NSError+RCExtensionsTests.swift"; sourceTree = "<group>"; };
		37E353CBE9CF2572A72A347F /* HTTPClientTests.swift */ = {isa = PBXFileReference; fileEncoding = 4; lastKnownFileType = sourcecode.swift; path = HTTPClientTests.swift; sourceTree = "<group>"; };
		37E353FD94A8FD5CD8796530 /* DateFormatter+Extensions.swift */ = {isa = PBXFileReference; fileEncoding = 4; lastKnownFileType = sourcecode.swift; path = "DateFormatter+Extensions.swift"; sourceTree = "<group>"; };
		37E3548189DA008320B3FC98 /* ProductRequestDataInitializationTests.swift */ = {isa = PBXFileReference; fileEncoding = 4; lastKnownFileType = sourcecode.swift; path = ProductRequestDataInitializationTests.swift; sourceTree = "<group>"; };
		37E354B13440508B46C9A530 /* MockReceiptParser.swift */ = {isa = PBXFileReference; fileEncoding = 4; lastKnownFileType = sourcecode.swift; path = MockReceiptParser.swift; sourceTree = "<group>"; };
		37E354B18710B488B8B0D443 /* IntroEligibilityCalculatorTests.swift */ = {isa = PBXFileReference; fileEncoding = 4; lastKnownFileType = sourcecode.swift; path = IntroEligibilityCalculatorTests.swift; sourceTree = "<group>"; };
		37E354FE32DD3EA3FF3ECD0A /* AttributionPosterTests.swift */ = {isa = PBXFileReference; fileEncoding = 4; lastKnownFileType = sourcecode.swift; path = AttributionPosterTests.swift; sourceTree = "<group>"; };
		37E355744D64075AA91342DE /* MockInAppPurchaseBuilder.swift */ = {isa = PBXFileReference; fileEncoding = 4; lastKnownFileType = sourcecode.swift; path = MockInAppPurchaseBuilder.swift; sourceTree = "<group>"; };
		37E3567189CF6A746EE3CCC2 /* DateExtensions.swift */ = {isa = PBXFileReference; fileEncoding = 4; lastKnownFileType = sourcecode.swift; path = DateExtensions.swift; sourceTree = "<group>"; };
		37E3567E972B9B04FE079ABA /* SubscriberAttributesManagerTests.swift */ = {isa = PBXFileReference; fileEncoding = 4; lastKnownFileType = sourcecode.swift; path = SubscriberAttributesManagerTests.swift; sourceTree = "<group>"; };
		37E357C2D977BBB081216B5F /* OfferingsTests.swift */ = {isa = PBXFileReference; fileEncoding = 4; lastKnownFileType = sourcecode.swift; path = OfferingsTests.swift; sourceTree = "<group>"; };
		37E357D16038F07915D7825D /* MockUserDefaults.swift */ = {isa = PBXFileReference; fileEncoding = 4; lastKnownFileType = sourcecode.swift; path = MockUserDefaults.swift; sourceTree = "<group>"; };
		37E3582920E16E065502E5FC /* EntitlementInfosTests.swift */ = {isa = PBXFileReference; fileEncoding = 4; lastKnownFileType = sourcecode.swift; path = EntitlementInfosTests.swift; sourceTree = "<group>"; };
		37E3583675928C01D92E3166 /* ProductRequestDataExtensions.swift */ = {isa = PBXFileReference; fileEncoding = 4; lastKnownFileType = sourcecode.swift; path = ProductRequestDataExtensions.swift; sourceTree = "<group>"; };
		37E359D8F304C83184560135 /* CustomerInfoTests.swift */ = {isa = PBXFileReference; fileEncoding = 4; lastKnownFileType = sourcecode.swift; path = CustomerInfoTests.swift; sourceTree = "<group>"; };
		37E35ABEE9FD79CCA64E4F8B /* NSData+RCExtensionsTests.swift */ = {isa = PBXFileReference; fileEncoding = 4; lastKnownFileType = sourcecode.swift; path = "NSData+RCExtensionsTests.swift"; sourceTree = "<group>"; };
		37E35B08709090FBBFB16EBD /* MockProductsRequest.swift */ = {isa = PBXFileReference; fileEncoding = 4; lastKnownFileType = sourcecode.swift; path = MockProductsRequest.swift; sourceTree = "<group>"; };
		37E35B9AC7A350CA2437049D /* ISOPeriodFormatterTests.swift */ = {isa = PBXFileReference; fileEncoding = 4; lastKnownFileType = sourcecode.swift; path = ISOPeriodFormatterTests.swift; sourceTree = "<group>"; };
		37E35C1554F296F7F1317747 /* MockAppleReceiptBuilder.swift */ = {isa = PBXFileReference; fileEncoding = 4; lastKnownFileType = sourcecode.swift; path = MockAppleReceiptBuilder.swift; sourceTree = "<group>"; };
		37E35C4A4B241A545D1D06BD /* ASN1ObjectIdentifierEncoder.swift */ = {isa = PBXFileReference; fileEncoding = 4; lastKnownFileType = sourcecode.swift; path = ASN1ObjectIdentifierEncoder.swift; sourceTree = "<group>"; };
		37E35C4A795A0F056381A1B3 /* DeviceCacheSubscriberAttributesTests.swift */ = {isa = PBXFileReference; fileEncoding = 4; lastKnownFileType = sourcecode.swift; path = DeviceCacheSubscriberAttributesTests.swift; sourceTree = "<group>"; };
		37E35C7060D7E486F5958BED /* ProductsManager.swift */ = {isa = PBXFileReference; fileEncoding = 4; lastKnownFileType = sourcecode.swift; path = ProductsManager.swift; sourceTree = "<group>"; };
		37E35C9439E087F63ECC4F59 /* MockProductsManager.swift */ = {isa = PBXFileReference; fileEncoding = 4; lastKnownFileType = sourcecode.swift; path = MockProductsManager.swift; sourceTree = "<group>"; };
		37E35CD16BB73BB091E64D9A /* AttributionData.swift */ = {isa = PBXFileReference; fileEncoding = 4; lastKnownFileType = sourcecode.swift; path = AttributionData.swift; sourceTree = "<group>"; };
		37E35D87B7E6F91E27E98F42 /* DeviceCacheTests.swift */ = {isa = PBXFileReference; fileEncoding = 4; lastKnownFileType = sourcecode.swift; path = DeviceCacheTests.swift; sourceTree = "<group>"; };
		37E35DE5707E845DA3FF51BC /* PurchasesTests.swift */ = {isa = PBXFileReference; fileEncoding = 4; lastKnownFileType = sourcecode.swift; path = PurchasesTests.swift; sourceTree = "<group>"; };
		37E35E3250FBBB03D92E06EC /* InMemoryCachedObjectTests.swift */ = {isa = PBXFileReference; fileEncoding = 4; lastKnownFileType = sourcecode.swift; path = InMemoryCachedObjectTests.swift; sourceTree = "<group>"; };
		37E35E8DCF998D9DB63850F8 /* ProductsRequestFactory.swift */ = {isa = PBXFileReference; fileEncoding = 4; lastKnownFileType = sourcecode.swift; path = ProductsRequestFactory.swift; sourceTree = "<group>"; };
		37E35E992F1916C7F3911E7B /* CustomerInfoManagerTests.swift */ = {isa = PBXFileReference; fileEncoding = 4; lastKnownFileType = sourcecode.swift; path = CustomerInfoManagerTests.swift; sourceTree = "<group>"; };
		37E35EEE7783629CDE41B70C /* SystemInfoTests.swift */ = {isa = PBXFileReference; fileEncoding = 4; lastKnownFileType = sourcecode.swift; path = SystemInfoTests.swift; sourceTree = "<group>"; };
		37E35F783903362B65FB7AF3 /* MockProductsRequestFactory.swift */ = {isa = PBXFileReference; fileEncoding = 4; lastKnownFileType = sourcecode.swift; path = MockProductsRequestFactory.swift; sourceTree = "<group>"; };
		37E35FDA0A44EA03EA12DAA2 /* DateFormatter+ExtensionsTests.swift */ = {isa = PBXFileReference; fileEncoding = 4; lastKnownFileType = sourcecode.swift; path = "DateFormatter+ExtensionsTests.swift"; sourceTree = "<group>"; };
		570896B227595C8100296F1C /* AllTests.xctestplan */ = {isa = PBXFileReference; lastKnownFileType = text; name = AllTests.xctestplan; path = Tests/TestPlans/AllTests.xctestplan; sourceTree = "<group>"; };
		570896B327595C8100296F1C /* RevenueCat.xctestplan */ = {isa = PBXFileReference; lastKnownFileType = text; name = RevenueCat.xctestplan; path = Tests/TestPlans/RevenueCat.xctestplan; sourceTree = "<group>"; };
		570896B427595C8100296F1C /* Coverage.xctestplan */ = {isa = PBXFileReference; lastKnownFileType = text; name = Coverage.xctestplan; path = Tests/TestPlans/Coverage.xctestplan; sourceTree = "<group>"; };
		570896B527595C8100296F1C /* UnitTests.xctestplan */ = {isa = PBXFileReference; lastKnownFileType = text; name = UnitTests.xctestplan; path = Tests/TestPlans/UnitTests.xctestplan; sourceTree = "<group>"; };
		570896B727596E8800296F1C /* SwiftAPITester.xcodeproj */ = {isa = PBXFileReference; lastKnownFileType = "wrapper.pb-project"; name = SwiftAPITester.xcodeproj; path = Tests/APITesters/SwiftAPITester/SwiftAPITester.xcodeproj; sourceTree = "<group>"; };
		570896BD27596E8800296F1C /* ObjCAPITester.xcodeproj */ = {isa = PBXFileReference; lastKnownFileType = "wrapper.pb-project"; name = ObjCAPITester.xcodeproj; path = Tests/APITesters/ObjCAPITester/ObjCAPITester.xcodeproj; sourceTree = "<group>"; };
		571E7AD3279F2D0C003B3606 /* StoreKitTestHelpers.swift */ = {isa = PBXFileReference; lastKnownFileType = sourcecode.swift; path = StoreKitTestHelpers.swift; sourceTree = "<group>"; };
		572247D027BEC28E00C524A7 /* Array+Extensions.swift */ = {isa = PBXFileReference; lastKnownFileType = sourcecode.swift; path = "Array+Extensions.swift"; sourceTree = "<group>"; };
		572247F627BF1ADF00C524A7 /* ArrayExtensionsTests.swift */ = {isa = PBXFileReference; lastKnownFileType = sourcecode.swift; path = ArrayExtensionsTests.swift; sourceTree = "<group>"; };
		5722482627C2BD3200C524A7 /* LockTests.swift */ = {isa = PBXFileReference; lastKnownFileType = sourcecode.swift; path = LockTests.swift; sourceTree = "<group>"; };
		5733B18D27FF586A00EC2045 /* BackendError.swift */ = {isa = PBXFileReference; lastKnownFileType = sourcecode.swift; path = BackendError.swift; sourceTree = "<group>"; };
		5733B1A327FF9F8300EC2045 /* NetworkErrorTests.swift */ = {isa = PBXFileReference; lastKnownFileType = sourcecode.swift; path = NetworkErrorTests.swift; sourceTree = "<group>"; };
		5733B1A727FFBCC800EC2045 /* BackendErrorTests.swift */ = {isa = PBXFileReference; lastKnownFileType = sourcecode.swift; path = BackendErrorTests.swift; sourceTree = "<group>"; };
		5733B1A927FFBCF900EC2045 /* BaseErrorTests.swift */ = {isa = PBXFileReference; lastKnownFileType = sourcecode.swift; path = BaseErrorTests.swift; sourceTree = "<group>"; };
		5738F46D278CAC520096D623 /* StoreTransactionTests.swift */ = {isa = PBXFileReference; lastKnownFileType = sourcecode.swift; path = StoreTransactionTests.swift; sourceTree = "<group>"; };
		573A10D42800A7C800F976E5 /* SKErrorTests.swift */ = {isa = PBXFileReference; lastKnownFileType = sourcecode.swift; path = SKErrorTests.swift; sourceTree = "<group>"; };
		573A10D82800ADCD00F976E5 /* StoreKitErrorTests.swift */ = {isa = PBXFileReference; lastKnownFileType = sourcecode.swift; path = StoreKitErrorTests.swift; sourceTree = "<group>"; };
		573A10DA2800AF4700F976E5 /* PurchaseErrorTests.swift */ = {isa = PBXFileReference; lastKnownFileType = sourcecode.swift; path = PurchaseErrorTests.swift; sourceTree = "<group>"; };
		573E7EB628189936007C9128 /* LossyCollections.swift */ = {isa = PBXFileReference; lastKnownFileType = sourcecode.swift; path = LossyCollections.swift; sourceTree = "<group>"; };
		573E7F082819B989007C9128 /* StoreKitWorkarounds.swift */ = {isa = PBXFileReference; lastKnownFileType = sourcecode.swift; path = StoreKitWorkarounds.swift; sourceTree = "<group>"; };
		5746508B27586B2E0053AB09 /* Result+Extensions.swift */ = {isa = PBXFileReference; lastKnownFileType = sourcecode.swift; path = "Result+Extensions.swift"; sourceTree = "<group>"; };
		5746508D275949F20053AB09 /* DispatchTimeInterval+Extensions.swift */ = {isa = PBXFileReference; lastKnownFileType = sourcecode.swift; path = "DispatchTimeInterval+Extensions.swift"; sourceTree = "<group>"; };
		574A2EE6282C3F0800150D40 /* AnyDecodable.swift */ = {isa = PBXFileReference; lastKnownFileType = sourcecode.swift; path = AnyDecodable.swift; sourceTree = "<group>"; };
		574A2EE8282C403800150D40 /* AnyDecodableTests.swift */ = {isa = PBXFileReference; lastKnownFileType = sourcecode.swift; path = AnyDecodableTests.swift; sourceTree = "<group>"; };
		574A2F3E282D75E300150D40 /* OfferingsDecodingTests.swift */ = {isa = PBXFileReference; lastKnownFileType = sourcecode.swift; path = OfferingsDecodingTests.swift; sourceTree = "<group>"; };
		574A2F4A282D7AEA00150D40 /* PostOfferResponse.swift */ = {isa = PBXFileReference; lastKnownFileType = sourcecode.swift; path = PostOfferResponse.swift; sourceTree = "<group>"; };
		574A2F4E282D7B9E00150D40 /* PostOfferDecodingTests.swift */ = {isa = PBXFileReference; lastKnownFileType = sourcecode.swift; path = PostOfferDecodingTests.swift; sourceTree = "<group>"; };
		5751379427F4C4D80064AB2C /* Optional+Extensions.swift */ = {isa = PBXFileReference; lastKnownFileType = sourcecode.swift; path = "Optional+Extensions.swift"; sourceTree = "<group>"; };
		575137CE27F50D2F0064AB2C /* HTTPResponseBody.swift */ = {isa = PBXFileReference; lastKnownFileType = sourcecode.swift; path = HTTPResponseBody.swift; sourceTree = "<group>"; };
		57536A2527851FFE00E2AE7F /* SK1StoreTransaction.swift */ = {isa = PBXFileReference; lastKnownFileType = sourcecode.swift; path = SK1StoreTransaction.swift; sourceTree = "<group>"; };
		57536A27278522B400E2AE7F /* SK2StoreTransaction.swift */ = {isa = PBXFileReference; lastKnownFileType = sourcecode.swift; path = SK2StoreTransaction.swift; sourceTree = "<group>"; };
		57554C61282ABFD9009A7E58 /* StoreTests.swift */ = {isa = PBXFileReference; lastKnownFileType = sourcecode.swift; path = StoreTests.swift; sourceTree = "<group>"; };
		57554C83282AC273009A7E58 /* PeriodTypeTests.swift */ = {isa = PBXFileReference; lastKnownFileType = sourcecode.swift; path = PeriodTypeTests.swift; sourceTree = "<group>"; };
		57554C87282AC293009A7E58 /* PurchaseOwnershipTypeTests.swift */ = {isa = PBXFileReference; lastKnownFileType = sourcecode.swift; path = PurchaseOwnershipTypeTests.swift; sourceTree = "<group>"; };
		57554CC0282AE1E3009A7E58 /* TestCase.swift */ = {isa = PBXFileReference; lastKnownFileType = sourcecode.swift; path = TestCase.swift; sourceTree = "<group>"; };
		575A17AA2773A59300AA6F22 /* CurrentTestCaseTracker.swift */ = {isa = PBXFileReference; lastKnownFileType = sourcecode.swift; path = CurrentTestCaseTracker.swift; sourceTree = "<group>"; };
		5766AA55283D4C5400FA6091 /* IgnoreHashable.swift */ = {isa = PBXFileReference; lastKnownFileType = sourcecode.swift; path = IgnoreHashable.swift; sourceTree = "<group>"; };
		5766AA59283D4CAB00FA6091 /* IgnoreHashableTests.swift */ = {isa = PBXFileReference; lastKnownFileType = sourcecode.swift; path = IgnoreHashableTests.swift; sourceTree = "<group>"; };
		5766AB4628401B8400FA6091 /* PackageType.swift */ = {isa = PBXFileReference; lastKnownFileType = sourcecode.swift; path = PackageType.swift; sourceTree = "<group>"; };
		5766C61F282DA3D50067D886 /* GetIntroEligibilityDecodingTests.swift */ = {isa = PBXFileReference; lastKnownFileType = sourcecode.swift; path = GetIntroEligibilityDecodingTests.swift; sourceTree = "<group>"; };
		5766C621282DAA700067D886 /* GetIntroEligibilityResponse.swift */ = {isa = PBXFileReference; lastKnownFileType = sourcecode.swift; path = GetIntroEligibilityResponse.swift; sourceTree = "<group>"; };
		5766AA3D283C750300FA6091 /* Operators+Extensions.swift */ = {isa = PBXFileReference; lastKnownFileType = sourcecode.swift; path = "Operators+Extensions.swift"; sourceTree = "<group>"; };
		5766AA41283C768600FA6091 /* OperatorExtensionsTests.swift */ = {isa = PBXFileReference; lastKnownFileType = sourcecode.swift; path = OperatorExtensionsTests.swift; sourceTree = "<group>"; };
		5766AABE283E80B500FA6091 /* BasePurchasesTests.swift */ = {isa = PBXFileReference; lastKnownFileType = sourcecode.swift; path = BasePurchasesTests.swift; sourceTree = "<group>"; };
		5766AAC4283E843300FA6091 /* PurchasesConfiguringTests.swift */ = {isa = PBXFileReference; lastKnownFileType = sourcecode.swift; path = PurchasesConfiguringTests.swift; sourceTree = "<group>"; };
		5766AAC8283E88CF00FA6091 /* PurchasesGetCustomerInfoTests.swift */ = {isa = PBXFileReference; lastKnownFileType = sourcecode.swift; path = PurchasesGetCustomerInfoTests.swift; sourceTree = "<group>"; };
		5766AAD0283E981700FA6091 /* PurchasesPurchasingTests.swift */ = {isa = PBXFileReference; lastKnownFileType = sourcecode.swift; path = PurchasesPurchasingTests.swift; sourceTree = "<group>"; };
		5766AAD4283E9B7400FA6091 /* PurchasesRestoreTests.swift */ = {isa = PBXFileReference; lastKnownFileType = sourcecode.swift; path = PurchasesRestoreTests.swift; sourceTree = "<group>"; };
		5766AAE4283E9E9C00FA6091 /* PurchasesGetOfferingsTests.swift */ = {isa = PBXFileReference; lastKnownFileType = sourcecode.swift; path = PurchasesGetOfferingsTests.swift; sourceTree = "<group>"; };
		576C8A8A27CFCB150058FA6E /* AnyEncodable.swift */ = {isa = PBXFileReference; lastKnownFileType = sourcecode.swift; path = AnyEncodable.swift; sourceTree = "<group>"; };
		576C8A8E27CFCD110058FA6E /* AnyEncodableTests.swift */ = {isa = PBXFileReference; lastKnownFileType = sourcecode.swift; path = AnyEncodableTests.swift; sourceTree = "<group>"; };
		576C8A9027D180540058FA6E /* __Snapshots__ */ = {isa = PBXFileReference; lastKnownFileType = folder; path = __Snapshots__; sourceTree = "<group>"; };
		576C8A9127D27DDD0058FA6E /* SnapshotTesting+Extensions.swift */ = {isa = PBXFileReference; lastKnownFileType = sourcecode.swift; path = "SnapshotTesting+Extensions.swift"; sourceTree = "<group>"; };
		576C8ABF27D29A020058FA6E /* __Snapshots__ */ = {isa = PBXFileReference; lastKnownFileType = folder; path = __Snapshots__; sourceTree = "<group>"; };
		576C8AD827D2BCB90058FA6E /* HTTPRequestTests.swift */ = {isa = PBXFileReference; lastKnownFileType = sourcecode.swift; path = HTTPRequestTests.swift; sourceTree = "<group>"; };
		5774F9B52805E6CC00997128 /* CustomerInfoResponse.swift */ = {isa = PBXFileReference; lastKnownFileType = sourcecode.swift; path = CustomerInfoResponse.swift; sourceTree = "<group>"; };
		5774F9B92805E6E200997128 /* CustomerInfoDecodingTests.swift */ = {isa = PBXFileReference; lastKnownFileType = sourcecode.swift; path = CustomerInfoDecodingTests.swift; sourceTree = "<group>"; };
		5774F9BD2805E71100997128 /* Fixtures */ = {isa = PBXFileReference; fileEncoding = 4; lastKnownFileType = folder; name = Fixtures; path = Tests/UnitTests/Networking/Responses/Fixtures; sourceTree = SOURCE_ROOT; };
		5774F9C02805EA3000997128 /* BaseHTTPResponseTest.swift */ = {isa = PBXFileReference; lastKnownFileType = sourcecode.swift; path = BaseHTTPResponseTest.swift; sourceTree = "<group>"; };
		5791A1C72767FC9400C972AA /* ManageSubscriptionsHelperTests.swift */ = {isa = PBXFileReference; fileEncoding = 4; lastKnownFileType = sourcecode.swift; path = ManageSubscriptionsHelperTests.swift; sourceTree = "<group>"; };
		5791CE7F273F26A000E50C4B /* base64encoded_sandboxReceipt.txt */ = {isa = PBXFileReference; fileEncoding = 4; lastKnownFileType = text; path = base64encoded_sandboxReceipt.txt; sourceTree = "<group>"; };
		579234E127F777EE00B39C68 /* BaseBackendIntegrationTests.swift */ = {isa = PBXFileReference; lastKnownFileType = sourcecode.swift; path = BaseBackendIntegrationTests.swift; sourceTree = "<group>"; };
		579234E427F779FE00B39C68 /* SubscriberAttributesManagerIntegrationTests.swift */ = {isa = PBXFileReference; lastKnownFileType = sourcecode.swift; path = SubscriberAttributesManagerIntegrationTests.swift; sourceTree = "<group>"; };
		5796A38027D6B78500653165 /* BaseBackendTest.swift */ = {isa = PBXFileReference; lastKnownFileType = sourcecode.swift; path = BaseBackendTest.swift; sourceTree = "<group>"; };
		5796A38727D6B85900653165 /* BackendPostReceiptDataTests.swift */ = {isa = PBXFileReference; lastKnownFileType = sourcecode.swift; path = BackendPostReceiptDataTests.swift; sourceTree = "<group>"; };
		5796A38927D6B96300653165 /* BackendGetCustomerInfoTests.swift */ = {isa = PBXFileReference; lastKnownFileType = sourcecode.swift; path = BackendGetCustomerInfoTests.swift; sourceTree = "<group>"; };
		5796A38B27D6BA1600653165 /* BackendLoginTests.swift */ = {isa = PBXFileReference; lastKnownFileType = sourcecode.swift; path = BackendLoginTests.swift; sourceTree = "<group>"; };
		5796A38D27D6BB7D00653165 /* BackendCreateAliasTests.swift */ = {isa = PBXFileReference; lastKnownFileType = sourcecode.swift; path = BackendCreateAliasTests.swift; sourceTree = "<group>"; };
		5796A38F27D6BCD100653165 /* BackendGetIntroEligibilityTests.swift */ = {isa = PBXFileReference; lastKnownFileType = sourcecode.swift; path = BackendGetIntroEligibilityTests.swift; sourceTree = "<group>"; };
		5796A39327D6BD6900653165 /* BackendGetOfferingsTests.swift */ = {isa = PBXFileReference; lastKnownFileType = sourcecode.swift; path = BackendGetOfferingsTests.swift; sourceTree = "<group>"; };
		5796A39527D6BDAB00653165 /* BackendPostOfferForSigningTests.swift */ = {isa = PBXFileReference; lastKnownFileType = sourcecode.swift; path = BackendPostOfferForSigningTests.swift; sourceTree = "<group>"; };
		5796A39727D6C07D00653165 /* __Snapshots__ */ = {isa = PBXFileReference; lastKnownFileType = folder; path = __Snapshots__; sourceTree = "<group>"; };
		5796A39827D6C1E000653165 /* BackendPostSubscriberAttributesTests.swift */ = {isa = PBXFileReference; lastKnownFileType = sourcecode.swift; path = BackendPostSubscriberAttributesTests.swift; sourceTree = "<group>"; };
		5796A3A827D7C43500653165 /* Deprecations.swift */ = {isa = PBXFileReference; lastKnownFileType = sourcecode.swift; path = Deprecations.swift; sourceTree = "<group>"; };
		5796A3BF27D7D64500653165 /* ResultExtensionsTests.swift */ = {isa = PBXFileReference; lastKnownFileType = sourcecode.swift; path = ResultExtensionsTests.swift; sourceTree = "<group>"; };
		57A0FBEF2749C0C2009E2FC3 /* Atomic.swift */ = {isa = PBXFileReference; lastKnownFileType = sourcecode.swift; path = Atomic.swift; sourceTree = "<group>"; };
		57A0FBF12749CF66009E2FC3 /* SynchronizedUserDefaults.swift */ = {isa = PBXFileReference; lastKnownFileType = sourcecode.swift; path = SynchronizedUserDefaults.swift; sourceTree = "<group>"; };
		57A17726276A721D0052D3A8 /* Set+Extensions.swift */ = {isa = PBXFileReference; lastKnownFileType = sourcecode.swift; path = "Set+Extensions.swift"; sourceTree = "<group>"; };
		57A1772A276A726C0052D3A8 /* SetExtensionsTests.swift */ = {isa = PBXFileReference; lastKnownFileType = sourcecode.swift; path = SetExtensionsTests.swift; sourceTree = "<group>"; };
		57AC4C172770F55C00DDE30F /* SK2StoreProduct.swift */ = {isa = PBXFileReference; lastKnownFileType = sourcecode.swift; path = SK2StoreProduct.swift; sourceTree = "<group>"; };
		57AC4C1B2770F56200DDE30F /* SK1StoreProduct.swift */ = {isa = PBXFileReference; lastKnownFileType = sourcecode.swift; path = SK1StoreProduct.swift; sourceTree = "<group>"; };
		57ACB12328174B9F000DCC9F /* CustomerInfo+TestExtensions.swift */ = {isa = PBXFileReference; lastKnownFileType = sourcecode.swift; path = "CustomerInfo+TestExtensions.swift"; sourceTree = "<group>"; };
		57ACB13628184CF1000DCC9F /* DecoderExtensionTests.swift */ = {isa = PBXFileReference; lastKnownFileType = sourcecode.swift; path = DecoderExtensionTests.swift; sourceTree = "<group>"; };
		57BA943028330ACA00CD5FC5 /* ConfigurationTests.swift */ = {isa = PBXFileReference; lastKnownFileType = sourcecode.swift; path = ConfigurationTests.swift; sourceTree = "<group>"; };
		57BD50A927692B7500211D6D /* StoreKitError+Extensions.swift */ = {isa = PBXFileReference; lastKnownFileType = sourcecode.swift; path = "StoreKitError+Extensions.swift"; sourceTree = "<group>"; };
		57C381B62791E593009E3940 /* StoreKit2TransactionListenerTests.swift */ = {isa = PBXFileReference; lastKnownFileType = sourcecode.swift; path = StoreKit2TransactionListenerTests.swift; sourceTree = "<group>"; };
		57C381D92796153D009E3940 /* SK1StoreProductDiscount.swift */ = {isa = PBXFileReference; lastKnownFileType = sourcecode.swift; path = SK1StoreProductDiscount.swift; sourceTree = "<group>"; };
		57C381DB27961547009E3940 /* SK2StoreProductDiscount.swift */ = {isa = PBXFileReference; lastKnownFileType = sourcecode.swift; path = SK2StoreProductDiscount.swift; sourceTree = "<group>"; };
		57C381E1279627B7009E3940 /* MockStoreProductDiscount.swift */ = {isa = PBXFileReference; lastKnownFileType = sourcecode.swift; path = MockStoreProductDiscount.swift; sourceTree = "<group>"; };
		57CFB96B27FE0E79002A6730 /* MockCurrentUserProvider.swift */ = {isa = PBXFileReference; lastKnownFileType = sourcecode.swift; path = MockCurrentUserProvider.swift; sourceTree = "<group>"; };
		57CFB98327FE2258002A6730 /* StoreKit2Setting.swift */ = {isa = PBXFileReference; lastKnownFileType = sourcecode.swift; path = StoreKit2Setting.swift; sourceTree = "<group>"; };
		57D04BB727D947C6006DAC06 /* HTTPResponseTests.swift */ = {isa = PBXFileReference; lastKnownFileType = sourcecode.swift; path = HTTPResponseTests.swift; sourceTree = "<group>"; };
		57D5412D27F6311C004CC35C /* OfferingsResponse.swift */ = {isa = PBXFileReference; lastKnownFileType = sourcecode.swift; path = OfferingsResponse.swift; sourceTree = "<group>"; };
		57D5414127F656D9004CC35C /* NetworkError.swift */ = {isa = PBXFileReference; lastKnownFileType = sourcecode.swift; path = NetworkError.swift; sourceTree = "<group>"; };
		57DB9EE7281B3C6100BBAA21 /* __Snapshots__ */ = {isa = PBXFileReference; lastKnownFileType = folder; path = __Snapshots__; sourceTree = "<group>"; };
		57DC9F4527CC2E4900DA6AF9 /* HTTPRequest.swift */ = {isa = PBXFileReference; lastKnownFileType = sourcecode.swift; path = HTTPRequest.swift; sourceTree = "<group>"; };
		57DC9F4927CD37BA00DA6AF9 /* HTTPStatusCodeTests.swift */ = {isa = PBXFileReference; lastKnownFileType = sourcecode.swift; path = HTTPStatusCodeTests.swift; sourceTree = "<group>"; };
		57DE806C28074976008D6C6F /* Storefront.swift */ = {isa = PBXFileReference; lastKnownFileType = sourcecode.swift; path = Storefront.swift; sourceTree = "<group>"; };
		57DE807028074C23008D6C6F /* SK1Storefront.swift */ = {isa = PBXFileReference; lastKnownFileType = sourcecode.swift; path = SK1Storefront.swift; sourceTree = "<group>"; };
		57DE807228074C76008D6C6F /* SK2Storefront.swift */ = {isa = PBXFileReference; fileEncoding = 4; lastKnownFileType = sourcecode.swift; path = SK2Storefront.swift; sourceTree = "<group>"; };
		57DE807F2807529F008D6C6F /* MockStorefront.swift */ = {isa = PBXFileReference; lastKnownFileType = sourcecode.swift; path = MockStorefront.swift; sourceTree = "<group>"; };
		57DE80882807540D008D6C6F /* StorefrontTests.swift */ = {isa = PBXFileReference; lastKnownFileType = sourcecode.swift; path = StorefrontTests.swift; sourceTree = "<group>"; };
		57DE80AD28075D77008D6C6F /* OSVersionEquivalent.swift */ = {isa = PBXFileReference; lastKnownFileType = sourcecode.swift; path = OSVersionEquivalent.swift; sourceTree = "<group>"; };
		57E0474B27729A1E0082FE91 /* __Snapshots__ */ = {isa = PBXFileReference; lastKnownFileType = folder; path = __Snapshots__; sourceTree = "<group>"; };
		57E2230627500BB1002DB06E /* AtomicTests.swift */ = {isa = PBXFileReference; lastKnownFileType = sourcecode.swift; path = AtomicTests.swift; sourceTree = "<group>"; };
		57EAE526274324C60060EB74 /* Lock.swift */ = {isa = PBXFileReference; lastKnownFileType = sourcecode.swift; path = Lock.swift; sourceTree = "<group>"; };
		57EAE52A274332830060EB74 /* Obsoletions.swift */ = {isa = PBXFileReference; lastKnownFileType = sourcecode.swift; path = Obsoletions.swift; sourceTree = "<group>"; };
		57EAE52C274468900060EB74 /* RawDataContainer.swift */ = {isa = PBXFileReference; lastKnownFileType = sourcecode.swift; path = RawDataContainer.swift; sourceTree = "<group>"; };
		57EFDC6A27BC1F370057EC39 /* ProductType.swift */ = {isa = PBXFileReference; lastKnownFileType = sourcecode.swift; path = ProductType.swift; sourceTree = "<group>"; };
		80E80EF026970DC3008F245A /* ReceiptFetcher.swift */ = {isa = PBXFileReference; lastKnownFileType = sourcecode.swift; path = ReceiptFetcher.swift; sourceTree = "<group>"; };
		84C3F1AC1D7E1E64341D3936 /* Pods_RevenueCat_PurchasesTests.framework */ = {isa = PBXFileReference; explicitFileType = wrapper.framework; includeInIndex = 0; path = Pods_RevenueCat_PurchasesTests.framework; sourceTree = BUILT_PRODUCTS_DIR; };
		9A65DFDD258AD60A00DE00B0 /* LogIntent.swift */ = {isa = PBXFileReference; fileEncoding = 4; lastKnownFileType = sourcecode.swift; path = LogIntent.swift; sourceTree = "<group>"; };
		9A65E03525918B0500DE00B0 /* ConfigureStrings.swift */ = {isa = PBXFileReference; fileEncoding = 4; lastKnownFileType = sourcecode.swift; path = ConfigureStrings.swift; sourceTree = "<group>"; };
		9A65E03A25918B0900DE00B0 /* CustomerInfoStrings.swift */ = {isa = PBXFileReference; fileEncoding = 4; lastKnownFileType = sourcecode.swift; path = CustomerInfoStrings.swift; sourceTree = "<group>"; };
		9A65E0752591977200DE00B0 /* IdentityStrings.swift */ = {isa = PBXFileReference; fileEncoding = 4; lastKnownFileType = sourcecode.swift; path = IdentityStrings.swift; sourceTree = "<group>"; };
		9A65E07A2591977500DE00B0 /* NetworkStrings.swift */ = {isa = PBXFileReference; fileEncoding = 4; lastKnownFileType = sourcecode.swift; path = NetworkStrings.swift; sourceTree = "<group>"; };
		9A65E07F2591977900DE00B0 /* ReceiptStrings.swift */ = {isa = PBXFileReference; fileEncoding = 4; lastKnownFileType = sourcecode.swift; path = ReceiptStrings.swift; sourceTree = "<group>"; };
		9A65E09F2591A23200DE00B0 /* OfferingStrings.swift */ = {isa = PBXFileReference; fileEncoding = 4; lastKnownFileType = sourcecode.swift; path = OfferingStrings.swift; sourceTree = "<group>"; };
		9A65E0A42591A23500DE00B0 /* PurchaseStrings.swift */ = {isa = PBXFileReference; fileEncoding = 4; lastKnownFileType = sourcecode.swift; path = PurchaseStrings.swift; sourceTree = "<group>"; };
		9A65E0A92591A23800DE00B0 /* RestoreStrings.swift */ = {isa = PBXFileReference; fileEncoding = 4; lastKnownFileType = sourcecode.swift; path = RestoreStrings.swift; sourceTree = "<group>"; };
		A525BF4A26C320D100C354C4 /* SubscriberAttributesManager.swift */ = {isa = PBXFileReference; lastKnownFileType = sourcecode.swift; path = SubscriberAttributesManager.swift; sourceTree = "<group>"; };
		A55D082F2722368600D919E0 /* SK2BeginRefundRequestHelper.swift */ = {isa = PBXFileReference; lastKnownFileType = sourcecode.swift; path = SK2BeginRefundRequestHelper.swift; sourceTree = "<group>"; };
		A55D08312722471200D919E0 /* MockSK2BeginRefundRequestHelper.swift */ = {isa = PBXFileReference; lastKnownFileType = sourcecode.swift; path = MockSK2BeginRefundRequestHelper.swift; sourceTree = "<group>"; };
		A55D5D65282ECCC100FA7623 /* PostAdServicesTokenOperation.swift */ = {isa = PBXFileReference; lastKnownFileType = sourcecode.swift; path = PostAdServicesTokenOperation.swift; sourceTree = "<group>"; };
		A563F585271E072B00246E0C /* MockBeginRefundRequestHelper.swift */ = {isa = PBXFileReference; lastKnownFileType = sourcecode.swift; path = MockBeginRefundRequestHelper.swift; sourceTree = "<group>"; };
		A563F587271E076800246E0C /* BeginRefundRequestHelperTests.swift */ = {isa = PBXFileReference; lastKnownFileType = sourcecode.swift; path = BeginRefundRequestHelperTests.swift; sourceTree = "<group>"; };
		A56C2E002819C33500995421 /* BackendPostAdServicesTokenTests.swift */ = {isa = PBXFileReference; lastKnownFileType = sourcecode.swift; path = BackendPostAdServicesTokenTests.swift; sourceTree = "<group>"; };
		A56F9AB026990E9200AFC48F /* CustomerInfo.swift */ = {isa = PBXFileReference; lastKnownFileType = sourcecode.swift; path = CustomerInfo.swift; sourceTree = "<group>"; };
		A5B6CDD5280F3843007629D5 /* AdServices.framework */ = {isa = PBXFileReference; lastKnownFileType = wrapper.framework; name = AdServices.framework; path = Platforms/MacOSX.platform/Developer/SDKs/MacOSX12.3.sdk/System/Library/Frameworks/AdServices.framework; sourceTree = DEVELOPER_DIR; };
		A5F0104D2717B3150090732D /* BeginRefundRequestHelper.swift */ = {isa = PBXFileReference; lastKnownFileType = sourcecode.swift; path = BeginRefundRequestHelper.swift; sourceTree = "<group>"; };
		B302206927271BCB008F1A0D /* Decoder+Extensions.swift */ = {isa = PBXFileReference; lastKnownFileType = sourcecode.swift; path = "Decoder+Extensions.swift"; sourceTree = "<group>"; };
		B302206D2728B798008F1A0D /* BackendErrorStrings.swift */ = {isa = PBXFileReference; lastKnownFileType = sourcecode.swift; path = BackendErrorStrings.swift; sourceTree = "<group>"; };
		B3022071272B3DDC008F1A0D /* DescribableError.swift */ = {isa = PBXFileReference; lastKnownFileType = sourcecode.swift; path = DescribableError.swift; sourceTree = "<group>"; };
		B3083A122699334C007B5503 /* Offering.swift */ = {isa = PBXFileReference; lastKnownFileType = sourcecode.swift; path = Offering.swift; sourceTree = "<group>"; };
		B319514A26C1991E002CA9AC /* base64EncodedReceiptSampleForDataExtension.txt */ = {isa = PBXFileReference; fileEncoding = 4; lastKnownFileType = text; path = base64EncodedReceiptSampleForDataExtension.txt; sourceTree = "<group>"; };
		B325543B2825C81800DA62EA /* Configuration.swift */ = {isa = PBXFileReference; lastKnownFileType = sourcecode.swift; path = Configuration.swift; sourceTree = "<group>"; };
		B32B750026868C1D005647BF /* EntitlementInfo.swift */ = {isa = PBXFileReference; fileEncoding = 4; lastKnownFileType = sourcecode.swift; path = EntitlementInfo.swift; sourceTree = "<group>"; };
		B33CEA9F268CDCC9008A3144 /* ISOPeriodFormatter.swift */ = {isa = PBXFileReference; lastKnownFileType = sourcecode.swift; path = ISOPeriodFormatter.swift; sourceTree = "<group>"; };
		B34605A2279A6E380031CA74 /* AliasCallback.swift */ = {isa = PBXFileReference; fileEncoding = 4; lastKnownFileType = sourcecode.swift; path = AliasCallback.swift; sourceTree = "<group>"; };
		B34605A3279A6E380031CA74 /* CallbackCache.swift */ = {isa = PBXFileReference; fileEncoding = 4; lastKnownFileType = sourcecode.swift; path = CallbackCache.swift; sourceTree = "<group>"; };
		B34605A4279A6E380031CA74 /* CallbackCacheStatus.swift */ = {isa = PBXFileReference; fileEncoding = 4; lastKnownFileType = sourcecode.swift; path = CallbackCacheStatus.swift; sourceTree = "<group>"; };
		B34605A5279A6E380031CA74 /* OfferingsCallback.swift */ = {isa = PBXFileReference; fileEncoding = 4; lastKnownFileType = sourcecode.swift; path = OfferingsCallback.swift; sourceTree = "<group>"; };
		B34605A6279A6E380031CA74 /* LogInCallback.swift */ = {isa = PBXFileReference; fileEncoding = 4; lastKnownFileType = sourcecode.swift; path = LogInCallback.swift; sourceTree = "<group>"; };
		B34605A7279A6E380031CA74 /* CustomerInfoCallback.swift */ = {isa = PBXFileReference; fileEncoding = 4; lastKnownFileType = sourcecode.swift; path = CustomerInfoCallback.swift; sourceTree = "<group>"; };
		B34605AB279A6E380031CA74 /* NetworkOperation.swift */ = {isa = PBXFileReference; fileEncoding = 4; lastKnownFileType = sourcecode.swift; path = NetworkOperation.swift; sourceTree = "<group>"; };
		B34605AC279A6E380031CA74 /* CreateAliasOperation.swift */ = {isa = PBXFileReference; fileEncoding = 4; lastKnownFileType = sourcecode.swift; path = CreateAliasOperation.swift; sourceTree = "<group>"; };
		B34605AD279A6E380031CA74 /* PostOfferForSigningOperation.swift */ = {isa = PBXFileReference; fileEncoding = 4; lastKnownFileType = sourcecode.swift; path = PostOfferForSigningOperation.swift; sourceTree = "<group>"; };
		B34605B0279A6E380031CA74 /* CustomerInfoResponseHandler.swift */ = {isa = PBXFileReference; fileEncoding = 4; lastKnownFileType = sourcecode.swift; path = CustomerInfoResponseHandler.swift; sourceTree = "<group>"; };
		B34605B2279A6E380031CA74 /* SubscriberAttributesMarshaller.swift */ = {isa = PBXFileReference; fileEncoding = 4; lastKnownFileType = sourcecode.swift; path = SubscriberAttributesMarshaller.swift; sourceTree = "<group>"; };
		B34605B4279A6E380031CA74 /* GetIntroEligibilityOperation.swift */ = {isa = PBXFileReference; fileEncoding = 4; lastKnownFileType = sourcecode.swift; path = GetIntroEligibilityOperation.swift; sourceTree = "<group>"; };
		B34605B5279A6E380031CA74 /* GetCustomerInfoOperation.swift */ = {isa = PBXFileReference; fileEncoding = 4; lastKnownFileType = sourcecode.swift; path = GetCustomerInfoOperation.swift; sourceTree = "<group>"; };
		B34605B6279A6E380031CA74 /* PostReceiptDataOperation.swift */ = {isa = PBXFileReference; fileEncoding = 4; lastKnownFileType = sourcecode.swift; path = PostReceiptDataOperation.swift; sourceTree = "<group>"; };
		B34605B7279A6E380031CA74 /* LogInOperation.swift */ = {isa = PBXFileReference; fileEncoding = 4; lastKnownFileType = sourcecode.swift; path = LogInOperation.swift; sourceTree = "<group>"; };
		B34605B9279A6E380031CA74 /* PostSubscriberAttributesOperation.swift */ = {isa = PBXFileReference; fileEncoding = 4; lastKnownFileType = sourcecode.swift; path = PostSubscriberAttributesOperation.swift; sourceTree = "<group>"; };
		B34605BA279A6E380031CA74 /* GetOfferingsOperation.swift */ = {isa = PBXFileReference; fileEncoding = 4; lastKnownFileType = sourcecode.swift; path = GetOfferingsOperation.swift; sourceTree = "<group>"; };
		B34605D0279A6E600031CA74 /* SubscribersAPI.swift */ = {isa = PBXFileReference; fileEncoding = 4; lastKnownFileType = sourcecode.swift; path = SubscribersAPI.swift; sourceTree = "<group>"; };
		B34605EA279A766C0031CA74 /* OperationQueue+Extensions.swift */ = {isa = PBXFileReference; lastKnownFileType = sourcecode.swift; path = "OperationQueue+Extensions.swift"; sourceTree = "<group>"; };
		B34D2AA526976FC700D88C3A /* ErrorCode.swift */ = {isa = PBXFileReference; lastKnownFileType = sourcecode.swift; path = ErrorCode.swift; sourceTree = "<group>"; };
		B35042C326CDB79A00905B95 /* Purchases.swift */ = {isa = PBXFileReference; lastKnownFileType = sourcecode.swift; path = Purchases.swift; sourceTree = "<group>"; };
		B35042C526CDD3B100905B95 /* PurchasesDelegate.swift */ = {isa = PBXFileReference; lastKnownFileType = sourcecode.swift; path = PurchasesDelegate.swift; sourceTree = "<group>"; };
		B35F9E0826B4BEED00095C3F /* String+Extensions.swift */ = {isa = PBXFileReference; fileEncoding = 4; lastKnownFileType = sourcecode.swift; path = "String+Extensions.swift"; sourceTree = "<group>"; };
		B36824BD268FBC5B00957E4C /* XCTest.framework */ = {isa = PBXFileReference; lastKnownFileType = wrapper.framework; name = XCTest.framework; path = Platforms/iPhoneOS.platform/Developer/Library/Frameworks/XCTest.framework; sourceTree = DEVELOPER_DIR; };
		B372EC53268FEDC60099171E /* StoreProductDiscount.swift */ = {isa = PBXFileReference; lastKnownFileType = sourcecode.swift; path = StoreProductDiscount.swift; sourceTree = "<group>"; };
		B372EC55268FEF020099171E /* ProductRequestData.swift */ = {isa = PBXFileReference; lastKnownFileType = sourcecode.swift; path = ProductRequestData.swift; sourceTree = "<group>"; };
		B380D69A27726AB500984578 /* DNSCheckerTests.swift */ = {isa = PBXFileReference; lastKnownFileType = sourcecode.swift; path = DNSCheckerTests.swift; sourceTree = "<group>"; };
		B3852F9F26C1ED1F005384F8 /* IdentityManager.swift */ = {isa = PBXFileReference; lastKnownFileType = sourcecode.swift; path = IdentityManager.swift; sourceTree = "<group>"; };
		B390F5B9271DDC7400B64D65 /* PurchasesDeprecation.swift */ = {isa = PBXFileReference; lastKnownFileType = sourcecode.swift; path = PurchasesDeprecation.swift; sourceTree = "<group>"; };
		B39E8119268E849900D31189 /* AttributionNetwork.swift */ = {isa = PBXFileReference; lastKnownFileType = sourcecode.swift; path = AttributionNetwork.swift; sourceTree = "<group>"; };
		B39E811C268E887500D31189 /* SubscriberAttribute.swift */ = {isa = PBXFileReference; lastKnownFileType = sourcecode.swift; path = SubscriberAttribute.swift; sourceTree = "<group>"; };
		B3A36AAD26BC76340059EDEA /* CustomerInfoManager.swift */ = {isa = PBXFileReference; lastKnownFileType = sourcecode.swift; path = CustomerInfoManager.swift; sourceTree = "<group>"; };
		B3A55B7C26C452A7007EFC56 /* AttributionPoster.swift */ = {isa = PBXFileReference; lastKnownFileType = sourcecode.swift; path = AttributionPoster.swift; sourceTree = "<group>"; };
		B3AA6235268A81C700894871 /* EntitlementInfos.swift */ = {isa = PBXFileReference; lastKnownFileType = sourcecode.swift; path = EntitlementInfos.swift; sourceTree = "<group>"; };
		B3AA6237268B926F00894871 /* SystemInfo.swift */ = {isa = PBXFileReference; lastKnownFileType = sourcecode.swift; path = SystemInfo.swift; sourceTree = "<group>"; };
		B3B5FBB3269CED4B00104A0C /* BackendErrorCode.swift */ = {isa = PBXFileReference; lastKnownFileType = sourcecode.swift; path = BackendErrorCode.swift; sourceTree = "<group>"; };
		B3B5FBB5269CED6400104A0C /* ErrorDetails.swift */ = {isa = PBXFileReference; lastKnownFileType = sourcecode.swift; path = ErrorDetails.swift; sourceTree = "<group>"; };
		B3B5FBBB269D121B00104A0C /* Offerings.swift */ = {isa = PBXFileReference; lastKnownFileType = sourcecode.swift; path = Offerings.swift; sourceTree = "<group>"; };
		B3B5FBBE269E081E00104A0C /* InMemoryCachedObject.swift */ = {isa = PBXFileReference; lastKnownFileType = sourcecode.swift; path = InMemoryCachedObject.swift; sourceTree = "<group>"; };
		B3B5FBC0269E17CE00104A0C /* DeviceCache.swift */ = {isa = PBXFileReference; lastKnownFileType = sourcecode.swift; path = DeviceCache.swift; sourceTree = "<group>"; };
		B3BE0263275942D500915B4C /* AvailabilityChecks.swift */ = {isa = PBXFileReference; lastKnownFileType = sourcecode.swift; path = AvailabilityChecks.swift; sourceTree = "<group>"; };
		B3C4AAD426B8911300E1B3C8 /* Backend.swift */ = {isa = PBXFileReference; lastKnownFileType = sourcecode.swift; path = Backend.swift; sourceTree = "<group>"; };
		B3CD0D8727F25E3E000793F5 /* BackendSubscriberAttributesTests.swift */ = {isa = PBXFileReference; lastKnownFileType = sourcecode.swift; path = BackendSubscriberAttributesTests.swift; sourceTree = "<group>"; };
		B3D3C4712685784800CB3C21 /* Package.swift */ = {isa = PBXFileReference; fileEncoding = 4; lastKnownFileType = sourcecode.swift; path = Package.swift; sourceTree = "<group>"; };
		B3DDB55826854865008CCF23 /* PurchaseOwnershipType.swift */ = {isa = PBXFileReference; lastKnownFileType = sourcecode.swift; path = PurchaseOwnershipType.swift; sourceTree = "<group>"; };
		B3DF6A4F269524080030D57C /* IntroEligibility.swift */ = {isa = PBXFileReference; lastKnownFileType = sourcecode.swift; path = IntroEligibility.swift; sourceTree = "<group>"; };
		B3E26A4926BE0A8E003ACCF3 /* Error+Extensions.swift */ = {isa = PBXFileReference; lastKnownFileType = sourcecode.swift; path = "Error+Extensions.swift"; sourceTree = "<group>"; };
		B3F3E8D9277158FE0047A5B9 /* DNSChecker.swift */ = {isa = PBXFileReference; lastKnownFileType = sourcecode.swift; path = DNSChecker.swift; sourceTree = "<group>"; };
		B3F8418E26F3A93400E560FB /* ErrorCodeTests.swift */ = {isa = PBXFileReference; lastKnownFileType = sourcecode.swift; path = ErrorCodeTests.swift; sourceTree = "<group>"; };
		EFB3CBAA73855779FE828CE2 /* ProductsFetcherSK1.swift */ = {isa = PBXFileReference; lastKnownFileType = sourcecode.swift; path = ProductsFetcherSK1.swift; sourceTree = "<group>"; };
		F516BD28282434070083480B /* StoreKit2StorefrontListener.swift */ = {isa = PBXFileReference; lastKnownFileType = sourcecode.swift; path = StoreKit2StorefrontListener.swift; sourceTree = "<group>"; };
		F516BD322828FDD90083480B /* StoreKit2StorefrontListenerTests.swift */ = {isa = PBXFileReference; lastKnownFileType = sourcecode.swift; path = StoreKit2StorefrontListenerTests.swift; sourceTree = "<group>"; };
		F530E4FE275646EF001AF6BD /* MacDevice.swift */ = {isa = PBXFileReference; lastKnownFileType = sourcecode.swift; path = MacDevice.swift; sourceTree = "<group>"; };
		F55FFA5927634C3F00995146 /* MockTransactionsManager.swift */ = {isa = PBXFileReference; lastKnownFileType = sourcecode.swift; path = MockTransactionsManager.swift; sourceTree = "<group>"; };
		F55FFA622763F60700995146 /* TransactionsManagerSK1Tests.swift */ = {isa = PBXFileReference; lastKnownFileType = sourcecode.swift; path = TransactionsManagerSK1Tests.swift; sourceTree = "<group>"; };
		F55FFA662763FAC300995146 /* TransactionsManagerSK2Tests.swift */ = {isa = PBXFileReference; lastKnownFileType = sourcecode.swift; path = TransactionsManagerSK2Tests.swift; sourceTree = "<group>"; };
		F56E2E7627622B5E009FED5B /* TransactionsManager.swift */ = {isa = PBXFileReference; lastKnownFileType = sourcecode.swift; path = TransactionsManager.swift; sourceTree = "<group>"; };
		F5714EA426D6C24D00635477 /* JSONDecoder+Extensions.swift */ = {isa = PBXFileReference; lastKnownFileType = sourcecode.swift; path = "JSONDecoder+Extensions.swift"; sourceTree = "<group>"; };
		F5714EA726D7A83A00635477 /* Store+Extensions.swift */ = {isa = PBXFileReference; lastKnownFileType = sourcecode.swift; path = "Store+Extensions.swift"; sourceTree = "<group>"; };
		F5714EA926D7A85D00635477 /* PeriodType+Extensions.swift */ = {isa = PBXFileReference; lastKnownFileType = sourcecode.swift; path = "PeriodType+Extensions.swift"; sourceTree = "<group>"; };
		F5714EAB26D7A87B00635477 /* PurchaseOwnershipType+Extensions.swift */ = {isa = PBXFileReference; lastKnownFileType = sourcecode.swift; path = "PurchaseOwnershipType+Extensions.swift"; sourceTree = "<group>"; };
		F5714EE426DC2F1D00635477 /* CodableStrings.swift */ = {isa = PBXFileReference; lastKnownFileType = sourcecode.swift; path = CodableStrings.swift; sourceTree = "<group>"; };
		F575858C26C088FE00C12B97 /* OfferingsManager.swift */ = {isa = PBXFileReference; lastKnownFileType = sourcecode.swift; path = OfferingsManager.swift; sourceTree = "<group>"; };
		F575858E26C0893600C12B97 /* MockOfferingsManager.swift */ = {isa = PBXFileReference; lastKnownFileType = sourcecode.swift; path = MockOfferingsManager.swift; sourceTree = "<group>"; };
		F575859126C08E3F00C12B97 /* OfferingsManagerTests.swift */ = {isa = PBXFileReference; lastKnownFileType = sourcecode.swift; path = OfferingsManagerTests.swift; sourceTree = "<group>"; };
		F584742F278D00C0001B1CE6 /* MockDNSChecker.swift */ = {isa = PBXFileReference; lastKnownFileType = sourcecode.swift; path = MockDNSChecker.swift; sourceTree = "<group>"; };
		F591492526B994B400D32E58 /* SKPaymentTransactionExtensionsTests.swift */ = {isa = PBXFileReference; lastKnownFileType = sourcecode.swift; path = SKPaymentTransactionExtensionsTests.swift; sourceTree = "<group>"; };
		F591492726B9956C00D32E58 /* MockTransaction.swift */ = {isa = PBXFileReference; fileEncoding = 4; lastKnownFileType = sourcecode.swift; path = MockTransaction.swift; sourceTree = "<group>"; };
		F5BE423F26962ACF00254A30 /* ReceiptRefreshPolicy.swift */ = {isa = PBXFileReference; lastKnownFileType = sourcecode.swift; path = ReceiptRefreshPolicy.swift; sourceTree = "<group>"; };
		F5BE424126965F9F00254A30 /* ProductRequestData+Initialization.swift */ = {isa = PBXFileReference; lastKnownFileType = sourcecode.swift; path = "ProductRequestData+Initialization.swift"; sourceTree = "<group>"; };
		F5BE4244269676E200254A30 /* StoreKitRequestFetcherTests.swift */ = {isa = PBXFileReference; fileEncoding = 4; lastKnownFileType = sourcecode.swift; path = StoreKitRequestFetcherTests.swift; sourceTree = "<group>"; };
		F5BE44422698581100254A30 /* AttributionTypeFactory.swift */ = {isa = PBXFileReference; lastKnownFileType = sourcecode.swift; path = AttributionTypeFactory.swift; sourceTree = "<group>"; };
		F5BE447A269E4A7500254A30 /* TrackingManagerProxy.swift */ = {isa = PBXFileReference; lastKnownFileType = sourcecode.swift; path = TrackingManagerProxy.swift; sourceTree = "<group>"; };
		F5BE447C269E4ADB00254A30 /* ASIdManagerProxy.swift */ = {isa = PBXFileReference; lastKnownFileType = sourcecode.swift; path = ASIdManagerProxy.swift; sourceTree = "<group>"; };
		F5C0196826E880800005D61E /* StoreKitStrings.swift */ = {isa = PBXFileReference; lastKnownFileType = sourcecode.swift; path = StoreKitStrings.swift; sourceTree = "<group>"; };
		F5FCD3E927DA0D0B003BDC04 /* PriceFormatterProvider.swift */ = {isa = PBXFileReference; lastKnownFileType = sourcecode.swift; path = PriceFormatterProvider.swift; sourceTree = "<group>"; };
		F5FCD3FB27DA2034003BDC04 /* PriceFormatterProviderTests.swift */ = {isa = PBXFileReference; lastKnownFileType = sourcecode.swift; path = PriceFormatterProviderTests.swift; sourceTree = "<group>"; };
		FD18ED4D2837F89200C5AA4F /* StoreKitWorkaroundsTests.swift */ = {isa = PBXFileReference; lastKnownFileType = sourcecode.swift; path = StoreKitWorkaroundsTests.swift; sourceTree = "<group>"; };
		FECF627761D375C8431EB866 /* StoreProduct.swift */ = {isa = PBXFileReference; lastKnownFileType = sourcecode.swift; path = StoreProduct.swift; sourceTree = "<group>"; };
/* End PBXFileReference section */

/* Begin PBXFrameworksBuildPhase section */
		2DAC5F6F26F13C9800C5258F /* Frameworks */ = {
			isa = PBXFrameworksBuildPhase;
			buildActionMask = 2147483647;
			files = (
				576C8ABE27D299860058FA6E /* SnapshotTesting in Frameworks */,
				2D803F6926F149E70069D717 /* RevenueCat.framework in Frameworks */,
				2D9C5ED726F281750057FC45 /* OHHTTPStubsSwift in Frameworks */,
				2D9C5ED526F281750057FC45 /* OHHTTPStubs in Frameworks */,
				2D803F6826F144C40069D717 /* Nimble in Frameworks */,
			);
			runOnlyForDeploymentPostprocessing = 0;
		};
		2DC5621324EC63420031F69B /* Frameworks */ = {
			isa = PBXFrameworksBuildPhase;
			buildActionMask = 2147483647;
			files = (
				A5B6CDD8280F3843007629D5 /* AdServices.framework in Frameworks */,
			);
			runOnlyForDeploymentPostprocessing = 0;
		};
		2DC5621B24EC63430031F69B /* Frameworks */ = {
			isa = PBXFrameworksBuildPhase;
			buildActionMask = 2147483647;
			files = (
				57E0473B277260DE0082FE91 /* SnapshotTesting in Frameworks */,
				B36824BE268FBC5B00957E4C /* XCTest.framework in Frameworks */,
				2D9C5ED326F2816F0057FC45 /* OHHTTPStubsSwift in Frameworks */,
				2D9C5ED126F2816F0057FC45 /* OHHTTPStubs in Frameworks */,
				2D803F6326F144830069D717 /* Nimble in Frameworks */,
			);
			runOnlyForDeploymentPostprocessing = 0;
		};
		2DE20B69264087FB004C597D /* Frameworks */ = {
			isa = PBXFrameworksBuildPhase;
			buildActionMask = 2147483647;
			files = (
				2D803F6626F144BF0069D717 /* Nimble in Frameworks */,
				2DA85A8C26DEA7FB00F1136D /* RevenueCat.framework in Frameworks */,
				2DE20B7626408807004C597D /* StoreKitTest.framework in Frameworks */,
			);
			runOnlyForDeploymentPostprocessing = 0;
		};
		2DE20B7C26409EB7004C597D /* Frameworks */ = {
			isa = PBXFrameworksBuildPhase;
			buildActionMask = 2147483647;
			files = (
				2DE20B9226409ECF004C597D /* StoreKit.framework in Frameworks */,
			);
			runOnlyForDeploymentPostprocessing = 0;
		};
/* End PBXFrameworksBuildPhase section */

/* Begin PBXGroup section */
		006E105DDA8D0D0FA32D690C /* StoreKit2 */ = {
			isa = PBXGroup;
			children = (
				3628C1F100BB3C1782860D24 /* ProductsFetcherSK2.swift */,
				A55D082F2722368600D919E0 /* SK2BeginRefundRequestHelper.swift */,
				2D294E5B26DECFD500B8FE4F /* StoreKit2TransactionListener.swift */,
				F516BD28282434070083480B /* StoreKit2StorefrontListener.swift */,
			);
			path = StoreKit2;
			sourceTree = "<group>";
		};
		2CD72940268A820E00BFC976 /* FoundationExtensions */ = {
			isa = PBXGroup;
			children = (
				572247D027BEC28E00C524A7 /* Array+Extensions.swift */,
				2CD72941268A823900BFC976 /* Data+Extensions.swift */,
				2CD72943268A826F00BFC976 /* Date+Extensions.swift */,
				37E353FD94A8FD5CD8796530 /* DateFormatter+Extensions.swift */,
				B302206927271BCB008F1A0D /* Decoder+Extensions.swift */,
				35F82BAA26A84E130051DF03 /* Dictionary+Extensions.swift */,
				5746508D275949F20053AB09 /* DispatchTimeInterval+Extensions.swift */,
				B3E26A4926BE0A8E003ACCF3 /* Error+Extensions.swift */,
				F5714EA426D6C24D00635477 /* JSONDecoder+Extensions.swift */,
				B34605EA279A766C0031CA74 /* OperationQueue+Extensions.swift */,
				5751379427F4C4D80064AB2C /* Optional+Extensions.swift */,
				5746508B27586B2E0053AB09 /* Result+Extensions.swift */,
				57A17726276A721D0052D3A8 /* Set+Extensions.swift */,
				B35F9E0826B4BEED00095C3F /* String+Extensions.swift */,
				2D9C7BB226D838FC006838BE /* UIApplication+RCExtensions.swift */,
				573E7EB628189936007C9128 /* LossyCollections.swift */,
				5766AA3D283C750300FA6091 /* Operators+Extensions.swift */,
			);
			path = FoundationExtensions;
			sourceTree = "<group>";
		};
		2D1015DC275A57DB0086173F /* StoreKitAbstractions */ = {
			isa = PBXGroup;
			children = (
				57EFDC6A27BC1F370057EC39 /* ProductType.swift */,
				2C0B98CC2797070B00C5874F /* PromotionalOffer.swift */,
				57DE807028074C23008D6C6F /* SK1Storefront.swift */,
				57AC4C1B2770F56200DDE30F /* SK1StoreProduct.swift */,
				57C381D92796153D009E3940 /* SK1StoreProductDiscount.swift */,
				57536A2527851FFE00E2AE7F /* SK1StoreTransaction.swift */,
				57DE807228074C76008D6C6F /* SK2Storefront.swift */,
				57AC4C172770F55C00DDE30F /* SK2StoreProduct.swift */,
				57C381DB27961547009E3940 /* SK2StoreProductDiscount.swift */,
				57536A27278522B400E2AE7F /* SK2StoreTransaction.swift */,
				57DE806C28074976008D6C6F /* Storefront.swift */,
				573E7F082819B989007C9128 /* StoreKitWorkarounds.swift */,
				FECF627761D375C8431EB866 /* StoreProduct.swift */,
				B372EC53268FEDC60099171E /* StoreProductDiscount.swift */,
				2D1015D9275959840086173F /* StoreTransaction.swift */,
				2D1015DD275A57FC0086173F /* SubscriptionPeriod.swift */,
			);
			path = StoreKitAbstractions;
			sourceTree = "<group>";
		};
		2D1015DF275A67560086173F /* StoreKitAbstractions */ = {
			isa = PBXGroup;
			children = (
				2D1015E0275A676F0086173F /* SubscriptionPeriodTests.swift */,
				FD18ED4D2837F89200C5AA4F /* StoreKitWorkaroundsTests.swift */,
			);
			path = StoreKitAbstractions;
			sourceTree = "<group>";
		};
		2D11F5DE250FF63E005A70E8 /* Logging */ = {
			isa = PBXGroup;
			children = (
				2D11F5DF250FF658005A70E8 /* Strings */,
				2DC19194255F36D10039389A /* Logger.swift */,
				9A65DFDD258AD60A00DE00B0 /* LogIntent.swift */,
			);
			path = Logging;
			sourceTree = "<group>";
		};
		2D11F5DF250FF658005A70E8 /* Strings */ = {
			isa = PBXGroup;
			children = (
				2D11F5E0250FF886005A70E8 /* AttributionStrings.swift */,
				B302206D2728B798008F1A0D /* BackendErrorStrings.swift */,
				F5714EE426DC2F1D00635477 /* CodableStrings.swift */,
				9A65E03525918B0500DE00B0 /* ConfigureStrings.swift */,
				9A65E0752591977200DE00B0 /* IdentityStrings.swift */,
				2D00A41C2767C08300FC3DD8 /* ManageSubscriptionsStrings.swift */,
				9A65E07A2591977500DE00B0 /* NetworkStrings.swift */,
				9A65E09F2591A23200DE00B0 /* OfferingStrings.swift */,
				9A65E03A25918B0900DE00B0 /* CustomerInfoStrings.swift */,
				9A65E0A42591A23500DE00B0 /* PurchaseStrings.swift */,
				9A65E07F2591977900DE00B0 /* ReceiptStrings.swift */,
				9A65E0A92591A23800DE00B0 /* RestoreStrings.swift */,
				F5C0196826E880800005D61E /* StoreKitStrings.swift */,
				37E3507939634ED5A9280544 /* Strings.swift */,
			);
			path = Strings;
			sourceTree = "<group>";
		};
		2D1A28CB24AA6F4B006BE931 /* LocalReceiptParsing */ = {
			isa = PBXGroup;
			children = (
				37E35FCF87558ACB498521F1 /* BasicTypes */,
				37E355596456B3DFA01EF081 /* Builders */,
				37E35556F2D7B8B28B169C77 /* DataConverters */,
				2D5BB46A24C8E8ED00E27537 /* ReceiptParser.swift */,
				2D8F622224D30F9D00F993AA /* ReceiptParsingError.swift */,
			);
			path = LocalReceiptParsing;
			sourceTree = "<group>";
		};
		2D1DB44A26EA61AB00DDE736 /* StoreKit1 */ = {
			isa = PBXGroup;
			children = (
				EFB3CBAA73855779FE828CE2 /* ProductsFetcherSK1.swift */,
				2D991AC9268BA56900085481 /* StoreKitRequestFetcher.swift */,
				2D4E926426990AB1000E10B0 /* StoreKitWrapper.swift */,
			);
			path = StoreKit1;
			sourceTree = "<group>";
		};
		2D2CF15427EE0DA100673CE1 /* Products */ = {
			isa = PBXGroup;
			children = (
				2D2CF15827EE0DA100673CE1 /* ObjCAPITester.app */,
			);
			name = Products;
			sourceTree = "<group>";
		};
		2D2CF15927EE0DA700673CE1 /* Products */ = {
			isa = PBXGroup;
			children = (
				2D2CF15D27EE0DA700673CE1 /* SwiftAPITester.app */,
			);
			name = Products;
			sourceTree = "<group>";
		};
		2DAC5F7326F13C9800C5258F /* StoreKitUnitTests */ = {
			isa = PBXGroup;
			children = (
				571E7AD0279F2CE9003B3606 /* TestHelpers */,
				A563F587271E076800246E0C /* BeginRefundRequestHelperTests.swift */,
				2D8FC8AB26E01AE70049A85C /* PurchasesOrchestratorTests.swift */,
				2D34D9D127481D9B00C05DB6 /* TrialOrIntroPriceEligibilityCheckerSK2Tests.swift */,
				35E1CE1F26E022C20008560A /* TrialOrIntroPriceEligibilityCheckerSK1Tests.swift */,
				2D69384426DFF93300FCDBC0 /* StoreProductTests.swift */,
				2D9C5EC926F2805C0057FC45 /* ProductsManagerTests.swift */,
				2D90F8CB26FD2BA1009B9142 /* StoreKitConfigTestCase.swift */,
				F55FFA622763F60700995146 /* TransactionsManagerSK1Tests.swift */,
				F55FFA662763FAC300995146 /* TransactionsManagerSK2Tests.swift */,
				5791A1C72767FC9400C972AA /* ManageSubscriptionsHelperTests.swift */,
				5738F46D278CAC520096D623 /* StoreTransactionTests.swift */,
				57C381B62791E593009E3940 /* StoreKit2TransactionListenerTests.swift */,
				F516BD322828FDD90083480B /* StoreKit2StorefrontListenerTests.swift */,
				2D43017726EBFD7100BAB891 /* UnitTestsConfiguration.storekit */,
				F5FCD3FB27DA2034003BDC04 /* PriceFormatterProviderTests.swift */,
				2D222BAA27FB7008003D5F37 /* LocalReceiptParserStoreKitTests.swift */,
				57DE80882807540D008D6C6F /* StorefrontTests.swift */,
			);
			path = StoreKitUnitTests;
			sourceTree = "<group>";
		};
		2DC5621724EC63420031F69B /* Sources */ = {
			isa = PBXGroup;
			children = (
				F5BE44412698580200254A30 /* Attribution */,
				B3B5FBBD269E080A00104A0C /* Caching */,
				F5714EA626D7A82E00635477 /* CodableExtensions */,
				2DD58DD627F240E0000FDFE3 /* DocCDocumentation */,
				B324DC482720C15300103EE9 /* Error Handling */,
				2CD72940268A820E00BFC976 /* FoundationExtensions */,
				B3A36AAC26BC76230059EDEA /* Identity */,
				2D1A28CB24AA6F4B006BE931 /* LocalReceiptParsing */,
				2D11F5DE250FF63E005A70E8 /* Logging */,
				2DDA3E4524DB0B4500EDFE5B /* Misc */,
				35D832CB262A5B3400E60AC5 /* Networking */,
				354235D524C11138008C84EE /* Purchasing */,
				354895D0267AE32D001DC5B1 /* SubscriberAttributes */,
				35E840C1270FB45600899AE2 /* Support */,
				2DC5621924EC63430031F69B /* Info.plist */,
				2DC5621824EC63430031F69B /* RevenueCat.h */,
			);
			path = Sources;
			sourceTree = "<group>";
		};
		2DC5622224EC63430031F69B /* UnitTests */ = {
			isa = PBXGroup;
			children = (
				F5BE444626985E6E00254A30 /* Attribution */,
				37E35AE0CDC4C2AA8260FB58 /* Caching */,
				35F82BBB26A9BFA60051DF03 /* FoundationExtensions */,
				37E35BCB85973ABD4CEC5904 /* Identity */,
				2DD02D5924AD128A00419CD9 /* LocalReceiptParsing */,
				35272E1A26D0023400F22C3B /* Misc */,
				2DDF41DD24F6F4F9005BC22D /* Mocks */,
				35D832FE262FAD6900E60AC5 /* Networking */,
				354235D624C11160008C84EE /* Purchasing */,
				2DDE559824C8B5D100DCB087 /* Resources */,
				F591492426B994A100D32E58 /* StoreKitExtensions */,
				B36824BB268FBB9B00957E4C /* SubscriberAttributes */,
				37E35A5970D1604E8C8011FC /* TestHelpers */,
				2DC5622524EC63430031F69B /* Info.plist */,
			);
			path = UnitTests;
			sourceTree = "<group>";
		};
		2DD02D5924AD128A00419CD9 /* LocalReceiptParsing */ = {
			isa = PBXGroup;
			children = (
				2DDF41C124F6F4C3005BC22D /* Builders */,
				2DDF41BD24F6F4C3005BC22D /* DataConverters */,
				2DDF41C624F6F4C3005BC22D /* TestsAgainstRealReceipts */,
				37E351D0EBC4698E1D3585A6 /* ReceiptParserTests.swift */,
			);
			path = LocalReceiptParsing;
			sourceTree = "<group>";
		};
		2DD58DD627F240E0000FDFE3 /* DocCDocumentation */ = {
			isa = PBXGroup;
			children = (
				2D8D03B42799A2B90044C2ED /* DocCDocumentation.docc */,
				2DD58DD727F240EB000FDFE3 /* EmptyFile.swift */,
			);
			path = DocCDocumentation;
			sourceTree = "<group>";
		};
		2DDA3E4524DB0B4500EDFE5B /* Misc */ = {
			isa = PBXGroup;
			children = (
				574A2EE6282C3F0800150D40 /* AnyDecodable.swift */,
				576C8A8A27CFCB150058FA6E /* AnyEncodable.swift */,
				57A0FBEF2749C0C2009E2FC3 /* Atomic.swift */,
				352B7D7827BD919B002A47DD /* DangerousSettings.swift */,
				37E3567189CF6A746EE3CCC2 /* DateExtensions.swift */,
				0313FD40268A506400168386 /* DateProvider.swift */,
				5796A3A827D7C43500653165 /* Deprecations.swift */,
				2D22BF6426F3CB31001AE2F9 /* FatalErrorUtil.swift */,
				B33CEA9F268CDCC9008A3144 /* ISOPeriodFormatter.swift */,
				57EAE526274324C60060EB74 /* Lock.swift */,
				F530E4FE275646EF001AF6BD /* MacDevice.swift */,
				57EAE52A274332830060EB74 /* Obsoletions.swift */,
				2DDA3E4624DB0B5400EDFE5B /* OperationDispatcher.swift */,
				2CB8CF9227BF538F00C34DE3 /* PlatformInfo.swift */,
				F5FCD3E927DA0D0B003BDC04 /* PriceFormatterProvider.swift */,
				2DD9F4BD274EADC20031AE2C /* Purchases+async.swift */,
				57EAE52C274468900060EB74 /* RawDataContainer.swift */,
				57CFB98327FE2258002A6730 /* StoreKit2Setting.swift */,
				57A0FBF12749CF66009E2FC3 /* SynchronizedUserDefaults.swift */,
				B3AA6237268B926F00894871 /* SystemInfo.swift */,
				5766AA55283D4C5400FA6091 /* IgnoreHashable.swift */,
			);
			path = Misc;
			sourceTree = "<group>";
		};
		2DDE559824C8B5D100DCB087 /* Resources */ = {
			isa = PBXGroup;
			children = (
				2DDE559924C8B5E300DCB087 /* receipts */,
			);
			path = Resources;
			sourceTree = "<group>";
		};
		2DDE559924C8B5E300DCB087 /* receipts */ = {
			isa = PBXGroup;
			children = (
				2DDE559A24C8B5E300DCB087 /* verifyReceiptSample1.txt */,
				2DDE559B24C8B5E300DCB087 /* base64encodedreceiptsample1.txt */,
				5791CE7F273F26A000E50C4B /* base64encoded_sandboxReceipt.txt */,
				B319514A26C1991E002CA9AC /* base64EncodedReceiptSampleForDataExtension.txt */,
			);
			path = receipts;
			sourceTree = "<group>";
		};
		2DDE870027E5238500D8B390 /* Tests */ = {
			isa = PBXGroup;
			children = (
				570896B627596E6E00296F1C /* APITesters */,
				57B425A3275800B60075BDC4 /* Test Plans */,
				2DE20B6D264087FB004C597D /* BackendIntegrationTests */,
				2DE20B8026409EB7004C597D /* BackendIntegrationTestApp */,
				2DEAC2DB26EFE46E006914ED /* UnitTestsHostApp */,
				2DAC5F7326F13C9800C5258F /* StoreKitUnitTests */,
				2DC5622224EC63430031F69B /* UnitTests */,
			);
			path = Tests;
			sourceTree = "<group>";
		};
		2DDF41BD24F6F4C3005BC22D /* DataConverters */ = {
			isa = PBXGroup;
			children = (
				2DDF41BF24F6F4C3005BC22D /* UInt8+ExtensionsTests.swift */,
				2DDF41C024F6F4C3005BC22D /* ArraySlice_UInt8+ExtensionsTests.swift */,
			);
			path = DataConverters;
			sourceTree = "<group>";
		};
		2DDF41C124F6F4C3005BC22D /* Builders */ = {
			isa = PBXGroup;
			children = (
				2DDF41C224F6F4C3005BC22D /* ASN1ObjectIdentifierBuilderTests.swift */,
				2DDF41C324F6F4C3005BC22D /* AppleReceiptBuilderTests.swift */,
				2DDF41C424F6F4C3005BC22D /* ASN1ContainerBuilderTests.swift */,
				2DDF41C524F6F4C3005BC22D /* InAppPurchaseBuilderTests.swift */,
			);
			path = Builders;
			sourceTree = "<group>";
		};
		2DDF41C624F6F4C3005BC22D /* TestsAgainstRealReceipts */ = {
			isa = PBXGroup;
			children = (
				2DDF41C724F6F4C3005BC22D /* ReceiptParsing+TestsWithRealReceipts.swift */,
			);
			path = TestsAgainstRealReceipts;
			sourceTree = "<group>";
		};
		2DDF41DD24F6F4F9005BC22D /* Mocks */ = {
			isa = PBXGroup;
			children = (
				37E35C1554F296F7F1317747 /* MockAppleReceiptBuilder.swift */,
				37E351EB3689AF304E5B1031 /* MockASN1ContainerBuilder.swift */,
				351B515F26D44BB600BD2BD7 /* MockAttributionDataMigrator.swift */,
				351B515926D44B6200BD2BD7 /* MockAttributionFetcher.swift */,
				351B514426D449E600BD2BD7 /* MockAttributionTypeFactory.swift */,
				351B514026D4498F00BD2BD7 /* MockBackend.swift */,
				2D1C3F3826B9D8B800112626 /* MockBundle.swift */,
				351B514826D44A2F00BD2BD7 /* MockCustomerInfoManager.swift */,
				351B516F26D44E8D00BD2BD7 /* MockDateProvider.swift */,
				351B513C26D4491E00BD2BD7 /* MockDeviceCache.swift */,
				35D83311262FBD4200E60AC5 /* MockETagManager.swift */,
				351B514C26D44A8600BD2BD7 /* MockHTTPClient.swift */,
				351B513E26D4496000BD2BD7 /* MockIdentityManager.swift */,
				37E355744D64075AA91342DE /* MockInAppPurchaseBuilder.swift */,
				351B517126D44EF300BD2BD7 /* MockInMemoryCachedOfferings.swift */,
				351B515B26D44B7900BD2BD7 /* MockIntroEligibilityCalculator.swift */,
				351B515526D44B2300BD2BD7 /* MockNotificationCenter.swift */,
				351B515726D44B3E00BD2BD7 /* MockOfferingsFactory.swift */,
				F575858E26C0893600C12B97 /* MockOfferingsManager.swift */,
				351B514A26D44A4A00BD2BD7 /* MockOperationDispatcher.swift */,
				351B517326D44F4B00BD2BD7 /* MockPaymentDiscount.swift */,
				37E35C9439E087F63ECC4F59 /* MockProductsManager.swift */,
				37E35B08709090FBBFB16EBD /* MockProductsRequest.swift */,
				37E35F783903362B65FB7AF3 /* MockProductsRequestFactory.swift */,
				351B515D26D44B9900BD2BD7 /* MockPurchasesDelegate.swift */,
				351B515126D44AF000BD2BD7 /* MockReceiptFetcher.swift */,
				37E354B13440508B46C9A530 /* MockReceiptParser.swift */,
				351B517926D44FF000BD2BD7 /* MockRequestFetcher.swift */,
				2DDF41E724F6F61B005BC22D /* MockSKProductDiscount.swift */,
				2DDF41E524F6F5DC005BC22D /* MockSK1Product.swift */,
				351B515326D44B0A00BD2BD7 /* MockStoreKitWrapper.swift */,
				351B514226D449C100BD2BD7 /* MockSubscriberAttributesManager.swift */,
				351B514626D44A0D00BD2BD7 /* MockSystemInfo.swift */,
				F591492726B9956C00D32E58 /* MockTransaction.swift */,
				35F8B8F926E02AE1003C3363 /* MockTrialOrIntroPriceEligibilityChecker.swift */,
				37E357D16038F07915D7825D /* MockUserDefaults.swift */,
				2DDF41E924F6F844005BC22D /* SKProductSubscriptionDurationExtensions.swift */,
				2D90F8C926FD257A009B9142 /* MockStoreKit2TransactionListener.swift */,
				35E840CD2710E2EB00899AE2 /* MockManageSubscriptionsHelper.swift */,
				A563F585271E072B00246E0C /* MockBeginRefundRequestHelper.swift */,
				A55D08312722471200D919E0 /* MockSK2BeginRefundRequestHelper.swift */,
				F55FFA5927634C3F00995146 /* MockTransactionsManager.swift */,
				F584742F278D00C0001B1CE6 /* MockDNSChecker.swift */,
				57C381E1279627B7009E3940 /* MockStoreProductDiscount.swift */,
				57CFB96B27FE0E79002A6730 /* MockCurrentUserProvider.swift */,
				57DE807F2807529F008D6C6F /* MockStorefront.swift */,
			);
			path = Mocks;
			sourceTree = "<group>";
		};
		2DE20B6D264087FB004C597D /* BackendIntegrationTests */ = {
			isa = PBXGroup;
			children = (
				579234E127F777EE00B39C68 /* BaseBackendIntegrationTests.swift */,
				2DE20B6E264087FB004C597D /* StoreKitIntegrationTests.swift */,
				579234E427F779FE00B39C68 /* SubscriberAttributesManagerIntegrationTests.swift */,
				2CD2C541278CE0E0005D1CC2 /* RevenueCat_IntegrationPurchaseTesterConfiguration.storekit */,
				2DE61A83264190830021CEA0 /* Constants.swift */,
				2DE20B70264087FB004C597D /* Info.plist */,
			);
			path = BackendIntegrationTests;
			sourceTree = "<group>";
		};
		2DE20B8026409EB7004C597D /* BackendIntegrationTestApp */ = {
			isa = PBXGroup;
			children = (
				2DE20B8726409EB8004C597D /* Preview Content */,
				2DE20B8526409EB8004C597D /* Assets.xcassets */,
				2DE20B8326409EB7004C597D /* ContentView.swift */,
				2DE20B8A26409EB8004C597D /* Info.plist */,
				2DE20B8126409EB7004C597D /* BackendIntegrationTestApp.swift */,
			);
			path = BackendIntegrationTestApp;
			sourceTree = "<group>";
		};
		2DE20B8726409EB8004C597D /* Preview Content */ = {
			isa = PBXGroup;
			children = (
				2DE20B8826409EB8004C597D /* Preview Assets.xcassets */,
			);
			path = "Preview Content";
			sourceTree = "<group>";
		};
		2DEAC2DB26EFE46E006914ED /* UnitTestsHostApp */ = {
			isa = PBXGroup;
			children = (
				2D1E788926FE215500760949 /* SceneDelegate.swift */,
				2DEAC2DC26EFE46E006914ED /* AppDelegate.swift */,
				2DEAC2E026EFE46E006914ED /* ViewController.swift */,
				2DEAC2E226EFE46E006914ED /* Main.storyboard */,
				2DEAC2E526EFE470006914ED /* Assets.xcassets */,
				2DEAC2E726EFE470006914ED /* LaunchScreen.storyboard */,
				2DEAC2EA26EFE470006914ED /* Info.plist */,
			);
			path = UnitTestsHostApp;
			sourceTree = "<group>";
		};
		352629F41F7C4B9100C04F2C = {
			isa = PBXGroup;
			children = (
				2DC5621724EC63420031F69B /* Sources */,
				2DDE870027E5238500D8B390 /* Tests */,
				352629FF1F7C4B9100C04F2C /* Products */,
				3530C18722653E8F00D6DF52 /* Frameworks */,
				2DBB3E10269C9B8700BBF431 /* SwiftStyleGuide.swift */,
				2DEC0CFB24A2A1B100B0E5BB /* Package.swift */,
				A55D5D56282B30EF00FA7623 /* Recovered References */,
			);
			sourceTree = "<group>";
		};
		352629FF1F7C4B9100C04F2C /* Products */ = {
			isa = PBXGroup;
			children = (
				2DC5621624EC63420031F69B /* RevenueCat.framework */,
				2DC5621E24EC63430031F69B /* UnitTests.xctest */,
				2DE20B6C264087FB004C597D /* BackendIntegrationTests.xctest */,
				2DE20B7F26409EB7004C597D /* BackendIntegrationTestsHostApp.app */,
				2DEAC2DA26EFE46E006914ED /* UnitTestsHostApp.app */,
				2DAC5F7226F13C9800C5258F /* StoreKitUnitTests.xctest */,
			);
			name = Products;
			sourceTree = "<group>";
		};
		35272E1A26D0023400F22C3B /* Misc */ = {
			isa = PBXGroup;
			children = (
				576C8A9027D180540058FA6E /* __Snapshots__ */,
				37E35B9AC7A350CA2437049D /* ISOPeriodFormatterTests.swift */,
				37E35EEE7783629CDE41B70C /* SystemInfoTests.swift */,
				57E2230627500BB1002DB06E /* AtomicTests.swift */,
				5722482627C2BD3200C524A7 /* LockTests.swift */,
				576C8A8E27CFCD110058FA6E /* AnyEncodableTests.swift */,
				574A2EE8282C403800150D40 /* AnyDecodableTests.swift */,
				57554CC0282AE1E3009A7E58 /* TestCase.swift */,
				2D22BF6626F3CBFB001AE2F9 /* XCTestCase+Extensions.swift */,
				5766AA59283D4CAB00FA6091 /* IgnoreHashableTests.swift */,
				57ACB12328174B9F000DCC9F /* CustomerInfo+TestExtensions.swift */,
			);
			path = Misc;
			sourceTree = "<group>";
		};
		3530C18722653E8F00D6DF52 /* Frameworks */ = {
			isa = PBXGroup;
			children = (
				A5B6CDD5280F3843007629D5 /* AdServices.framework */,
				B36824BD268FBC5B00957E4C /* XCTest.framework */,
				2DE20B9126409ECF004C597D /* StoreKit.framework */,
				2DE20B7526408806004C597D /* StoreKitTest.framework */,
				357C9BC022725CFA006BC624 /* iAd.framework */,
				350A1B84226E3E8700CCA10F /* AppKit.framework */,
				3530C18822653E8F00D6DF52 /* AdSupport.framework */,
				33FFC8744F2BAE7BD8889A4C /* Pods_RevenueCat.framework */,
				84C3F1AC1D7E1E64341D3936 /* Pods_RevenueCat_PurchasesTests.framework */,
			);
			name = Frameworks;
			sourceTree = "<group>";
		};
		354235D524C11138008C84EE /* Purchasing */ = {
			isa = PBXGroup;
			children = (
				2D1DB44A26EA61AB00DDE736 /* StoreKit1 */,
				006E105DDA8D0D0FA32D690C /* StoreKit2 */,
				2D1015DC275A57DB0086173F /* StoreKitAbstractions */,
				B325543B2825C81800DA62EA /* Configuration.swift */,
				B32B750026868C1D005647BF /* EntitlementInfo.swift */,
				B3AA6235268A81C700894871 /* EntitlementInfos.swift */,
				B3DF6A4F269524080030D57C /* IntroEligibility.swift */,
				2D97458E24BDFCEF006245E9 /* IntroEligibilityCalculator.swift */,
				B3083A122699334C007B5503 /* Offering.swift */,
				B3B5FBBB269D121B00104A0C /* Offerings.swift */,
				35549322269E298B005F9AE9 /* OfferingsFactory.swift */,
				F575858C26C088FE00C12B97 /* OfferingsManager.swift */,
				B3D3C4712685784800CB3C21 /* Package.swift */,
				5766AB4628401B8400FA6091 /* PackageType.swift */,
				B372EC55268FEF020099171E /* ProductRequestData.swift */,
				F5BE424126965F9F00254A30 /* ProductRequestData+Initialization.swift */,
				37E35C7060D7E486F5958BED /* ProductsManager.swift */,
				37E35E8DCF998D9DB63850F8 /* ProductsRequestFactory.swift */,
				B3DDB55826854865008CCF23 /* PurchaseOwnershipType.swift */,
				B35042C326CDB79A00905B95 /* Purchases.swift */,
				B35042C526CDD3B100905B95 /* PurchasesDelegate.swift */,
				2D9F4A5426C30CA800B07B43 /* PurchasesOrchestrator.swift */,
				80E80EF026970DC3008F245A /* ReceiptFetcher.swift */,
				F5BE423F26962ACF00254A30 /* ReceiptRefreshPolicy.swift */,
				3597020F24BF6A710010506E /* TransactionsFactory.swift */,
				F56E2E7627622B5E009FED5B /* TransactionsManager.swift */,
				359E8E3E26DEBEEB00B869F9 /* TrialOrIntroPriceEligibilityChecker.swift */,
			);
			path = Purchasing;
			sourceTree = "<group>";
		};
		354235D624C11160008C84EE /* Purchasing */ = {
			isa = PBXGroup;
			children = (
				57E0474B27729A1E0082FE91 /* __Snapshots__ */,
				2D1015DF275A67560086173F /* StoreKitAbstractions */,
				37E3582920E16E065502E5FC /* EntitlementInfosTests.swift */,
				B3F8418E26F3A93400E560FB /* ErrorCodeTests.swift */,
				37E354B18710B488B8B0D443 /* IntroEligibilityCalculatorTests.swift */,
				F575859126C08E3F00C12B97 /* OfferingsManagerTests.swift */,
				37E357C2D977BBB081216B5F /* OfferingsTests.swift */,
				37E3583675928C01D92E3166 /* ProductRequestDataExtensions.swift */,
				37E3548189DA008320B3FC98 /* ProductRequestDataInitializationTests.swift */,
				37E350E57B0A393455A72B40 /* ProductRequestDataTests.swift */,
				B390F5B9271DDC7400B64D65 /* PurchasesDeprecation.swift */,
				37E351F0E21361EAEC078A0D /* ProductsFetcherSK1Tests.swift */,
				37E359D8F304C83184560135 /* CustomerInfoTests.swift */,
				5766AABB283E809D00FA6091 /* Purchases */,
				2D84458826B9CD270033B5A3 /* ReceiptFetcherTests.swift */,
				F5BE4244269676E200254A30 /* StoreKitRequestFetcherTests.swift */,
				37E352F86A0A8EB05BAD77C4 /* StoreKitWrapperTests.swift */,
				3597021124BF6AAC0010506E /* TransactionsFactoryTests.swift */,
				57554C61282ABFD9009A7E58 /* StoreTests.swift */,
				57554C83282AC273009A7E58 /* PeriodTypeTests.swift */,
				57554C87282AC293009A7E58 /* PurchaseOwnershipTypeTests.swift */,
				57BA943028330ACA00CD5FC5 /* ConfigurationTests.swift */,
			);
			path = Purchasing;
			sourceTree = "<group>";
		};
		354895D0267AE32D001DC5B1 /* SubscriberAttributes */ = {
			isa = PBXGroup;
			children = (
				35F82BB526A9B8030051DF03 /* AttributionDataMigrator.swift */,
				354895D3267AE4B4001DC5B1 /* AttributionKey.swift */,
				354895D5267BEDE3001DC5B1 /* ReservedSubscriberAttributes.swift */,
				B39E811C268E887500D31189 /* SubscriberAttribute.swift */,
				A525BF4A26C320D100C354C4 /* SubscriberAttributesManager.swift */,
			);
			path = SubscriberAttributes;
			sourceTree = "<group>";
		};
		35D832CB262A5B3400E60AC5 /* Networking */ = {
			isa = PBXGroup;
			children = (
				B34605A1279A6E380031CA74 /* Caching */,
				B34605AA279A6E380031CA74 /* Operations */,
				57D5412C27F63108004CC35C /* Responses */,
				B3C4AAD426B8911300E1B3C8 /* Backend.swift */,
				B3F3E8D9277158FE0047A5B9 /* DNSChecker.swift */,
				35D832CC262A5B7500E60AC5 /* ETagManager.swift */,
				35F82BB326A9A74D0051DF03 /* HTTPClient.swift */,
				57DC9F4527CC2E4900DA6AF9 /* HTTPRequest.swift */,
				35D832F3262E606500E60AC5 /* HTTPResponse.swift */,
				575137CE27F50D2F0064AB2C /* HTTPResponseBody.swift */,
				35D832D1262E56DB00E60AC5 /* HTTPStatusCode.swift */,
				57D5414127F656D9004CC35C /* NetworkError.swift */,
				B34605D0279A6E600031CA74 /* SubscribersAPI.swift */,
			);
			path = Networking;
			sourceTree = "<group>";
		};
		35D832FE262FAD6900E60AC5 /* Networking */ = {
			isa = PBXGroup;
			children = (
				5796A38427D6B83C00653165 /* Backend */,
				5774F9BF2805EA1200997128 /* Responses */,
				37E353CBE9CF2572A72A347F /* HTTPClientTests.swift */,
				35D832FF262FAD8000E60AC5 /* ETagManagerTests.swift */,
				B380D69A27726AB500984578 /* DNSCheckerTests.swift */,
				576C8AD827D2BCB90058FA6E /* HTTPRequestTests.swift */,
				57DC9F4927CD37BA00DA6AF9 /* HTTPStatusCodeTests.swift */,
				57D04BB727D947C6006DAC06 /* HTTPResponseTests.swift */,
				5733B1A327FF9F8300EC2045 /* NetworkErrorTests.swift */,
				5733B1A727FFBCC800EC2045 /* BackendErrorTests.swift */,
				5733B1A927FFBCF900EC2045 /* BaseErrorTests.swift */,
			);
			path = Networking;
			sourceTree = "<group>";
		};
		35E840C1270FB45600899AE2 /* Support */ = {
			isa = PBXGroup;
			children = (
				A5F0104D2717B3150090732D /* BeginRefundRequestHelper.swift */,
				35E840C5270FB47C00899AE2 /* ManageSubscriptionsHelper.swift */,
			);
			path = Support;
			sourceTree = "<group>";
		};
		35F82BBB26A9BFA60051DF03 /* FoundationExtensions */ = {
			isa = PBXGroup;
			children = (
				37E353AF2CAD3CEDE6D9B368 /* NSError+RCExtensionsTests.swift */,
				37E3508EC20EEBAB4EAC4C82 /* NSDate+RCExtensionsTests.swift */,
				37E35ABEE9FD79CCA64E4F8B /* NSData+RCExtensionsTests.swift */,
				2DD269162522A20A006AC4BC /* DictionaryExtensionsTests.swift */,
				57A1772A276A726C0052D3A8 /* SetExtensionsTests.swift */,
				37E35FDA0A44EA03EA12DAA2 /* DateFormatter+ExtensionsTests.swift */,
				572247F627BF1ADF00C524A7 /* ArrayExtensionsTests.swift */,
				5796A3BF27D7D64500653165 /* ResultExtensionsTests.swift */,
				57ACB13628184CF1000DCC9F /* DecoderExtensionTests.swift */,
				5766AA41283C768600FA6091 /* OperatorExtensionsTests.swift */,
			);
			path = FoundationExtensions;
			sourceTree = "<group>";
		};
		37E35556F2D7B8B28B169C77 /* DataConverters */ = {
			isa = PBXGroup;
			children = (
				2DDF41B924F6F392005BC22D /* ArraySlice_UInt8+Extensions.swift */,
				2DDF41B824F6F392005BC22D /* UInt8+Extensions.swift */,
			);
			path = DataConverters;
			sourceTree = "<group>";
		};
		37E355596456B3DFA01EF081 /* Builders */ = {
			isa = PBXGroup;
			children = (
				2DDF41B124F6F387005BC22D /* AppleReceiptBuilder.swift */,
				2DDF41B024F6F387005BC22D /* ASN1ContainerBuilder.swift */,
				2DDF41B224F6F387005BC22D /* ASN1ObjectIdentifierBuilder.swift */,
				2DDF41AF24F6F387005BC22D /* InAppPurchaseBuilder.swift */,
			);
			path = Builders;
			sourceTree = "<group>";
		};
		37E35A5970D1604E8C8011FC /* TestHelpers */ = {
			isa = PBXGroup;
			children = (
				37E35C4A4B241A545D1D06BD /* ASN1ObjectIdentifierEncoder.swift */,
				37E35092F0E41512E0D610BA /* ContainerFactory.swift */,
				575A17AA2773A59300AA6F22 /* CurrentTestCaseTracker.swift */,
				576C8A9127D27DDD0058FA6E /* SnapshotTesting+Extensions.swift */,
				57DE80AD28075D77008D6C6F /* OSVersionEquivalent.swift */,
			);
			path = TestHelpers;
			sourceTree = "<group>";
		};
		37E35AE0CDC4C2AA8260FB58 /* Caching */ = {
			isa = PBXGroup;
			children = (
				37E35D87B7E6F91E27E98F42 /* DeviceCacheTests.swift */,
				37E35E3250FBBB03D92E06EC /* InMemoryCachedObjectTests.swift */,
			);
			path = Caching;
			sourceTree = "<group>";
		};
		37E35BCB85973ABD4CEC5904 /* Identity */ = {
			isa = PBXGroup;
			children = (
				37E35E992F1916C7F3911E7B /* CustomerInfoManagerTests.swift */,
				37E35294EBC1E5A879C95540 /* IdentityManagerTests.swift */,
			);
			path = Identity;
			sourceTree = "<group>";
		};
		37E35FCF87558ACB498521F1 /* BasicTypes */ = {
			isa = PBXGroup;
			children = (
				2DDF41A724F6F37C005BC22D /* AppleReceipt.swift */,
				2DDF41A824F6F37C005BC22D /* ASN1Container.swift */,
				2DDF41A924F6F37C005BC22D /* ASN1ObjectIdentifier.swift */,
				2DDF41AA24F6F37C005BC22D /* InAppPurchase.swift */,
			);
			path = BasicTypes;
			sourceTree = "<group>";
		};
		570896B627596E6E00296F1C /* APITesters */ = {
			isa = PBXGroup;
			children = (
				570896BD27596E8800296F1C /* ObjCAPITester.xcodeproj */,
				570896B727596E8800296F1C /* SwiftAPITester.xcodeproj */,
			);
			name = APITesters;
			path = ..;
			sourceTree = "<group>";
		};
		571E7AD0279F2CE9003B3606 /* TestHelpers */ = {
			isa = PBXGroup;
			children = (
				B3BE0263275942D500915B4C /* AvailabilityChecks.swift */,
				571E7AD3279F2D0C003B3606 /* StoreKitTestHelpers.swift */,
			);
			path = TestHelpers;
			sourceTree = "<group>";
		};
		5766AABB283E809D00FA6091 /* Purchases */ = {
			isa = PBXGroup;
			children = (
				37E35DE5707E845DA3FF51BC /* PurchasesTests.swift */,
				5766AABE283E80B500FA6091 /* BasePurchasesTests.swift */,
				5766AAC4283E843300FA6091 /* PurchasesConfiguringTests.swift */,
				5766AAC8283E88CF00FA6091 /* PurchasesGetCustomerInfoTests.swift */,
				5766AAD0283E981700FA6091 /* PurchasesPurchasingTests.swift */,
				5766AAD4283E9B7400FA6091 /* PurchasesRestoreTests.swift */,
				5766AAE4283E9E9C00FA6091 /* PurchasesGetOfferingsTests.swift */,
			);
			path = Purchases;
			sourceTree = "<group>";
		};
		5774F9BF2805EA1200997128 /* Responses */ = {
			isa = PBXGroup;
			children = (
				5774F9BD2805E71100997128 /* Fixtures */,
				57DB9EE7281B3C6100BBAA21 /* __Snapshots__ */,
				5774F9B92805E6E200997128 /* CustomerInfoDecodingTests.swift */,
				5774F9C02805EA3000997128 /* BaseHTTPResponseTest.swift */,
				574A2F3E282D75E300150D40 /* OfferingsDecodingTests.swift */,
				574A2F4E282D7B9E00150D40 /* PostOfferDecodingTests.swift */,
				5766C61F282DA3D50067D886 /* GetIntroEligibilityDecodingTests.swift */,
			);
			path = Responses;
			sourceTree = "<group>";
		};
		5796A38427D6B83C00653165 /* Backend */ = {
			isa = PBXGroup;
			children = (
				5796A39727D6C07D00653165 /* __Snapshots__ */,
				5796A38D27D6BB7D00653165 /* BackendCreateAliasTests.swift */,
				A56C2E002819C33500995421 /* BackendPostAdServicesTokenTests.swift */,
				5796A38927D6B96300653165 /* BackendGetCustomerInfoTests.swift */,
				5796A38F27D6BCD100653165 /* BackendGetIntroEligibilityTests.swift */,
				5796A39327D6BD6900653165 /* BackendGetOfferingsTests.swift */,
				5796A38B27D6BA1600653165 /* BackendLoginTests.swift */,
				5796A39527D6BDAB00653165 /* BackendPostOfferForSigningTests.swift */,
				5796A39827D6C1E000653165 /* BackendPostSubscriberAttributesTests.swift */,
				5796A38727D6B85900653165 /* BackendPostReceiptDataTests.swift */,
				5796A38027D6B78500653165 /* BaseBackendTest.swift */,
			);
			path = Backend;
			sourceTree = "<group>";
		};
		57B425A3275800B60075BDC4 /* Test Plans */ = {
			isa = PBXGroup;
			children = (
				570896B227595C8100296F1C /* AllTests.xctestplan */,
				570896B427595C8100296F1C /* Coverage.xctestplan */,
				570896B327595C8100296F1C /* RevenueCat.xctestplan */,
				570896B527595C8100296F1C /* UnitTests.xctestplan */,
			);
			name = "Test Plans";
			path = ..;
			sourceTree = "<group>";
		};
		57D5412C27F63108004CC35C /* Responses */ = {
			isa = PBXGroup;
			children = (
				57D5412D27F6311C004CC35C /* OfferingsResponse.swift */,
				5774F9B52805E6CC00997128 /* CustomerInfoResponse.swift */,
				574A2F4A282D7AEA00150D40 /* PostOfferResponse.swift */,
				5766C621282DAA700067D886 /* GetIntroEligibilityResponse.swift */,
			);
			path = Responses;
			sourceTree = "<group>";
		};
		A55D5D56282B30EF00FA7623 /* Recovered References */ = {
			isa = PBXGroup;
			children = (
			);
			name = "Recovered References";
			sourceTree = "<group>";
		};
		B324DC482720C15300103EE9 /* Error Handling */ = {
			isa = PBXGroup;
			children = (
				5733B18D27FF586A00EC2045 /* BackendError.swift */,
				B3B5FBB3269CED4B00104A0C /* BackendErrorCode.swift */,
				B3022071272B3DDC008F1A0D /* DescribableError.swift */,
				B34D2AA526976FC700D88C3A /* ErrorCode.swift */,
				B3B5FBB5269CED6400104A0C /* ErrorDetails.swift */,
				35D0E5CF26A5886C0099EAD8 /* ErrorUtils.swift */,
				2D971CC02744364C0093F35F /* SKError+Extensions.swift */,
				57BD50A927692B7500211D6D /* StoreKitError+Extensions.swift */,
			);
			path = "Error Handling";
			sourceTree = "<group>";
		};
		B34605A1279A6E380031CA74 /* Caching */ = {
			isa = PBXGroup;
			children = (
				B34605A2279A6E380031CA74 /* AliasCallback.swift */,
				B34605A3279A6E380031CA74 /* CallbackCache.swift */,
				B34605A4279A6E380031CA74 /* CallbackCacheStatus.swift */,
				B34605A7279A6E380031CA74 /* CustomerInfoCallback.swift */,
				B34605A6279A6E380031CA74 /* LogInCallback.swift */,
				B34605A5279A6E380031CA74 /* OfferingsCallback.swift */,
			);
			path = Caching;
			sourceTree = "<group>";
		};
		B34605AA279A6E380031CA74 /* Operations */ = {
			isa = PBXGroup;
			children = (
				B34605AE279A6E380031CA74 /* Handling */,
				B34605AC279A6E380031CA74 /* CreateAliasOperation.swift */,
				B34605B5279A6E380031CA74 /* GetCustomerInfoOperation.swift */,
				B34605B4279A6E380031CA74 /* GetIntroEligibilityOperation.swift */,
				B34605BA279A6E380031CA74 /* GetOfferingsOperation.swift */,
				B34605B7279A6E380031CA74 /* LogInOperation.swift */,
				B34605AB279A6E380031CA74 /* NetworkOperation.swift */,
				B34605AD279A6E380031CA74 /* PostOfferForSigningOperation.swift */,
				B34605B6279A6E380031CA74 /* PostReceiptDataOperation.swift */,
				B34605B9279A6E380031CA74 /* PostSubscriberAttributesOperation.swift */,
				A55D5D65282ECCC100FA7623 /* PostAdServicesTokenOperation.swift */,
			);
			path = Operations;
			sourceTree = "<group>";
		};
		B34605AE279A6E380031CA74 /* Handling */ = {
			isa = PBXGroup;
			children = (
				B34605B0279A6E380031CA74 /* CustomerInfoResponseHandler.swift */,
				B34605B2279A6E380031CA74 /* SubscriberAttributesMarshaller.swift */,
			);
			path = Handling;
			sourceTree = "<group>";
		};
		B36824BB268FBB9B00957E4C /* SubscriberAttributes */ = {
			isa = PBXGroup;
			children = (
				576C8ABF27D29A020058FA6E /* __Snapshots__ */,
				35F82BB126A98EC50051DF03 /* AttributionDataMigratorTests.swift */,
				B3CD0D8727F25E3E000793F5 /* BackendSubscriberAttributesTests.swift */,
				37E35C4A795A0F056381A1B3 /* DeviceCacheSubscriberAttributesTests.swift */,
				37E3508E52201122137D4B4A /* PurchasesSubscriberAttributesTests.swift */,
				37E3567E972B9B04FE079ABA /* SubscriberAttributesManagerTests.swift */,
				2D8DB34A24072AAE00BE3D31 /* SubscriberAttributeTests.swift */,
			);
			path = SubscriberAttributes;
			sourceTree = "<group>";
		};
		B3A36AAC26BC76230059EDEA /* Identity */ = {
			isa = PBXGroup;
			children = (
				A56F9AB026990E9200AFC48F /* CustomerInfo.swift */,
				B3A36AAD26BC76340059EDEA /* CustomerInfoManager.swift */,
				B3852F9F26C1ED1F005384F8 /* IdentityManager.swift */,
			);
			path = Identity;
			sourceTree = "<group>";
		};
		B3B5FBBD269E080A00104A0C /* Caching */ = {
			isa = PBXGroup;
			children = (
				B3B5FBC0269E17CE00104A0C /* DeviceCache.swift */,
				B3B5FBBE269E081E00104A0C /* InMemoryCachedObject.swift */,
			);
			path = Caching;
			sourceTree = "<group>";
		};
		F5714EA626D7A82E00635477 /* CodableExtensions */ = {
			isa = PBXGroup;
			children = (
				F5714EA926D7A85D00635477 /* PeriodType+Extensions.swift */,
				F5714EAB26D7A87B00635477 /* PurchaseOwnershipType+Extensions.swift */,
				F5714EA726D7A83A00635477 /* Store+Extensions.swift */,
			);
			path = CodableExtensions;
			sourceTree = "<group>";
		};
		F591492426B994A100D32E58 /* StoreKitExtensions */ = {
			isa = PBXGroup;
			children = (
				F591492526B994B400D32E58 /* SKPaymentTransactionExtensionsTests.swift */,
				573A10D42800A7C800F976E5 /* SKErrorTests.swift */,
				573A10D82800ADCD00F976E5 /* StoreKitErrorTests.swift */,
				573A10DA2800AF4700F976E5 /* PurchaseErrorTests.swift */,
			);
			path = StoreKitExtensions;
			sourceTree = "<group>";
		};
		F5BE44412698580200254A30 /* Attribution */ = {
			isa = PBXGroup;
			children = (
				F5BE447C269E4ADB00254A30 /* ASIdManagerProxy.swift */,
				37E35CD16BB73BB091E64D9A /* AttributionData.swift */,
				37E3521731D8DC16873F55F3 /* AttributionFetcher.swift */,
				B39E8119268E849900D31189 /* AttributionNetwork.swift */,
				B3A55B7C26C452A7007EFC56 /* AttributionPoster.swift */,
				F5BE44422698581100254A30 /* AttributionTypeFactory.swift */,
				F5BE447A269E4A7500254A30 /* TrackingManagerProxy.swift */,
			);
			path = Attribution;
			sourceTree = "<group>";
		};
		F5BE444626985E6E00254A30 /* Attribution */ = {
			isa = PBXGroup;
			children = (
				37E354FE32DD3EA3FF3ECD0A /* AttributionPosterTests.swift */,
				37E350420D54B99BB39448E0 /* AttributionTypeFactoryTests.swift */,
			);
			path = Attribution;
			sourceTree = "<group>";
		};
/* End PBXGroup section */

/* Begin PBXHeadersBuildPhase section */
		2DC5621124EC63420031F69B /* Headers */ = {
			isa = PBXHeadersBuildPhase;
			buildActionMask = 2147483647;
			files = (
				B3645F3D26E042B9002C490E /* RevenueCat.h in Headers */,
			);
			runOnlyForDeploymentPostprocessing = 0;
		};
/* End PBXHeadersBuildPhase section */

/* Begin PBXNativeTarget section */
		2DAC5F7126F13C9800C5258F /* StoreKitUnitTests */ = {
			isa = PBXNativeTarget;
			buildConfigurationList = 2DAC5F7826F13C9800C5258F /* Build configuration list for PBXNativeTarget "StoreKitUnitTests" */;
			buildPhases = (
				2DAC5F6E26F13C9800C5258F /* Sources */,
				2DAC5F6F26F13C9800C5258F /* Frameworks */,
				2DAC5F7026F13C9800C5258F /* Resources */,
			);
			buildRules = (
			);
			dependencies = (
				2D803F6B26F150190069D717 /* PBXTargetDependency */,
				2DAC5F7726F13C9800C5258F /* PBXTargetDependency */,
			);
			name = StoreKitUnitTests;
			packageProductDependencies = (
				2D803F6726F144C40069D717 /* Nimble */,
				2D9C5ED426F281750057FC45 /* OHHTTPStubs */,
				2D9C5ED626F281750057FC45 /* OHHTTPStubsSwift */,
				576C8ABD27D299860058FA6E /* SnapshotTesting */,
			);
			productName = StoreKitUnitTests;
			productReference = 2DAC5F7226F13C9800C5258F /* StoreKitUnitTests.xctest */;
			productType = "com.apple.product-type.bundle.unit-test";
		};
		2DC5621524EC63420031F69B /* RevenueCat */ = {
			isa = PBXNativeTarget;
			buildConfigurationList = 2DC5622724EC63430031F69B /* Build configuration list for PBXNativeTarget "RevenueCat" */;
			buildPhases = (
				2DC5621124EC63420031F69B /* Headers */,
				2DC5621224EC63420031F69B /* Sources */,
				2DC5621324EC63420031F69B /* Frameworks */,
				2DC5621424EC63420031F69B /* Resources */,
				B3C302D926D8066F002B72D1 /* SwiftLint */,
			);
			buildRules = (
			);
			dependencies = (
			);
			name = RevenueCat;
			packageProductDependencies = (
			);
			productName = Purchases;
			productReference = 2DC5621624EC63420031F69B /* RevenueCat.framework */;
			productType = "com.apple.product-type.framework";
		};
		2DC5621D24EC63430031F69B /* UnitTests */ = {
			isa = PBXNativeTarget;
			buildConfigurationList = 2DC5622A24EC63430031F69B /* Build configuration list for PBXNativeTarget "UnitTests" */;
			buildPhases = (
				2DC5621A24EC63430031F69B /* Sources */,
				2DC5621B24EC63430031F69B /* Frameworks */,
				2DC5621C24EC63430031F69B /* Resources */,
			);
			buildRules = (
			);
			dependencies = (
				2DC5622124EC63430031F69B /* PBXTargetDependency */,
				2DFF6C55270CA11400ECAFAB /* PBXTargetDependency */,
			);
			name = UnitTests;
			packageProductDependencies = (
				2D803F6226F144830069D717 /* Nimble */,
				2D9C5ED026F2816F0057FC45 /* OHHTTPStubs */,
				2D9C5ED226F2816F0057FC45 /* OHHTTPStubsSwift */,
				57E0473A277260DE0082FE91 /* SnapshotTesting */,
			);
			productName = PurchasesTests;
			productReference = 2DC5621E24EC63430031F69B /* UnitTests.xctest */;
			productType = "com.apple.product-type.bundle.unit-test";
		};
		2DE20B6B264087FB004C597D /* BackendIntegrationTests */ = {
			isa = PBXNativeTarget;
			buildConfigurationList = 2DE20B73264087FB004C597D /* Build configuration list for PBXNativeTarget "BackendIntegrationTests" */;
			buildPhases = (
				2DE20B68264087FB004C597D /* Sources */,
				2DE20B69264087FB004C597D /* Frameworks */,
				2DE20B6A264087FB004C597D /* Resources */,
			);
			buildRules = (
			);
			dependencies = (
				2D803F6D26F150200069D717 /* PBXTargetDependency */,
				2DE20B8F26409EC0004C597D /* PBXTargetDependency */,
			);
			name = BackendIntegrationTests;
			packageProductDependencies = (
				2D803F6526F144BF0069D717 /* Nimble */,
			);
			productName = BackendIntegrationTests;
			productReference = 2DE20B6C264087FB004C597D /* BackendIntegrationTests.xctest */;
			productType = "com.apple.product-type.bundle.unit-test";
		};
		2DE20B7E26409EB7004C597D /* BackendIntegrationTestsHostApp */ = {
			isa = PBXNativeTarget;
			buildConfigurationList = 2DE20B8B26409EB8004C597D /* Build configuration list for PBXNativeTarget "BackendIntegrationTestsHostApp" */;
			buildPhases = (
				2DE20B7B26409EB7004C597D /* Sources */,
				2DE20B7C26409EB7004C597D /* Frameworks */,
				2DE20B7D26409EB7004C597D /* Resources */,
			);
			buildRules = (
			);
			dependencies = (
			);
			name = BackendIntegrationTestsHostApp;
			productName = StoreKitTestApp;
			productReference = 2DE20B7F26409EB7004C597D /* BackendIntegrationTestsHostApp.app */;
			productType = "com.apple.product-type.application";
		};
		2DEAC2D926EFE46E006914ED /* UnitTestsHostApp */ = {
			isa = PBXNativeTarget;
			buildConfigurationList = 2DEAC2ED26EFE470006914ED /* Build configuration list for PBXNativeTarget "UnitTestsHostApp" */;
			buildPhases = (
				2DEAC2D626EFE46E006914ED /* Sources */,
				2DEAC2D826EFE46E006914ED /* Resources */,
			);
			buildRules = (
			);
			dependencies = (
			);
			name = UnitTestsHostApp;
			productName = UnitTestsHostApp;
			productReference = 2DEAC2DA26EFE46E006914ED /* UnitTestsHostApp.app */;
			productType = "com.apple.product-type.application";
		};
/* End PBXNativeTarget section */

/* Begin PBXProject section */
		352629F51F7C4B9100C04F2C /* Project object */ = {
			isa = PBXProject;
			attributes = {
				LastSwiftUpdateCheck = 1300;
				LastUpgradeCheck = 1340;
				ORGANIZATIONNAME = RevenueCat;
				TargetAttributes = {
					2DAC5F7126F13C9800C5258F = {
						CreatedOnToolsVersion = 13.0;
						TestTargetID = 2DEAC2D926EFE46E006914ED;
					};
					2DC5621524EC63420031F69B = {
						CreatedOnToolsVersion = 12.0;
						LastSwiftMigration = 1250;
						ProvisioningStyle = Automatic;
					};
					2DC5621D24EC63430031F69B = {
						CreatedOnToolsVersion = 12.0;
						LastSwiftMigration = 1250;
						ProvisioningStyle = Automatic;
					};
					2DE20B6B264087FB004C597D = {
						CreatedOnToolsVersion = 12.5;
						ProvisioningStyle = Automatic;
						TestTargetID = 2DE20B7E26409EB7004C597D;
					};
					2DE20B7E26409EB7004C597D = {
						CreatedOnToolsVersion = 12.5;
						ProvisioningStyle = Automatic;
					};
					2DEAC2D926EFE46E006914ED = {
						CreatedOnToolsVersion = 12.5.1;
					};
				};
			};
			buildConfigurationList = 352629F81F7C4B9100C04F2C /* Build configuration list for PBXProject "RevenueCat" */;
			compatibilityVersion = "Xcode 8.0";
			developmentRegion = en;
			hasScannedForEncodings = 0;
			knownRegions = (
				en,
				Base,
			);
			mainGroup = 352629F41F7C4B9100C04F2C;
			packageReferences = (
				2D803F6126F144830069D717 /* XCRemoteSwiftPackageReference "nimble" */,
				2D9C5ECB26F2815E0057FC45 /* XCRemoteSwiftPackageReference "OHHTTPStubs" */,
				57E04739277260DE0082FE91 /* XCRemoteSwiftPackageReference "swift-snapshot-testing" */,
			);
			productRefGroup = 352629FF1F7C4B9100C04F2C /* Products */;
			projectDirPath = "";
			projectReferences = (
				{
					ProductGroup = 2D2CF15427EE0DA100673CE1 /* Products */;
					ProjectRef = 570896BD27596E8800296F1C /* ObjCAPITester.xcodeproj */;
				},
				{
					ProductGroup = 2D2CF15927EE0DA700673CE1 /* Products */;
					ProjectRef = 570896B727596E8800296F1C /* SwiftAPITester.xcodeproj */;
				},
			);
			projectRoot = "";
			targets = (
				2DC5621524EC63420031F69B /* RevenueCat */,
				2DC5621D24EC63430031F69B /* UnitTests */,
				2DE20B7E26409EB7004C597D /* BackendIntegrationTestsHostApp */,
				2DE20B6B264087FB004C597D /* BackendIntegrationTests */,
				2DEAC2D926EFE46E006914ED /* UnitTestsHostApp */,
				2DAC5F7126F13C9800C5258F /* StoreKitUnitTests */,
			);
		};
/* End PBXProject section */

/* Begin PBXReferenceProxy section */
		2D2CF15827EE0DA100673CE1 /* ObjCAPITester.app */ = {
			isa = PBXReferenceProxy;
			fileType = wrapper.application;
			path = ObjCAPITester.app;
			remoteRef = 2D2CF15727EE0DA100673CE1 /* PBXContainerItemProxy */;
			sourceTree = BUILT_PRODUCTS_DIR;
		};
		2D2CF15D27EE0DA700673CE1 /* SwiftAPITester.app */ = {
			isa = PBXReferenceProxy;
			fileType = wrapper.application;
			path = SwiftAPITester.app;
			remoteRef = 2D2CF15C27EE0DA700673CE1 /* PBXContainerItemProxy */;
			sourceTree = BUILT_PRODUCTS_DIR;
		};
/* End PBXReferenceProxy section */

/* Begin PBXResourcesBuildPhase section */
		2DAC5F7026F13C9800C5258F /* Resources */ = {
			isa = PBXResourcesBuildPhase;
			buildActionMask = 2147483647;
			files = (
				2DAC5F7B26F13D1400C5258F /* UnitTestsConfiguration.storekit in Resources */,
			);
			runOnlyForDeploymentPostprocessing = 0;
		};
		2DC5621424EC63420031F69B /* Resources */ = {
			isa = PBXResourcesBuildPhase;
			buildActionMask = 2147483647;
			files = (
			);
			runOnlyForDeploymentPostprocessing = 0;
		};
		2DC5621C24EC63430031F69B /* Resources */ = {
			isa = PBXResourcesBuildPhase;
			buildActionMask = 2147483647;
			files = (
				2D4D6AF624F7193700B656BE /* verifyReceiptSample1.txt in Resources */,
				2D4D6AF724F7193700B656BE /* base64encodedreceiptsample1.txt in Resources */,
				5774F9BE2805E71100997128 /* Fixtures in Resources */,
				5791CE80273F26A000E50C4B /* base64encoded_sandboxReceipt.txt in Resources */,
				B319514B26C1991E002CA9AC /* base64EncodedReceiptSampleForDataExtension.txt in Resources */,
			);
			runOnlyForDeploymentPostprocessing = 0;
		};
		2DE20B6A264087FB004C597D /* Resources */ = {
			isa = PBXResourcesBuildPhase;
			buildActionMask = 2147483647;
			files = (
				2CD2C544278CE0E0005D1CC2 /* RevenueCat_IntegrationPurchaseTesterConfiguration.storekit in Resources */,
			);
			runOnlyForDeploymentPostprocessing = 0;
		};
		2DE20B7D26409EB7004C597D /* Resources */ = {
			isa = PBXResourcesBuildPhase;
			buildActionMask = 2147483647;
			files = (
				2DE20B8926409EB8004C597D /* Preview Assets.xcassets in Resources */,
				2DE20B8626409EB8004C597D /* Assets.xcassets in Resources */,
			);
			runOnlyForDeploymentPostprocessing = 0;
		};
		2DEAC2D826EFE46E006914ED /* Resources */ = {
			isa = PBXResourcesBuildPhase;
			buildActionMask = 2147483647;
			files = (
				2DEAC2E926EFE470006914ED /* LaunchScreen.storyboard in Resources */,
				2D735F7E26EFF198004E82A7 /* UnitTestsConfiguration.storekit in Resources */,
				2DEAC2E626EFE470006914ED /* Assets.xcassets in Resources */,
				2DEAC2E426EFE46E006914ED /* Main.storyboard in Resources */,
			);
			runOnlyForDeploymentPostprocessing = 0;
		};
/* End PBXResourcesBuildPhase section */

/* Begin PBXShellScriptBuildPhase section */
		B3C302D926D8066F002B72D1 /* SwiftLint */ = {
			isa = PBXShellScriptBuildPhase;
			buildActionMask = 2147483647;
			files = (
			);
			inputFileListPaths = (
			);
			inputPaths = (
			);
			name = SwiftLint;
			outputFileListPaths = (
			);
			outputPaths = (
			);
			runOnlyForDeploymentPostprocessing = 0;
			shellPath = /bin/sh;
			shellScript = "scripts/swiftlint.sh\n";
		};
/* End PBXShellScriptBuildPhase section */

/* Begin PBXSourcesBuildPhase section */
		2DAC5F6E26F13C9800C5258F /* Sources */ = {
			isa = PBXSourcesBuildPhase;
			buildActionMask = 2147483647;
			files = (
				2D9C5ECA26F2805C0057FC45 /* ProductsManagerTests.swift in Sources */,
				3543914526F926D900E669DF /* SKProductSubscriptionDurationExtensions.swift in Sources */,
				3543913926F90FFB00E669DF /* MockBackend.swift in Sources */,
				F5FCD3FC27DA2034003BDC04 /* PriceFormatterProviderTests.swift in Sources */,
				5791A1C82767FC9400C972AA /* ManageSubscriptionsHelperTests.swift in Sources */,
				2D9C5EC826F280510057FC45 /* StoreProductTests.swift in Sources */,
				3543914426F911F300E669DF /* MockCustomerInfoManager.swift in Sources */,
				5738F46E278CAC520096D623 /* StoreTransactionTests.swift in Sources */,
				3543914226F911F300E669DF /* MockSK1Product.swift in Sources */,
				3543913826F90FE100E669DF /* MockIntroEligibilityCalculator.swift in Sources */,
				3543914126F911CC00E669DF /* MockDeviceCache.swift in Sources */,
				3543913C26F9101600E669DF /* MockOperationDispatcher.swift in Sources */,
				3543913626F90D6A00E669DF /* TrialOrIntroPriceEligibilityCheckerSK1Tests.swift in Sources */,
				2D34D9D227481D9B00C05DB6 /* TrialOrIntroPriceEligibilityCheckerSK2Tests.swift in Sources */,
				2D90F8C726FD221D009B9142 /* MockASN1ContainerBuilder.swift in Sources */,
				F52CFAFC28290AE500E8ABC5 /* StoreKit2StorefrontListenerTests.swift in Sources */,
				57ACB12528174B9F000DCC9F /* CustomerInfo+TestExtensions.swift in Sources */,
				2D90F8C326FD214F009B9142 /* MockAttributionTypeFactory.swift in Sources */,
				A55D083427235DED00D919E0 /* BeginRefundRequestHelperTests.swift in Sources */,
				57DE80892807540D008D6C6F /* StorefrontTests.swift in Sources */,
				2D90F8CC26FD2BA1009B9142 /* StoreKitConfigTestCase.swift in Sources */,
				2D90F8BC26FD20C2009B9142 /* MockReceiptParser.swift in Sources */,
				57DE80812807529F008D6C6F /* MockStorefront.swift in Sources */,
				2D90F8C226FD20F7009B9142 /* MockETagManager.swift in Sources */,
				2D90F8B526FD2093009B9142 /* MockSystemInfo.swift in Sources */,
				2D90F8C126FD20F2009B9142 /* MockHTTPClient.swift in Sources */,
				F5847431278D00C1001B1CE6 /* MockDNSChecker.swift in Sources */,
				F55FFA632763F60700995146 /* TransactionsManagerSK1Tests.swift in Sources */,
				2D222BAB27FB7008003D5F37 /* LocalReceiptParserStoreKitTests.swift in Sources */,
				571E7AD4279F2D0C003B3606 /* StoreKitTestHelpers.swift in Sources */,
				2DFF6C56270CA28800ECAFAB /* MockRequestFetcher.swift in Sources */,
				5738F489278CC2500096D623 /* MockTransaction.swift in Sources */,
				576C8ABC27D2997C0058FA6E /* SnapshotTesting+Extensions.swift in Sources */,
				57CFB96D27FE0E79002A6730 /* MockCurrentUserProvider.swift in Sources */,
				2D90F8C826FD2225009B9142 /* MockAppleReceiptBuilder.swift in Sources */,
				F55FFA672763FAC300995146 /* TransactionsManagerSK2Tests.swift in Sources */,
				57C381B72791E593009E3940 /* StoreKit2TransactionListenerTests.swift in Sources */,
				2D90F8C026FD20DF009B9142 /* MockAttributionDataMigrator.swift in Sources */,
				F55FFA5D27634E1900995146 /* MockTransactionsManager.swift in Sources */,
				57554CC2282AE1E3009A7E58 /* TestCase.swift in Sources */,
				2D90F8B826FD20AA009B9142 /* MockReceiptFetcher.swift in Sources */,
				2D90F8B626FD2099009B9142 /* MockSubscriberAttributesManager.swift in Sources */,
				2D90F8BF26FD20D6009B9142 /* MockAttributionFetcher.swift in Sources */,
				57DE80AF28075D77008D6C6F /* OSVersionEquivalent.swift in Sources */,
				2D90F8C526FD216A009B9142 /* MockSKProductDiscount.swift in Sources */,
				B359DDF027EAA2B4003ABA54 /* MockDateProvider.swift in Sources */,
				57C381E3279627B7009E3940 /* MockStoreProductDiscount.swift in Sources */,
				576C8AB927D2996C0058FA6E /* CurrentTestCaseTracker.swift in Sources */,
				B3BE0264275942D500915B4C /* AvailabilityChecks.swift in Sources */,
				2D90F8B326FD2082009B9142 /* MockProductsManager.swift in Sources */,
				57DE80BF2807705F008D6C6F /* XCTestCase+Extensions.swift in Sources */,
				2D90F8CA26FD257A009B9142 /* MockStoreKit2TransactionListener.swift in Sources */,
				35B745A82711001A00458D46 /* MockManageSubscriptionsHelper.swift in Sources */,
				2D90F8B126FD1E52009B9142 /* PurchasesOrchestratorTests.swift in Sources */,
				A563F589271E1DAD00246E0C /* MockBeginRefundRequestHelper.swift in Sources */,
				2D90F8B426FD208B009B9142 /* MockStoreKitWrapper.swift in Sources */,
				2D90F8BB26FD20BD009B9142 /* MockIdentityManager.swift in Sources */,
				A55D083627236F0200D919E0 /* MockSK2BeginRefundRequestHelper.swift in Sources */,
			);
			runOnlyForDeploymentPostprocessing = 0;
		};
		2DC5621224EC63420031F69B /* Sources */ = {
			isa = PBXSourcesBuildPhase;
			buildActionMask = 2147483647;
			files = (
				B3A36AAE26BC76340059EDEA /* CustomerInfoManager.swift in Sources */,
				F5FCD3EA27DA0D0B003BDC04 /* PriceFormatterProvider.swift in Sources */,
				B3083A132699334C007B5503 /* Offering.swift in Sources */,
				2DD58DD827F240EB000FDFE3 /* EmptyFile.swift in Sources */,
				2CD72942268A823900BFC976 /* Data+Extensions.swift in Sources */,
				5766AA3E283C750300FA6091 /* Operators+Extensions.swift in Sources */,
				B3B5FBBC269D121B00104A0C /* Offerings.swift in Sources */,
				9A65E03B25918B0900DE00B0 /* CustomerInfoStrings.swift in Sources */,
				B34605BB279A6E380031CA74 /* AliasCallback.swift in Sources */,
				57CFB98427FE2258002A6730 /* StoreKit2Setting.swift in Sources */,
				57DE806D28074976008D6C6F /* Storefront.swift in Sources */,
				B3B5FBB6269CED6400104A0C /* ErrorDetails.swift in Sources */,
				2D991ACA268BA56900085481 /* StoreKitRequestFetcher.swift in Sources */,
				A55D5D66282ECCC100FA7623 /* PostAdServicesTokenOperation.swift in Sources */,
				B3B5FBB4269CED4B00104A0C /* BackendErrorCode.swift in Sources */,
				2DDF41B624F6F387005BC22D /* ASN1ObjectIdentifierBuilder.swift in Sources */,
				35D832D2262E56DB00E60AC5 /* HTTPStatusCode.swift in Sources */,
				572247D127BEC28E00C524A7 /* Array+Extensions.swift in Sources */,
				57D5412E27F6311C004CC35C /* OfferingsResponse.swift in Sources */,
				57AC4C1C2770F56200DDE30F /* SK1StoreProduct.swift in Sources */,
				B34605C3279A6E380031CA74 /* PostOfferForSigningOperation.swift in Sources */,
				B34605C7279A6E380031CA74 /* SubscriberAttributesMarshaller.swift in Sources */,
				57EFDC6B27BC1F370057EC39 /* ProductType.swift in Sources */,
				B3022072272B3DDC008F1A0D /* DescribableError.swift in Sources */,
				57BD50AA27692B7500211D6D /* StoreKitError+Extensions.swift in Sources */,
				F5C0196926E880800005D61E /* StoreKitStrings.swift in Sources */,
				2D4E926526990AB1000E10B0 /* StoreKitWrapper.swift in Sources */,
				2DDF419624F6F331005BC22D /* ProductsRequestFactory.swift in Sources */,
				2DDF419724F6F331005BC22D /* DateExtensions.swift in Sources */,
				9A65E0A52591A23500DE00B0 /* PurchaseStrings.swift in Sources */,
				57EAE52B274332830060EB74 /* Obsoletions.swift in Sources */,
				2C0B98CD2797070B00C5874F /* PromotionalOffer.swift in Sources */,
				57DC9F4627CC2E4900DA6AF9 /* HTTPRequest.swift in Sources */,
				2DC5623024EC63730031F69B /* OperationDispatcher.swift in Sources */,
				57A0FBF22749CF66009E2FC3 /* SynchronizedUserDefaults.swift in Sources */,
				F5714EE526DC2F1D00635477 /* CodableStrings.swift in Sources */,
				57C381DC27961547009E3940 /* SK2StoreProductDiscount.swift in Sources */,
				B34605CA279A6E380031CA74 /* GetCustomerInfoOperation.swift in Sources */,
				5751379527F4C4D80064AB2C /* Optional+Extensions.swift in Sources */,
				B3852FA026C1ED1F005384F8 /* IdentityManager.swift in Sources */,
				9A65E03625918B0500DE00B0 /* ConfigureStrings.swift in Sources */,
				B34605C9279A6E380031CA74 /* GetIntroEligibilityOperation.swift in Sources */,
				354895D6267BEDE3001DC5B1 /* ReservedSubscriberAttributes.swift in Sources */,
				2D11F5E1250FF886005A70E8 /* AttributionStrings.swift in Sources */,
				2CD72944268A826F00BFC976 /* Date+Extensions.swift in Sources */,
				B34605C5279A6E380031CA74 /* CustomerInfoResponseHandler.swift in Sources */,
				5796A3A927D7C43500653165 /* Deprecations.swift in Sources */,
				B3AA6238268B926F00894871 /* SystemInfo.swift in Sources */,
				5746508E275949F20053AB09 /* DispatchTimeInterval+Extensions.swift in Sources */,
				2D294E5C26DECFD500B8FE4F /* StoreKit2TransactionListener.swift in Sources */,
				57AC4C182770F55C00DDE30F /* SK2StoreProduct.swift in Sources */,
				2DDF41B524F6F387005BC22D /* AppleReceiptBuilder.swift in Sources */,
				2D00A41D2767C08300FC3DD8 /* ManageSubscriptionsStrings.swift in Sources */,
				2DD9F4BE274EADC20031AE2C /* Purchases+async.swift in Sources */,
				B3C4AAD526B8911300E1B3C8 /* Backend.swift in Sources */,
				B34D2AA626976FC700D88C3A /* ErrorCode.swift in Sources */,
				B39E811D268E887500D31189 /* SubscriberAttribute.swift in Sources */,
				A5F0104E2717B3150090732D /* BeginRefundRequestHelper.swift in Sources */,
				B34605C0279A6E380031CA74 /* CustomerInfoCallback.swift in Sources */,
				B33CEAA0268CDCC9008A3144 /* ISOPeriodFormatter.swift in Sources */,
				2DDF41A324F6F331005BC22D /* ReceiptParser.swift in Sources */,
				2CB8CF9327BF538F00C34DE3 /* PlatformInfo.swift in Sources */,
				35D832F4262E606500E60AC5 /* HTTPResponse.swift in Sources */,
				352B7D7927BD919B002A47DD /* DangerousSettings.swift in Sources */,
				A56F9AB126990E9200AFC48F /* CustomerInfo.swift in Sources */,
				2DDF41AE24F6F37C005BC22D /* InAppPurchase.swift in Sources */,
				B32B750126868C1D005647BF /* EntitlementInfo.swift in Sources */,
				35F82BB426A9A74D0051DF03 /* HTTPClient.swift in Sources */,
				B3A55B7D26C452A7007EFC56 /* AttributionPoster.swift in Sources */,
				2DC19195255F36D10039389A /* Logger.swift in Sources */,
				2DDF419F24F6F331005BC22D /* ReceiptParsingError.swift in Sources */,
				2DDF419D24F6F331005BC22D /* IntroEligibilityCalculator.swift in Sources */,
				57536A2627851FFE00E2AE7F /* SK1StoreTransaction.swift in Sources */,
				57DE807128074C23008D6C6F /* SK1Storefront.swift in Sources */,
				B34605EB279A766C0031CA74 /* OperationQueue+Extensions.swift in Sources */,
				5766AB4728401B8400FA6091 /* PackageType.swift in Sources */,
				B3F3E8DA277158FE0047A5B9 /* DNSChecker.swift in Sources */,
				A525BF4B26C320D100C354C4 /* SubscriberAttributesManager.swift in Sources */,
				2D1015DA275959840086173F /* StoreTransaction.swift in Sources */,
				B34605BC279A6E380031CA74 /* CallbackCache.swift in Sources */,
				B3E26A4A26BE0A8E003ACCF3 /* Error+Extensions.swift in Sources */,
				57EAE52D274468900060EB74 /* RawDataContainer.swift in Sources */,
				B35042C426CDB79A00905B95 /* Purchases.swift in Sources */,
				2D22BF6526F3CB31001AE2F9 /* FatalErrorUtil.swift in Sources */,
				2D1015DE275A57FC0086173F /* SubscriptionPeriod.swift in Sources */,
				B3B5FBBF269E081E00104A0C /* InMemoryCachedObject.swift in Sources */,
				9A65E0802591977900DE00B0 /* ReceiptStrings.swift in Sources */,
				B3DDB55926854865008CCF23 /* PurchaseOwnershipType.swift in Sources */,
				B34605C2279A6E380031CA74 /* CreateAliasOperation.swift in Sources */,
				57A0FBF02749C0C2009E2FC3 /* Atomic.swift in Sources */,
				2DC5623224EC63730031F69B /* TransactionsFactory.swift in Sources */,
				2DDF41B424F6F387005BC22D /* ASN1ContainerBuilder.swift in Sources */,
				B35F9E0926B4BEED00095C3F /* String+Extensions.swift in Sources */,
				574A2EE7282C3F0800150D40 /* AnyDecodable.swift in Sources */,
				B34605CF279A6E380031CA74 /* GetOfferingsOperation.swift in Sources */,
				2DDF41AC24F6F37C005BC22D /* ASN1Container.swift in Sources */,
				9A65E07B2591977500DE00B0 /* NetworkStrings.swift in Sources */,
				F530E4FF275646EF001AF6BD /* MacDevice.swift in Sources */,
				F5714EAC26D7A87B00635477 /* PurchaseOwnershipType+Extensions.swift in Sources */,
				F5BE424026962ACF00254A30 /* ReceiptRefreshPolicy.swift in Sources */,
				9A65E0762591977200DE00B0 /* IdentityStrings.swift in Sources */,
				F5714EAA26D7A85D00635477 /* PeriodType+Extensions.swift in Sources */,
				F5BE447D269E4ADB00254A30 /* ASIdManagerProxy.swift in Sources */,
				80E80EF226970E04008F245A /* ReceiptFetcher.swift in Sources */,
				2DDF41AB24F6F37C005BC22D /* AppleReceipt.swift in Sources */,
				2DDF41BB24F6F392005BC22D /* UInt8+Extensions.swift in Sources */,
				B3B5FBC1269E17CE00104A0C /* DeviceCache.swift in Sources */,
				F5BE424226965F9F00254A30 /* ProductRequestData+Initialization.swift in Sources */,
				2DDF41AD24F6F37C005BC22D /* ASN1ObjectIdentifier.swift in Sources */,
				35549323269E298B005F9AE9 /* OfferingsFactory.swift in Sources */,
				57536A28278522B400E2AE7F /* SK2StoreTransaction.swift in Sources */,
				2D9C7BB326D838FC006838BE /* UIApplication+RCExtensions.swift in Sources */,
				F56E2E7727622B5E009FED5B /* TransactionsManager.swift in Sources */,
				9A65E0AA2591A23800DE00B0 /* RestoreStrings.swift in Sources */,
				B34605CC279A6E380031CA74 /* LogInOperation.swift in Sources */,
				35F82BB626A9B8040051DF03 /* AttributionDataMigrator.swift in Sources */,
				A55D08302722368600D919E0 /* SK2BeginRefundRequestHelper.swift in Sources */,
				35D832CD262A5B7500E60AC5 /* ETagManager.swift in Sources */,
				2DDF41BC24F6F392005BC22D /* ArraySlice_UInt8+Extensions.swift in Sources */,
				574A2F4B282D7AEA00150D40 /* PostOfferResponse.swift in Sources */,
				F575858D26C088FE00C12B97 /* OfferingsManager.swift in Sources */,
				B34605CB279A6E380031CA74 /* PostReceiptDataOperation.swift in Sources */,
				354895D4267AE4B4001DC5B1 /* AttributionKey.swift in Sources */,
				F5714EA826D7A83A00635477 /* Store+Extensions.swift in Sources */,
				35F82BAB26A84E130051DF03 /* Dictionary+Extensions.swift in Sources */,
				9A65E0A02591A23200DE00B0 /* OfferingStrings.swift in Sources */,
				5774F9B62805E6CC00997128 /* CustomerInfoResponse.swift in Sources */,
				B34605D1279A6E600031CA74 /* SubscribersAPI.swift in Sources */,
				2DDF41A224F6F331005BC22D /* ProductsManager.swift in Sources */,
				575137CF27F50D2F0064AB2C /* HTTPResponseBody.swift in Sources */,
				573E7F092819B989007C9128 /* StoreKitWorkarounds.swift in Sources */,
				B3AA6236268A81C700894871 /* EntitlementInfos.swift in Sources */,
				B372EC56268FEF020099171E /* ProductRequestData.swift in Sources */,
				359E8E3F26DEBEEB00B869F9 /* TrialOrIntroPriceEligibilityChecker.swift in Sources */,
				B34605CE279A6E380031CA74 /* PostSubscriberAttributesOperation.swift in Sources */,
				F5BE44432698581100254A30 /* AttributionTypeFactory.swift in Sources */,
				2D971CC12744364C0093F35F /* SKError+Extensions.swift in Sources */,
				57EAE527274324C60060EB74 /* Lock.swift in Sources */,
				B32B74FF26868AEB005647BF /* Package.swift in Sources */,
				2DDF41B324F6F387005BC22D /* InAppPurchaseBuilder.swift in Sources */,
				57D5414227F656D9004CC35C /* NetworkError.swift in Sources */,
				B325543C2825C81800DA62EA /* Configuration.swift in Sources */,
				F5BE447B269E4A7500254A30 /* TrackingManagerProxy.swift in Sources */,
				5746508C27586B2E0053AB09 /* Result+Extensions.swift in Sources */,
				B34D2AA0269606E400D88C3A /* IntroEligibility.swift in Sources */,
				F516BD29282434070083480B /* StoreKit2StorefrontListener.swift in Sources */,
				B302206E2728B798008F1A0D /* BackendErrorStrings.swift in Sources */,
				2D8D03B52799A2B90044C2ED /* DocCDocumentation.docc in Sources */,
				576C8A8B27CFCB150058FA6E /* AnyEncodable.swift in Sources */,
				35D0E5D026A5886C0099EAD8 /* ErrorUtils.swift in Sources */,
				B372EC54268FEDC60099171E /* StoreProductDiscount.swift in Sources */,
				B34605BE279A6E380031CA74 /* OfferingsCallback.swift in Sources */,
				B34605BF279A6E380031CA74 /* LogInCallback.swift in Sources */,
				9A65DFDE258AD60A00DE00B0 /* LogIntent.swift in Sources */,
				B35042C626CDD3B100905B95 /* PurchasesDelegate.swift in Sources */,
				573E7EB728189936007C9128 /* LossyCollections.swift in Sources */,
				0313FD41268A506400168386 /* DateProvider.swift in Sources */,
				5733B18E27FF586A00EC2045 /* BackendError.swift in Sources */,
				B39E811A268E849900D31189 /* AttributionNetwork.swift in Sources */,
				37E35C8515C5E2D01B0AF5C1 /* Strings.swift in Sources */,
				2D9F4A5526C30CA800B07B43 /* PurchasesOrchestrator.swift in Sources */,
				37E3529267833EA8ED9F06BE /* DateFormatter+Extensions.swift in Sources */,
				57C381DA2796153D009E3940 /* SK1StoreProductDiscount.swift in Sources */,
				57DE807328074C76008D6C6F /* SK2Storefront.swift in Sources */,
				57A17727276A721D0052D3A8 /* Set+Extensions.swift in Sources */,
				37E350C67712B9E054FEF297 /* AttributionData.swift in Sources */,
				37E3578711F5FDD5DC6458A8 /* AttributionFetcher.swift in Sources */,
				F5714EA526D6C24D00635477 /* JSONDecoder+Extensions.swift in Sources */,
				B302206A27271BCB008F1A0D /* Decoder+Extensions.swift in Sources */,
				B34605C1279A6E380031CA74 /* NetworkOperation.swift in Sources */,
				5766AA56283D4C5400FA6091 /* IgnoreHashable.swift in Sources */,
				5766C622282DAA700067D886 /* GetIntroEligibilityResponse.swift in Sources */,
				35E840CC270FB70D00899AE2 /* ManageSubscriptionsHelper.swift in Sources */,
				6E38843A0CAFD551013D0A3F /* StoreProduct.swift in Sources */,
				B34605BD279A6E380031CA74 /* CallbackCacheStatus.swift in Sources */,
				42F1DF385E3C1F9903A07FBF /* ProductsFetcherSK1.swift in Sources */,
				805B60C97993B311CEC93EAF /* ProductsFetcherSK2.swift in Sources */,
			);
			runOnlyForDeploymentPostprocessing = 0;
		};
		2DC5621A24EC63430031F69B /* Sources */ = {
			isa = PBXSourcesBuildPhase;
			buildActionMask = 2147483647;
			files = (
				576C8A9227D27DDD0058FA6E /* SnapshotTesting+Extensions.swift in Sources */,
				5766C620282DA3D50067D886 /* GetIntroEligibilityDecodingTests.swift in Sources */,
				57C381E2279627B7009E3940 /* MockStoreProductDiscount.swift in Sources */,
				2DDF41E824F6F61B005BC22D /* MockSKProductDiscount.swift in Sources */,
				35272E2226D0048D00F22C3B /* HTTPClientTests.swift in Sources */,
				2DDF41CB24F6F4C3005BC22D /* ASN1ObjectIdentifierBuilderTests.swift in Sources */,
				5766AA5A283D4CAB00FA6091 /* IgnoreHashableTests.swift in Sources */,
				B36824BF268FBC8700957E4C /* SubscriberAttributeTests.swift in Sources */,
				351B51BC26D450E800BD2BD7 /* OfferingsTests.swift in Sources */,
				5796A38827D6B85900653165 /* BackendPostReceiptDataTests.swift in Sources */,
				57554C88282AC293009A7E58 /* PurchaseOwnershipTypeTests.swift in Sources */,
				57554C84282AC273009A7E58 /* PeriodTypeTests.swift in Sources */,
				2DDF41CF24F6F4C3005BC22D /* ReceiptParsing+TestsWithRealReceipts.swift in Sources */,
				575A17AB2773A59300AA6F22 /* CurrentTestCaseTracker.swift in Sources */,
				351B514326D449C100BD2BD7 /* MockSubscriberAttributesManager.swift in Sources */,
				B300E4C026D4371200B22262 /* SKPaymentTransactionExtensionsTests.swift in Sources */,
				2DDF41C924F6F4C3005BC22D /* UInt8+ExtensionsTests.swift in Sources */,
				2D4D6AF524F717B800B656BE /* ContainerFactory.swift in Sources */,
				351B514726D44A0D00BD2BD7 /* MockSystemInfo.swift in Sources */,
				B300E4C226D439B700B22262 /* IntroEligibilityCalculatorTests.swift in Sources */,
				57554C62282ABFD9009A7E58 /* StoreTests.swift in Sources */,
				2DDF41CA24F6F4C3005BC22D /* ArraySlice_UInt8+ExtensionsTests.swift in Sources */,
				2DDF41E124F6F527005BC22D /* MockReceiptParser.swift in Sources */,
				5766AAC5283E843300FA6091 /* PurchasesConfiguringTests.swift in Sources */,
				351B514D26D44A8600BD2BD7 /* MockHTTPClient.swift in Sources */,
				5796A38E27D6BB7D00653165 /* BackendCreateAliasTests.swift in Sources */,
				5733B1AA27FFBCF900EC2045 /* BaseErrorTests.swift in Sources */,
				578FB10E27ADDA8000F70709 /* AvailabilityChecks.swift in Sources */,
				35F82BB226A98EC50051DF03 /* AttributionDataMigratorTests.swift in Sources */,
				351B51BF26D450E800BD2BD7 /* StoreKitRequestFetcherTests.swift in Sources */,
				2DDF41E224F6F527005BC22D /* MockProductsRequest.swift in Sources */,
				351B514B26D44A4A00BD2BD7 /* MockOperationDispatcher.swift in Sources */,
				351B514926D44A2F00BD2BD7 /* MockCustomerInfoManager.swift in Sources */,
				5766AAC9283E88CF00FA6091 /* PurchasesGetCustomerInfoTests.swift in Sources */,
				351B517426D44F4B00BD2BD7 /* MockPaymentDiscount.swift in Sources */,
				57ACB12428174B9F000DCC9F /* CustomerInfo+TestExtensions.swift in Sources */,
				351B51B926D450E800BD2BD7 /* TransactionsFactoryTests.swift in Sources */,
				351B51BB26D450E800BD2BD7 /* ProductRequestDataInitializationTests.swift in Sources */,
				351B515426D44B0A00BD2BD7 /* MockStoreKitWrapper.swift in Sources */,
				35F8B8FA26E02AE1003C3363 /* MockTrialOrIntroPriceEligibilityChecker.swift in Sources */,
				35D83300262FAD8000E60AC5 /* ETagManagerTests.swift in Sources */,
				5796A39027D6BCD100653165 /* BackendGetIntroEligibilityTests.swift in Sources */,
				351B514126D4498F00BD2BD7 /* MockBackend.swift in Sources */,
				B380D69B27726AB500984578 /* DNSCheckerTests.swift in Sources */,
				351B513B26D448F400BD2BD7 /* AttributionPosterTests.swift in Sources */,
				5774F9C12805EA3000997128 /* BaseHTTPResponseTest.swift in Sources */,
				351B51B526D450E800BD2BD7 /* ProductsFetcherSK1Tests.swift in Sources */,
				2DDF41CC24F6F4C3005BC22D /* AppleReceiptBuilderTests.swift in Sources */,
				351B51C026D450E800BD2BD7 /* PurchasesTests.swift in Sources */,
				2DDF41CD24F6F4C3005BC22D /* ASN1ContainerBuilderTests.swift in Sources */,
				573A10D52800A7C800F976E5 /* SKErrorTests.swift in Sources */,
				351B513D26D4491E00BD2BD7 /* MockDeviceCache.swift in Sources */,
				351B515C26D44B7900BD2BD7 /* MockIntroEligibilityCalculator.swift in Sources */,
				57DE80802807529F008D6C6F /* MockStorefront.swift in Sources */,
				35D83312262FBD4200E60AC5 /* MockETagManager.swift in Sources */,
				351B51C326D450F200BD2BD7 /* InMemoryCachedObjectTests.swift in Sources */,
				576C8A8F27CFCD110058FA6E /* AnyEncodableTests.swift in Sources */,
				351B517226D44EF300BD2BD7 /* MockInMemoryCachedOfferings.swift in Sources */,
				351B51A426D450BC00BD2BD7 /* NSError+RCExtensionsTests.swift in Sources */,
				57E2230727500BB1002DB06E /* AtomicTests.swift in Sources */,
				351B51B826D450E800BD2BD7 /* StoreKitWrapperTests.swift in Sources */,
<<<<<<< HEAD
				A56C2E012819C33500995421 /* BackendPostAdServicesTokenTests.swift in Sources */,
=======
				5766AAD5283E9B7400FA6091 /* PurchasesRestoreTests.swift in Sources */,
				FD18ED4E2837F89200C5AA4F /* StoreKitWorkaroundsTests.swift in Sources */,
>>>>>>> d14960fe
				B3CD0D8827F25E3E000793F5 /* BackendSubscriberAttributesTests.swift in Sources */,
				2DDF41E624F6F5DC005BC22D /* MockSK1Product.swift in Sources */,
				351B51BA26D450E800BD2BD7 /* ProductRequestDataExtensions.swift in Sources */,
				574A2F3F282D75E300150D40 /* OfferingsDecodingTests.swift in Sources */,
				35E840CE2710E2EB00899AE2 /* MockManageSubscriptionsHelper.swift in Sources */,
				F591492826B9956C00D32E58 /* MockTransaction.swift in Sources */,
				5796A39427D6BD6900653165 /* BackendGetOfferingsTests.swift in Sources */,
				5766AA42283C768600FA6091 /* OperatorExtensionsTests.swift in Sources */,
				351B516A26D44CB300BD2BD7 /* ISOPeriodFormatterTests.swift in Sources */,
				57DC9F4A27CD37BA00DA6AF9 /* HTTPStatusCodeTests.swift in Sources */,
				2DDF41DE24F6F527005BC22D /* MockAppleReceiptBuilder.swift in Sources */,
				2DDF41E324F6F527005BC22D /* MockASN1ContainerBuilder.swift in Sources */,
				576C8AD927D2BCB90058FA6E /* HTTPRequestTests.swift in Sources */,
				5766AAE5283E9E9C00FA6091 /* PurchasesGetOfferingsTests.swift in Sources */,
				2DDF41DA24F6F4DB005BC22D /* ReceiptParserTests.swift in Sources */,
				2D1015E2275A67E40086173F /* SubscriptionPeriodTests.swift in Sources */,
				574A2EE9282C403800150D40 /* AnyDecodableTests.swift in Sources */,
				351B519F26D4508A00BD2BD7 /* DeviceCacheTests.swift in Sources */,
				2D22BF6826F3CC6D001AE2F9 /* XCTestCase+Extensions.swift in Sources */,
				351B51B626D450E800BD2BD7 /* ReceiptFetcherTests.swift in Sources */,
				5796A3C027D7D64500653165 /* ResultExtensionsTests.swift in Sources */,
				351B51A726D450D400BD2BD7 /* SystemInfoTests.swift in Sources */,
				5733B1A827FFBCC800EC2045 /* BackendErrorTests.swift in Sources */,
				351B515626D44B2300BD2BD7 /* MockNotificationCenter.swift in Sources */,
				351B515226D44AF000BD2BD7 /* MockReceiptFetcher.swift in Sources */,
				351B51C226D450E800BD2BD7 /* ProductRequestDataTests.swift in Sources */,
				351B51BE26D450E800BD2BD7 /* CustomerInfoTests.swift in Sources */,
				35272E1B26D0029300F22C3B /* DeviceCacheSubscriberAttributesTests.swift in Sources */,
				5796A39627D6BDAB00653165 /* BackendPostOfferForSigningTests.swift in Sources */,
				57CFB96C27FE0E79002A6730 /* MockCurrentUserProvider.swift in Sources */,
				57ACB13728184CF1000DCC9F /* DecoderExtensionTests.swift in Sources */,
				351B516126D44BEB00BD2BD7 /* IdentityManagerTests.swift in Sources */,
				351B51C126D450E800BD2BD7 /* OfferingsManagerTests.swift in Sources */,
				5796A39927D6C1E000653165 /* BackendPostSubscriberAttributesTests.swift in Sources */,
				35D8330A262FBA9A00E60AC5 /* MockUserDefaults.swift in Sources */,
				2DDF41DF24F6F527005BC22D /* MockProductsManager.swift in Sources */,
				351B514F26D44ACE00BD2BD7 /* PurchasesSubscriberAttributesTests.swift in Sources */,
				57D04BB827D947C6006DAC06 /* HTTPResponseTests.swift in Sources */,
				5796A38127D6B78500653165 /* BaseBackendTest.swift in Sources */,
				351B516226D44BEE00BD2BD7 /* CustomerInfoManagerTests.swift in Sources */,
				351B51A326D450BC00BD2BD7 /* DictionaryExtensionsTests.swift in Sources */,
				573A10D92800ADCD00F976E5 /* StoreKitErrorTests.swift in Sources */,
				5766AABF283E80B500FA6091 /* BasePurchasesTests.swift in Sources */,
				351B515826D44B3E00BD2BD7 /* MockOfferingsFactory.swift in Sources */,
				351B51A526D450BC00BD2BD7 /* NSDate+RCExtensionsTests.swift in Sources */,
				B390F5BA271DDC7400B64D65 /* PurchasesDeprecation.swift in Sources */,
				57BA943128330ACA00CD5FC5 /* ConfigurationTests.swift in Sources */,
				2D4D6AF424F717B800B656BE /* ASN1ObjectIdentifierEncoder.swift in Sources */,
				5774F9C22805EA6900997128 /* CustomerInfoDecodingTests.swift in Sources */,
				F5BE444726985E7B00254A30 /* AttributionTypeFactoryTests.swift in Sources */,
				2DDF41EA24F6F844005BC22D /* SKProductSubscriptionDurationExtensions.swift in Sources */,
				351B517A26D44FF000BD2BD7 /* MockRequestFetcher.swift in Sources */,
				351B514E26D44ACE00BD2BD7 /* SubscriberAttributesManagerTests.swift in Sources */,
				574A2F4F282D7B9E00150D40 /* PostOfferDecodingTests.swift in Sources */,
				2DDF41CE24F6F4C3005BC22D /* InAppPurchaseBuilderTests.swift in Sources */,
				573A10DB2800AF4700F976E5 /* PurchaseErrorTests.swift in Sources */,
				B300E4BF26D436F900B22262 /* LogIntent.swift in Sources */,
				351B513F26D4496000BD2BD7 /* MockIdentityManager.swift in Sources */,
				B319514926C19856002CA9AC /* NSData+RCExtensionsTests.swift in Sources */,
				5733B1A427FF9F8300EC2045 /* NetworkErrorTests.swift in Sources */,
				351B517026D44E8D00BD2BD7 /* MockDateProvider.swift in Sources */,
				2D1C3F3926B9D8B800112626 /* MockBundle.swift in Sources */,
				5766AAD1283E981700FA6091 /* PurchasesPurchasingTests.swift in Sources */,
				351B515E26D44B9900BD2BD7 /* MockPurchasesDelegate.swift in Sources */,
				57554CC1282AE1E3009A7E58 /* TestCase.swift in Sources */,
				57A1772B276A726C0052D3A8 /* SetExtensionsTests.swift in Sources */,
				351B515A26D44B6200BD2BD7 /* MockAttributionFetcher.swift in Sources */,
				5796A38C27D6BA1600653165 /* BackendLoginTests.swift in Sources */,
				351B51BD26D450E800BD2BD7 /* EntitlementInfosTests.swift in Sources */,
				57DE80AE28075D77008D6C6F /* OSVersionEquivalent.swift in Sources */,
				F5847430278D00C0001B1CE6 /* MockDNSChecker.swift in Sources */,
				5722482727C2BD3200C524A7 /* LockTests.swift in Sources */,
				351B514526D449E600BD2BD7 /* MockAttributionTypeFactory.swift in Sources */,
				572247F727BF1ADF00C524A7 /* ArrayExtensionsTests.swift in Sources */,
				F55FFA5A27634C3F00995146 /* MockTransactionsManager.swift in Sources */,
				F575858F26C0893600C12B97 /* MockOfferingsManager.swift in Sources */,
				A563F586271E072B00246E0C /* MockBeginRefundRequestHelper.swift in Sources */,
				2DA85A8A26DEA7DC00F1136D /* MockProductsRequestFactory.swift in Sources */,
				351B516026D44BB600BD2BD7 /* MockAttributionDataMigrator.swift in Sources */,
				2DDF41E024F6F527005BC22D /* MockInAppPurchaseBuilder.swift in Sources */,
				37E352973B0901E3CAA717E1 /* DateFormatter+ExtensionsTests.swift in Sources */,
				B3F8418F26F3A93400E560FB /* ErrorCodeTests.swift in Sources */,
				5796A38A27D6B96300653165 /* BackendGetCustomerInfoTests.swift in Sources */,
			);
			runOnlyForDeploymentPostprocessing = 0;
		};
		2DE20B68264087FB004C597D /* Sources */ = {
			isa = PBXSourcesBuildPhase;
			buildActionMask = 2147483647;
			files = (
				2DA85A8B26DEA7DD00F1136D /* MockProductsRequestFactory.swift in Sources */,
				2D3BFAD326DEA47100370B11 /* MockSKProductDiscount.swift in Sources */,
				57DE80BE28077010008D6C6F /* XCTestCase+Extensions.swift in Sources */,
				2D3BFAD426DEA49200370B11 /* SKProductSubscriptionDurationExtensions.swift in Sources */,
				579234E327F7788900B39C68 /* BaseBackendIntegrationTests.swift in Sources */,
				2DE20B6F264087FB004C597D /* StoreKitIntegrationTests.swift in Sources */,
				2D3BFAD126DEA45C00370B11 /* MockSK1Product.swift in Sources */,
				2DE61A84264190830021CEA0 /* Constants.swift in Sources */,
				579234E527F779FE00B39C68 /* SubscriberAttributesManagerIntegrationTests.swift in Sources */,
				2D3BFAD226DEA46600370B11 /* MockProductsRequest.swift in Sources */,
				2D1015DB275A4EAE0086173F /* AvailabilityChecks.swift in Sources */,
			);
			runOnlyForDeploymentPostprocessing = 0;
		};
		2DE20B7B26409EB7004C597D /* Sources */ = {
			isa = PBXSourcesBuildPhase;
			buildActionMask = 2147483647;
			files = (
				2DE20B8426409EB7004C597D /* ContentView.swift in Sources */,
				2DE20B8226409EB7004C597D /* BackendIntegrationTestApp.swift in Sources */,
			);
			runOnlyForDeploymentPostprocessing = 0;
		};
		2DEAC2D626EFE46E006914ED /* Sources */ = {
			isa = PBXSourcesBuildPhase;
			buildActionMask = 2147483647;
			files = (
				2DEAC2E126EFE46E006914ED /* ViewController.swift in Sources */,
				2DEAC2DD26EFE46E006914ED /* AppDelegate.swift in Sources */,
				2D1E789926FE216800760949 /* SceneDelegate.swift in Sources */,
			);
			runOnlyForDeploymentPostprocessing = 0;
		};
/* End PBXSourcesBuildPhase section */

/* Begin PBXTargetDependency section */
		2D803F6B26F150190069D717 /* PBXTargetDependency */ = {
			isa = PBXTargetDependency;
			target = 2DC5621524EC63420031F69B /* RevenueCat */;
			targetProxy = 2D803F6A26F150190069D717 /* PBXContainerItemProxy */;
		};
		2D803F6D26F150200069D717 /* PBXTargetDependency */ = {
			isa = PBXTargetDependency;
			target = 2DC5621524EC63420031F69B /* RevenueCat */;
			targetProxy = 2D803F6C26F150200069D717 /* PBXContainerItemProxy */;
		};
		2DAC5F7726F13C9800C5258F /* PBXTargetDependency */ = {
			isa = PBXTargetDependency;
			target = 2DEAC2D926EFE46E006914ED /* UnitTestsHostApp */;
			targetProxy = 2DAC5F7626F13C9800C5258F /* PBXContainerItemProxy */;
		};
		2DC5622124EC63430031F69B /* PBXTargetDependency */ = {
			isa = PBXTargetDependency;
			target = 2DC5621524EC63420031F69B /* RevenueCat */;
			targetProxy = 2DC5622024EC63430031F69B /* PBXContainerItemProxy */;
		};
		2DE20B8F26409EC0004C597D /* PBXTargetDependency */ = {
			isa = PBXTargetDependency;
			target = 2DE20B7E26409EB7004C597D /* BackendIntegrationTestsHostApp */;
			targetProxy = 2DE20B8E26409EC0004C597D /* PBXContainerItemProxy */;
		};
		2DFF6C55270CA11400ECAFAB /* PBXTargetDependency */ = {
			isa = PBXTargetDependency;
			target = 2DEAC2D926EFE46E006914ED /* UnitTestsHostApp */;
			targetProxy = 2DFF6C54270CA11400ECAFAB /* PBXContainerItemProxy */;
		};
/* End PBXTargetDependency section */

/* Begin PBXVariantGroup section */
		2DEAC2E226EFE46E006914ED /* Main.storyboard */ = {
			isa = PBXVariantGroup;
			children = (
				2DEAC2E326EFE46E006914ED /* Base */,
			);
			name = Main.storyboard;
			sourceTree = "<group>";
		};
		2DEAC2E726EFE470006914ED /* LaunchScreen.storyboard */ = {
			isa = PBXVariantGroup;
			children = (
				2DEAC2E826EFE470006914ED /* Base */,
			);
			name = LaunchScreen.storyboard;
			sourceTree = "<group>";
		};
/* End PBXVariantGroup section */

/* Begin XCBuildConfiguration section */
		2DAC5F7926F13C9800C5258F /* Debug */ = {
			isa = XCBuildConfiguration;
			buildSettings = {
				BUNDLE_LOADER = "$(TEST_HOST)";
				CLANG_CXX_LANGUAGE_STANDARD = "gnu++17";
				CLANG_ENABLE_OBJC_WEAK = YES;
				CODE_SIGN_STYLE = Automatic;
				CURRENT_PROJECT_VERSION = 1;
				DEVELOPMENT_TEAM = "";
				GENERATE_INFOPLIST_FILE = YES;
				IPHONEOS_DEPLOYMENT_TARGET = 14.1;
				LD_RUNPATH_SEARCH_PATHS = (
					"$(inherited)",
					"@executable_path/Frameworks",
					"@loader_path/Frameworks",
				);
				MARKETING_VERSION = 1.0;
				MTL_ENABLE_DEBUG_INFO = INCLUDE_SOURCE;
				MTL_FAST_MATH = YES;
				PRODUCT_BUNDLE_IDENTIFIER = com.revenuecat.StoreKitUnitTests;
				PRODUCT_NAME = "$(TARGET_NAME)";
				SWIFT_ACTIVE_COMPILATION_CONDITIONS = DEBUG;
				SWIFT_EMIT_LOC_STRINGS = NO;
				SWIFT_VERSION = 5.0;
				TARGETED_DEVICE_FAMILY = "1,2";
				TEST_HOST = "$(BUILT_PRODUCTS_DIR)/UnitTestsHostApp.app/UnitTestsHostApp";
				TVOS_DEPLOYMENT_TARGET = 14.1;
				WATCHOS_DEPLOYMENT_TARGET = 6.2;
			};
			name = Debug;
		};
		2DAC5F7A26F13C9800C5258F /* Release */ = {
			isa = XCBuildConfiguration;
			buildSettings = {
				BUNDLE_LOADER = "$(TEST_HOST)";
				CLANG_CXX_LANGUAGE_STANDARD = "gnu++17";
				CLANG_ENABLE_OBJC_WEAK = YES;
				CODE_SIGN_STYLE = Automatic;
				CURRENT_PROJECT_VERSION = 1;
				DEVELOPMENT_TEAM = "";
				GENERATE_INFOPLIST_FILE = YES;
				IPHONEOS_DEPLOYMENT_TARGET = 14.1;
				LD_RUNPATH_SEARCH_PATHS = (
					"$(inherited)",
					"@executable_path/Frameworks",
					"@loader_path/Frameworks",
				);
				MARKETING_VERSION = 1.0;
				MTL_FAST_MATH = YES;
				PRODUCT_BUNDLE_IDENTIFIER = com.revenuecat.StoreKitUnitTests;
				PRODUCT_NAME = "$(TARGET_NAME)";
				SWIFT_EMIT_LOC_STRINGS = NO;
				SWIFT_VERSION = 5.0;
				TARGETED_DEVICE_FAMILY = "1,2";
				TEST_HOST = "$(BUILT_PRODUCTS_DIR)/UnitTestsHostApp.app/UnitTestsHostApp";
				TVOS_DEPLOYMENT_TARGET = 14.1;
				WATCHOS_DEPLOYMENT_TARGET = 6.2;
			};
			name = Release;
		};
		2DC5622824EC63430031F69B /* Debug */ = {
			isa = XCBuildConfiguration;
			buildSettings = {
				APPLICATION_EXTENSION_API_ONLY = YES;
				BUILD_LIBRARY_FOR_DISTRIBUTION = YES;
				CLANG_ENABLE_OBJC_WEAK = YES;
				CLANG_WARN_QUOTED_INCLUDE_IN_FRAMEWORK_HEADER = YES;
				CODE_SIGN_STYLE = Automatic;
				DEFINES_MODULE = YES;
				DEVELOPMENT_TEAM = 8SXR2327BM;
				DYLIB_COMPATIBILITY_VERSION = 1;
				DYLIB_CURRENT_VERSION = 1;
				DYLIB_INSTALL_NAME_BASE = "@rpath";
				INFOPLIST_FILE = Sources/Info.plist;
				INSTALL_PATH = "$(LOCAL_LIBRARY_DIR)/Frameworks";
				IPHONEOS_DEPLOYMENT_TARGET = 11.0;
				LD_RUNPATH_SEARCH_PATHS = (
					"$(inherited)",
					"@executable_path/Frameworks",
					"@loader_path/Frameworks",
				);
				MACOSX_DEPLOYMENT_TARGET = 10.13;
				MTL_ENABLE_DEBUG_INFO = INCLUDE_SOURCE;
				MTL_FAST_MATH = YES;
				PRODUCT_BUNDLE_IDENTIFIER = com.revenuecat.Purchases;
				PRODUCT_NAME = "$(TARGET_NAME:c99extidentifier)";
				RUN_DOCUMENTATION_COMPILER = YES;
				SDKROOT = "";
				SKIP_INSTALL = YES;
				SUPPORTED_PLATFORMS = "macosx iphonesimulator iphoneos watchsimulator watchos appletvsimulator appletvos";
				SWIFT_ACTIVE_COMPILATION_CONDITIONS = DEBUG;
				SWIFT_VERSION = 5.0;
				TARGETED_DEVICE_FAMILY = "1,2,3,4,6";
				TVOS_DEPLOYMENT_TARGET = 11.0;
				WATCHOS_DEPLOYMENT_TARGET = 6.2;
			};
			name = Debug;
		};
		2DC5622924EC63430031F69B /* Release */ = {
			isa = XCBuildConfiguration;
			buildSettings = {
				APPLICATION_EXTENSION_API_ONLY = YES;
				BUILD_LIBRARY_FOR_DISTRIBUTION = YES;
				CLANG_ENABLE_OBJC_WEAK = YES;
				CLANG_WARN_QUOTED_INCLUDE_IN_FRAMEWORK_HEADER = YES;
				CODE_SIGN_IDENTITY = "Apple Development";
				CODE_SIGN_STYLE = Manual;
				DEFINES_MODULE = YES;
				DEVELOPMENT_TEAM = "";
				DYLIB_COMPATIBILITY_VERSION = 1;
				DYLIB_CURRENT_VERSION = 1;
				DYLIB_INSTALL_NAME_BASE = "@rpath";
				INFOPLIST_FILE = Sources/Info.plist;
				INSTALL_PATH = "$(LOCAL_LIBRARY_DIR)/Frameworks";
				IPHONEOS_DEPLOYMENT_TARGET = 11.0;
				LD_RUNPATH_SEARCH_PATHS = (
					"$(inherited)",
					"@executable_path/Frameworks",
					"@loader_path/Frameworks",
				);
				MACOSX_DEPLOYMENT_TARGET = 10.13;
				MTL_FAST_MATH = YES;
				PRODUCT_BUNDLE_IDENTIFIER = com.revenuecat.Purchases;
				PRODUCT_NAME = "$(TARGET_NAME:c99extidentifier)";
				PROVISIONING_PROFILE_SPECIFIER = "";
				RUN_DOCUMENTATION_COMPILER = YES;
				SDKROOT = "";
				SKIP_INSTALL = YES;
				SUPPORTED_PLATFORMS = "macosx iphonesimulator iphoneos watchsimulator watchos appletvsimulator appletvos";
				SWIFT_VERSION = 5.0;
				TARGETED_DEVICE_FAMILY = "1,2,3,4,6";
				TVOS_DEPLOYMENT_TARGET = 11.0;
				WATCHOS_DEPLOYMENT_TARGET = 6.2;
			};
			name = Release;
		};
		2DC5622B24EC63430031F69B /* Debug */ = {
			isa = XCBuildConfiguration;
			buildSettings = {
				ALLOW_TARGET_PLATFORM_SPECIALIZATION = YES;
				ALWAYS_EMBED_SWIFT_STANDARD_LIBRARIES = "$(inherited)";
				CLANG_ENABLE_MODULES = YES;
				CLANG_ENABLE_OBJC_WEAK = YES;
				CLANG_WARN_QUOTED_INCLUDE_IN_FRAMEWORK_HEADER = YES;
				CODE_SIGN_STYLE = Automatic;
				DEVELOPMENT_TEAM = 8SXR2327BM;
				INFOPLIST_FILE = Tests/UnitTests/Info.plist;
				IPHONEOS_DEPLOYMENT_TARGET = 11.0;
				LD_RUNPATH_SEARCH_PATHS = (
					"$(inherited)",
					"@executable_path/Frameworks",
					"@loader_path/Frameworks",
				);
				MACOSX_DEPLOYMENT_TARGET = 10.13;
				MTL_ENABLE_DEBUG_INFO = INCLUDE_SOURCE;
				MTL_FAST_MATH = YES;
				PRODUCT_BUNDLE_IDENTIFIER = com.revenuecat.PurchasesTests;
				PRODUCT_NAME = "$(TARGET_NAME)";
				SDKROOT = "";
				SUPPORTED_PLATFORMS = "watchsimulator watchos macosx iphonesimulator iphoneos appletvsimulator appletvos";
				SUPPORTS_MACCATALYST = YES;
				SWIFT_ACTIVE_COMPILATION_CONDITIONS = DEBUG;
				SWIFT_OBJC_BRIDGING_HEADER = "";
				SWIFT_VERSION = 5.0;
				TARGETED_DEVICE_FAMILY = "1,2,3,6";
				TVOS_DEPLOYMENT_TARGET = 11.0;
				WATCHOS_DEPLOYMENT_TARGET = 6.2;
			};
			name = Debug;
		};
		2DC5622C24EC63430031F69B /* Release */ = {
			isa = XCBuildConfiguration;
			buildSettings = {
				ALLOW_TARGET_PLATFORM_SPECIALIZATION = YES;
				ALWAYS_EMBED_SWIFT_STANDARD_LIBRARIES = "$(inherited)";
				CLANG_ENABLE_MODULES = YES;
				CLANG_ENABLE_OBJC_WEAK = YES;
				CLANG_WARN_QUOTED_INCLUDE_IN_FRAMEWORK_HEADER = YES;
				CODE_SIGN_STYLE = Automatic;
				DEVELOPMENT_TEAM = 8SXR2327BM;
				INFOPLIST_FILE = Tests/UnitTests/Info.plist;
				IPHONEOS_DEPLOYMENT_TARGET = 11.0;
				LD_RUNPATH_SEARCH_PATHS = (
					"$(inherited)",
					"@executable_path/Frameworks",
					"@loader_path/Frameworks",
				);
				MACOSX_DEPLOYMENT_TARGET = 10.13;
				MTL_FAST_MATH = YES;
				PRODUCT_BUNDLE_IDENTIFIER = com.revenuecat.PurchasesTests;
				PRODUCT_NAME = "$(TARGET_NAME)";
				SDKROOT = "";
				SUPPORTED_PLATFORMS = "watchsimulator watchos macosx iphonesimulator iphoneos appletvsimulator appletvos";
				SUPPORTS_MACCATALYST = YES;
				SWIFT_OBJC_BRIDGING_HEADER = "";
				SWIFT_VERSION = 5.0;
				TARGETED_DEVICE_FAMILY = "1,2,3,6";
				TVOS_DEPLOYMENT_TARGET = 11.0;
				WATCHOS_DEPLOYMENT_TARGET = 6.2;
			};
			name = Release;
		};
		2DE20B71264087FB004C597D /* Debug */ = {
			isa = XCBuildConfiguration;
			buildSettings = {
				CLANG_ENABLE_OBJC_WEAK = YES;
				CLANG_WARN_QUOTED_INCLUDE_IN_FRAMEWORK_HEADER = YES;
				CODE_SIGN_STYLE = Automatic;
				INFOPLIST_FILE = Tests/BackendIntegrationTests/Info.plist;
				IPHONEOS_DEPLOYMENT_TARGET = 14.1;
				LD_RUNPATH_SEARCH_PATHS = (
					"$(inherited)",
					"@executable_path/Frameworks",
					"@loader_path/Frameworks",
				);
				MACOSX_DEPLOYMENT_TARGET = 11.3;
				MTL_ENABLE_DEBUG_INFO = INCLUDE_SOURCE;
				MTL_FAST_MATH = YES;
				PRODUCT_BUNDLE_IDENTIFIER = com.revenuecat.BackendIntegrationTests;
				PRODUCT_NAME = "$(TARGET_NAME)";
				SWIFT_ACTIVE_COMPILATION_CONDITIONS = DEBUG;
				SWIFT_VERSION = 5.0;
				TARGETED_DEVICE_FAMILY = "1,2";
				TEST_HOST = "$(BUILT_PRODUCTS_DIR)/BackendIntegrationTestsHostApp.app/BackendIntegrationTestsHostApp";
				TVOS_DEPLOYMENT_TARGET = 14.1;
				WATCHOS_DEPLOYMENT_TARGET = 7.1;
			};
			name = Debug;
		};
		2DE20B72264087FB004C597D /* Release */ = {
			isa = XCBuildConfiguration;
			buildSettings = {
				CLANG_ENABLE_OBJC_WEAK = YES;
				CLANG_WARN_QUOTED_INCLUDE_IN_FRAMEWORK_HEADER = YES;
				CODE_SIGN_STYLE = Automatic;
				INFOPLIST_FILE = Tests/BackendIntegrationTests/Info.plist;
				IPHONEOS_DEPLOYMENT_TARGET = 14.1;
				LD_RUNPATH_SEARCH_PATHS = (
					"$(inherited)",
					"@executable_path/Frameworks",
					"@loader_path/Frameworks",
				);
				MACOSX_DEPLOYMENT_TARGET = 11.3;
				MTL_FAST_MATH = YES;
				PRODUCT_BUNDLE_IDENTIFIER = com.revenuecat.BackendIntegrationTests;
				PRODUCT_NAME = "$(TARGET_NAME)";
				SWIFT_VERSION = 5.0;
				TARGETED_DEVICE_FAMILY = "1,2";
				TEST_HOST = "$(BUILT_PRODUCTS_DIR)/BackendIntegrationTestsHostApp.app/BackendIntegrationTestsHostApp";
				TVOS_DEPLOYMENT_TARGET = 14.1;
				WATCHOS_DEPLOYMENT_TARGET = 7.1;
			};
			name = Release;
		};
		2DE20B8C26409EB8004C597D /* Debug */ = {
			isa = XCBuildConfiguration;
			buildSettings = {
				ASSETCATALOG_COMPILER_APPICON_NAME = AppIcon;
				ASSETCATALOG_COMPILER_GLOBAL_ACCENT_COLOR_NAME = AccentColor;
				CLANG_ENABLE_OBJC_WEAK = YES;
				CLANG_WARN_QUOTED_INCLUDE_IN_FRAMEWORK_HEADER = YES;
				CODE_SIGN_STYLE = Automatic;
				DEVELOPMENT_ASSET_PATHS = "\"Tests/BackendIntegrationTestApp/Preview Content\"";
				DEVELOPMENT_TEAM = "";
				ENABLE_PREVIEWS = YES;
				INFOPLIST_FILE = Tests/BackendIntegrationTestApp/Info.plist;
				IPHONEOS_DEPLOYMENT_TARGET = 14.1;
				LD_RUNPATH_SEARCH_PATHS = (
					"$(inherited)",
					"@executable_path/Frameworks",
				);
				MTL_ENABLE_DEBUG_INFO = INCLUDE_SOURCE;
				MTL_FAST_MATH = YES;
				PRODUCT_BUNDLE_IDENTIFIER = com.revenuecat.StoreKitTestApp;
				PRODUCT_NAME = "$(TARGET_NAME)";
				SWIFT_ACTIVE_COMPILATION_CONDITIONS = DEBUG;
				SWIFT_VERSION = 5.0;
				TARGETED_DEVICE_FAMILY = "1,2";
				TVOS_DEPLOYMENT_TARGET = 14.1;
				WATCHOS_DEPLOYMENT_TARGET = 6.2;
			};
			name = Debug;
		};
		2DE20B8D26409EB8004C597D /* Release */ = {
			isa = XCBuildConfiguration;
			buildSettings = {
				ASSETCATALOG_COMPILER_APPICON_NAME = AppIcon;
				ASSETCATALOG_COMPILER_GLOBAL_ACCENT_COLOR_NAME = AccentColor;
				CLANG_ENABLE_OBJC_WEAK = YES;
				CLANG_WARN_QUOTED_INCLUDE_IN_FRAMEWORK_HEADER = YES;
				CODE_SIGN_STYLE = Automatic;
				DEVELOPMENT_ASSET_PATHS = "\"Tests/BackendIntegrationTestApp/Preview Content\"";
				DEVELOPMENT_TEAM = "";
				ENABLE_PREVIEWS = YES;
				INFOPLIST_FILE = Tests/BackendIntegrationTestApp/Info.plist;
				IPHONEOS_DEPLOYMENT_TARGET = 14.1;
				LD_RUNPATH_SEARCH_PATHS = (
					"$(inherited)",
					"@executable_path/Frameworks",
				);
				MTL_FAST_MATH = YES;
				PRODUCT_BUNDLE_IDENTIFIER = com.revenuecat.StoreKitTestApp;
				PRODUCT_NAME = "$(TARGET_NAME)";
				SWIFT_VERSION = 5.0;
				TARGETED_DEVICE_FAMILY = "1,2";
				TVOS_DEPLOYMENT_TARGET = 14.1;
				WATCHOS_DEPLOYMENT_TARGET = 6.2;
			};
			name = Release;
		};
		2DEAC2EB26EFE470006914ED /* Debug */ = {
			isa = XCBuildConfiguration;
			buildSettings = {
				ASSETCATALOG_COMPILER_APPICON_NAME = AppIcon;
				ASSETCATALOG_COMPILER_GLOBAL_ACCENT_COLOR_NAME = AccentColor;
				CLANG_ENABLE_OBJC_WEAK = YES;
				CODE_SIGN_STYLE = Automatic;
				DEVELOPMENT_TEAM = "";
				INFOPLIST_FILE = Tests/UnitTestsHostApp/Info.plist;
				IPHONEOS_DEPLOYMENT_TARGET = 14.1;
				LD_RUNPATH_SEARCH_PATHS = (
					"$(inherited)",
					"@executable_path/Frameworks",
				);
				MACOSX_DEPLOYMENT_TARGET = 11.2;
				MTL_ENABLE_DEBUG_INFO = INCLUDE_SOURCE;
				MTL_FAST_MATH = YES;
				PRODUCT_BUNDLE_IDENTIFIER = com.revenuecat.StoreKitUnitTestsHostApp;
				PRODUCT_NAME = "$(TARGET_NAME)";
				SWIFT_ACTIVE_COMPILATION_CONDITIONS = DEBUG;
				SWIFT_VERSION = 5.0;
				TARGETED_DEVICE_FAMILY = "1,2";
				TVOS_DEPLOYMENT_TARGET = 11.0;
				WATCHOS_DEPLOYMENT_TARGET = 6.2;
			};
			name = Debug;
		};
		2DEAC2EC26EFE470006914ED /* Release */ = {
			isa = XCBuildConfiguration;
			buildSettings = {
				ASSETCATALOG_COMPILER_APPICON_NAME = AppIcon;
				ASSETCATALOG_COMPILER_GLOBAL_ACCENT_COLOR_NAME = AccentColor;
				CLANG_ENABLE_OBJC_WEAK = YES;
				CODE_SIGN_STYLE = Automatic;
				DEVELOPMENT_TEAM = "";
				INFOPLIST_FILE = Tests/UnitTestsHostApp/Info.plist;
				IPHONEOS_DEPLOYMENT_TARGET = 14.1;
				LD_RUNPATH_SEARCH_PATHS = (
					"$(inherited)",
					"@executable_path/Frameworks",
				);
				MACOSX_DEPLOYMENT_TARGET = 11.2;
				MTL_FAST_MATH = YES;
				PRODUCT_BUNDLE_IDENTIFIER = com.revenuecat.StoreKitUnitTestsHostApp;
				PRODUCT_NAME = "$(TARGET_NAME)";
				SWIFT_VERSION = 5.0;
				TARGETED_DEVICE_FAMILY = "1,2";
				TVOS_DEPLOYMENT_TARGET = 11.0;
				WATCHOS_DEPLOYMENT_TARGET = 6.2;
			};
			name = Release;
		};
		35262A101F7C4B9100C04F2C /* Debug */ = {
			isa = XCBuildConfiguration;
			buildSettings = {
				ALWAYS_SEARCH_USER_PATHS = NO;
				CLANG_ANALYZER_NONNULL = YES;
				CLANG_ANALYZER_NUMBER_OBJECT_CONVERSION = YES_AGGRESSIVE;
				CLANG_CXX_LANGUAGE_STANDARD = "gnu++14";
				CLANG_CXX_LIBRARY = "libc++";
				CLANG_ENABLE_MODULES = YES;
				CLANG_ENABLE_OBJC_ARC = YES;
				CLANG_WARN_BLOCK_CAPTURE_AUTORELEASING = YES;
				CLANG_WARN_BOOL_CONVERSION = YES;
				CLANG_WARN_COMMA = YES;
				CLANG_WARN_CONSTANT_CONVERSION = YES;
				CLANG_WARN_DEPRECATED_OBJC_IMPLEMENTATIONS = YES;
				CLANG_WARN_DIRECT_OBJC_ISA_USAGE = YES_ERROR;
				CLANG_WARN_DOCUMENTATION_COMMENTS = YES;
				CLANG_WARN_EMPTY_BODY = YES;
				CLANG_WARN_ENUM_CONVERSION = YES;
				CLANG_WARN_INFINITE_RECURSION = YES;
				CLANG_WARN_INT_CONVERSION = YES;
				CLANG_WARN_NON_LITERAL_NULL_CONVERSION = YES;
				CLANG_WARN_OBJC_IMPLICIT_RETAIN_SELF = YES;
				CLANG_WARN_OBJC_LITERAL_CONVERSION = YES;
				CLANG_WARN_OBJC_ROOT_CLASS = YES_ERROR;
				CLANG_WARN_QUOTED_INCLUDE_IN_FRAMEWORK_HEADER = YES;
				CLANG_WARN_RANGE_LOOP_ANALYSIS = YES;
				CLANG_WARN_STRICT_PROTOTYPES = YES;
				CLANG_WARN_SUSPICIOUS_MOVE = YES;
				CLANG_WARN_UNGUARDED_AVAILABILITY = YES_AGGRESSIVE;
				CLANG_WARN_UNREACHABLE_CODE = YES;
				CLANG_WARN__DUPLICATE_METHOD_MATCH = YES;
				COPY_PHASE_STRIP = NO;
				CURRENT_PROJECT_VERSION = 1;
				DEBUG_INFORMATION_FORMAT = dwarf;
				ENABLE_STRICT_OBJC_MSGSEND = YES;
				ENABLE_TESTABILITY = YES;
				GCC_C_LANGUAGE_STANDARD = gnu11;
				GCC_DYNAMIC_NO_PIC = NO;
				GCC_NO_COMMON_BLOCKS = YES;
				GCC_OPTIMIZATION_LEVEL = 0;
				GCC_PREPROCESSOR_DEFINITIONS = (
					"DEBUG=1",
					"$(inherited)",
				);
				GCC_WARN_64_TO_32_BIT_CONVERSION = YES;
				GCC_WARN_ABOUT_RETURN_TYPE = YES_ERROR;
				GCC_WARN_UNDECLARED_SELECTOR = YES;
				GCC_WARN_UNINITIALIZED_AUTOS = YES_AGGRESSIVE;
				GCC_WARN_UNUSED_FUNCTION = YES;
				GCC_WARN_UNUSED_VARIABLE = YES;
				MTL_ENABLE_DEBUG_INFO = YES;
				ONLY_ACTIVE_ARCH = YES;
				SDKROOT = iphoneos;
				SUPPORTS_MACCATALYST = YES;
				SWIFT_OPTIMIZATION_LEVEL = "-Onone";
				VERSIONING_SYSTEM = "apple-generic";
				VERSION_INFO_PREFIX = "";
			};
			name = Debug;
		};
		35262A111F7C4B9100C04F2C /* Release */ = {
			isa = XCBuildConfiguration;
			buildSettings = {
				ALWAYS_SEARCH_USER_PATHS = NO;
				CLANG_ANALYZER_NONNULL = YES;
				CLANG_ANALYZER_NUMBER_OBJECT_CONVERSION = YES_AGGRESSIVE;
				CLANG_CXX_LANGUAGE_STANDARD = "gnu++14";
				CLANG_CXX_LIBRARY = "libc++";
				CLANG_ENABLE_MODULES = YES;
				CLANG_ENABLE_OBJC_ARC = YES;
				CLANG_WARN_BLOCK_CAPTURE_AUTORELEASING = YES;
				CLANG_WARN_BOOL_CONVERSION = YES;
				CLANG_WARN_COMMA = YES;
				CLANG_WARN_CONSTANT_CONVERSION = YES;
				CLANG_WARN_DEPRECATED_OBJC_IMPLEMENTATIONS = YES;
				CLANG_WARN_DIRECT_OBJC_ISA_USAGE = YES_ERROR;
				CLANG_WARN_DOCUMENTATION_COMMENTS = YES;
				CLANG_WARN_EMPTY_BODY = YES;
				CLANG_WARN_ENUM_CONVERSION = YES;
				CLANG_WARN_INFINITE_RECURSION = YES;
				CLANG_WARN_INT_CONVERSION = YES;
				CLANG_WARN_NON_LITERAL_NULL_CONVERSION = YES;
				CLANG_WARN_OBJC_IMPLICIT_RETAIN_SELF = YES;
				CLANG_WARN_OBJC_LITERAL_CONVERSION = YES;
				CLANG_WARN_OBJC_ROOT_CLASS = YES_ERROR;
				CLANG_WARN_QUOTED_INCLUDE_IN_FRAMEWORK_HEADER = YES;
				CLANG_WARN_RANGE_LOOP_ANALYSIS = YES;
				CLANG_WARN_STRICT_PROTOTYPES = YES;
				CLANG_WARN_SUSPICIOUS_MOVE = YES;
				CLANG_WARN_UNGUARDED_AVAILABILITY = YES_AGGRESSIVE;
				CLANG_WARN_UNREACHABLE_CODE = YES;
				CLANG_WARN__DUPLICATE_METHOD_MATCH = YES;
				COPY_PHASE_STRIP = NO;
				CURRENT_PROJECT_VERSION = 1;
				DEBUG_INFORMATION_FORMAT = "dwarf-with-dsym";
				ENABLE_NS_ASSERTIONS = NO;
				ENABLE_STRICT_OBJC_MSGSEND = YES;
				GCC_C_LANGUAGE_STANDARD = gnu11;
				GCC_NO_COMMON_BLOCKS = YES;
				GCC_WARN_64_TO_32_BIT_CONVERSION = YES;
				GCC_WARN_ABOUT_RETURN_TYPE = YES_ERROR;
				GCC_WARN_UNDECLARED_SELECTOR = YES;
				GCC_WARN_UNINITIALIZED_AUTOS = YES_AGGRESSIVE;
				GCC_WARN_UNUSED_FUNCTION = YES;
				GCC_WARN_UNUSED_VARIABLE = YES;
				MTL_ENABLE_DEBUG_INFO = NO;
				ONLY_ACTIVE_ARCH = YES;
				SDKROOT = iphoneos;
				SUPPORTS_MACCATALYST = YES;
				SWIFT_COMPILATION_MODE = wholemodule;
				SWIFT_OPTIMIZATION_LEVEL = "-O";
				VALIDATE_PRODUCT = YES;
				VERSIONING_SYSTEM = "apple-generic";
				VERSION_INFO_PREFIX = "";
			};
			name = Release;
		};
/* End XCBuildConfiguration section */

/* Begin XCConfigurationList section */
		2DAC5F7826F13C9800C5258F /* Build configuration list for PBXNativeTarget "StoreKitUnitTests" */ = {
			isa = XCConfigurationList;
			buildConfigurations = (
				2DAC5F7926F13C9800C5258F /* Debug */,
				2DAC5F7A26F13C9800C5258F /* Release */,
			);
			defaultConfigurationIsVisible = 0;
			defaultConfigurationName = Release;
		};
		2DC5622724EC63430031F69B /* Build configuration list for PBXNativeTarget "RevenueCat" */ = {
			isa = XCConfigurationList;
			buildConfigurations = (
				2DC5622824EC63430031F69B /* Debug */,
				2DC5622924EC63430031F69B /* Release */,
			);
			defaultConfigurationIsVisible = 0;
			defaultConfigurationName = Release;
		};
		2DC5622A24EC63430031F69B /* Build configuration list for PBXNativeTarget "UnitTests" */ = {
			isa = XCConfigurationList;
			buildConfigurations = (
				2DC5622B24EC63430031F69B /* Debug */,
				2DC5622C24EC63430031F69B /* Release */,
			);
			defaultConfigurationIsVisible = 0;
			defaultConfigurationName = Release;
		};
		2DE20B73264087FB004C597D /* Build configuration list for PBXNativeTarget "BackendIntegrationTests" */ = {
			isa = XCConfigurationList;
			buildConfigurations = (
				2DE20B71264087FB004C597D /* Debug */,
				2DE20B72264087FB004C597D /* Release */,
			);
			defaultConfigurationIsVisible = 0;
			defaultConfigurationName = Release;
		};
		2DE20B8B26409EB8004C597D /* Build configuration list for PBXNativeTarget "BackendIntegrationTestsHostApp" */ = {
			isa = XCConfigurationList;
			buildConfigurations = (
				2DE20B8C26409EB8004C597D /* Debug */,
				2DE20B8D26409EB8004C597D /* Release */,
			);
			defaultConfigurationIsVisible = 0;
			defaultConfigurationName = Release;
		};
		2DEAC2ED26EFE470006914ED /* Build configuration list for PBXNativeTarget "UnitTestsHostApp" */ = {
			isa = XCConfigurationList;
			buildConfigurations = (
				2DEAC2EB26EFE470006914ED /* Debug */,
				2DEAC2EC26EFE470006914ED /* Release */,
			);
			defaultConfigurationIsVisible = 0;
			defaultConfigurationName = Release;
		};
		352629F81F7C4B9100C04F2C /* Build configuration list for PBXProject "RevenueCat" */ = {
			isa = XCConfigurationList;
			buildConfigurations = (
				35262A101F7C4B9100C04F2C /* Debug */,
				35262A111F7C4B9100C04F2C /* Release */,
			);
			defaultConfigurationIsVisible = 0;
			defaultConfigurationName = Release;
		};
/* End XCConfigurationList section */

/* Begin XCRemoteSwiftPackageReference section */
		2D803F6126F144830069D717 /* XCRemoteSwiftPackageReference "nimble" */ = {
			isa = XCRemoteSwiftPackageReference;
			repositoryURL = "https://github.com/quick/nimble";
			requirement = {
				branch = main;
				kind = branch;
			};
		};
		2D9C5ECB26F2815E0057FC45 /* XCRemoteSwiftPackageReference "OHHTTPStubs" */ = {
			isa = XCRemoteSwiftPackageReference;
			repositoryURL = "https://github.com/AliSoftware/OHHTTPStubs.git";
			requirement = {
				kind = upToNextMajorVersion;
				minimumVersion = 9.0.0;
			};
		};
		57E04739277260DE0082FE91 /* XCRemoteSwiftPackageReference "swift-snapshot-testing" */ = {
			isa = XCRemoteSwiftPackageReference;
			repositoryURL = "https://github.com/pointfreeco/swift-snapshot-testing";
			requirement = {
				kind = upToNextMajorVersion;
				minimumVersion = 1.9.0;
			};
		};
/* End XCRemoteSwiftPackageReference section */

/* Begin XCSwiftPackageProductDependency section */
		2D803F6226F144830069D717 /* Nimble */ = {
			isa = XCSwiftPackageProductDependency;
			package = 2D803F6126F144830069D717 /* XCRemoteSwiftPackageReference "nimble" */;
			productName = Nimble;
		};
		2D803F6526F144BF0069D717 /* Nimble */ = {
			isa = XCSwiftPackageProductDependency;
			package = 2D803F6126F144830069D717 /* XCRemoteSwiftPackageReference "nimble" */;
			productName = Nimble;
		};
		2D803F6726F144C40069D717 /* Nimble */ = {
			isa = XCSwiftPackageProductDependency;
			package = 2D803F6126F144830069D717 /* XCRemoteSwiftPackageReference "nimble" */;
			productName = Nimble;
		};
		2D9C5ED026F2816F0057FC45 /* OHHTTPStubs */ = {
			isa = XCSwiftPackageProductDependency;
			package = 2D9C5ECB26F2815E0057FC45 /* XCRemoteSwiftPackageReference "OHHTTPStubs" */;
			productName = OHHTTPStubs;
		};
		2D9C5ED226F2816F0057FC45 /* OHHTTPStubsSwift */ = {
			isa = XCSwiftPackageProductDependency;
			package = 2D9C5ECB26F2815E0057FC45 /* XCRemoteSwiftPackageReference "OHHTTPStubs" */;
			productName = OHHTTPStubsSwift;
		};
		2D9C5ED426F281750057FC45 /* OHHTTPStubs */ = {
			isa = XCSwiftPackageProductDependency;
			package = 2D9C5ECB26F2815E0057FC45 /* XCRemoteSwiftPackageReference "OHHTTPStubs" */;
			productName = OHHTTPStubs;
		};
		2D9C5ED626F281750057FC45 /* OHHTTPStubsSwift */ = {
			isa = XCSwiftPackageProductDependency;
			package = 2D9C5ECB26F2815E0057FC45 /* XCRemoteSwiftPackageReference "OHHTTPStubs" */;
			productName = OHHTTPStubsSwift;
		};
		576C8ABD27D299860058FA6E /* SnapshotTesting */ = {
			isa = XCSwiftPackageProductDependency;
			package = 57E04739277260DE0082FE91 /* XCRemoteSwiftPackageReference "swift-snapshot-testing" */;
			productName = SnapshotTesting;
		};
		57E0473A277260DE0082FE91 /* SnapshotTesting */ = {
			isa = XCSwiftPackageProductDependency;
			package = 57E04739277260DE0082FE91 /* XCRemoteSwiftPackageReference "swift-snapshot-testing" */;
			productName = SnapshotTesting;
		};
/* End XCSwiftPackageProductDependency section */
	};
	rootObject = 352629F51F7C4B9100C04F2C /* Project object */;
}<|MERGE_RESOLUTION|>--- conflicted
+++ resolved
@@ -2477,12 +2477,9 @@
 				351B51A426D450BC00BD2BD7 /* NSError+RCExtensionsTests.swift in Sources */,
 				57E2230727500BB1002DB06E /* AtomicTests.swift in Sources */,
 				351B51B826D450E800BD2BD7 /* StoreKitWrapperTests.swift in Sources */,
-<<<<<<< HEAD
 				A56C2E012819C33500995421 /* BackendPostAdServicesTokenTests.swift in Sources */,
-=======
 				5766AAD5283E9B7400FA6091 /* PurchasesRestoreTests.swift in Sources */,
 				FD18ED4E2837F89200C5AA4F /* StoreKitWorkaroundsTests.swift in Sources */,
->>>>>>> d14960fe
 				B3CD0D8827F25E3E000793F5 /* BackendSubscriberAttributesTests.swift in Sources */,
 				2DDF41E624F6F5DC005BC22D /* MockSK1Product.swift in Sources */,
 				351B51BA26D450E800BD2BD7 /* ProductRequestDataExtensions.swift in Sources */,
