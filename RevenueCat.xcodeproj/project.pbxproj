// !$*UTF8*$!
{
	archiveVersion = 1;
	classes = {
	};
	objectVersion = 52;
	objects = {

/* Begin PBXBuildFile section */
		0313FD41268A506400168386 /* DateProvider.swift in Sources */ = {isa = PBXBuildFile; fileRef = 0313FD40268A506400168386 /* DateProvider.swift */; };
		2C0B98CD2797070B00C5874F /* PromotionalOffer.swift in Sources */ = {isa = PBXBuildFile; fileRef = 2C0B98CC2797070B00C5874F /* PromotionalOffer.swift */; };
		2CB8CF9327BF538F00C34DE3 /* PlatformInfo.swift in Sources */ = {isa = PBXBuildFile; fileRef = 2CB8CF9227BF538F00C34DE3 /* PlatformInfo.swift */; };
		2CD2C544278CE0E0005D1CC2 /* RevenueCat_IntegrationPurchaseTesterConfiguration.storekit in Resources */ = {isa = PBXBuildFile; fileRef = 2CD2C541278CE0E0005D1CC2 /* RevenueCat_IntegrationPurchaseTesterConfiguration.storekit */; };
		2CD72942268A823900BFC976 /* Data+Extensions.swift in Sources */ = {isa = PBXBuildFile; fileRef = 2CD72941268A823900BFC976 /* Data+Extensions.swift */; };
		2CD72944268A826F00BFC976 /* Date+Extensions.swift in Sources */ = {isa = PBXBuildFile; fileRef = 2CD72943268A826F00BFC976 /* Date+Extensions.swift */; };
		2D00A41D2767C08300FC3DD8 /* ManageSubscriptionsStrings.swift in Sources */ = {isa = PBXBuildFile; fileRef = 2D00A41C2767C08300FC3DD8 /* ManageSubscriptionsStrings.swift */; };
		2D1015DA275959840086173F /* StoreTransaction.swift in Sources */ = {isa = PBXBuildFile; fileRef = 2D1015D9275959840086173F /* StoreTransaction.swift */; };
		2D1015DB275A4EAE0086173F /* AvailabilityChecks.swift in Sources */ = {isa = PBXBuildFile; fileRef = B3BE0263275942D500915B4C /* AvailabilityChecks.swift */; };
		2D1015DE275A57FC0086173F /* SubscriptionPeriod.swift in Sources */ = {isa = PBXBuildFile; fileRef = 2D1015DD275A57FC0086173F /* SubscriptionPeriod.swift */; };
		2D1015E2275A67E40086173F /* SubscriptionPeriodTests.swift in Sources */ = {isa = PBXBuildFile; fileRef = 2D1015E0275A676F0086173F /* SubscriptionPeriodTests.swift */; };
		2D11F5E1250FF886005A70E8 /* AttributionStrings.swift in Sources */ = {isa = PBXBuildFile; fileRef = 2D11F5E0250FF886005A70E8 /* AttributionStrings.swift */; };
		2D1C3F3926B9D8B800112626 /* MockBundle.swift in Sources */ = {isa = PBXBuildFile; fileRef = 2D1C3F3826B9D8B800112626 /* MockBundle.swift */; };
		2D1E789926FE216800760949 /* SceneDelegate.swift in Sources */ = {isa = PBXBuildFile; fileRef = 2D1E788926FE215500760949 /* SceneDelegate.swift */; };
		2D222BAB27FB7008003D5F37 /* LocalReceiptParserStoreKitTests.swift in Sources */ = {isa = PBXBuildFile; fileRef = 2D222BAA27FB7008003D5F37 /* LocalReceiptParserStoreKitTests.swift */; };
		2D22BF6526F3CB31001AE2F9 /* FatalErrorUtil.swift in Sources */ = {isa = PBXBuildFile; fileRef = 2D22BF6426F3CB31001AE2F9 /* FatalErrorUtil.swift */; };
		2D22BF6826F3CC6D001AE2F9 /* XCTestCase+Extensions.swift in Sources */ = {isa = PBXBuildFile; fileRef = 2D22BF6626F3CBFB001AE2F9 /* XCTestCase+Extensions.swift */; };
		2D294E5C26DECFD500B8FE4F /* StoreKit2TransactionListener.swift in Sources */ = {isa = PBXBuildFile; fileRef = 2D294E5B26DECFD500B8FE4F /* StoreKit2TransactionListener.swift */; };
		2D34D9D227481D9B00C05DB6 /* TrialOrIntroPriceEligibilityCheckerSK2Tests.swift in Sources */ = {isa = PBXBuildFile; fileRef = 2D34D9D127481D9B00C05DB6 /* TrialOrIntroPriceEligibilityCheckerSK2Tests.swift */; };
		2D3BFAD126DEA45C00370B11 /* MockSK1Product.swift in Sources */ = {isa = PBXBuildFile; fileRef = 2DDF41E524F6F5DC005BC22D /* MockSK1Product.swift */; };
		2D3BFAD226DEA46600370B11 /* MockProductsRequest.swift in Sources */ = {isa = PBXBuildFile; fileRef = 37E35B08709090FBBFB16EBD /* MockProductsRequest.swift */; };
		2D3BFAD326DEA47100370B11 /* MockSKProductDiscount.swift in Sources */ = {isa = PBXBuildFile; fileRef = 2DDF41E724F6F61B005BC22D /* MockSKProductDiscount.swift */; };
		2D3BFAD426DEA49200370B11 /* SKProductSubscriptionDurationExtensions.swift in Sources */ = {isa = PBXBuildFile; fileRef = 2DDF41E924F6F844005BC22D /* SKProductSubscriptionDurationExtensions.swift */; };
		2D4D6AF424F717B800B656BE /* ASN1ObjectIdentifierEncoder.swift in Sources */ = {isa = PBXBuildFile; fileRef = 37E35C4A4B241A545D1D06BD /* ASN1ObjectIdentifierEncoder.swift */; };
		2D4D6AF524F717B800B656BE /* ContainerFactory.swift in Sources */ = {isa = PBXBuildFile; fileRef = 37E35092F0E41512E0D610BA /* ContainerFactory.swift */; };
		2D4D6AF624F7193700B656BE /* verifyReceiptSample1.txt in Resources */ = {isa = PBXBuildFile; fileRef = 2DDE559A24C8B5E300DCB087 /* verifyReceiptSample1.txt */; };
		2D4D6AF724F7193700B656BE /* base64encodedreceiptsample1.txt in Resources */ = {isa = PBXBuildFile; fileRef = 2DDE559B24C8B5E300DCB087 /* base64encodedreceiptsample1.txt */; };
		2D4E926526990AB1000E10B0 /* StoreKitWrapper.swift in Sources */ = {isa = PBXBuildFile; fileRef = 2D4E926426990AB1000E10B0 /* StoreKitWrapper.swift */; };
		2D735F7E26EFF198004E82A7 /* UnitTestsConfiguration.storekit in Resources */ = {isa = PBXBuildFile; fileRef = 2D43017726EBFD7100BAB891 /* UnitTestsConfiguration.storekit */; };
		2D803F6326F144830069D717 /* Nimble in Frameworks */ = {isa = PBXBuildFile; productRef = 2D803F6226F144830069D717 /* Nimble */; };
		2D803F6626F144BF0069D717 /* Nimble in Frameworks */ = {isa = PBXBuildFile; productRef = 2D803F6526F144BF0069D717 /* Nimble */; };
		2D803F6826F144C40069D717 /* Nimble in Frameworks */ = {isa = PBXBuildFile; productRef = 2D803F6726F144C40069D717 /* Nimble */; };
		2D803F6926F149E70069D717 /* RevenueCat.framework in Frameworks */ = {isa = PBXBuildFile; fileRef = 2DC5621624EC63420031F69B /* RevenueCat.framework */; };
		2D8D03B52799A2B90044C2ED /* DocCDocumentation.docc in Sources */ = {isa = PBXBuildFile; fileRef = 2D8D03B42799A2B90044C2ED /* DocCDocumentation.docc */; };
		2D90F8B126FD1E52009B9142 /* PurchasesOrchestratorTests.swift in Sources */ = {isa = PBXBuildFile; fileRef = 2D8FC8AB26E01AE70049A85C /* PurchasesOrchestratorTests.swift */; };
		2D90F8B326FD2082009B9142 /* MockProductsManager.swift in Sources */ = {isa = PBXBuildFile; fileRef = 37E35C9439E087F63ECC4F59 /* MockProductsManager.swift */; };
		2D90F8B426FD208B009B9142 /* MockStoreKitWrapper.swift in Sources */ = {isa = PBXBuildFile; fileRef = 351B515326D44B0A00BD2BD7 /* MockStoreKitWrapper.swift */; };
		2D90F8B526FD2093009B9142 /* MockSystemInfo.swift in Sources */ = {isa = PBXBuildFile; fileRef = 351B514626D44A0D00BD2BD7 /* MockSystemInfo.swift */; };
		2D90F8B626FD2099009B9142 /* MockSubscriberAttributesManager.swift in Sources */ = {isa = PBXBuildFile; fileRef = 351B514226D449C100BD2BD7 /* MockSubscriberAttributesManager.swift */; };
		2D90F8B826FD20AA009B9142 /* MockReceiptFetcher.swift in Sources */ = {isa = PBXBuildFile; fileRef = 351B515126D44AF000BD2BD7 /* MockReceiptFetcher.swift */; };
		2D90F8BB26FD20BD009B9142 /* MockIdentityManager.swift in Sources */ = {isa = PBXBuildFile; fileRef = 351B513E26D4496000BD2BD7 /* MockIdentityManager.swift */; };
		2D90F8BC26FD20C2009B9142 /* MockReceiptParser.swift in Sources */ = {isa = PBXBuildFile; fileRef = 37E354B13440508B46C9A530 /* MockReceiptParser.swift */; };
		2D90F8BF26FD20D6009B9142 /* MockAttributionFetcher.swift in Sources */ = {isa = PBXBuildFile; fileRef = 351B515926D44B6200BD2BD7 /* MockAttributionFetcher.swift */; };
		2D90F8C026FD20DF009B9142 /* MockAttributionDataMigrator.swift in Sources */ = {isa = PBXBuildFile; fileRef = 351B515F26D44BB600BD2BD7 /* MockAttributionDataMigrator.swift */; };
		2D90F8C126FD20F2009B9142 /* MockHTTPClient.swift in Sources */ = {isa = PBXBuildFile; fileRef = 351B514C26D44A8600BD2BD7 /* MockHTTPClient.swift */; };
		2D90F8C226FD20F7009B9142 /* MockETagManager.swift in Sources */ = {isa = PBXBuildFile; fileRef = 35D83311262FBD4200E60AC5 /* MockETagManager.swift */; };
		2D90F8C326FD214F009B9142 /* MockAttributionTypeFactory.swift in Sources */ = {isa = PBXBuildFile; fileRef = 351B514426D449E600BD2BD7 /* MockAttributionTypeFactory.swift */; };
		2D90F8C526FD216A009B9142 /* MockSKProductDiscount.swift in Sources */ = {isa = PBXBuildFile; fileRef = 2DDF41E724F6F61B005BC22D /* MockSKProductDiscount.swift */; };
		2D90F8C726FD221D009B9142 /* MockASN1ContainerBuilder.swift in Sources */ = {isa = PBXBuildFile; fileRef = 37E351EB3689AF304E5B1031 /* MockASN1ContainerBuilder.swift */; };
		2D90F8C826FD2225009B9142 /* MockAppleReceiptBuilder.swift in Sources */ = {isa = PBXBuildFile; fileRef = 37E35C1554F296F7F1317747 /* MockAppleReceiptBuilder.swift */; };
		2D90F8CA26FD257A009B9142 /* MockStoreKit2TransactionListener.swift in Sources */ = {isa = PBXBuildFile; fileRef = 2D90F8C926FD257A009B9142 /* MockStoreKit2TransactionListener.swift */; };
		2D90F8CC26FD2BA1009B9142 /* StoreKitConfigTestCase.swift in Sources */ = {isa = PBXBuildFile; fileRef = 2D90F8CB26FD2BA1009B9142 /* StoreKitConfigTestCase.swift */; };
		2D971CC12744364C0093F35F /* SKError+Extensions.swift in Sources */ = {isa = PBXBuildFile; fileRef = 2D971CC02744364C0093F35F /* SKError+Extensions.swift */; };
		2D991ACA268BA56900085481 /* StoreKitRequestFetcher.swift in Sources */ = {isa = PBXBuildFile; fileRef = 2D991AC9268BA56900085481 /* StoreKitRequestFetcher.swift */; };
		2D9C5EC826F280510057FC45 /* StoreProductTests.swift in Sources */ = {isa = PBXBuildFile; fileRef = 2D69384426DFF93300FCDBC0 /* StoreProductTests.swift */; };
		2D9C5ECA26F2805C0057FC45 /* ProductsManagerTests.swift in Sources */ = {isa = PBXBuildFile; fileRef = 2D9C5EC926F2805C0057FC45 /* ProductsManagerTests.swift */; };
		2D9C5ED126F2816F0057FC45 /* OHHTTPStubs in Frameworks */ = {isa = PBXBuildFile; productRef = 2D9C5ED026F2816F0057FC45 /* OHHTTPStubs */; };
		2D9C5ED326F2816F0057FC45 /* OHHTTPStubsSwift in Frameworks */ = {isa = PBXBuildFile; productRef = 2D9C5ED226F2816F0057FC45 /* OHHTTPStubsSwift */; };
		2D9C5ED526F281750057FC45 /* OHHTTPStubs in Frameworks */ = {isa = PBXBuildFile; productRef = 2D9C5ED426F281750057FC45 /* OHHTTPStubs */; };
		2D9C5ED726F281750057FC45 /* OHHTTPStubsSwift in Frameworks */ = {isa = PBXBuildFile; productRef = 2D9C5ED626F281750057FC45 /* OHHTTPStubsSwift */; };
		2D9C7BB326D838FC006838BE /* UIApplication+RCExtensions.swift in Sources */ = {isa = PBXBuildFile; fileRef = 2D9C7BB226D838FC006838BE /* UIApplication+RCExtensions.swift */; };
		2D9F4A5526C30CA800B07B43 /* PurchasesOrchestrator.swift in Sources */ = {isa = PBXBuildFile; fileRef = 2D9F4A5426C30CA800B07B43 /* PurchasesOrchestrator.swift */; };
		2DA85A8A26DEA7DC00F1136D /* MockProductsRequestFactory.swift in Sources */ = {isa = PBXBuildFile; fileRef = 37E35F783903362B65FB7AF3 /* MockProductsRequestFactory.swift */; };
		2DA85A8B26DEA7DD00F1136D /* MockProductsRequestFactory.swift in Sources */ = {isa = PBXBuildFile; fileRef = 37E35F783903362B65FB7AF3 /* MockProductsRequestFactory.swift */; };
		2DA85A8C26DEA7FB00F1136D /* RevenueCat.framework in Frameworks */ = {isa = PBXBuildFile; fileRef = 2DC5621624EC63420031F69B /* RevenueCat.framework */; };
		2DAC5F7B26F13D1400C5258F /* UnitTestsConfiguration.storekit in Resources */ = {isa = PBXBuildFile; fileRef = 2D43017726EBFD7100BAB891 /* UnitTestsConfiguration.storekit */; };
		2DC19195255F36D10039389A /* Logger.swift in Sources */ = {isa = PBXBuildFile; fileRef = 2DC19194255F36D10039389A /* Logger.swift */; };
		2DC5623024EC63730031F69B /* OperationDispatcher.swift in Sources */ = {isa = PBXBuildFile; fileRef = 2DDA3E4624DB0B5400EDFE5B /* OperationDispatcher.swift */; };
		2DC5623224EC63730031F69B /* TransactionsFactory.swift in Sources */ = {isa = PBXBuildFile; fileRef = 3597020F24BF6A710010506E /* TransactionsFactory.swift */; };
		2DD58DD827F240EB000FDFE3 /* EmptyFile.swift in Sources */ = {isa = PBXBuildFile; fileRef = 2DD58DD727F240EB000FDFE3 /* EmptyFile.swift */; };
		2DD9F4BE274EADC20031AE2C /* Purchases+async.swift in Sources */ = {isa = PBXBuildFile; fileRef = 2DD9F4BD274EADC20031AE2C /* Purchases+async.swift */; };
		2DDF419624F6F331005BC22D /* ProductsRequestFactory.swift in Sources */ = {isa = PBXBuildFile; fileRef = 37E35E8DCF998D9DB63850F8 /* ProductsRequestFactory.swift */; };
		2DDF419724F6F331005BC22D /* DateExtensions.swift in Sources */ = {isa = PBXBuildFile; fileRef = 37E3567189CF6A746EE3CCC2 /* DateExtensions.swift */; };
		2DDF419D24F6F331005BC22D /* IntroEligibilityCalculator.swift in Sources */ = {isa = PBXBuildFile; fileRef = 2D97458E24BDFCEF006245E9 /* IntroEligibilityCalculator.swift */; };
		2DDF419F24F6F331005BC22D /* ReceiptParsingError.swift in Sources */ = {isa = PBXBuildFile; fileRef = 2D8F622224D30F9D00F993AA /* ReceiptParsingError.swift */; };
		2DDF41A224F6F331005BC22D /* ProductsManager.swift in Sources */ = {isa = PBXBuildFile; fileRef = 37E35C7060D7E486F5958BED /* ProductsManager.swift */; };
		2DDF41A324F6F331005BC22D /* ReceiptParser.swift in Sources */ = {isa = PBXBuildFile; fileRef = 2D5BB46A24C8E8ED00E27537 /* ReceiptParser.swift */; };
		2DDF41AB24F6F37C005BC22D /* AppleReceipt.swift in Sources */ = {isa = PBXBuildFile; fileRef = 2DDF41A724F6F37C005BC22D /* AppleReceipt.swift */; };
		2DDF41AC24F6F37C005BC22D /* ASN1Container.swift in Sources */ = {isa = PBXBuildFile; fileRef = 2DDF41A824F6F37C005BC22D /* ASN1Container.swift */; };
		2DDF41AD24F6F37C005BC22D /* ASN1ObjectIdentifier.swift in Sources */ = {isa = PBXBuildFile; fileRef = 2DDF41A924F6F37C005BC22D /* ASN1ObjectIdentifier.swift */; };
		2DDF41AE24F6F37C005BC22D /* InAppPurchase.swift in Sources */ = {isa = PBXBuildFile; fileRef = 2DDF41AA24F6F37C005BC22D /* InAppPurchase.swift */; };
		2DDF41B324F6F387005BC22D /* InAppPurchaseBuilder.swift in Sources */ = {isa = PBXBuildFile; fileRef = 2DDF41AF24F6F387005BC22D /* InAppPurchaseBuilder.swift */; };
		2DDF41B424F6F387005BC22D /* ASN1ContainerBuilder.swift in Sources */ = {isa = PBXBuildFile; fileRef = 2DDF41B024F6F387005BC22D /* ASN1ContainerBuilder.swift */; };
		2DDF41B524F6F387005BC22D /* AppleReceiptBuilder.swift in Sources */ = {isa = PBXBuildFile; fileRef = 2DDF41B124F6F387005BC22D /* AppleReceiptBuilder.swift */; };
		2DDF41B624F6F387005BC22D /* ASN1ObjectIdentifierBuilder.swift in Sources */ = {isa = PBXBuildFile; fileRef = 2DDF41B224F6F387005BC22D /* ASN1ObjectIdentifierBuilder.swift */; };
		2DDF41BB24F6F392005BC22D /* UInt8+Extensions.swift in Sources */ = {isa = PBXBuildFile; fileRef = 2DDF41B824F6F392005BC22D /* UInt8+Extensions.swift */; };
		2DDF41BC24F6F392005BC22D /* ArraySlice_UInt8+Extensions.swift in Sources */ = {isa = PBXBuildFile; fileRef = 2DDF41B924F6F392005BC22D /* ArraySlice_UInt8+Extensions.swift */; };
		2DDF41C924F6F4C3005BC22D /* UInt8+ExtensionsTests.swift in Sources */ = {isa = PBXBuildFile; fileRef = 2DDF41BF24F6F4C3005BC22D /* UInt8+ExtensionsTests.swift */; };
		2DDF41CA24F6F4C3005BC22D /* ArraySlice_UInt8+ExtensionsTests.swift in Sources */ = {isa = PBXBuildFile; fileRef = 2DDF41C024F6F4C3005BC22D /* ArraySlice_UInt8+ExtensionsTests.swift */; };
		2DDF41CB24F6F4C3005BC22D /* ASN1ObjectIdentifierBuilderTests.swift in Sources */ = {isa = PBXBuildFile; fileRef = 2DDF41C224F6F4C3005BC22D /* ASN1ObjectIdentifierBuilderTests.swift */; };
		2DDF41CC24F6F4C3005BC22D /* AppleReceiptBuilderTests.swift in Sources */ = {isa = PBXBuildFile; fileRef = 2DDF41C324F6F4C3005BC22D /* AppleReceiptBuilderTests.swift */; };
		2DDF41CD24F6F4C3005BC22D /* ASN1ContainerBuilderTests.swift in Sources */ = {isa = PBXBuildFile; fileRef = 2DDF41C424F6F4C3005BC22D /* ASN1ContainerBuilderTests.swift */; };
		2DDF41CE24F6F4C3005BC22D /* InAppPurchaseBuilderTests.swift in Sources */ = {isa = PBXBuildFile; fileRef = 2DDF41C524F6F4C3005BC22D /* InAppPurchaseBuilderTests.swift */; };
		2DDF41CF24F6F4C3005BC22D /* ReceiptParsing+TestsWithRealReceipts.swift in Sources */ = {isa = PBXBuildFile; fileRef = 2DDF41C724F6F4C3005BC22D /* ReceiptParsing+TestsWithRealReceipts.swift */; };
		2DDF41DA24F6F4DB005BC22D /* ReceiptParserTests.swift in Sources */ = {isa = PBXBuildFile; fileRef = 37E351D0EBC4698E1D3585A6 /* ReceiptParserTests.swift */; };
		2DDF41DE24F6F527005BC22D /* MockAppleReceiptBuilder.swift in Sources */ = {isa = PBXBuildFile; fileRef = 37E35C1554F296F7F1317747 /* MockAppleReceiptBuilder.swift */; };
		2DDF41DF24F6F527005BC22D /* MockProductsManager.swift in Sources */ = {isa = PBXBuildFile; fileRef = 37E35C9439E087F63ECC4F59 /* MockProductsManager.swift */; };
		2DDF41E024F6F527005BC22D /* MockInAppPurchaseBuilder.swift in Sources */ = {isa = PBXBuildFile; fileRef = 37E355744D64075AA91342DE /* MockInAppPurchaseBuilder.swift */; };
		2DDF41E124F6F527005BC22D /* MockReceiptParser.swift in Sources */ = {isa = PBXBuildFile; fileRef = 37E354B13440508B46C9A530 /* MockReceiptParser.swift */; };
		2DDF41E224F6F527005BC22D /* MockProductsRequest.swift in Sources */ = {isa = PBXBuildFile; fileRef = 37E35B08709090FBBFB16EBD /* MockProductsRequest.swift */; };
		2DDF41E324F6F527005BC22D /* MockASN1ContainerBuilder.swift in Sources */ = {isa = PBXBuildFile; fileRef = 37E351EB3689AF304E5B1031 /* MockASN1ContainerBuilder.swift */; };
		2DDF41E624F6F5DC005BC22D /* MockSK1Product.swift in Sources */ = {isa = PBXBuildFile; fileRef = 2DDF41E524F6F5DC005BC22D /* MockSK1Product.swift */; };
		2DDF41E824F6F61B005BC22D /* MockSKProductDiscount.swift in Sources */ = {isa = PBXBuildFile; fileRef = 2DDF41E724F6F61B005BC22D /* MockSKProductDiscount.swift */; };
		2DDF41EA24F6F844005BC22D /* SKProductSubscriptionDurationExtensions.swift in Sources */ = {isa = PBXBuildFile; fileRef = 2DDF41E924F6F844005BC22D /* SKProductSubscriptionDurationExtensions.swift */; };
		2DE20B6F264087FB004C597D /* StoreKitIntegrationTests.swift in Sources */ = {isa = PBXBuildFile; fileRef = 2DE20B6E264087FB004C597D /* StoreKitIntegrationTests.swift */; };
		2DE20B7626408807004C597D /* StoreKitTest.framework in Frameworks */ = {isa = PBXBuildFile; fileRef = 2DE20B7526408806004C597D /* StoreKitTest.framework */; };
		2DE20B8226409EB7004C597D /* BackendIntegrationTestApp.swift in Sources */ = {isa = PBXBuildFile; fileRef = 2DE20B8126409EB7004C597D /* BackendIntegrationTestApp.swift */; };
		2DE20B8426409EB7004C597D /* ContentView.swift in Sources */ = {isa = PBXBuildFile; fileRef = 2DE20B8326409EB7004C597D /* ContentView.swift */; };
		2DE20B8626409EB8004C597D /* Assets.xcassets in Resources */ = {isa = PBXBuildFile; fileRef = 2DE20B8526409EB8004C597D /* Assets.xcassets */; };
		2DE20B8926409EB8004C597D /* Preview Assets.xcassets in Resources */ = {isa = PBXBuildFile; fileRef = 2DE20B8826409EB8004C597D /* Preview Assets.xcassets */; };
		2DE20B9226409ECF004C597D /* StoreKit.framework in Frameworks */ = {isa = PBXBuildFile; fileRef = 2DE20B9126409ECF004C597D /* StoreKit.framework */; };
		2DE61A84264190830021CEA0 /* Constants.swift in Sources */ = {isa = PBXBuildFile; fileRef = 2DE61A83264190830021CEA0 /* Constants.swift */; };
		2DEAC2DD26EFE46E006914ED /* AppDelegate.swift in Sources */ = {isa = PBXBuildFile; fileRef = 2DEAC2DC26EFE46E006914ED /* AppDelegate.swift */; };
		2DEAC2E126EFE46E006914ED /* ViewController.swift in Sources */ = {isa = PBXBuildFile; fileRef = 2DEAC2E026EFE46E006914ED /* ViewController.swift */; };
		2DEAC2E426EFE46E006914ED /* Main.storyboard in Resources */ = {isa = PBXBuildFile; fileRef = 2DEAC2E226EFE46E006914ED /* Main.storyboard */; };
		2DEAC2E626EFE470006914ED /* Assets.xcassets in Resources */ = {isa = PBXBuildFile; fileRef = 2DEAC2E526EFE470006914ED /* Assets.xcassets */; };
		2DEAC2E926EFE470006914ED /* LaunchScreen.storyboard in Resources */ = {isa = PBXBuildFile; fileRef = 2DEAC2E726EFE470006914ED /* LaunchScreen.storyboard */; };
		2DFF6C56270CA28800ECAFAB /* MockRequestFetcher.swift in Sources */ = {isa = PBXBuildFile; fileRef = 351B517926D44FF000BD2BD7 /* MockRequestFetcher.swift */; };
		351B513B26D448F400BD2BD7 /* AttributionPosterTests.swift in Sources */ = {isa = PBXBuildFile; fileRef = 37E354FE32DD3EA3FF3ECD0A /* AttributionPosterTests.swift */; };
		351B513D26D4491E00BD2BD7 /* MockDeviceCache.swift in Sources */ = {isa = PBXBuildFile; fileRef = 351B513C26D4491E00BD2BD7 /* MockDeviceCache.swift */; };
		351B513F26D4496000BD2BD7 /* MockIdentityManager.swift in Sources */ = {isa = PBXBuildFile; fileRef = 351B513E26D4496000BD2BD7 /* MockIdentityManager.swift */; };
		351B514126D4498F00BD2BD7 /* MockBackend.swift in Sources */ = {isa = PBXBuildFile; fileRef = 351B514026D4498F00BD2BD7 /* MockBackend.swift */; };
		351B514326D449C100BD2BD7 /* MockSubscriberAttributesManager.swift in Sources */ = {isa = PBXBuildFile; fileRef = 351B514226D449C100BD2BD7 /* MockSubscriberAttributesManager.swift */; };
		351B514526D449E600BD2BD7 /* MockAttributionTypeFactory.swift in Sources */ = {isa = PBXBuildFile; fileRef = 351B514426D449E600BD2BD7 /* MockAttributionTypeFactory.swift */; };
		351B514726D44A0D00BD2BD7 /* MockSystemInfo.swift in Sources */ = {isa = PBXBuildFile; fileRef = 351B514626D44A0D00BD2BD7 /* MockSystemInfo.swift */; };
		351B514926D44A2F00BD2BD7 /* MockCustomerInfoManager.swift in Sources */ = {isa = PBXBuildFile; fileRef = 351B514826D44A2F00BD2BD7 /* MockCustomerInfoManager.swift */; };
		351B514B26D44A4A00BD2BD7 /* MockOperationDispatcher.swift in Sources */ = {isa = PBXBuildFile; fileRef = 351B514A26D44A4A00BD2BD7 /* MockOperationDispatcher.swift */; };
		351B514D26D44A8600BD2BD7 /* MockHTTPClient.swift in Sources */ = {isa = PBXBuildFile; fileRef = 351B514C26D44A8600BD2BD7 /* MockHTTPClient.swift */; };
		351B514E26D44ACE00BD2BD7 /* SubscriberAttributesManagerTests.swift in Sources */ = {isa = PBXBuildFile; fileRef = 37E3567E972B9B04FE079ABA /* SubscriberAttributesManagerTests.swift */; };
		351B514F26D44ACE00BD2BD7 /* PurchasesSubscriberAttributesTests.swift in Sources */ = {isa = PBXBuildFile; fileRef = 37E3508E52201122137D4B4A /* PurchasesSubscriberAttributesTests.swift */; };
		351B515226D44AF000BD2BD7 /* MockReceiptFetcher.swift in Sources */ = {isa = PBXBuildFile; fileRef = 351B515126D44AF000BD2BD7 /* MockReceiptFetcher.swift */; };
		351B515426D44B0A00BD2BD7 /* MockStoreKitWrapper.swift in Sources */ = {isa = PBXBuildFile; fileRef = 351B515326D44B0A00BD2BD7 /* MockStoreKitWrapper.swift */; };
		351B515626D44B2300BD2BD7 /* MockNotificationCenter.swift in Sources */ = {isa = PBXBuildFile; fileRef = 351B515526D44B2300BD2BD7 /* MockNotificationCenter.swift */; };
		351B515826D44B3E00BD2BD7 /* MockOfferingsFactory.swift in Sources */ = {isa = PBXBuildFile; fileRef = 351B515726D44B3E00BD2BD7 /* MockOfferingsFactory.swift */; };
		351B515A26D44B6200BD2BD7 /* MockAttributionFetcher.swift in Sources */ = {isa = PBXBuildFile; fileRef = 351B515926D44B6200BD2BD7 /* MockAttributionFetcher.swift */; };
		351B515C26D44B7900BD2BD7 /* MockIntroEligibilityCalculator.swift in Sources */ = {isa = PBXBuildFile; fileRef = 351B515B26D44B7900BD2BD7 /* MockIntroEligibilityCalculator.swift */; };
		351B515E26D44B9900BD2BD7 /* MockPurchasesDelegate.swift in Sources */ = {isa = PBXBuildFile; fileRef = 351B515D26D44B9900BD2BD7 /* MockPurchasesDelegate.swift */; };
		351B516026D44BB600BD2BD7 /* MockAttributionDataMigrator.swift in Sources */ = {isa = PBXBuildFile; fileRef = 351B515F26D44BB600BD2BD7 /* MockAttributionDataMigrator.swift */; };
		351B516126D44BEB00BD2BD7 /* IdentityManagerTests.swift in Sources */ = {isa = PBXBuildFile; fileRef = 37E35294EBC1E5A879C95540 /* IdentityManagerTests.swift */; };
		351B516226D44BEE00BD2BD7 /* CustomerInfoManagerTests.swift in Sources */ = {isa = PBXBuildFile; fileRef = 37E35E992F1916C7F3911E7B /* CustomerInfoManagerTests.swift */; };
		351B516A26D44CB300BD2BD7 /* ISOPeriodFormatterTests.swift in Sources */ = {isa = PBXBuildFile; fileRef = 37E35B9AC7A350CA2437049D /* ISOPeriodFormatterTests.swift */; };
		351B517026D44E8D00BD2BD7 /* MockDateProvider.swift in Sources */ = {isa = PBXBuildFile; fileRef = 351B516F26D44E8D00BD2BD7 /* MockDateProvider.swift */; };
		351B517226D44EF300BD2BD7 /* MockInMemoryCachedOfferings.swift in Sources */ = {isa = PBXBuildFile; fileRef = 351B517126D44EF300BD2BD7 /* MockInMemoryCachedOfferings.swift */; };
		351B517426D44F4B00BD2BD7 /* MockPaymentDiscount.swift in Sources */ = {isa = PBXBuildFile; fileRef = 351B517326D44F4B00BD2BD7 /* MockPaymentDiscount.swift */; };
		351B517A26D44FF000BD2BD7 /* MockRequestFetcher.swift in Sources */ = {isa = PBXBuildFile; fileRef = 351B517926D44FF000BD2BD7 /* MockRequestFetcher.swift */; };
		351B519F26D4508A00BD2BD7 /* DeviceCacheTests.swift in Sources */ = {isa = PBXBuildFile; fileRef = 37E35D87B7E6F91E27E98F42 /* DeviceCacheTests.swift */; };
		351B51A326D450BC00BD2BD7 /* DictionaryExtensionsTests.swift in Sources */ = {isa = PBXBuildFile; fileRef = 2DD269162522A20A006AC4BC /* DictionaryExtensionsTests.swift */; };
		351B51A426D450BC00BD2BD7 /* NSError+RCExtensionsTests.swift in Sources */ = {isa = PBXBuildFile; fileRef = 37E353AF2CAD3CEDE6D9B368 /* NSError+RCExtensionsTests.swift */; };
		351B51A526D450BC00BD2BD7 /* NSDate+RCExtensionsTests.swift in Sources */ = {isa = PBXBuildFile; fileRef = 37E3508EC20EEBAB4EAC4C82 /* NSDate+RCExtensionsTests.swift */; };
		351B51A726D450D400BD2BD7 /* SystemInfoTests.swift in Sources */ = {isa = PBXBuildFile; fileRef = 37E35EEE7783629CDE41B70C /* SystemInfoTests.swift */; };
		351B51B526D450E800BD2BD7 /* ProductsFetcherSK1Tests.swift in Sources */ = {isa = PBXBuildFile; fileRef = 37E351F0E21361EAEC078A0D /* ProductsFetcherSK1Tests.swift */; };
		351B51B626D450E800BD2BD7 /* ReceiptFetcherTests.swift in Sources */ = {isa = PBXBuildFile; fileRef = 2D84458826B9CD270033B5A3 /* ReceiptFetcherTests.swift */; };
		351B51B826D450E800BD2BD7 /* StoreKitWrapperTests.swift in Sources */ = {isa = PBXBuildFile; fileRef = 37E352F86A0A8EB05BAD77C4 /* StoreKitWrapperTests.swift */; };
		351B51B926D450E800BD2BD7 /* TransactionsFactoryTests.swift in Sources */ = {isa = PBXBuildFile; fileRef = 3597021124BF6AAC0010506E /* TransactionsFactoryTests.swift */; };
		351B51BA26D450E800BD2BD7 /* ProductRequestDataExtensions.swift in Sources */ = {isa = PBXBuildFile; fileRef = 37E3583675928C01D92E3166 /* ProductRequestDataExtensions.swift */; };
		351B51BB26D450E800BD2BD7 /* ProductRequestDataInitializationTests.swift in Sources */ = {isa = PBXBuildFile; fileRef = 37E3548189DA008320B3FC98 /* ProductRequestDataInitializationTests.swift */; };
		351B51BC26D450E800BD2BD7 /* OfferingsTests.swift in Sources */ = {isa = PBXBuildFile; fileRef = 37E357C2D977BBB081216B5F /* OfferingsTests.swift */; };
		351B51BD26D450E800BD2BD7 /* EntitlementInfosTests.swift in Sources */ = {isa = PBXBuildFile; fileRef = 37E3582920E16E065502E5FC /* EntitlementInfosTests.swift */; };
		351B51BE26D450E800BD2BD7 /* CustomerInfoTests.swift in Sources */ = {isa = PBXBuildFile; fileRef = 37E359D8F304C83184560135 /* CustomerInfoTests.swift */; };
		351B51BF26D450E800BD2BD7 /* StoreKitRequestFetcherTests.swift in Sources */ = {isa = PBXBuildFile; fileRef = F5BE4244269676E200254A30 /* StoreKitRequestFetcherTests.swift */; };
		351B51C026D450E800BD2BD7 /* PurchasesTests.swift in Sources */ = {isa = PBXBuildFile; fileRef = 37E35DE5707E845DA3FF51BC /* PurchasesTests.swift */; };
		351B51C126D450E800BD2BD7 /* OfferingsManagerTests.swift in Sources */ = {isa = PBXBuildFile; fileRef = F575859126C08E3F00C12B97 /* OfferingsManagerTests.swift */; };
		351B51C226D450E800BD2BD7 /* ProductRequestDataTests.swift in Sources */ = {isa = PBXBuildFile; fileRef = 37E350E57B0A393455A72B40 /* ProductRequestDataTests.swift */; };
		351B51C326D450F200BD2BD7 /* InMemoryCachedObjectTests.swift in Sources */ = {isa = PBXBuildFile; fileRef = 37E35E3250FBBB03D92E06EC /* InMemoryCachedObjectTests.swift */; };
		35272E1B26D0029300F22C3B /* DeviceCacheSubscriberAttributesTests.swift in Sources */ = {isa = PBXBuildFile; fileRef = 37E35C4A795A0F056381A1B3 /* DeviceCacheSubscriberAttributesTests.swift */; };
		35272E2226D0048D00F22C3B /* HTTPClientTests.swift in Sources */ = {isa = PBXBuildFile; fileRef = 37E353CBE9CF2572A72A347F /* HTTPClientTests.swift */; };
		352B7D7927BD919B002A47DD /* DangerousSettings.swift in Sources */ = {isa = PBXBuildFile; fileRef = 352B7D7827BD919B002A47DD /* DangerousSettings.swift */; };
		3543913626F90D6A00E669DF /* TrialOrIntroPriceEligibilityCheckerSK1Tests.swift in Sources */ = {isa = PBXBuildFile; fileRef = 35E1CE1F26E022C20008560A /* TrialOrIntroPriceEligibilityCheckerSK1Tests.swift */; };
		3543913826F90FE100E669DF /* MockIntroEligibilityCalculator.swift in Sources */ = {isa = PBXBuildFile; fileRef = 351B515B26D44B7900BD2BD7 /* MockIntroEligibilityCalculator.swift */; };
		3543913926F90FFB00E669DF /* MockBackend.swift in Sources */ = {isa = PBXBuildFile; fileRef = 351B514026D4498F00BD2BD7 /* MockBackend.swift */; };
		3543913C26F9101600E669DF /* MockOperationDispatcher.swift in Sources */ = {isa = PBXBuildFile; fileRef = 351B514A26D44A4A00BD2BD7 /* MockOperationDispatcher.swift */; };
		3543914126F911CC00E669DF /* MockDeviceCache.swift in Sources */ = {isa = PBXBuildFile; fileRef = 351B513C26D4491E00BD2BD7 /* MockDeviceCache.swift */; };
		3543914226F911F300E669DF /* MockSK1Product.swift in Sources */ = {isa = PBXBuildFile; fileRef = 2DDF41E524F6F5DC005BC22D /* MockSK1Product.swift */; };
		3543914426F911F300E669DF /* MockCustomerInfoManager.swift in Sources */ = {isa = PBXBuildFile; fileRef = 351B514826D44A2F00BD2BD7 /* MockCustomerInfoManager.swift */; };
		3543914526F926D900E669DF /* SKProductSubscriptionDurationExtensions.swift in Sources */ = {isa = PBXBuildFile; fileRef = 2DDF41E924F6F844005BC22D /* SKProductSubscriptionDurationExtensions.swift */; };
		354895D4267AE4B4001DC5B1 /* AttributionKey.swift in Sources */ = {isa = PBXBuildFile; fileRef = 354895D3267AE4B4001DC5B1 /* AttributionKey.swift */; };
		354895D6267BEDE3001DC5B1 /* ReservedSubscriberAttributes.swift in Sources */ = {isa = PBXBuildFile; fileRef = 354895D5267BEDE3001DC5B1 /* ReservedSubscriberAttributes.swift */; };
		35549323269E298B005F9AE9 /* OfferingsFactory.swift in Sources */ = {isa = PBXBuildFile; fileRef = 35549322269E298B005F9AE9 /* OfferingsFactory.swift */; };
		359E8E3F26DEBEEB00B869F9 /* TrialOrIntroPriceEligibilityChecker.swift in Sources */ = {isa = PBXBuildFile; fileRef = 359E8E3E26DEBEEB00B869F9 /* TrialOrIntroPriceEligibilityChecker.swift */; };
		35B745A82711001A00458D46 /* MockManageSubscriptionsHelper.swift in Sources */ = {isa = PBXBuildFile; fileRef = 35E840CD2710E2EB00899AE2 /* MockManageSubscriptionsHelper.swift */; };
		35D0E5D026A5886C0099EAD8 /* ErrorUtils.swift in Sources */ = {isa = PBXBuildFile; fileRef = 35D0E5CF26A5886C0099EAD8 /* ErrorUtils.swift */; };
		35D832CD262A5B7500E60AC5 /* ETagManager.swift in Sources */ = {isa = PBXBuildFile; fileRef = 35D832CC262A5B7500E60AC5 /* ETagManager.swift */; };
		35D832D2262E56DB00E60AC5 /* HTTPStatusCode.swift in Sources */ = {isa = PBXBuildFile; fileRef = 35D832D1262E56DB00E60AC5 /* HTTPStatusCode.swift */; };
		35D832F4262E606500E60AC5 /* HTTPResponse.swift in Sources */ = {isa = PBXBuildFile; fileRef = 35D832F3262E606500E60AC5 /* HTTPResponse.swift */; };
		35D83300262FAD8000E60AC5 /* ETagManagerTests.swift in Sources */ = {isa = PBXBuildFile; fileRef = 35D832FF262FAD8000E60AC5 /* ETagManagerTests.swift */; };
		35D8330A262FBA9A00E60AC5 /* MockUserDefaults.swift in Sources */ = {isa = PBXBuildFile; fileRef = 37E357D16038F07915D7825D /* MockUserDefaults.swift */; };
		35D83312262FBD4200E60AC5 /* MockETagManager.swift in Sources */ = {isa = PBXBuildFile; fileRef = 35D83311262FBD4200E60AC5 /* MockETagManager.swift */; };
		35E840CC270FB70D00899AE2 /* ManageSubscriptionsHelper.swift in Sources */ = {isa = PBXBuildFile; fileRef = 35E840C5270FB47C00899AE2 /* ManageSubscriptionsHelper.swift */; };
		35E840CE2710E2EB00899AE2 /* MockManageSubscriptionsHelper.swift in Sources */ = {isa = PBXBuildFile; fileRef = 35E840CD2710E2EB00899AE2 /* MockManageSubscriptionsHelper.swift */; };
		35F82BAB26A84E130051DF03 /* Dictionary+Extensions.swift in Sources */ = {isa = PBXBuildFile; fileRef = 35F82BAA26A84E130051DF03 /* Dictionary+Extensions.swift */; };
		35F82BB226A98EC50051DF03 /* AttributionDataMigratorTests.swift in Sources */ = {isa = PBXBuildFile; fileRef = 35F82BB126A98EC50051DF03 /* AttributionDataMigratorTests.swift */; };
		35F82BB426A9A74D0051DF03 /* HTTPClient.swift in Sources */ = {isa = PBXBuildFile; fileRef = 35F82BB326A9A74D0051DF03 /* HTTPClient.swift */; };
		35F82BB626A9B8040051DF03 /* AttributionDataMigrator.swift in Sources */ = {isa = PBXBuildFile; fileRef = 35F82BB526A9B8030051DF03 /* AttributionDataMigrator.swift */; };
		35F8B8FA26E02AE1003C3363 /* MockTrialOrIntroPriceEligibilityChecker.swift in Sources */ = {isa = PBXBuildFile; fileRef = 35F8B8F926E02AE1003C3363 /* MockTrialOrIntroPriceEligibilityChecker.swift */; };
		37E350C67712B9E054FEF297 /* AttributionData.swift in Sources */ = {isa = PBXBuildFile; fileRef = 37E35CD16BB73BB091E64D9A /* AttributionData.swift */; };
		37E3529267833EA8ED9F06BE /* DateFormatter+Extensions.swift in Sources */ = {isa = PBXBuildFile; fileRef = 37E353FD94A8FD5CD8796530 /* DateFormatter+Extensions.swift */; };
		37E352973B0901E3CAA717E1 /* DateFormatter+ExtensionsTests.swift in Sources */ = {isa = PBXBuildFile; fileRef = 37E35FDA0A44EA03EA12DAA2 /* DateFormatter+ExtensionsTests.swift */; };
		37E3578711F5FDD5DC6458A8 /* AttributionFetcher.swift in Sources */ = {isa = PBXBuildFile; fileRef = 37E3521731D8DC16873F55F3 /* AttributionFetcher.swift */; };
		37E35C8515C5E2D01B0AF5C1 /* Strings.swift in Sources */ = {isa = PBXBuildFile; fileRef = 37E3507939634ED5A9280544 /* Strings.swift */; };
		42F1DF385E3C1F9903A07FBF /* ProductsFetcherSK1.swift in Sources */ = {isa = PBXBuildFile; fileRef = EFB3CBAA73855779FE828CE2 /* ProductsFetcherSK1.swift */; };
		571E7AD4279F2D0C003B3606 /* StoreKitTestHelpers.swift in Sources */ = {isa = PBXBuildFile; fileRef = 571E7AD3279F2D0C003B3606 /* StoreKitTestHelpers.swift */; };
		572247D127BEC28E00C524A7 /* Array+Extensions.swift in Sources */ = {isa = PBXBuildFile; fileRef = 572247D027BEC28E00C524A7 /* Array+Extensions.swift */; };
		572247F727BF1ADF00C524A7 /* ArrayExtensionsTests.swift in Sources */ = {isa = PBXBuildFile; fileRef = 572247F627BF1ADF00C524A7 /* ArrayExtensionsTests.swift */; };
		5722482727C2BD3200C524A7 /* LockTests.swift in Sources */ = {isa = PBXBuildFile; fileRef = 5722482627C2BD3200C524A7 /* LockTests.swift */; };
		5733B18E27FF586A00EC2045 /* BackendError.swift in Sources */ = {isa = PBXBuildFile; fileRef = 5733B18D27FF586A00EC2045 /* BackendError.swift */; };
		5733B1A427FF9F8300EC2045 /* NetworkErrorTests.swift in Sources */ = {isa = PBXBuildFile; fileRef = 5733B1A327FF9F8300EC2045 /* NetworkErrorTests.swift */; };
		5733B1A827FFBCC800EC2045 /* BackendErrorTests.swift in Sources */ = {isa = PBXBuildFile; fileRef = 5733B1A727FFBCC800EC2045 /* BackendErrorTests.swift */; };
		5733B1AA27FFBCF900EC2045 /* BaseErrorTests.swift in Sources */ = {isa = PBXBuildFile; fileRef = 5733B1A927FFBCF900EC2045 /* BaseErrorTests.swift */; };
		5738F46E278CAC520096D623 /* StoreTransactionTests.swift in Sources */ = {isa = PBXBuildFile; fileRef = 5738F46D278CAC520096D623 /* StoreTransactionTests.swift */; };
		5738F489278CC2500096D623 /* MockTransaction.swift in Sources */ = {isa = PBXBuildFile; fileRef = F591492726B9956C00D32E58 /* MockTransaction.swift */; };
		573A10D52800A7C800F976E5 /* SKErrorTests.swift in Sources */ = {isa = PBXBuildFile; fileRef = 573A10D42800A7C800F976E5 /* SKErrorTests.swift */; };
		573A10D92800ADCD00F976E5 /* StoreKitErrorTests.swift in Sources */ = {isa = PBXBuildFile; fileRef = 573A10D82800ADCD00F976E5 /* StoreKitErrorTests.swift */; };
		573A10DB2800AF4700F976E5 /* PurchaseErrorTests.swift in Sources */ = {isa = PBXBuildFile; fileRef = 573A10DA2800AF4700F976E5 /* PurchaseErrorTests.swift */; };
		5746508C27586B2E0053AB09 /* Result+Extensions.swift in Sources */ = {isa = PBXBuildFile; fileRef = 5746508B27586B2E0053AB09 /* Result+Extensions.swift */; };
		5746508E275949F20053AB09 /* DispatchTimeInterval+Extensions.swift in Sources */ = {isa = PBXBuildFile; fileRef = 5746508D275949F20053AB09 /* DispatchTimeInterval+Extensions.swift */; };
		5751379527F4C4D80064AB2C /* Optional+Extensions.swift in Sources */ = {isa = PBXBuildFile; fileRef = 5751379427F4C4D80064AB2C /* Optional+Extensions.swift */; };
		575137CF27F50D2F0064AB2C /* HTTPResponseBody.swift in Sources */ = {isa = PBXBuildFile; fileRef = 575137CE27F50D2F0064AB2C /* HTTPResponseBody.swift */; };
		57536A2627851FFE00E2AE7F /* SK1StoreTransaction.swift in Sources */ = {isa = PBXBuildFile; fileRef = 57536A2527851FFE00E2AE7F /* SK1StoreTransaction.swift */; };
		57536A28278522B400E2AE7F /* SK2StoreTransaction.swift in Sources */ = {isa = PBXBuildFile; fileRef = 57536A27278522B400E2AE7F /* SK2StoreTransaction.swift */; };
		575A17AB2773A59300AA6F22 /* CurrentTestCaseTracker.swift in Sources */ = {isa = PBXBuildFile; fileRef = 575A17AA2773A59300AA6F22 /* CurrentTestCaseTracker.swift */; };
		576C8A8B27CFCB150058FA6E /* AnyEncodable.swift in Sources */ = {isa = PBXBuildFile; fileRef = 576C8A8A27CFCB150058FA6E /* AnyEncodable.swift */; };
		576C8A8F27CFCD110058FA6E /* AnyEncodableTests.swift in Sources */ = {isa = PBXBuildFile; fileRef = 576C8A8E27CFCD110058FA6E /* AnyEncodableTests.swift */; };
		576C8A9227D27DDD0058FA6E /* SnapshotTesting+Extensions.swift in Sources */ = {isa = PBXBuildFile; fileRef = 576C8A9127D27DDD0058FA6E /* SnapshotTesting+Extensions.swift */; };
		576C8AB927D2996C0058FA6E /* CurrentTestCaseTracker.swift in Sources */ = {isa = PBXBuildFile; fileRef = 575A17AA2773A59300AA6F22 /* CurrentTestCaseTracker.swift */; };
		576C8ABC27D2997C0058FA6E /* SnapshotTesting+Extensions.swift in Sources */ = {isa = PBXBuildFile; fileRef = 576C8A9127D27DDD0058FA6E /* SnapshotTesting+Extensions.swift */; };
		576C8ABE27D299860058FA6E /* SnapshotTesting in Frameworks */ = {isa = PBXBuildFile; productRef = 576C8ABD27D299860058FA6E /* SnapshotTesting */; };
		576C8AD927D2BCB90058FA6E /* HTTPRequestTests.swift in Sources */ = {isa = PBXBuildFile; fileRef = 576C8AD827D2BCB90058FA6E /* HTTPRequestTests.swift */; };
		578FB10E27ADDA8000F70709 /* AvailabilityChecks.swift in Sources */ = {isa = PBXBuildFile; fileRef = B3BE0263275942D500915B4C /* AvailabilityChecks.swift */; };
		5791A1AA2767E42B00C972AA /* SKProduct+Extensions.swift in Sources */ = {isa = PBXBuildFile; fileRef = 5791A1A92767E42A00C972AA /* SKProduct+Extensions.swift */; };
		5791A1C82767FC9400C972AA /* ManageSubscriptionsHelperTests.swift in Sources */ = {isa = PBXBuildFile; fileRef = 5791A1C72767FC9400C972AA /* ManageSubscriptionsHelperTests.swift */; };
		5791CE80273F26A000E50C4B /* base64encoded_sandboxReceipt.txt in Resources */ = {isa = PBXBuildFile; fileRef = 5791CE7F273F26A000E50C4B /* base64encoded_sandboxReceipt.txt */; };
		579234E327F7788900B39C68 /* BaseBackendIntegrationTests.swift in Sources */ = {isa = PBXBuildFile; fileRef = 579234E127F777EE00B39C68 /* BaseBackendIntegrationTests.swift */; };
		579234E527F779FE00B39C68 /* SubscriberAttributesManagerIntegrationTests.swift in Sources */ = {isa = PBXBuildFile; fileRef = 579234E427F779FE00B39C68 /* SubscriberAttributesManagerIntegrationTests.swift */; };
		5796A38127D6B78500653165 /* BaseBackendTest.swift in Sources */ = {isa = PBXBuildFile; fileRef = 5796A38027D6B78500653165 /* BaseBackendTest.swift */; };
		5796A38827D6B85900653165 /* BackendPostReceiptDataTests.swift in Sources */ = {isa = PBXBuildFile; fileRef = 5796A38727D6B85900653165 /* BackendPostReceiptDataTests.swift */; };
		5796A38A27D6B96300653165 /* BackendGetCustomerInfoTests.swift in Sources */ = {isa = PBXBuildFile; fileRef = 5796A38927D6B96300653165 /* BackendGetCustomerInfoTests.swift */; };
		5796A38C27D6BA1600653165 /* BackendLoginTests.swift in Sources */ = {isa = PBXBuildFile; fileRef = 5796A38B27D6BA1600653165 /* BackendLoginTests.swift */; };
		5796A38E27D6BB7D00653165 /* BackendCreateAliasTests.swift in Sources */ = {isa = PBXBuildFile; fileRef = 5796A38D27D6BB7D00653165 /* BackendCreateAliasTests.swift */; };
		5796A39027D6BCD100653165 /* BackendGetIntroEligibilityTests.swift in Sources */ = {isa = PBXBuildFile; fileRef = 5796A38F27D6BCD100653165 /* BackendGetIntroEligibilityTests.swift */; };
		5796A39427D6BD6900653165 /* BackendGetOfferingsTests.swift in Sources */ = {isa = PBXBuildFile; fileRef = 5796A39327D6BD6900653165 /* BackendGetOfferingsTests.swift */; };
		5796A39627D6BDAB00653165 /* BackendPostOfferForSigningTests.swift in Sources */ = {isa = PBXBuildFile; fileRef = 5796A39527D6BDAB00653165 /* BackendPostOfferForSigningTests.swift */; };
		5796A39927D6C1E000653165 /* BackendPostSubscriberAttributesTests.swift in Sources */ = {isa = PBXBuildFile; fileRef = 5796A39827D6C1E000653165 /* BackendPostSubscriberAttributesTests.swift */; };
		5796A3A927D7C43500653165 /* Deprecations.swift in Sources */ = {isa = PBXBuildFile; fileRef = 5796A3A827D7C43500653165 /* Deprecations.swift */; };
		5796A3C027D7D64500653165 /* ResultExtensionsTests.swift in Sources */ = {isa = PBXBuildFile; fileRef = 5796A3BF27D7D64500653165 /* ResultExtensionsTests.swift */; };
		57A0FBF02749C0C2009E2FC3 /* Atomic.swift in Sources */ = {isa = PBXBuildFile; fileRef = 57A0FBEF2749C0C2009E2FC3 /* Atomic.swift */; };
		57A0FBF22749CF66009E2FC3 /* SynchronizedUserDefaults.swift in Sources */ = {isa = PBXBuildFile; fileRef = 57A0FBF12749CF66009E2FC3 /* SynchronizedUserDefaults.swift */; };
		57A17727276A721D0052D3A8 /* Set+Extensions.swift in Sources */ = {isa = PBXBuildFile; fileRef = 57A17726276A721D0052D3A8 /* Set+Extensions.swift */; };
		57A1772B276A726C0052D3A8 /* SetExtensionsTests.swift in Sources */ = {isa = PBXBuildFile; fileRef = 57A1772A276A726C0052D3A8 /* SetExtensionsTests.swift */; };
		57AC4C182770F55C00DDE30F /* SK2StoreProduct.swift in Sources */ = {isa = PBXBuildFile; fileRef = 57AC4C172770F55C00DDE30F /* SK2StoreProduct.swift */; };
		57AC4C1C2770F56200DDE30F /* SK1StoreProduct.swift in Sources */ = {isa = PBXBuildFile; fileRef = 57AC4C1B2770F56200DDE30F /* SK1StoreProduct.swift */; };
		57BD50AA27692B7500211D6D /* StoreKitError+Extensions.swift in Sources */ = {isa = PBXBuildFile; fileRef = 57BD50A927692B7500211D6D /* StoreKitError+Extensions.swift */; };
		57C381B72791E593009E3940 /* StoreKit2TransactionListenerTests.swift in Sources */ = {isa = PBXBuildFile; fileRef = 57C381B62791E593009E3940 /* StoreKit2TransactionListenerTests.swift */; };
		57C381DA2796153D009E3940 /* SK1StoreProductDiscount.swift in Sources */ = {isa = PBXBuildFile; fileRef = 57C381D92796153D009E3940 /* SK1StoreProductDiscount.swift */; };
		57C381DC27961547009E3940 /* SK2StoreProductDiscount.swift in Sources */ = {isa = PBXBuildFile; fileRef = 57C381DB27961547009E3940 /* SK2StoreProductDiscount.swift */; };
		57C381E2279627B7009E3940 /* MockStoreProductDiscount.swift in Sources */ = {isa = PBXBuildFile; fileRef = 57C381E1279627B7009E3940 /* MockStoreProductDiscount.swift */; };
		57C381E3279627B7009E3940 /* MockStoreProductDiscount.swift in Sources */ = {isa = PBXBuildFile; fileRef = 57C381E1279627B7009E3940 /* MockStoreProductDiscount.swift */; };
		57CFB96C27FE0E79002A6730 /* MockCurrentUserProvider.swift in Sources */ = {isa = PBXBuildFile; fileRef = 57CFB96B27FE0E79002A6730 /* MockCurrentUserProvider.swift */; };
		57CFB96D27FE0E79002A6730 /* MockCurrentUserProvider.swift in Sources */ = {isa = PBXBuildFile; fileRef = 57CFB96B27FE0E79002A6730 /* MockCurrentUserProvider.swift */; };
		57CFB98427FE2258002A6730 /* StoreKit2Setting.swift in Sources */ = {isa = PBXBuildFile; fileRef = 57CFB98327FE2258002A6730 /* StoreKit2Setting.swift */; };
		57D04BB827D947C6006DAC06 /* HTTPResponseTests.swift in Sources */ = {isa = PBXBuildFile; fileRef = 57D04BB727D947C6006DAC06 /* HTTPResponseTests.swift */; };
		57D5412E27F6311C004CC35C /* OfferingsResponse.swift in Sources */ = {isa = PBXBuildFile; fileRef = 57D5412D27F6311C004CC35C /* OfferingsResponse.swift */; };
		57D5414227F656D9004CC35C /* NetworkError.swift in Sources */ = {isa = PBXBuildFile; fileRef = 57D5414127F656D9004CC35C /* NetworkError.swift */; };
		57DC9F4627CC2E4900DA6AF9 /* HTTPRequest.swift in Sources */ = {isa = PBXBuildFile; fileRef = 57DC9F4527CC2E4900DA6AF9 /* HTTPRequest.swift */; };
		57DC9F4A27CD37BA00DA6AF9 /* HTTPStatusCodeTests.swift in Sources */ = {isa = PBXBuildFile; fileRef = 57DC9F4927CD37BA00DA6AF9 /* HTTPStatusCodeTests.swift */; };
		57DE806D28074976008D6C6F /* Storefront.swift in Sources */ = {isa = PBXBuildFile; fileRef = 57DE806C28074976008D6C6F /* Storefront.swift */; };
		57DE807128074C23008D6C6F /* SK1Storefront.swift in Sources */ = {isa = PBXBuildFile; fileRef = 57DE807028074C23008D6C6F /* SK1Storefront.swift */; };
		57DE807328074C76008D6C6F /* SK2Storefront.swift in Sources */ = {isa = PBXBuildFile; fileRef = 57DE807228074C76008D6C6F /* SK2Storefront.swift */; };
		57DE80892807540D008D6C6F /* StorefrontTests.swift in Sources */ = {isa = PBXBuildFile; fileRef = 57DE80882807540D008D6C6F /* StorefrontTests.swift */; };
		57DE80AE28075D77008D6C6F /* OSVersionEquivalent.swift in Sources */ = {isa = PBXBuildFile; fileRef = 57DE80AD28075D77008D6C6F /* OSVersionEquivalent.swift */; };
		57DE80AF28075D77008D6C6F /* OSVersionEquivalent.swift in Sources */ = {isa = PBXBuildFile; fileRef = 57DE80AD28075D77008D6C6F /* OSVersionEquivalent.swift */; };
		57DE80BE28077010008D6C6F /* XCTestCase+Extensions.swift in Sources */ = {isa = PBXBuildFile; fileRef = 2D22BF6626F3CBFB001AE2F9 /* XCTestCase+Extensions.swift */; };
		57DE80BF2807705F008D6C6F /* XCTestCase+Extensions.swift in Sources */ = {isa = PBXBuildFile; fileRef = 2D22BF6626F3CBFB001AE2F9 /* XCTestCase+Extensions.swift */; };
		57E0473B277260DE0082FE91 /* SnapshotTesting in Frameworks */ = {isa = PBXBuildFile; productRef = 57E0473A277260DE0082FE91 /* SnapshotTesting */; };
		57E2230727500BB1002DB06E /* AtomicTests.swift in Sources */ = {isa = PBXBuildFile; fileRef = 57E2230627500BB1002DB06E /* AtomicTests.swift */; };
		57EAE527274324C60060EB74 /* Lock.swift in Sources */ = {isa = PBXBuildFile; fileRef = 57EAE526274324C60060EB74 /* Lock.swift */; };
		57EAE52B274332830060EB74 /* Obsoletions.swift in Sources */ = {isa = PBXBuildFile; fileRef = 57EAE52A274332830060EB74 /* Obsoletions.swift */; };
		57EAE52D274468900060EB74 /* RawDataContainer.swift in Sources */ = {isa = PBXBuildFile; fileRef = 57EAE52C274468900060EB74 /* RawDataContainer.swift */; };
		57EFDC6B27BC1F370057EC39 /* ProductType.swift in Sources */ = {isa = PBXBuildFile; fileRef = 57EFDC6A27BC1F370057EC39 /* ProductType.swift */; };
		6E38843A0CAFD551013D0A3F /* StoreProduct.swift in Sources */ = {isa = PBXBuildFile; fileRef = FECF627761D375C8431EB866 /* StoreProduct.swift */; };
		805B60C97993B311CEC93EAF /* ProductsFetcherSK2.swift in Sources */ = {isa = PBXBuildFile; fileRef = 3628C1F100BB3C1782860D24 /* ProductsFetcherSK2.swift */; };
		80E80EF226970E04008F245A /* ReceiptFetcher.swift in Sources */ = {isa = PBXBuildFile; fileRef = 80E80EF026970DC3008F245A /* ReceiptFetcher.swift */; };
		9A65DFDE258AD60A00DE00B0 /* LogIntent.swift in Sources */ = {isa = PBXBuildFile; fileRef = 9A65DFDD258AD60A00DE00B0 /* LogIntent.swift */; };
		9A65E03625918B0500DE00B0 /* ConfigureStrings.swift in Sources */ = {isa = PBXBuildFile; fileRef = 9A65E03525918B0500DE00B0 /* ConfigureStrings.swift */; };
		9A65E03B25918B0900DE00B0 /* CustomerInfoStrings.swift in Sources */ = {isa = PBXBuildFile; fileRef = 9A65E03A25918B0900DE00B0 /* CustomerInfoStrings.swift */; };
		9A65E0762591977200DE00B0 /* IdentityStrings.swift in Sources */ = {isa = PBXBuildFile; fileRef = 9A65E0752591977200DE00B0 /* IdentityStrings.swift */; };
		9A65E07B2591977500DE00B0 /* NetworkStrings.swift in Sources */ = {isa = PBXBuildFile; fileRef = 9A65E07A2591977500DE00B0 /* NetworkStrings.swift */; };
		9A65E0802591977900DE00B0 /* ReceiptStrings.swift in Sources */ = {isa = PBXBuildFile; fileRef = 9A65E07F2591977900DE00B0 /* ReceiptStrings.swift */; };
		9A65E0A02591A23200DE00B0 /* OfferingStrings.swift in Sources */ = {isa = PBXBuildFile; fileRef = 9A65E09F2591A23200DE00B0 /* OfferingStrings.swift */; };
		9A65E0A52591A23500DE00B0 /* PurchaseStrings.swift in Sources */ = {isa = PBXBuildFile; fileRef = 9A65E0A42591A23500DE00B0 /* PurchaseStrings.swift */; };
		9A65E0AA2591A23800DE00B0 /* RestoreStrings.swift in Sources */ = {isa = PBXBuildFile; fileRef = 9A65E0A92591A23800DE00B0 /* RestoreStrings.swift */; };
		A525BF4B26C320D100C354C4 /* SubscriberAttributesManager.swift in Sources */ = {isa = PBXBuildFile; fileRef = A525BF4A26C320D100C354C4 /* SubscriberAttributesManager.swift */; };
		A55D08302722368600D919E0 /* SK2BeginRefundRequestHelper.swift in Sources */ = {isa = PBXBuildFile; fileRef = A55D082F2722368600D919E0 /* SK2BeginRefundRequestHelper.swift */; };
		A55D083427235DED00D919E0 /* BeginRefundRequestHelperTests.swift in Sources */ = {isa = PBXBuildFile; fileRef = A563F587271E076800246E0C /* BeginRefundRequestHelperTests.swift */; };
		A55D083627236F0200D919E0 /* MockSK2BeginRefundRequestHelper.swift in Sources */ = {isa = PBXBuildFile; fileRef = A55D08312722471200D919E0 /* MockSK2BeginRefundRequestHelper.swift */; };
		A563F586271E072B00246E0C /* MockBeginRefundRequestHelper.swift in Sources */ = {isa = PBXBuildFile; fileRef = A563F585271E072B00246E0C /* MockBeginRefundRequestHelper.swift */; };
		A563F589271E1DAD00246E0C /* MockBeginRefundRequestHelper.swift in Sources */ = {isa = PBXBuildFile; fileRef = A563F585271E072B00246E0C /* MockBeginRefundRequestHelper.swift */; };
		A56C2E012819C33500995421 /* BackendPostAdServicesTokenTests.swift in Sources */ = {isa = PBXBuildFile; fileRef = A56C2E002819C33500995421 /* BackendPostAdServicesTokenTests.swift */; };
		A56F9AB126990E9200AFC48F /* CustomerInfo.swift in Sources */ = {isa = PBXBuildFile; fileRef = A56F9AB026990E9200AFC48F /* CustomerInfo.swift */; };
<<<<<<< HEAD
		A5B6CDD8280F3843007629D5 /* AdServices.framework in Frameworks */ = {isa = PBXBuildFile; fileRef = A5B6CDD5280F3843007629D5 /* AdServices.framework */; };
		A5B6CDDA28106018007629D5 /* PostAdServicesTokenOperation.swift in Sources */ = {isa = PBXBuildFile; fileRef = A5B6CDD928106018007629D5 /* PostAdServicesTokenOperation.swift */; };
=======
		A5B6CDD8280F3843007629D5 /* AdServices.framework in Frameworks */ = {isa = PBXBuildFile; fileRef = A5B6CDD5280F3843007629D5 /* AdServices.framework */; settings = {ATTRIBUTES = (Weak, ); }; };
>>>>>>> 42bbabc5
		A5F0104E2717B3150090732D /* BeginRefundRequestHelper.swift in Sources */ = {isa = PBXBuildFile; fileRef = A5F0104D2717B3150090732D /* BeginRefundRequestHelper.swift */; };
		B300E4BF26D436F900B22262 /* LogIntent.swift in Sources */ = {isa = PBXBuildFile; fileRef = 9A65DFDD258AD60A00DE00B0 /* LogIntent.swift */; };
		B300E4C026D4371200B22262 /* SKPaymentTransactionExtensionsTests.swift in Sources */ = {isa = PBXBuildFile; fileRef = F591492526B994B400D32E58 /* SKPaymentTransactionExtensionsTests.swift */; };
		B300E4C226D439B700B22262 /* IntroEligibilityCalculatorTests.swift in Sources */ = {isa = PBXBuildFile; fileRef = 37E354B18710B488B8B0D443 /* IntroEligibilityCalculatorTests.swift */; };
		B302206A27271BCB008F1A0D /* Decoder+Extensions.swift in Sources */ = {isa = PBXBuildFile; fileRef = B302206927271BCB008F1A0D /* Decoder+Extensions.swift */; };
		B302206E2728B798008F1A0D /* BackendErrorStrings.swift in Sources */ = {isa = PBXBuildFile; fileRef = B302206D2728B798008F1A0D /* BackendErrorStrings.swift */; };
		B3022072272B3DDC008F1A0D /* DescribableError.swift in Sources */ = {isa = PBXBuildFile; fileRef = B3022071272B3DDC008F1A0D /* DescribableError.swift */; };
		B3083A132699334C007B5503 /* Offering.swift in Sources */ = {isa = PBXBuildFile; fileRef = B3083A122699334C007B5503 /* Offering.swift */; };
		B319514926C19856002CA9AC /* NSData+RCExtensionsTests.swift in Sources */ = {isa = PBXBuildFile; fileRef = 37E35ABEE9FD79CCA64E4F8B /* NSData+RCExtensionsTests.swift */; };
		B319514B26C1991E002CA9AC /* base64EncodedReceiptSampleForDataExtension.txt in Resources */ = {isa = PBXBuildFile; fileRef = B319514A26C1991E002CA9AC /* base64EncodedReceiptSampleForDataExtension.txt */; };
		B32B74FF26868AEB005647BF /* Package.swift in Sources */ = {isa = PBXBuildFile; fileRef = B3D3C4712685784800CB3C21 /* Package.swift */; };
		B32B750126868C1D005647BF /* EntitlementInfo.swift in Sources */ = {isa = PBXBuildFile; fileRef = B32B750026868C1D005647BF /* EntitlementInfo.swift */; };
		B33CEAA0268CDCC9008A3144 /* ISOPeriodFormatter.swift in Sources */ = {isa = PBXBuildFile; fileRef = B33CEA9F268CDCC9008A3144 /* ISOPeriodFormatter.swift */; };
		B34605BB279A6E380031CA74 /* AliasCallback.swift in Sources */ = {isa = PBXBuildFile; fileRef = B34605A2279A6E380031CA74 /* AliasCallback.swift */; };
		B34605BC279A6E380031CA74 /* CallbackCache.swift in Sources */ = {isa = PBXBuildFile; fileRef = B34605A3279A6E380031CA74 /* CallbackCache.swift */; };
		B34605BD279A6E380031CA74 /* CallbackCacheStatus.swift in Sources */ = {isa = PBXBuildFile; fileRef = B34605A4279A6E380031CA74 /* CallbackCacheStatus.swift */; };
		B34605BE279A6E380031CA74 /* OfferingsCallback.swift in Sources */ = {isa = PBXBuildFile; fileRef = B34605A5279A6E380031CA74 /* OfferingsCallback.swift */; };
		B34605BF279A6E380031CA74 /* LogInCallback.swift in Sources */ = {isa = PBXBuildFile; fileRef = B34605A6279A6E380031CA74 /* LogInCallback.swift */; };
		B34605C0279A6E380031CA74 /* CustomerInfoCallback.swift in Sources */ = {isa = PBXBuildFile; fileRef = B34605A7279A6E380031CA74 /* CustomerInfoCallback.swift */; };
		B34605C1279A6E380031CA74 /* NetworkOperation.swift in Sources */ = {isa = PBXBuildFile; fileRef = B34605AB279A6E380031CA74 /* NetworkOperation.swift */; };
		B34605C2279A6E380031CA74 /* CreateAliasOperation.swift in Sources */ = {isa = PBXBuildFile; fileRef = B34605AC279A6E380031CA74 /* CreateAliasOperation.swift */; };
		B34605C3279A6E380031CA74 /* PostOfferForSigningOperation.swift in Sources */ = {isa = PBXBuildFile; fileRef = B34605AD279A6E380031CA74 /* PostOfferForSigningOperation.swift */; };
		B34605C5279A6E380031CA74 /* CustomerInfoResponseHandler.swift in Sources */ = {isa = PBXBuildFile; fileRef = B34605B0279A6E380031CA74 /* CustomerInfoResponseHandler.swift */; };
		B34605C7279A6E380031CA74 /* SubscriberAttributesMarshaller.swift in Sources */ = {isa = PBXBuildFile; fileRef = B34605B2279A6E380031CA74 /* SubscriberAttributesMarshaller.swift */; };
		B34605C9279A6E380031CA74 /* GetIntroEligibilityOperation.swift in Sources */ = {isa = PBXBuildFile; fileRef = B34605B4279A6E380031CA74 /* GetIntroEligibilityOperation.swift */; };
		B34605CA279A6E380031CA74 /* GetCustomerInfoOperation.swift in Sources */ = {isa = PBXBuildFile; fileRef = B34605B5279A6E380031CA74 /* GetCustomerInfoOperation.swift */; };
		B34605CB279A6E380031CA74 /* PostReceiptDataOperation.swift in Sources */ = {isa = PBXBuildFile; fileRef = B34605B6279A6E380031CA74 /* PostReceiptDataOperation.swift */; };
		B34605CC279A6E380031CA74 /* LogInOperation.swift in Sources */ = {isa = PBXBuildFile; fileRef = B34605B7279A6E380031CA74 /* LogInOperation.swift */; };
		B34605CE279A6E380031CA74 /* PostSubscriberAttributesOperation.swift in Sources */ = {isa = PBXBuildFile; fileRef = B34605B9279A6E380031CA74 /* PostSubscriberAttributesOperation.swift */; };
		B34605CF279A6E380031CA74 /* GetOfferingsOperation.swift in Sources */ = {isa = PBXBuildFile; fileRef = B34605BA279A6E380031CA74 /* GetOfferingsOperation.swift */; };
		B34605D1279A6E600031CA74 /* SubscribersAPI.swift in Sources */ = {isa = PBXBuildFile; fileRef = B34605D0279A6E600031CA74 /* SubscribersAPI.swift */; };
		B34605EB279A766C0031CA74 /* OperationQueue+Extensions.swift in Sources */ = {isa = PBXBuildFile; fileRef = B34605EA279A766C0031CA74 /* OperationQueue+Extensions.swift */; };
		B34D2AA0269606E400D88C3A /* IntroEligibility.swift in Sources */ = {isa = PBXBuildFile; fileRef = B3DF6A4F269524080030D57C /* IntroEligibility.swift */; };
		B34D2AA626976FC700D88C3A /* ErrorCode.swift in Sources */ = {isa = PBXBuildFile; fileRef = B34D2AA526976FC700D88C3A /* ErrorCode.swift */; };
		B35042C426CDB79A00905B95 /* Purchases.swift in Sources */ = {isa = PBXBuildFile; fileRef = B35042C326CDB79A00905B95 /* Purchases.swift */; };
		B35042C626CDD3B100905B95 /* PurchasesDelegate.swift in Sources */ = {isa = PBXBuildFile; fileRef = B35042C526CDD3B100905B95 /* PurchasesDelegate.swift */; };
		B359DDF027EAA2B4003ABA54 /* MockDateProvider.swift in Sources */ = {isa = PBXBuildFile; fileRef = 351B516F26D44E8D00BD2BD7 /* MockDateProvider.swift */; };
		B35F9E0926B4BEED00095C3F /* String+Extensions.swift in Sources */ = {isa = PBXBuildFile; fileRef = B35F9E0826B4BEED00095C3F /* String+Extensions.swift */; };
		B3645F3D26E042B9002C490E /* RevenueCat.h in Headers */ = {isa = PBXBuildFile; fileRef = 2DC5621824EC63430031F69B /* RevenueCat.h */; settings = {ATTRIBUTES = (Public, ); }; };
		B36824BE268FBC5B00957E4C /* XCTest.framework in Frameworks */ = {isa = PBXBuildFile; fileRef = B36824BD268FBC5B00957E4C /* XCTest.framework */; };
		B36824BF268FBC8700957E4C /* SubscriberAttributeTests.swift in Sources */ = {isa = PBXBuildFile; fileRef = 2D8DB34A24072AAE00BE3D31 /* SubscriberAttributeTests.swift */; };
		B372EC54268FEDC60099171E /* StoreProductDiscount.swift in Sources */ = {isa = PBXBuildFile; fileRef = B372EC53268FEDC60099171E /* StoreProductDiscount.swift */; };
		B372EC56268FEF020099171E /* ProductRequestData.swift in Sources */ = {isa = PBXBuildFile; fileRef = B372EC55268FEF020099171E /* ProductRequestData.swift */; };
		B3766F1E26BDA95100141450 /* IntroEligibilityResponse.swift in Sources */ = {isa = PBXBuildFile; fileRef = B3766F1D26BDA95100141450 /* IntroEligibilityResponse.swift */; };
		B380D69B27726AB500984578 /* DNSCheckerTests.swift in Sources */ = {isa = PBXBuildFile; fileRef = B380D69A27726AB500984578 /* DNSCheckerTests.swift */; };
		B3852FA026C1ED1F005384F8 /* IdentityManager.swift in Sources */ = {isa = PBXBuildFile; fileRef = B3852F9F26C1ED1F005384F8 /* IdentityManager.swift */; };
		B390F5BA271DDC7400B64D65 /* PurchasesDeprecation.swift in Sources */ = {isa = PBXBuildFile; fileRef = B390F5B9271DDC7400B64D65 /* PurchasesDeprecation.swift */; };
		B39E811A268E849900D31189 /* AttributionNetwork.swift in Sources */ = {isa = PBXBuildFile; fileRef = B39E8119268E849900D31189 /* AttributionNetwork.swift */; };
		B39E811D268E887500D31189 /* SubscriberAttribute.swift in Sources */ = {isa = PBXBuildFile; fileRef = B39E811C268E887500D31189 /* SubscriberAttribute.swift */; };
		B3A36AAE26BC76340059EDEA /* CustomerInfoManager.swift in Sources */ = {isa = PBXBuildFile; fileRef = B3A36AAD26BC76340059EDEA /* CustomerInfoManager.swift */; };
		B3A55B7D26C452A7007EFC56 /* AttributionPoster.swift in Sources */ = {isa = PBXBuildFile; fileRef = B3A55B7C26C452A7007EFC56 /* AttributionPoster.swift */; };
		B3AA6236268A81C700894871 /* EntitlementInfos.swift in Sources */ = {isa = PBXBuildFile; fileRef = B3AA6235268A81C700894871 /* EntitlementInfos.swift */; };
		B3AA6238268B926F00894871 /* SystemInfo.swift in Sources */ = {isa = PBXBuildFile; fileRef = B3AA6237268B926F00894871 /* SystemInfo.swift */; };
		B3B5FBB4269CED4B00104A0C /* BackendErrorCode.swift in Sources */ = {isa = PBXBuildFile; fileRef = B3B5FBB3269CED4B00104A0C /* BackendErrorCode.swift */; };
		B3B5FBB6269CED6400104A0C /* ErrorDetails.swift in Sources */ = {isa = PBXBuildFile; fileRef = B3B5FBB5269CED6400104A0C /* ErrorDetails.swift */; };
		B3B5FBBC269D121B00104A0C /* Offerings.swift in Sources */ = {isa = PBXBuildFile; fileRef = B3B5FBBB269D121B00104A0C /* Offerings.swift */; };
		B3B5FBBF269E081E00104A0C /* InMemoryCachedObject.swift in Sources */ = {isa = PBXBuildFile; fileRef = B3B5FBBE269E081E00104A0C /* InMemoryCachedObject.swift */; };
		B3B5FBC1269E17CE00104A0C /* DeviceCache.swift in Sources */ = {isa = PBXBuildFile; fileRef = B3B5FBC0269E17CE00104A0C /* DeviceCache.swift */; };
		B3BE0264275942D500915B4C /* AvailabilityChecks.swift in Sources */ = {isa = PBXBuildFile; fileRef = B3BE0263275942D500915B4C /* AvailabilityChecks.swift */; };
		B3C4AAD526B8911300E1B3C8 /* Backend.swift in Sources */ = {isa = PBXBuildFile; fileRef = B3C4AAD426B8911300E1B3C8 /* Backend.swift */; };
		B3CD0D8827F25E3E000793F5 /* BackendSubscriberAttributesTests.swift in Sources */ = {isa = PBXBuildFile; fileRef = B3CD0D8727F25E3E000793F5 /* BackendSubscriberAttributesTests.swift */; };
		B3DDB55926854865008CCF23 /* PurchaseOwnershipType.swift in Sources */ = {isa = PBXBuildFile; fileRef = B3DDB55826854865008CCF23 /* PurchaseOwnershipType.swift */; };
		B3E26A4A26BE0A8E003ACCF3 /* Error+Extensions.swift in Sources */ = {isa = PBXBuildFile; fileRef = B3E26A4926BE0A8E003ACCF3 /* Error+Extensions.swift */; };
		B3F3E8DA277158FE0047A5B9 /* DNSChecker.swift in Sources */ = {isa = PBXBuildFile; fileRef = B3F3E8D9277158FE0047A5B9 /* DNSChecker.swift */; };
		B3F8418F26F3A93400E560FB /* ErrorCodeTests.swift in Sources */ = {isa = PBXBuildFile; fileRef = B3F8418E26F3A93400E560FB /* ErrorCodeTests.swift */; };
		F530E4FF275646EF001AF6BD /* MacDevice.swift in Sources */ = {isa = PBXBuildFile; fileRef = F530E4FE275646EF001AF6BD /* MacDevice.swift */; };
		F55FFA5A27634C3F00995146 /* MockTransactionsManager.swift in Sources */ = {isa = PBXBuildFile; fileRef = F55FFA5927634C3F00995146 /* MockTransactionsManager.swift */; };
		F55FFA5D27634E1900995146 /* MockTransactionsManager.swift in Sources */ = {isa = PBXBuildFile; fileRef = F55FFA5927634C3F00995146 /* MockTransactionsManager.swift */; };
		F55FFA632763F60700995146 /* TransactionsManagerSK1Tests.swift in Sources */ = {isa = PBXBuildFile; fileRef = F55FFA622763F60700995146 /* TransactionsManagerSK1Tests.swift */; };
		F55FFA672763FAC300995146 /* TransactionsManagerSK2Tests.swift in Sources */ = {isa = PBXBuildFile; fileRef = F55FFA662763FAC300995146 /* TransactionsManagerSK2Tests.swift */; };
		F56E2E7727622B5E009FED5B /* TransactionsManager.swift in Sources */ = {isa = PBXBuildFile; fileRef = F56E2E7627622B5E009FED5B /* TransactionsManager.swift */; };
		F5714EA526D6C24D00635477 /* JSONDecoder+Extensions.swift in Sources */ = {isa = PBXBuildFile; fileRef = F5714EA426D6C24D00635477 /* JSONDecoder+Extensions.swift */; };
		F5714EA826D7A83A00635477 /* Store+Extensions.swift in Sources */ = {isa = PBXBuildFile; fileRef = F5714EA726D7A83A00635477 /* Store+Extensions.swift */; };
		F5714EAA26D7A85D00635477 /* PeriodType+Extensions.swift in Sources */ = {isa = PBXBuildFile; fileRef = F5714EA926D7A85D00635477 /* PeriodType+Extensions.swift */; };
		F5714EAC26D7A87B00635477 /* PurchaseOwnershipType+Extensions.swift in Sources */ = {isa = PBXBuildFile; fileRef = F5714EAB26D7A87B00635477 /* PurchaseOwnershipType+Extensions.swift */; };
		F5714EC226D8D82100635477 /* EntitlementProductData+Extensions.swift in Sources */ = {isa = PBXBuildFile; fileRef = F5714EC126D8D82100635477 /* EntitlementProductData+Extensions.swift */; };
		F5714EC426D8D86800635477 /* EntitlementData+Extensions.swift in Sources */ = {isa = PBXBuildFile; fileRef = F5714EC326D8D86800635477 /* EntitlementData+Extensions.swift */; };
		F5714EE526DC2F1D00635477 /* CodableStrings.swift in Sources */ = {isa = PBXBuildFile; fileRef = F5714EE426DC2F1D00635477 /* CodableStrings.swift */; };
		F575858D26C088FE00C12B97 /* OfferingsManager.swift in Sources */ = {isa = PBXBuildFile; fileRef = F575858C26C088FE00C12B97 /* OfferingsManager.swift */; };
		F575858F26C0893600C12B97 /* MockOfferingsManager.swift in Sources */ = {isa = PBXBuildFile; fileRef = F575858E26C0893600C12B97 /* MockOfferingsManager.swift */; };
		F5847430278D00C0001B1CE6 /* MockDNSChecker.swift in Sources */ = {isa = PBXBuildFile; fileRef = F584742F278D00C0001B1CE6 /* MockDNSChecker.swift */; };
		F5847431278D00C1001B1CE6 /* MockDNSChecker.swift in Sources */ = {isa = PBXBuildFile; fileRef = F584742F278D00C0001B1CE6 /* MockDNSChecker.swift */; };
		F591492826B9956C00D32E58 /* MockTransaction.swift in Sources */ = {isa = PBXBuildFile; fileRef = F591492726B9956C00D32E58 /* MockTransaction.swift */; };
		F5BE424026962ACF00254A30 /* ReceiptRefreshPolicy.swift in Sources */ = {isa = PBXBuildFile; fileRef = F5BE423F26962ACF00254A30 /* ReceiptRefreshPolicy.swift */; };
		F5BE424226965F9F00254A30 /* ProductRequestData+Initialization.swift in Sources */ = {isa = PBXBuildFile; fileRef = F5BE424126965F9F00254A30 /* ProductRequestData+Initialization.swift */; };
		F5BE44432698581100254A30 /* AttributionTypeFactory.swift in Sources */ = {isa = PBXBuildFile; fileRef = F5BE44422698581100254A30 /* AttributionTypeFactory.swift */; };
		F5BE444726985E7B00254A30 /* AttributionTypeFactoryTests.swift in Sources */ = {isa = PBXBuildFile; fileRef = 37E350420D54B99BB39448E0 /* AttributionTypeFactoryTests.swift */; };
		F5BE447B269E4A7500254A30 /* TrackingManagerProxy.swift in Sources */ = {isa = PBXBuildFile; fileRef = F5BE447A269E4A7500254A30 /* TrackingManagerProxy.swift */; };
		F5BE447D269E4ADB00254A30 /* ASIdManagerProxy.swift in Sources */ = {isa = PBXBuildFile; fileRef = F5BE447C269E4ADB00254A30 /* ASIdManagerProxy.swift */; };
		F5C0196926E880800005D61E /* StoreKitStrings.swift in Sources */ = {isa = PBXBuildFile; fileRef = F5C0196826E880800005D61E /* StoreKitStrings.swift */; };
		F5FCD3EA27DA0D0B003BDC04 /* PriceFormatterProvider.swift in Sources */ = {isa = PBXBuildFile; fileRef = F5FCD3E927DA0D0B003BDC04 /* PriceFormatterProvider.swift */; };
		F5FCD3FC27DA2034003BDC04 /* PriceFormatterProviderTests.swift in Sources */ = {isa = PBXBuildFile; fileRef = F5FCD3FB27DA2034003BDC04 /* PriceFormatterProviderTests.swift */; };
/* End PBXBuildFile section */

/* Begin PBXContainerItemProxy section */
		2D2CF15727EE0DA100673CE1 /* PBXContainerItemProxy */ = {
			isa = PBXContainerItemProxy;
			containerPortal = 570896BD27596E8800296F1C /* ObjCAPITester.xcodeproj */;
			proxyType = 2;
			remoteGlobalIDString = 2DD778F5270E235B0079CBD4;
			remoteInfo = ObjCAPITester;
		};
		2D2CF15C27EE0DA700673CE1 /* PBXContainerItemProxy */ = {
			isa = PBXContainerItemProxy;
			containerPortal = 570896B727596E8800296F1C /* SwiftAPITester.xcodeproj */;
			proxyType = 2;
			remoteGlobalIDString = 2DD778D0270E233F0079CBD4;
			remoteInfo = SwiftAPITester;
		};
		2D803F6A26F150190069D717 /* PBXContainerItemProxy */ = {
			isa = PBXContainerItemProxy;
			containerPortal = 352629F51F7C4B9100C04F2C /* Project object */;
			proxyType = 1;
			remoteGlobalIDString = 2DC5621524EC63420031F69B;
			remoteInfo = RevenueCat;
		};
		2D803F6C26F150200069D717 /* PBXContainerItemProxy */ = {
			isa = PBXContainerItemProxy;
			containerPortal = 352629F51F7C4B9100C04F2C /* Project object */;
			proxyType = 1;
			remoteGlobalIDString = 2DC5621524EC63420031F69B;
			remoteInfo = RevenueCat;
		};
		2DAC5F7626F13C9800C5258F /* PBXContainerItemProxy */ = {
			isa = PBXContainerItemProxy;
			containerPortal = 352629F51F7C4B9100C04F2C /* Project object */;
			proxyType = 1;
			remoteGlobalIDString = 2DEAC2D926EFE46E006914ED;
			remoteInfo = UnitTestsHostApp;
		};
		2DC5622024EC63430031F69B /* PBXContainerItemProxy */ = {
			isa = PBXContainerItemProxy;
			containerPortal = 352629F51F7C4B9100C04F2C /* Project object */;
			proxyType = 1;
			remoteGlobalIDString = 2DC5621524EC63420031F69B;
			remoteInfo = Purchases;
		};
		2DE20B8E26409EC0004C597D /* PBXContainerItemProxy */ = {
			isa = PBXContainerItemProxy;
			containerPortal = 352629F51F7C4B9100C04F2C /* Project object */;
			proxyType = 1;
			remoteGlobalIDString = 2DE20B7E26409EB7004C597D;
			remoteInfo = StoreKitTestApp;
		};
		2DFF6C54270CA11400ECAFAB /* PBXContainerItemProxy */ = {
			isa = PBXContainerItemProxy;
			containerPortal = 352629F51F7C4B9100C04F2C /* Project object */;
			proxyType = 1;
			remoteGlobalIDString = 2DEAC2D926EFE46E006914ED;
			remoteInfo = UnitTestsHostApp;
		};
/* End PBXContainerItemProxy section */

/* Begin PBXFileReference section */
		0313FD40268A506400168386 /* DateProvider.swift */ = {isa = PBXFileReference; lastKnownFileType = sourcecode.swift; path = DateProvider.swift; sourceTree = "<group>"; };
		2C0B98CC2797070B00C5874F /* PromotionalOffer.swift */ = {isa = PBXFileReference; lastKnownFileType = sourcecode.swift; path = PromotionalOffer.swift; sourceTree = "<group>"; };
		2CB8CF9227BF538F00C34DE3 /* PlatformInfo.swift */ = {isa = PBXFileReference; lastKnownFileType = sourcecode.swift; path = PlatformInfo.swift; sourceTree = "<group>"; };
		2CD2C541278CE0E0005D1CC2 /* RevenueCat_IntegrationPurchaseTesterConfiguration.storekit */ = {isa = PBXFileReference; lastKnownFileType = text; name = RevenueCat_IntegrationPurchaseTesterConfiguration.storekit; path = Tests/TestingApps/PurchaseTester/RevenueCat_IntegrationPurchaseTesterConfiguration.storekit; sourceTree = SOURCE_ROOT; };
		2CD72941268A823900BFC976 /* Data+Extensions.swift */ = {isa = PBXFileReference; lastKnownFileType = sourcecode.swift; path = "Data+Extensions.swift"; sourceTree = "<group>"; };
		2CD72943268A826F00BFC976 /* Date+Extensions.swift */ = {isa = PBXFileReference; lastKnownFileType = sourcecode.swift; path = "Date+Extensions.swift"; sourceTree = "<group>"; };
		2D00A41C2767C08300FC3DD8 /* ManageSubscriptionsStrings.swift */ = {isa = PBXFileReference; lastKnownFileType = sourcecode.swift; path = ManageSubscriptionsStrings.swift; sourceTree = "<group>"; };
		2D1015D9275959840086173F /* StoreTransaction.swift */ = {isa = PBXFileReference; lastKnownFileType = sourcecode.swift; path = StoreTransaction.swift; sourceTree = "<group>"; };
		2D1015DD275A57FC0086173F /* SubscriptionPeriod.swift */ = {isa = PBXFileReference; lastKnownFileType = sourcecode.swift; path = SubscriptionPeriod.swift; sourceTree = "<group>"; };
		2D1015E0275A676F0086173F /* SubscriptionPeriodTests.swift */ = {isa = PBXFileReference; lastKnownFileType = sourcecode.swift; path = SubscriptionPeriodTests.swift; sourceTree = "<group>"; };
		2D11F5E0250FF886005A70E8 /* AttributionStrings.swift */ = {isa = PBXFileReference; lastKnownFileType = sourcecode.swift; path = AttributionStrings.swift; sourceTree = "<group>"; };
		2D1C3F3826B9D8B800112626 /* MockBundle.swift */ = {isa = PBXFileReference; lastKnownFileType = sourcecode.swift; path = MockBundle.swift; sourceTree = "<group>"; };
		2D1E788926FE215500760949 /* SceneDelegate.swift */ = {isa = PBXFileReference; lastKnownFileType = sourcecode.swift; path = SceneDelegate.swift; sourceTree = "<group>"; };
		2D222BAA27FB7008003D5F37 /* LocalReceiptParserStoreKitTests.swift */ = {isa = PBXFileReference; lastKnownFileType = sourcecode.swift; path = LocalReceiptParserStoreKitTests.swift; sourceTree = "<group>"; };
		2D22BF6426F3CB31001AE2F9 /* FatalErrorUtil.swift */ = {isa = PBXFileReference; lastKnownFileType = sourcecode.swift; path = FatalErrorUtil.swift; sourceTree = "<group>"; };
		2D22BF6626F3CBFB001AE2F9 /* XCTestCase+Extensions.swift */ = {isa = PBXFileReference; lastKnownFileType = sourcecode.swift; path = "XCTestCase+Extensions.swift"; sourceTree = "<group>"; };
		2D294E5B26DECFD500B8FE4F /* StoreKit2TransactionListener.swift */ = {isa = PBXFileReference; lastKnownFileType = sourcecode.swift; path = StoreKit2TransactionListener.swift; sourceTree = "<group>"; };
		2D34D9D127481D9B00C05DB6 /* TrialOrIntroPriceEligibilityCheckerSK2Tests.swift */ = {isa = PBXFileReference; fileEncoding = 4; lastKnownFileType = sourcecode.swift; path = TrialOrIntroPriceEligibilityCheckerSK2Tests.swift; sourceTree = "<group>"; };
		2D43017726EBFD7100BAB891 /* UnitTestsConfiguration.storekit */ = {isa = PBXFileReference; fileEncoding = 4; lastKnownFileType = text; path = UnitTestsConfiguration.storekit; sourceTree = "<group>"; };
		2D4E926426990AB1000E10B0 /* StoreKitWrapper.swift */ = {isa = PBXFileReference; lastKnownFileType = sourcecode.swift; path = StoreKitWrapper.swift; sourceTree = "<group>"; };
		2D5BB46A24C8E8ED00E27537 /* ReceiptParser.swift */ = {isa = PBXFileReference; lastKnownFileType = sourcecode.swift; path = ReceiptParser.swift; sourceTree = "<group>"; };
		2D69384426DFF93300FCDBC0 /* StoreProductTests.swift */ = {isa = PBXFileReference; lastKnownFileType = sourcecode.swift; path = StoreProductTests.swift; sourceTree = "<group>"; };
		2D84458826B9CD270033B5A3 /* ReceiptFetcherTests.swift */ = {isa = PBXFileReference; lastKnownFileType = sourcecode.swift; path = ReceiptFetcherTests.swift; sourceTree = "<group>"; };
		2D8D03B42799A2B90044C2ED /* DocCDocumentation.docc */ = {isa = PBXFileReference; lastKnownFileType = folder.documentationcatalog; path = DocCDocumentation.docc; sourceTree = "<group>"; };
		2D8DB34A24072AAE00BE3D31 /* SubscriberAttributeTests.swift */ = {isa = PBXFileReference; fileEncoding = 4; lastKnownFileType = sourcecode.swift; path = SubscriberAttributeTests.swift; sourceTree = "<group>"; };
		2D8F622224D30F9D00F993AA /* ReceiptParsingError.swift */ = {isa = PBXFileReference; lastKnownFileType = sourcecode.swift; path = ReceiptParsingError.swift; sourceTree = "<group>"; };
		2D8FC8AB26E01AE70049A85C /* PurchasesOrchestratorTests.swift */ = {isa = PBXFileReference; lastKnownFileType = sourcecode.swift; path = PurchasesOrchestratorTests.swift; sourceTree = "<group>"; };
		2D90F8C926FD257A009B9142 /* MockStoreKit2TransactionListener.swift */ = {isa = PBXFileReference; lastKnownFileType = sourcecode.swift; path = MockStoreKit2TransactionListener.swift; sourceTree = "<group>"; };
		2D90F8CB26FD2BA1009B9142 /* StoreKitConfigTestCase.swift */ = {isa = PBXFileReference; lastKnownFileType = sourcecode.swift; path = StoreKitConfigTestCase.swift; sourceTree = "<group>"; };
		2D971CC02744364C0093F35F /* SKError+Extensions.swift */ = {isa = PBXFileReference; fileEncoding = 4; lastKnownFileType = sourcecode.swift; path = "SKError+Extensions.swift"; sourceTree = "<group>"; };
		2D97458E24BDFCEF006245E9 /* IntroEligibilityCalculator.swift */ = {isa = PBXFileReference; lastKnownFileType = sourcecode.swift; path = IntroEligibilityCalculator.swift; sourceTree = "<group>"; };
		2D991AC9268BA56900085481 /* StoreKitRequestFetcher.swift */ = {isa = PBXFileReference; lastKnownFileType = sourcecode.swift; path = StoreKitRequestFetcher.swift; sourceTree = "<group>"; };
		2D9C5EC926F2805C0057FC45 /* ProductsManagerTests.swift */ = {isa = PBXFileReference; fileEncoding = 4; lastKnownFileType = sourcecode.swift; path = ProductsManagerTests.swift; sourceTree = "<group>"; };
		2D9C7BB226D838FC006838BE /* UIApplication+RCExtensions.swift */ = {isa = PBXFileReference; fileEncoding = 4; lastKnownFileType = sourcecode.swift; path = "UIApplication+RCExtensions.swift"; sourceTree = "<group>"; };
		2D9F4A5426C30CA800B07B43 /* PurchasesOrchestrator.swift */ = {isa = PBXFileReference; lastKnownFileType = sourcecode.swift; path = PurchasesOrchestrator.swift; sourceTree = "<group>"; };
		2DAC5F7226F13C9800C5258F /* StoreKitUnitTests.xctest */ = {isa = PBXFileReference; explicitFileType = wrapper.cfbundle; includeInIndex = 0; path = StoreKitUnitTests.xctest; sourceTree = BUILT_PRODUCTS_DIR; };
		2DBB3E10269C9B8700BBF431 /* SwiftStyleGuide.swift */ = {isa = PBXFileReference; lastKnownFileType = sourcecode.swift; name = SwiftStyleGuide.swift; path = Development/SwiftStyleGuide.swift; sourceTree = "<group>"; };
		2DC19194255F36D10039389A /* Logger.swift */ = {isa = PBXFileReference; lastKnownFileType = sourcecode.swift; path = Logger.swift; sourceTree = "<group>"; };
		2DC5621624EC63420031F69B /* RevenueCat.framework */ = {isa = PBXFileReference; explicitFileType = wrapper.framework; includeInIndex = 0; path = RevenueCat.framework; sourceTree = BUILT_PRODUCTS_DIR; };
		2DC5621824EC63430031F69B /* RevenueCat.h */ = {isa = PBXFileReference; lastKnownFileType = sourcecode.c.h; path = RevenueCat.h; sourceTree = "<group>"; };
		2DC5621924EC63430031F69B /* Info.plist */ = {isa = PBXFileReference; lastKnownFileType = text.plist.xml; path = Info.plist; sourceTree = "<group>"; };
		2DC5621E24EC63430031F69B /* UnitTests.xctest */ = {isa = PBXFileReference; explicitFileType = wrapper.cfbundle; includeInIndex = 0; path = UnitTests.xctest; sourceTree = BUILT_PRODUCTS_DIR; };
		2DC5622524EC63430031F69B /* Info.plist */ = {isa = PBXFileReference; lastKnownFileType = text.plist.xml; path = Info.plist; sourceTree = "<group>"; };
		2DD269162522A20A006AC4BC /* DictionaryExtensionsTests.swift */ = {isa = PBXFileReference; lastKnownFileType = sourcecode.swift; path = DictionaryExtensionsTests.swift; sourceTree = "<group>"; };
		2DD58DD727F240EB000FDFE3 /* EmptyFile.swift */ = {isa = PBXFileReference; lastKnownFileType = sourcecode.swift; path = EmptyFile.swift; sourceTree = "<group>"; };
		2DD9F4BD274EADC20031AE2C /* Purchases+async.swift */ = {isa = PBXFileReference; lastKnownFileType = sourcecode.swift; path = "Purchases+async.swift"; sourceTree = "<group>"; };
		2DDA3E4624DB0B5400EDFE5B /* OperationDispatcher.swift */ = {isa = PBXFileReference; lastKnownFileType = sourcecode.swift; path = OperationDispatcher.swift; sourceTree = "<group>"; };
		2DDE559A24C8B5E300DCB087 /* verifyReceiptSample1.txt */ = {isa = PBXFileReference; fileEncoding = 4; lastKnownFileType = text; path = verifyReceiptSample1.txt; sourceTree = "<group>"; };
		2DDE559B24C8B5E300DCB087 /* base64encodedreceiptsample1.txt */ = {isa = PBXFileReference; fileEncoding = 4; lastKnownFileType = text; path = base64encodedreceiptsample1.txt; sourceTree = "<group>"; };
		2DDF41A724F6F37C005BC22D /* AppleReceipt.swift */ = {isa = PBXFileReference; fileEncoding = 4; lastKnownFileType = sourcecode.swift; path = AppleReceipt.swift; sourceTree = "<group>"; };
		2DDF41A824F6F37C005BC22D /* ASN1Container.swift */ = {isa = PBXFileReference; fileEncoding = 4; lastKnownFileType = sourcecode.swift; path = ASN1Container.swift; sourceTree = "<group>"; };
		2DDF41A924F6F37C005BC22D /* ASN1ObjectIdentifier.swift */ = {isa = PBXFileReference; fileEncoding = 4; lastKnownFileType = sourcecode.swift; path = ASN1ObjectIdentifier.swift; sourceTree = "<group>"; };
		2DDF41AA24F6F37C005BC22D /* InAppPurchase.swift */ = {isa = PBXFileReference; fileEncoding = 4; lastKnownFileType = sourcecode.swift; path = InAppPurchase.swift; sourceTree = "<group>"; };
		2DDF41AF24F6F387005BC22D /* InAppPurchaseBuilder.swift */ = {isa = PBXFileReference; fileEncoding = 4; lastKnownFileType = sourcecode.swift; path = InAppPurchaseBuilder.swift; sourceTree = "<group>"; };
		2DDF41B024F6F387005BC22D /* ASN1ContainerBuilder.swift */ = {isa = PBXFileReference; fileEncoding = 4; lastKnownFileType = sourcecode.swift; path = ASN1ContainerBuilder.swift; sourceTree = "<group>"; };
		2DDF41B124F6F387005BC22D /* AppleReceiptBuilder.swift */ = {isa = PBXFileReference; fileEncoding = 4; lastKnownFileType = sourcecode.swift; path = AppleReceiptBuilder.swift; sourceTree = "<group>"; };
		2DDF41B224F6F387005BC22D /* ASN1ObjectIdentifierBuilder.swift */ = {isa = PBXFileReference; fileEncoding = 4; lastKnownFileType = sourcecode.swift; path = ASN1ObjectIdentifierBuilder.swift; sourceTree = "<group>"; };
		2DDF41B824F6F392005BC22D /* UInt8+Extensions.swift */ = {isa = PBXFileReference; fileEncoding = 4; lastKnownFileType = sourcecode.swift; path = "UInt8+Extensions.swift"; sourceTree = "<group>"; };
		2DDF41B924F6F392005BC22D /* ArraySlice_UInt8+Extensions.swift */ = {isa = PBXFileReference; fileEncoding = 4; lastKnownFileType = sourcecode.swift; path = "ArraySlice_UInt8+Extensions.swift"; sourceTree = "<group>"; };
		2DDF41BF24F6F4C3005BC22D /* UInt8+ExtensionsTests.swift */ = {isa = PBXFileReference; fileEncoding = 4; lastKnownFileType = sourcecode.swift; path = "UInt8+ExtensionsTests.swift"; sourceTree = "<group>"; };
		2DDF41C024F6F4C3005BC22D /* ArraySlice_UInt8+ExtensionsTests.swift */ = {isa = PBXFileReference; fileEncoding = 4; lastKnownFileType = sourcecode.swift; path = "ArraySlice_UInt8+ExtensionsTests.swift"; sourceTree = "<group>"; };
		2DDF41C224F6F4C3005BC22D /* ASN1ObjectIdentifierBuilderTests.swift */ = {isa = PBXFileReference; fileEncoding = 4; lastKnownFileType = sourcecode.swift; path = ASN1ObjectIdentifierBuilderTests.swift; sourceTree = "<group>"; };
		2DDF41C324F6F4C3005BC22D /* AppleReceiptBuilderTests.swift */ = {isa = PBXFileReference; fileEncoding = 4; lastKnownFileType = sourcecode.swift; path = AppleReceiptBuilderTests.swift; sourceTree = "<group>"; };
		2DDF41C424F6F4C3005BC22D /* ASN1ContainerBuilderTests.swift */ = {isa = PBXFileReference; fileEncoding = 4; lastKnownFileType = sourcecode.swift; path = ASN1ContainerBuilderTests.swift; sourceTree = "<group>"; };
		2DDF41C524F6F4C3005BC22D /* InAppPurchaseBuilderTests.swift */ = {isa = PBXFileReference; fileEncoding = 4; lastKnownFileType = sourcecode.swift; path = InAppPurchaseBuilderTests.swift; sourceTree = "<group>"; };
		2DDF41C724F6F4C3005BC22D /* ReceiptParsing+TestsWithRealReceipts.swift */ = {isa = PBXFileReference; fileEncoding = 4; lastKnownFileType = sourcecode.swift; path = "ReceiptParsing+TestsWithRealReceipts.swift"; sourceTree = "<group>"; };
		2DDF41E524F6F5DC005BC22D /* MockSK1Product.swift */ = {isa = PBXFileReference; fileEncoding = 4; lastKnownFileType = sourcecode.swift; path = MockSK1Product.swift; sourceTree = "<group>"; };
		2DDF41E724F6F61B005BC22D /* MockSKProductDiscount.swift */ = {isa = PBXFileReference; fileEncoding = 4; lastKnownFileType = sourcecode.swift; path = MockSKProductDiscount.swift; sourceTree = "<group>"; };
		2DDF41E924F6F844005BC22D /* SKProductSubscriptionDurationExtensions.swift */ = {isa = PBXFileReference; fileEncoding = 4; lastKnownFileType = sourcecode.swift; path = SKProductSubscriptionDurationExtensions.swift; sourceTree = "<group>"; };
		2DE20B6C264087FB004C597D /* BackendIntegrationTests.xctest */ = {isa = PBXFileReference; explicitFileType = wrapper.cfbundle; includeInIndex = 0; path = BackendIntegrationTests.xctest; sourceTree = BUILT_PRODUCTS_DIR; };
		2DE20B6E264087FB004C597D /* StoreKitIntegrationTests.swift */ = {isa = PBXFileReference; lastKnownFileType = sourcecode.swift; path = StoreKitIntegrationTests.swift; sourceTree = "<group>"; };
		2DE20B70264087FB004C597D /* Info.plist */ = {isa = PBXFileReference; lastKnownFileType = text.plist.xml; path = Info.plist; sourceTree = "<group>"; };
		2DE20B7526408806004C597D /* StoreKitTest.framework */ = {isa = PBXFileReference; lastKnownFileType = wrapper.framework; name = StoreKitTest.framework; path = Developer/Library/Frameworks/StoreKitTest.framework; sourceTree = SDKROOT; };
		2DE20B7F26409EB7004C597D /* BackendIntegrationTestsHostApp.app */ = {isa = PBXFileReference; explicitFileType = wrapper.application; includeInIndex = 0; path = BackendIntegrationTestsHostApp.app; sourceTree = BUILT_PRODUCTS_DIR; };
		2DE20B8126409EB7004C597D /* BackendIntegrationTestApp.swift */ = {isa = PBXFileReference; lastKnownFileType = sourcecode.swift; path = BackendIntegrationTestApp.swift; sourceTree = "<group>"; };
		2DE20B8326409EB7004C597D /* ContentView.swift */ = {isa = PBXFileReference; lastKnownFileType = sourcecode.swift; path = ContentView.swift; sourceTree = "<group>"; };
		2DE20B8526409EB8004C597D /* Assets.xcassets */ = {isa = PBXFileReference; lastKnownFileType = folder.assetcatalog; path = Assets.xcassets; sourceTree = "<group>"; };
		2DE20B8826409EB8004C597D /* Preview Assets.xcassets */ = {isa = PBXFileReference; lastKnownFileType = folder.assetcatalog; path = "Preview Assets.xcassets"; sourceTree = "<group>"; };
		2DE20B8A26409EB8004C597D /* Info.plist */ = {isa = PBXFileReference; lastKnownFileType = text.plist.xml; path = Info.plist; sourceTree = "<group>"; };
		2DE20B9126409ECF004C597D /* StoreKit.framework */ = {isa = PBXFileReference; lastKnownFileType = wrapper.framework; name = StoreKit.framework; path = Platforms/MacOSX.platform/Developer/SDKs/MacOSX11.3.sdk/System/iOSSupport/System/Library/Frameworks/StoreKit.framework; sourceTree = DEVELOPER_DIR; };
		2DE61A83264190830021CEA0 /* Constants.swift */ = {isa = PBXFileReference; lastKnownFileType = sourcecode.swift; path = Constants.swift; sourceTree = "<group>"; };
		2DEAC2DA26EFE46E006914ED /* UnitTestsHostApp.app */ = {isa = PBXFileReference; explicitFileType = wrapper.application; includeInIndex = 0; path = UnitTestsHostApp.app; sourceTree = BUILT_PRODUCTS_DIR; };
		2DEAC2DC26EFE46E006914ED /* AppDelegate.swift */ = {isa = PBXFileReference; lastKnownFileType = sourcecode.swift; path = AppDelegate.swift; sourceTree = "<group>"; };
		2DEAC2E026EFE46E006914ED /* ViewController.swift */ = {isa = PBXFileReference; lastKnownFileType = sourcecode.swift; path = ViewController.swift; sourceTree = "<group>"; };
		2DEAC2E326EFE46E006914ED /* Base */ = {isa = PBXFileReference; lastKnownFileType = file.storyboard; name = Base; path = Base.lproj/Main.storyboard; sourceTree = "<group>"; };
		2DEAC2E526EFE470006914ED /* Assets.xcassets */ = {isa = PBXFileReference; lastKnownFileType = folder.assetcatalog; path = Assets.xcassets; sourceTree = "<group>"; };
		2DEAC2E826EFE470006914ED /* Base */ = {isa = PBXFileReference; lastKnownFileType = file.storyboard; name = Base; path = Base.lproj/LaunchScreen.storyboard; sourceTree = "<group>"; };
		2DEAC2EA26EFE470006914ED /* Info.plist */ = {isa = PBXFileReference; lastKnownFileType = text.plist.xml; path = Info.plist; sourceTree = "<group>"; };
		2DEC0CFB24A2A1B100B0E5BB /* Package.swift */ = {isa = PBXFileReference; fileEncoding = 4; lastKnownFileType = sourcecode.swift; path = Package.swift; sourceTree = SOURCE_ROOT; };
		33FFC8744F2BAE7BD8889A4C /* Pods_RevenueCat.framework */ = {isa = PBXFileReference; explicitFileType = wrapper.framework; includeInIndex = 0; path = Pods_RevenueCat.framework; sourceTree = BUILT_PRODUCTS_DIR; };
		350A1B84226E3E8700CCA10F /* AppKit.framework */ = {isa = PBXFileReference; lastKnownFileType = wrapper.framework; name = AppKit.framework; path = System/Library/Frameworks/AppKit.framework; sourceTree = SDKROOT; };
		351B513C26D4491E00BD2BD7 /* MockDeviceCache.swift */ = {isa = PBXFileReference; lastKnownFileType = sourcecode.swift; path = MockDeviceCache.swift; sourceTree = "<group>"; };
		351B513E26D4496000BD2BD7 /* MockIdentityManager.swift */ = {isa = PBXFileReference; lastKnownFileType = sourcecode.swift; path = MockIdentityManager.swift; sourceTree = "<group>"; };
		351B514026D4498F00BD2BD7 /* MockBackend.swift */ = {isa = PBXFileReference; lastKnownFileType = sourcecode.swift; path = MockBackend.swift; sourceTree = "<group>"; };
		351B514226D449C100BD2BD7 /* MockSubscriberAttributesManager.swift */ = {isa = PBXFileReference; lastKnownFileType = sourcecode.swift; path = MockSubscriberAttributesManager.swift; sourceTree = "<group>"; };
		351B514426D449E600BD2BD7 /* MockAttributionTypeFactory.swift */ = {isa = PBXFileReference; lastKnownFileType = sourcecode.swift; path = MockAttributionTypeFactory.swift; sourceTree = "<group>"; };
		351B514626D44A0D00BD2BD7 /* MockSystemInfo.swift */ = {isa = PBXFileReference; lastKnownFileType = sourcecode.swift; path = MockSystemInfo.swift; sourceTree = "<group>"; };
		351B514826D44A2F00BD2BD7 /* MockCustomerInfoManager.swift */ = {isa = PBXFileReference; lastKnownFileType = sourcecode.swift; path = MockCustomerInfoManager.swift; sourceTree = "<group>"; };
		351B514A26D44A4A00BD2BD7 /* MockOperationDispatcher.swift */ = {isa = PBXFileReference; lastKnownFileType = sourcecode.swift; path = MockOperationDispatcher.swift; sourceTree = "<group>"; };
		351B514C26D44A8600BD2BD7 /* MockHTTPClient.swift */ = {isa = PBXFileReference; lastKnownFileType = sourcecode.swift; path = MockHTTPClient.swift; sourceTree = "<group>"; };
		351B515126D44AF000BD2BD7 /* MockReceiptFetcher.swift */ = {isa = PBXFileReference; lastKnownFileType = sourcecode.swift; path = MockReceiptFetcher.swift; sourceTree = "<group>"; };
		351B515326D44B0A00BD2BD7 /* MockStoreKitWrapper.swift */ = {isa = PBXFileReference; lastKnownFileType = sourcecode.swift; path = MockStoreKitWrapper.swift; sourceTree = "<group>"; };
		351B515526D44B2300BD2BD7 /* MockNotificationCenter.swift */ = {isa = PBXFileReference; lastKnownFileType = sourcecode.swift; path = MockNotificationCenter.swift; sourceTree = "<group>"; };
		351B515726D44B3E00BD2BD7 /* MockOfferingsFactory.swift */ = {isa = PBXFileReference; lastKnownFileType = sourcecode.swift; path = MockOfferingsFactory.swift; sourceTree = "<group>"; };
		351B515926D44B6200BD2BD7 /* MockAttributionFetcher.swift */ = {isa = PBXFileReference; lastKnownFileType = sourcecode.swift; path = MockAttributionFetcher.swift; sourceTree = "<group>"; };
		351B515B26D44B7900BD2BD7 /* MockIntroEligibilityCalculator.swift */ = {isa = PBXFileReference; lastKnownFileType = sourcecode.swift; path = MockIntroEligibilityCalculator.swift; sourceTree = "<group>"; };
		351B515D26D44B9900BD2BD7 /* MockPurchasesDelegate.swift */ = {isa = PBXFileReference; lastKnownFileType = sourcecode.swift; path = MockPurchasesDelegate.swift; sourceTree = "<group>"; };
		351B515F26D44BB600BD2BD7 /* MockAttributionDataMigrator.swift */ = {isa = PBXFileReference; lastKnownFileType = sourcecode.swift; path = MockAttributionDataMigrator.swift; sourceTree = "<group>"; };
		351B516F26D44E8D00BD2BD7 /* MockDateProvider.swift */ = {isa = PBXFileReference; lastKnownFileType = sourcecode.swift; path = MockDateProvider.swift; sourceTree = "<group>"; };
		351B517126D44EF300BD2BD7 /* MockInMemoryCachedOfferings.swift */ = {isa = PBXFileReference; lastKnownFileType = sourcecode.swift; path = MockInMemoryCachedOfferings.swift; sourceTree = "<group>"; };
		351B517326D44F4B00BD2BD7 /* MockPaymentDiscount.swift */ = {isa = PBXFileReference; lastKnownFileType = sourcecode.swift; path = MockPaymentDiscount.swift; sourceTree = "<group>"; };
		351B517926D44FF000BD2BD7 /* MockRequestFetcher.swift */ = {isa = PBXFileReference; lastKnownFileType = sourcecode.swift; path = MockRequestFetcher.swift; sourceTree = "<group>"; };
		352B7D7827BD919B002A47DD /* DangerousSettings.swift */ = {isa = PBXFileReference; lastKnownFileType = sourcecode.swift; path = DangerousSettings.swift; sourceTree = "<group>"; };
		3530C18822653E8F00D6DF52 /* AdSupport.framework */ = {isa = PBXFileReference; lastKnownFileType = wrapper.framework; name = AdSupport.framework; path = System/Library/Frameworks/AdSupport.framework; sourceTree = SDKROOT; };
		354895D3267AE4B4001DC5B1 /* AttributionKey.swift */ = {isa = PBXFileReference; lastKnownFileType = sourcecode.swift; path = AttributionKey.swift; sourceTree = "<group>"; };
		354895D5267BEDE3001DC5B1 /* ReservedSubscriberAttributes.swift */ = {isa = PBXFileReference; lastKnownFileType = sourcecode.swift; path = ReservedSubscriberAttributes.swift; sourceTree = "<group>"; };
		35549322269E298B005F9AE9 /* OfferingsFactory.swift */ = {isa = PBXFileReference; lastKnownFileType = sourcecode.swift; path = OfferingsFactory.swift; sourceTree = "<group>"; };
		357C9BC022725CFA006BC624 /* iAd.framework */ = {isa = PBXFileReference; lastKnownFileType = wrapper.framework; name = iAd.framework; path = Platforms/iPhoneOS.platform/Developer/SDKs/iPhoneOS12.2.sdk/System/Library/Frameworks/iAd.framework; sourceTree = DEVELOPER_DIR; };
		3597020F24BF6A710010506E /* TransactionsFactory.swift */ = {isa = PBXFileReference; lastKnownFileType = sourcecode.swift; path = TransactionsFactory.swift; sourceTree = "<group>"; };
		3597021124BF6AAC0010506E /* TransactionsFactoryTests.swift */ = {isa = PBXFileReference; lastKnownFileType = sourcecode.swift; path = TransactionsFactoryTests.swift; sourceTree = "<group>"; };
		359E8E3E26DEBEEB00B869F9 /* TrialOrIntroPriceEligibilityChecker.swift */ = {isa = PBXFileReference; lastKnownFileType = sourcecode.swift; path = TrialOrIntroPriceEligibilityChecker.swift; sourceTree = "<group>"; };
		35D0E5CF26A5886C0099EAD8 /* ErrorUtils.swift */ = {isa = PBXFileReference; lastKnownFileType = sourcecode.swift; path = ErrorUtils.swift; sourceTree = "<group>"; };
		35D832CC262A5B7500E60AC5 /* ETagManager.swift */ = {isa = PBXFileReference; lastKnownFileType = sourcecode.swift; path = ETagManager.swift; sourceTree = "<group>"; };
		35D832D1262E56DB00E60AC5 /* HTTPStatusCode.swift */ = {isa = PBXFileReference; lastKnownFileType = sourcecode.swift; path = HTTPStatusCode.swift; sourceTree = "<group>"; };
		35D832F3262E606500E60AC5 /* HTTPResponse.swift */ = {isa = PBXFileReference; lastKnownFileType = sourcecode.swift; path = HTTPResponse.swift; sourceTree = "<group>"; };
		35D832FF262FAD8000E60AC5 /* ETagManagerTests.swift */ = {isa = PBXFileReference; fileEncoding = 4; lastKnownFileType = sourcecode.swift; path = ETagManagerTests.swift; sourceTree = "<group>"; };
		35D83311262FBD4200E60AC5 /* MockETagManager.swift */ = {isa = PBXFileReference; lastKnownFileType = sourcecode.swift; path = MockETagManager.swift; sourceTree = "<group>"; };
		35E1CE1F26E022C20008560A /* TrialOrIntroPriceEligibilityCheckerSK1Tests.swift */ = {isa = PBXFileReference; lastKnownFileType = sourcecode.swift; path = TrialOrIntroPriceEligibilityCheckerSK1Tests.swift; sourceTree = "<group>"; };
		35E840C5270FB47C00899AE2 /* ManageSubscriptionsHelper.swift */ = {isa = PBXFileReference; fileEncoding = 4; lastKnownFileType = sourcecode.swift; path = ManageSubscriptionsHelper.swift; sourceTree = "<group>"; };
		35E840CD2710E2EB00899AE2 /* MockManageSubscriptionsHelper.swift */ = {isa = PBXFileReference; lastKnownFileType = sourcecode.swift; path = MockManageSubscriptionsHelper.swift; sourceTree = "<group>"; };
		35F82BAA26A84E130051DF03 /* Dictionary+Extensions.swift */ = {isa = PBXFileReference; lastKnownFileType = sourcecode.swift; path = "Dictionary+Extensions.swift"; sourceTree = "<group>"; };
		35F82BB126A98EC50051DF03 /* AttributionDataMigratorTests.swift */ = {isa = PBXFileReference; fileEncoding = 4; lastKnownFileType = sourcecode.swift; path = AttributionDataMigratorTests.swift; sourceTree = "<group>"; };
		35F82BB326A9A74D0051DF03 /* HTTPClient.swift */ = {isa = PBXFileReference; lastKnownFileType = sourcecode.swift; path = HTTPClient.swift; sourceTree = "<group>"; };
		35F82BB526A9B8030051DF03 /* AttributionDataMigrator.swift */ = {isa = PBXFileReference; fileEncoding = 4; lastKnownFileType = sourcecode.swift; path = AttributionDataMigrator.swift; sourceTree = "<group>"; };
		35F8B8F926E02AE1003C3363 /* MockTrialOrIntroPriceEligibilityChecker.swift */ = {isa = PBXFileReference; lastKnownFileType = sourcecode.swift; path = MockTrialOrIntroPriceEligibilityChecker.swift; sourceTree = "<group>"; };
		3628C1F100BB3C1782860D24 /* ProductsFetcherSK2.swift */ = {isa = PBXFileReference; lastKnownFileType = sourcecode.swift; path = ProductsFetcherSK2.swift; sourceTree = "<group>"; };
		37E350420D54B99BB39448E0 /* AttributionTypeFactoryTests.swift */ = {isa = PBXFileReference; fileEncoding = 4; lastKnownFileType = sourcecode.swift; path = AttributionTypeFactoryTests.swift; sourceTree = "<group>"; };
		37E3507939634ED5A9280544 /* Strings.swift */ = {isa = PBXFileReference; fileEncoding = 4; lastKnownFileType = sourcecode.swift; path = Strings.swift; sourceTree = "<group>"; };
		37E3508E52201122137D4B4A /* PurchasesSubscriberAttributesTests.swift */ = {isa = PBXFileReference; fileEncoding = 4; lastKnownFileType = sourcecode.swift; path = PurchasesSubscriberAttributesTests.swift; sourceTree = "<group>"; };
		37E3508EC20EEBAB4EAC4C82 /* NSDate+RCExtensionsTests.swift */ = {isa = PBXFileReference; fileEncoding = 4; lastKnownFileType = sourcecode.swift; path = "NSDate+RCExtensionsTests.swift"; sourceTree = "<group>"; };
		37E35092F0E41512E0D610BA /* ContainerFactory.swift */ = {isa = PBXFileReference; fileEncoding = 4; lastKnownFileType = sourcecode.swift; path = ContainerFactory.swift; sourceTree = "<group>"; };
		37E350E57B0A393455A72B40 /* ProductRequestDataTests.swift */ = {isa = PBXFileReference; fileEncoding = 4; lastKnownFileType = sourcecode.swift; path = ProductRequestDataTests.swift; sourceTree = "<group>"; };
		37E351D0EBC4698E1D3585A6 /* ReceiptParserTests.swift */ = {isa = PBXFileReference; fileEncoding = 4; lastKnownFileType = sourcecode.swift; path = ReceiptParserTests.swift; sourceTree = "<group>"; };
		37E351EB3689AF304E5B1031 /* MockASN1ContainerBuilder.swift */ = {isa = PBXFileReference; fileEncoding = 4; lastKnownFileType = sourcecode.swift; path = MockASN1ContainerBuilder.swift; sourceTree = "<group>"; };
		37E351F0E21361EAEC078A0D /* ProductsFetcherSK1Tests.swift */ = {isa = PBXFileReference; fileEncoding = 4; lastKnownFileType = sourcecode.swift; path = ProductsFetcherSK1Tests.swift; sourceTree = "<group>"; };
		37E3521731D8DC16873F55F3 /* AttributionFetcher.swift */ = {isa = PBXFileReference; fileEncoding = 4; lastKnownFileType = sourcecode.swift; path = AttributionFetcher.swift; sourceTree = "<group>"; };
		37E35294EBC1E5A879C95540 /* IdentityManagerTests.swift */ = {isa = PBXFileReference; fileEncoding = 4; lastKnownFileType = sourcecode.swift; path = IdentityManagerTests.swift; sourceTree = "<group>"; };
		37E352F86A0A8EB05BAD77C4 /* StoreKitWrapperTests.swift */ = {isa = PBXFileReference; fileEncoding = 4; lastKnownFileType = sourcecode.swift; path = StoreKitWrapperTests.swift; sourceTree = "<group>"; };
		37E353AF2CAD3CEDE6D9B368 /* NSError+RCExtensionsTests.swift */ = {isa = PBXFileReference; fileEncoding = 4; lastKnownFileType = sourcecode.swift; path = "NSError+RCExtensionsTests.swift"; sourceTree = "<group>"; };
		37E353CBE9CF2572A72A347F /* HTTPClientTests.swift */ = {isa = PBXFileReference; fileEncoding = 4; lastKnownFileType = sourcecode.swift; path = HTTPClientTests.swift; sourceTree = "<group>"; };
		37E353FD94A8FD5CD8796530 /* DateFormatter+Extensions.swift */ = {isa = PBXFileReference; fileEncoding = 4; lastKnownFileType = sourcecode.swift; path = "DateFormatter+Extensions.swift"; sourceTree = "<group>"; };
		37E3548189DA008320B3FC98 /* ProductRequestDataInitializationTests.swift */ = {isa = PBXFileReference; fileEncoding = 4; lastKnownFileType = sourcecode.swift; path = ProductRequestDataInitializationTests.swift; sourceTree = "<group>"; };
		37E354B13440508B46C9A530 /* MockReceiptParser.swift */ = {isa = PBXFileReference; fileEncoding = 4; lastKnownFileType = sourcecode.swift; path = MockReceiptParser.swift; sourceTree = "<group>"; };
		37E354B18710B488B8B0D443 /* IntroEligibilityCalculatorTests.swift */ = {isa = PBXFileReference; fileEncoding = 4; lastKnownFileType = sourcecode.swift; path = IntroEligibilityCalculatorTests.swift; sourceTree = "<group>"; };
		37E354FE32DD3EA3FF3ECD0A /* AttributionPosterTests.swift */ = {isa = PBXFileReference; fileEncoding = 4; lastKnownFileType = sourcecode.swift; path = AttributionPosterTests.swift; sourceTree = "<group>"; };
		37E355744D64075AA91342DE /* MockInAppPurchaseBuilder.swift */ = {isa = PBXFileReference; fileEncoding = 4; lastKnownFileType = sourcecode.swift; path = MockInAppPurchaseBuilder.swift; sourceTree = "<group>"; };
		37E3567189CF6A746EE3CCC2 /* DateExtensions.swift */ = {isa = PBXFileReference; fileEncoding = 4; lastKnownFileType = sourcecode.swift; path = DateExtensions.swift; sourceTree = "<group>"; };
		37E3567E972B9B04FE079ABA /* SubscriberAttributesManagerTests.swift */ = {isa = PBXFileReference; fileEncoding = 4; lastKnownFileType = sourcecode.swift; path = SubscriberAttributesManagerTests.swift; sourceTree = "<group>"; };
		37E357C2D977BBB081216B5F /* OfferingsTests.swift */ = {isa = PBXFileReference; fileEncoding = 4; lastKnownFileType = sourcecode.swift; path = OfferingsTests.swift; sourceTree = "<group>"; };
		37E357D16038F07915D7825D /* MockUserDefaults.swift */ = {isa = PBXFileReference; fileEncoding = 4; lastKnownFileType = sourcecode.swift; path = MockUserDefaults.swift; sourceTree = "<group>"; };
		37E3582920E16E065502E5FC /* EntitlementInfosTests.swift */ = {isa = PBXFileReference; fileEncoding = 4; lastKnownFileType = sourcecode.swift; path = EntitlementInfosTests.swift; sourceTree = "<group>"; };
		37E3583675928C01D92E3166 /* ProductRequestDataExtensions.swift */ = {isa = PBXFileReference; fileEncoding = 4; lastKnownFileType = sourcecode.swift; path = ProductRequestDataExtensions.swift; sourceTree = "<group>"; };
		37E359D8F304C83184560135 /* CustomerInfoTests.swift */ = {isa = PBXFileReference; fileEncoding = 4; lastKnownFileType = sourcecode.swift; path = CustomerInfoTests.swift; sourceTree = "<group>"; };
		37E35ABEE9FD79CCA64E4F8B /* NSData+RCExtensionsTests.swift */ = {isa = PBXFileReference; fileEncoding = 4; lastKnownFileType = sourcecode.swift; path = "NSData+RCExtensionsTests.swift"; sourceTree = "<group>"; };
		37E35B08709090FBBFB16EBD /* MockProductsRequest.swift */ = {isa = PBXFileReference; fileEncoding = 4; lastKnownFileType = sourcecode.swift; path = MockProductsRequest.swift; sourceTree = "<group>"; };
		37E35B9AC7A350CA2437049D /* ISOPeriodFormatterTests.swift */ = {isa = PBXFileReference; fileEncoding = 4; lastKnownFileType = sourcecode.swift; path = ISOPeriodFormatterTests.swift; sourceTree = "<group>"; };
		37E35C1554F296F7F1317747 /* MockAppleReceiptBuilder.swift */ = {isa = PBXFileReference; fileEncoding = 4; lastKnownFileType = sourcecode.swift; path = MockAppleReceiptBuilder.swift; sourceTree = "<group>"; };
		37E35C4A4B241A545D1D06BD /* ASN1ObjectIdentifierEncoder.swift */ = {isa = PBXFileReference; fileEncoding = 4; lastKnownFileType = sourcecode.swift; path = ASN1ObjectIdentifierEncoder.swift; sourceTree = "<group>"; };
		37E35C4A795A0F056381A1B3 /* DeviceCacheSubscriberAttributesTests.swift */ = {isa = PBXFileReference; fileEncoding = 4; lastKnownFileType = sourcecode.swift; path = DeviceCacheSubscriberAttributesTests.swift; sourceTree = "<group>"; };
		37E35C7060D7E486F5958BED /* ProductsManager.swift */ = {isa = PBXFileReference; fileEncoding = 4; lastKnownFileType = sourcecode.swift; path = ProductsManager.swift; sourceTree = "<group>"; };
		37E35C9439E087F63ECC4F59 /* MockProductsManager.swift */ = {isa = PBXFileReference; fileEncoding = 4; lastKnownFileType = sourcecode.swift; path = MockProductsManager.swift; sourceTree = "<group>"; };
		37E35CD16BB73BB091E64D9A /* AttributionData.swift */ = {isa = PBXFileReference; fileEncoding = 4; lastKnownFileType = sourcecode.swift; path = AttributionData.swift; sourceTree = "<group>"; };
		37E35D87B7E6F91E27E98F42 /* DeviceCacheTests.swift */ = {isa = PBXFileReference; fileEncoding = 4; lastKnownFileType = sourcecode.swift; path = DeviceCacheTests.swift; sourceTree = "<group>"; };
		37E35DE5707E845DA3FF51BC /* PurchasesTests.swift */ = {isa = PBXFileReference; fileEncoding = 4; lastKnownFileType = sourcecode.swift; path = PurchasesTests.swift; sourceTree = "<group>"; };
		37E35E3250FBBB03D92E06EC /* InMemoryCachedObjectTests.swift */ = {isa = PBXFileReference; fileEncoding = 4; lastKnownFileType = sourcecode.swift; path = InMemoryCachedObjectTests.swift; sourceTree = "<group>"; };
		37E35E8DCF998D9DB63850F8 /* ProductsRequestFactory.swift */ = {isa = PBXFileReference; fileEncoding = 4; lastKnownFileType = sourcecode.swift; path = ProductsRequestFactory.swift; sourceTree = "<group>"; };
		37E35E992F1916C7F3911E7B /* CustomerInfoManagerTests.swift */ = {isa = PBXFileReference; fileEncoding = 4; lastKnownFileType = sourcecode.swift; path = CustomerInfoManagerTests.swift; sourceTree = "<group>"; };
		37E35EEE7783629CDE41B70C /* SystemInfoTests.swift */ = {isa = PBXFileReference; fileEncoding = 4; lastKnownFileType = sourcecode.swift; path = SystemInfoTests.swift; sourceTree = "<group>"; };
		37E35F783903362B65FB7AF3 /* MockProductsRequestFactory.swift */ = {isa = PBXFileReference; fileEncoding = 4; lastKnownFileType = sourcecode.swift; path = MockProductsRequestFactory.swift; sourceTree = "<group>"; };
		37E35FDA0A44EA03EA12DAA2 /* DateFormatter+ExtensionsTests.swift */ = {isa = PBXFileReference; fileEncoding = 4; lastKnownFileType = sourcecode.swift; path = "DateFormatter+ExtensionsTests.swift"; sourceTree = "<group>"; };
		570896B227595C8100296F1C /* AllTests.xctestplan */ = {isa = PBXFileReference; lastKnownFileType = text; name = AllTests.xctestplan; path = Tests/TestPlans/AllTests.xctestplan; sourceTree = "<group>"; };
		570896B327595C8100296F1C /* RevenueCat.xctestplan */ = {isa = PBXFileReference; lastKnownFileType = text; name = RevenueCat.xctestplan; path = Tests/TestPlans/RevenueCat.xctestplan; sourceTree = "<group>"; };
		570896B427595C8100296F1C /* Coverage.xctestplan */ = {isa = PBXFileReference; lastKnownFileType = text; name = Coverage.xctestplan; path = Tests/TestPlans/Coverage.xctestplan; sourceTree = "<group>"; };
		570896B527595C8100296F1C /* UnitTests.xctestplan */ = {isa = PBXFileReference; lastKnownFileType = text; name = UnitTests.xctestplan; path = Tests/TestPlans/UnitTests.xctestplan; sourceTree = "<group>"; };
		570896B727596E8800296F1C /* SwiftAPITester.xcodeproj */ = {isa = PBXFileReference; lastKnownFileType = "wrapper.pb-project"; name = SwiftAPITester.xcodeproj; path = Tests/APITesters/SwiftAPITester/SwiftAPITester.xcodeproj; sourceTree = "<group>"; };
		570896BD27596E8800296F1C /* ObjCAPITester.xcodeproj */ = {isa = PBXFileReference; lastKnownFileType = "wrapper.pb-project"; name = ObjCAPITester.xcodeproj; path = Tests/APITesters/ObjCAPITester/ObjCAPITester.xcodeproj; sourceTree = "<group>"; };
		571E7AD3279F2D0C003B3606 /* StoreKitTestHelpers.swift */ = {isa = PBXFileReference; lastKnownFileType = sourcecode.swift; path = StoreKitTestHelpers.swift; sourceTree = "<group>"; };
		572247D027BEC28E00C524A7 /* Array+Extensions.swift */ = {isa = PBXFileReference; lastKnownFileType = sourcecode.swift; path = "Array+Extensions.swift"; sourceTree = "<group>"; };
		572247F627BF1ADF00C524A7 /* ArrayExtensionsTests.swift */ = {isa = PBXFileReference; lastKnownFileType = sourcecode.swift; path = ArrayExtensionsTests.swift; sourceTree = "<group>"; };
		5722482627C2BD3200C524A7 /* LockTests.swift */ = {isa = PBXFileReference; lastKnownFileType = sourcecode.swift; path = LockTests.swift; sourceTree = "<group>"; };
		5733B18D27FF586A00EC2045 /* BackendError.swift */ = {isa = PBXFileReference; lastKnownFileType = sourcecode.swift; path = BackendError.swift; sourceTree = "<group>"; };
		5733B1A327FF9F8300EC2045 /* NetworkErrorTests.swift */ = {isa = PBXFileReference; lastKnownFileType = sourcecode.swift; path = NetworkErrorTests.swift; sourceTree = "<group>"; };
		5733B1A727FFBCC800EC2045 /* BackendErrorTests.swift */ = {isa = PBXFileReference; lastKnownFileType = sourcecode.swift; path = BackendErrorTests.swift; sourceTree = "<group>"; };
		5733B1A927FFBCF900EC2045 /* BaseErrorTests.swift */ = {isa = PBXFileReference; lastKnownFileType = sourcecode.swift; path = BaseErrorTests.swift; sourceTree = "<group>"; };
		5738F46D278CAC520096D623 /* StoreTransactionTests.swift */ = {isa = PBXFileReference; lastKnownFileType = sourcecode.swift; path = StoreTransactionTests.swift; sourceTree = "<group>"; };
		573A10D42800A7C800F976E5 /* SKErrorTests.swift */ = {isa = PBXFileReference; lastKnownFileType = sourcecode.swift; path = SKErrorTests.swift; sourceTree = "<group>"; };
		573A10D82800ADCD00F976E5 /* StoreKitErrorTests.swift */ = {isa = PBXFileReference; lastKnownFileType = sourcecode.swift; path = StoreKitErrorTests.swift; sourceTree = "<group>"; };
		573A10DA2800AF4700F976E5 /* PurchaseErrorTests.swift */ = {isa = PBXFileReference; lastKnownFileType = sourcecode.swift; path = PurchaseErrorTests.swift; sourceTree = "<group>"; };
		5746508B27586B2E0053AB09 /* Result+Extensions.swift */ = {isa = PBXFileReference; lastKnownFileType = sourcecode.swift; path = "Result+Extensions.swift"; sourceTree = "<group>"; };
		5746508D275949F20053AB09 /* DispatchTimeInterval+Extensions.swift */ = {isa = PBXFileReference; lastKnownFileType = sourcecode.swift; path = "DispatchTimeInterval+Extensions.swift"; sourceTree = "<group>"; };
		5751379427F4C4D80064AB2C /* Optional+Extensions.swift */ = {isa = PBXFileReference; lastKnownFileType = sourcecode.swift; path = "Optional+Extensions.swift"; sourceTree = "<group>"; };
		575137CE27F50D2F0064AB2C /* HTTPResponseBody.swift */ = {isa = PBXFileReference; lastKnownFileType = sourcecode.swift; path = HTTPResponseBody.swift; sourceTree = "<group>"; };
		57536A2527851FFE00E2AE7F /* SK1StoreTransaction.swift */ = {isa = PBXFileReference; lastKnownFileType = sourcecode.swift; path = SK1StoreTransaction.swift; sourceTree = "<group>"; };
		57536A27278522B400E2AE7F /* SK2StoreTransaction.swift */ = {isa = PBXFileReference; lastKnownFileType = sourcecode.swift; path = SK2StoreTransaction.swift; sourceTree = "<group>"; };
		575A17AA2773A59300AA6F22 /* CurrentTestCaseTracker.swift */ = {isa = PBXFileReference; lastKnownFileType = sourcecode.swift; path = CurrentTestCaseTracker.swift; sourceTree = "<group>"; };
		576C8A8A27CFCB150058FA6E /* AnyEncodable.swift */ = {isa = PBXFileReference; lastKnownFileType = sourcecode.swift; path = AnyEncodable.swift; sourceTree = "<group>"; };
		576C8A8E27CFCD110058FA6E /* AnyEncodableTests.swift */ = {isa = PBXFileReference; lastKnownFileType = sourcecode.swift; path = AnyEncodableTests.swift; sourceTree = "<group>"; };
		576C8A9027D180540058FA6E /* __Snapshots__ */ = {isa = PBXFileReference; lastKnownFileType = folder; path = __Snapshots__; sourceTree = "<group>"; };
		576C8A9127D27DDD0058FA6E /* SnapshotTesting+Extensions.swift */ = {isa = PBXFileReference; lastKnownFileType = sourcecode.swift; path = "SnapshotTesting+Extensions.swift"; sourceTree = "<group>"; };
		576C8ABF27D29A020058FA6E /* __Snapshots__ */ = {isa = PBXFileReference; lastKnownFileType = folder; path = __Snapshots__; sourceTree = "<group>"; };
		576C8AD827D2BCB90058FA6E /* HTTPRequestTests.swift */ = {isa = PBXFileReference; lastKnownFileType = sourcecode.swift; path = HTTPRequestTests.swift; sourceTree = "<group>"; };
		5791A1A92767E42A00C972AA /* SKProduct+Extensions.swift */ = {isa = PBXFileReference; lastKnownFileType = sourcecode.swift; path = "SKProduct+Extensions.swift"; sourceTree = "<group>"; };
		5791A1C72767FC9400C972AA /* ManageSubscriptionsHelperTests.swift */ = {isa = PBXFileReference; fileEncoding = 4; lastKnownFileType = sourcecode.swift; path = ManageSubscriptionsHelperTests.swift; sourceTree = "<group>"; };
		5791CE7F273F26A000E50C4B /* base64encoded_sandboxReceipt.txt */ = {isa = PBXFileReference; fileEncoding = 4; lastKnownFileType = text; path = base64encoded_sandboxReceipt.txt; sourceTree = "<group>"; };
		579234E127F777EE00B39C68 /* BaseBackendIntegrationTests.swift */ = {isa = PBXFileReference; lastKnownFileType = sourcecode.swift; path = BaseBackendIntegrationTests.swift; sourceTree = "<group>"; };
		579234E427F779FE00B39C68 /* SubscriberAttributesManagerIntegrationTests.swift */ = {isa = PBXFileReference; lastKnownFileType = sourcecode.swift; path = SubscriberAttributesManagerIntegrationTests.swift; sourceTree = "<group>"; };
		5796A38027D6B78500653165 /* BaseBackendTest.swift */ = {isa = PBXFileReference; lastKnownFileType = sourcecode.swift; path = BaseBackendTest.swift; sourceTree = "<group>"; };
		5796A38727D6B85900653165 /* BackendPostReceiptDataTests.swift */ = {isa = PBXFileReference; lastKnownFileType = sourcecode.swift; path = BackendPostReceiptDataTests.swift; sourceTree = "<group>"; };
		5796A38927D6B96300653165 /* BackendGetCustomerInfoTests.swift */ = {isa = PBXFileReference; lastKnownFileType = sourcecode.swift; path = BackendGetCustomerInfoTests.swift; sourceTree = "<group>"; };
		5796A38B27D6BA1600653165 /* BackendLoginTests.swift */ = {isa = PBXFileReference; lastKnownFileType = sourcecode.swift; path = BackendLoginTests.swift; sourceTree = "<group>"; };
		5796A38D27D6BB7D00653165 /* BackendCreateAliasTests.swift */ = {isa = PBXFileReference; lastKnownFileType = sourcecode.swift; path = BackendCreateAliasTests.swift; sourceTree = "<group>"; };
		5796A38F27D6BCD100653165 /* BackendGetIntroEligibilityTests.swift */ = {isa = PBXFileReference; lastKnownFileType = sourcecode.swift; path = BackendGetIntroEligibilityTests.swift; sourceTree = "<group>"; };
		5796A39327D6BD6900653165 /* BackendGetOfferingsTests.swift */ = {isa = PBXFileReference; lastKnownFileType = sourcecode.swift; path = BackendGetOfferingsTests.swift; sourceTree = "<group>"; };
		5796A39527D6BDAB00653165 /* BackendPostOfferForSigningTests.swift */ = {isa = PBXFileReference; lastKnownFileType = sourcecode.swift; path = BackendPostOfferForSigningTests.swift; sourceTree = "<group>"; };
		5796A39727D6C07D00653165 /* __Snapshots__ */ = {isa = PBXFileReference; lastKnownFileType = folder; path = __Snapshots__; sourceTree = "<group>"; };
		5796A39827D6C1E000653165 /* BackendPostSubscriberAttributesTests.swift */ = {isa = PBXFileReference; lastKnownFileType = sourcecode.swift; path = BackendPostSubscriberAttributesTests.swift; sourceTree = "<group>"; };
		5796A3A827D7C43500653165 /* Deprecations.swift */ = {isa = PBXFileReference; lastKnownFileType = sourcecode.swift; path = Deprecations.swift; sourceTree = "<group>"; };
		5796A3BF27D7D64500653165 /* ResultExtensionsTests.swift */ = {isa = PBXFileReference; lastKnownFileType = sourcecode.swift; path = ResultExtensionsTests.swift; sourceTree = "<group>"; };
		57A0FBEF2749C0C2009E2FC3 /* Atomic.swift */ = {isa = PBXFileReference; lastKnownFileType = sourcecode.swift; path = Atomic.swift; sourceTree = "<group>"; };
		57A0FBF12749CF66009E2FC3 /* SynchronizedUserDefaults.swift */ = {isa = PBXFileReference; lastKnownFileType = sourcecode.swift; path = SynchronizedUserDefaults.swift; sourceTree = "<group>"; };
		57A17726276A721D0052D3A8 /* Set+Extensions.swift */ = {isa = PBXFileReference; lastKnownFileType = sourcecode.swift; path = "Set+Extensions.swift"; sourceTree = "<group>"; };
		57A1772A276A726C0052D3A8 /* SetExtensionsTests.swift */ = {isa = PBXFileReference; lastKnownFileType = sourcecode.swift; path = SetExtensionsTests.swift; sourceTree = "<group>"; };
		57AC4C172770F55C00DDE30F /* SK2StoreProduct.swift */ = {isa = PBXFileReference; lastKnownFileType = sourcecode.swift; path = SK2StoreProduct.swift; sourceTree = "<group>"; };
		57AC4C1B2770F56200DDE30F /* SK1StoreProduct.swift */ = {isa = PBXFileReference; lastKnownFileType = sourcecode.swift; path = SK1StoreProduct.swift; sourceTree = "<group>"; };
		57BD50A927692B7500211D6D /* StoreKitError+Extensions.swift */ = {isa = PBXFileReference; lastKnownFileType = sourcecode.swift; path = "StoreKitError+Extensions.swift"; sourceTree = "<group>"; };
		57C381B62791E593009E3940 /* StoreKit2TransactionListenerTests.swift */ = {isa = PBXFileReference; lastKnownFileType = sourcecode.swift; path = StoreKit2TransactionListenerTests.swift; sourceTree = "<group>"; };
		57C381D92796153D009E3940 /* SK1StoreProductDiscount.swift */ = {isa = PBXFileReference; lastKnownFileType = sourcecode.swift; path = SK1StoreProductDiscount.swift; sourceTree = "<group>"; };
		57C381DB27961547009E3940 /* SK2StoreProductDiscount.swift */ = {isa = PBXFileReference; lastKnownFileType = sourcecode.swift; path = SK2StoreProductDiscount.swift; sourceTree = "<group>"; };
		57C381E1279627B7009E3940 /* MockStoreProductDiscount.swift */ = {isa = PBXFileReference; lastKnownFileType = sourcecode.swift; path = MockStoreProductDiscount.swift; sourceTree = "<group>"; };
		57CFB96B27FE0E79002A6730 /* MockCurrentUserProvider.swift */ = {isa = PBXFileReference; lastKnownFileType = sourcecode.swift; path = MockCurrentUserProvider.swift; sourceTree = "<group>"; };
		57CFB98327FE2258002A6730 /* StoreKit2Setting.swift */ = {isa = PBXFileReference; lastKnownFileType = sourcecode.swift; path = StoreKit2Setting.swift; sourceTree = "<group>"; };
		57D04BB727D947C6006DAC06 /* HTTPResponseTests.swift */ = {isa = PBXFileReference; lastKnownFileType = sourcecode.swift; path = HTTPResponseTests.swift; sourceTree = "<group>"; };
		57D5412D27F6311C004CC35C /* OfferingsResponse.swift */ = {isa = PBXFileReference; lastKnownFileType = sourcecode.swift; path = OfferingsResponse.swift; sourceTree = "<group>"; };
		57D5414127F656D9004CC35C /* NetworkError.swift */ = {isa = PBXFileReference; lastKnownFileType = sourcecode.swift; path = NetworkError.swift; sourceTree = "<group>"; };
		57DC9F4527CC2E4900DA6AF9 /* HTTPRequest.swift */ = {isa = PBXFileReference; lastKnownFileType = sourcecode.swift; path = HTTPRequest.swift; sourceTree = "<group>"; };
		57DC9F4927CD37BA00DA6AF9 /* HTTPStatusCodeTests.swift */ = {isa = PBXFileReference; lastKnownFileType = sourcecode.swift; path = HTTPStatusCodeTests.swift; sourceTree = "<group>"; };
		57DE806C28074976008D6C6F /* Storefront.swift */ = {isa = PBXFileReference; lastKnownFileType = sourcecode.swift; path = Storefront.swift; sourceTree = "<group>"; };
		57DE807028074C23008D6C6F /* SK1Storefront.swift */ = {isa = PBXFileReference; lastKnownFileType = sourcecode.swift; path = SK1Storefront.swift; sourceTree = "<group>"; };
		57DE807228074C76008D6C6F /* SK2Storefront.swift */ = {isa = PBXFileReference; fileEncoding = 4; lastKnownFileType = sourcecode.swift; path = SK2Storefront.swift; sourceTree = "<group>"; };
		57DE80882807540D008D6C6F /* StorefrontTests.swift */ = {isa = PBXFileReference; lastKnownFileType = sourcecode.swift; path = StorefrontTests.swift; sourceTree = "<group>"; };
		57DE80AD28075D77008D6C6F /* OSVersionEquivalent.swift */ = {isa = PBXFileReference; lastKnownFileType = sourcecode.swift; path = OSVersionEquivalent.swift; sourceTree = "<group>"; };
		57E0474B27729A1E0082FE91 /* __Snapshots__ */ = {isa = PBXFileReference; lastKnownFileType = folder; path = __Snapshots__; sourceTree = "<group>"; };
		57E2230627500BB1002DB06E /* AtomicTests.swift */ = {isa = PBXFileReference; lastKnownFileType = sourcecode.swift; path = AtomicTests.swift; sourceTree = "<group>"; };
		57EAE526274324C60060EB74 /* Lock.swift */ = {isa = PBXFileReference; lastKnownFileType = sourcecode.swift; path = Lock.swift; sourceTree = "<group>"; };
		57EAE52A274332830060EB74 /* Obsoletions.swift */ = {isa = PBXFileReference; lastKnownFileType = sourcecode.swift; path = Obsoletions.swift; sourceTree = "<group>"; };
		57EAE52C274468900060EB74 /* RawDataContainer.swift */ = {isa = PBXFileReference; lastKnownFileType = sourcecode.swift; path = RawDataContainer.swift; sourceTree = "<group>"; };
		57EFDC6A27BC1F370057EC39 /* ProductType.swift */ = {isa = PBXFileReference; lastKnownFileType = sourcecode.swift; path = ProductType.swift; sourceTree = "<group>"; };
		80E80EF026970DC3008F245A /* ReceiptFetcher.swift */ = {isa = PBXFileReference; lastKnownFileType = sourcecode.swift; path = ReceiptFetcher.swift; sourceTree = "<group>"; };
		84C3F1AC1D7E1E64341D3936 /* Pods_RevenueCat_PurchasesTests.framework */ = {isa = PBXFileReference; explicitFileType = wrapper.framework; includeInIndex = 0; path = Pods_RevenueCat_PurchasesTests.framework; sourceTree = BUILT_PRODUCTS_DIR; };
		9A65DFDD258AD60A00DE00B0 /* LogIntent.swift */ = {isa = PBXFileReference; fileEncoding = 4; lastKnownFileType = sourcecode.swift; path = LogIntent.swift; sourceTree = "<group>"; };
		9A65E03525918B0500DE00B0 /* ConfigureStrings.swift */ = {isa = PBXFileReference; fileEncoding = 4; lastKnownFileType = sourcecode.swift; path = ConfigureStrings.swift; sourceTree = "<group>"; };
		9A65E03A25918B0900DE00B0 /* CustomerInfoStrings.swift */ = {isa = PBXFileReference; fileEncoding = 4; lastKnownFileType = sourcecode.swift; path = CustomerInfoStrings.swift; sourceTree = "<group>"; };
		9A65E0752591977200DE00B0 /* IdentityStrings.swift */ = {isa = PBXFileReference; fileEncoding = 4; lastKnownFileType = sourcecode.swift; path = IdentityStrings.swift; sourceTree = "<group>"; };
		9A65E07A2591977500DE00B0 /* NetworkStrings.swift */ = {isa = PBXFileReference; fileEncoding = 4; lastKnownFileType = sourcecode.swift; path = NetworkStrings.swift; sourceTree = "<group>"; };
		9A65E07F2591977900DE00B0 /* ReceiptStrings.swift */ = {isa = PBXFileReference; fileEncoding = 4; lastKnownFileType = sourcecode.swift; path = ReceiptStrings.swift; sourceTree = "<group>"; };
		9A65E09F2591A23200DE00B0 /* OfferingStrings.swift */ = {isa = PBXFileReference; fileEncoding = 4; lastKnownFileType = sourcecode.swift; path = OfferingStrings.swift; sourceTree = "<group>"; };
		9A65E0A42591A23500DE00B0 /* PurchaseStrings.swift */ = {isa = PBXFileReference; fileEncoding = 4; lastKnownFileType = sourcecode.swift; path = PurchaseStrings.swift; sourceTree = "<group>"; };
		9A65E0A92591A23800DE00B0 /* RestoreStrings.swift */ = {isa = PBXFileReference; fileEncoding = 4; lastKnownFileType = sourcecode.swift; path = RestoreStrings.swift; sourceTree = "<group>"; };
		A525BF4A26C320D100C354C4 /* SubscriberAttributesManager.swift */ = {isa = PBXFileReference; lastKnownFileType = sourcecode.swift; path = SubscriberAttributesManager.swift; sourceTree = "<group>"; };
		A55D082F2722368600D919E0 /* SK2BeginRefundRequestHelper.swift */ = {isa = PBXFileReference; lastKnownFileType = sourcecode.swift; path = SK2BeginRefundRequestHelper.swift; sourceTree = "<group>"; };
		A55D08312722471200D919E0 /* MockSK2BeginRefundRequestHelper.swift */ = {isa = PBXFileReference; lastKnownFileType = sourcecode.swift; path = MockSK2BeginRefundRequestHelper.swift; sourceTree = "<group>"; };
		A563F585271E072B00246E0C /* MockBeginRefundRequestHelper.swift */ = {isa = PBXFileReference; lastKnownFileType = sourcecode.swift; path = MockBeginRefundRequestHelper.swift; sourceTree = "<group>"; };
		A563F587271E076800246E0C /* BeginRefundRequestHelperTests.swift */ = {isa = PBXFileReference; lastKnownFileType = sourcecode.swift; path = BeginRefundRequestHelperTests.swift; sourceTree = "<group>"; };
		A56C2E002819C33500995421 /* BackendPostAdServicesTokenTests.swift */ = {isa = PBXFileReference; lastKnownFileType = sourcecode.swift; path = BackendPostAdServicesTokenTests.swift; sourceTree = "<group>"; };
		A56F9AB026990E9200AFC48F /* CustomerInfo.swift */ = {isa = PBXFileReference; lastKnownFileType = sourcecode.swift; path = CustomerInfo.swift; sourceTree = "<group>"; };
		A5B6CDD5280F3843007629D5 /* AdServices.framework */ = {isa = PBXFileReference; lastKnownFileType = wrapper.framework; name = AdServices.framework; path = Platforms/MacOSX.platform/Developer/SDKs/MacOSX12.3.sdk/System/Library/Frameworks/AdServices.framework; sourceTree = DEVELOPER_DIR; };
		A5B6CDD928106018007629D5 /* PostAdServicesTokenOperation.swift */ = {isa = PBXFileReference; lastKnownFileType = sourcecode.swift; path = PostAdServicesTokenOperation.swift; sourceTree = "<group>"; };
		A5F0104D2717B3150090732D /* BeginRefundRequestHelper.swift */ = {isa = PBXFileReference; lastKnownFileType = sourcecode.swift; path = BeginRefundRequestHelper.swift; sourceTree = "<group>"; };
		B302206927271BCB008F1A0D /* Decoder+Extensions.swift */ = {isa = PBXFileReference; lastKnownFileType = sourcecode.swift; path = "Decoder+Extensions.swift"; sourceTree = "<group>"; };
		B302206D2728B798008F1A0D /* BackendErrorStrings.swift */ = {isa = PBXFileReference; lastKnownFileType = sourcecode.swift; path = BackendErrorStrings.swift; sourceTree = "<group>"; };
		B3022071272B3DDC008F1A0D /* DescribableError.swift */ = {isa = PBXFileReference; lastKnownFileType = sourcecode.swift; path = DescribableError.swift; sourceTree = "<group>"; };
		B3083A122699334C007B5503 /* Offering.swift */ = {isa = PBXFileReference; lastKnownFileType = sourcecode.swift; path = Offering.swift; sourceTree = "<group>"; };
		B319514A26C1991E002CA9AC /* base64EncodedReceiptSampleForDataExtension.txt */ = {isa = PBXFileReference; fileEncoding = 4; lastKnownFileType = text; path = base64EncodedReceiptSampleForDataExtension.txt; sourceTree = "<group>"; };
		B32B750026868C1D005647BF /* EntitlementInfo.swift */ = {isa = PBXFileReference; fileEncoding = 4; lastKnownFileType = sourcecode.swift; path = EntitlementInfo.swift; sourceTree = "<group>"; };
		B33CEA9F268CDCC9008A3144 /* ISOPeriodFormatter.swift */ = {isa = PBXFileReference; lastKnownFileType = sourcecode.swift; path = ISOPeriodFormatter.swift; sourceTree = "<group>"; };
		B34605A2279A6E380031CA74 /* AliasCallback.swift */ = {isa = PBXFileReference; fileEncoding = 4; lastKnownFileType = sourcecode.swift; path = AliasCallback.swift; sourceTree = "<group>"; };
		B34605A3279A6E380031CA74 /* CallbackCache.swift */ = {isa = PBXFileReference; fileEncoding = 4; lastKnownFileType = sourcecode.swift; path = CallbackCache.swift; sourceTree = "<group>"; };
		B34605A4279A6E380031CA74 /* CallbackCacheStatus.swift */ = {isa = PBXFileReference; fileEncoding = 4; lastKnownFileType = sourcecode.swift; path = CallbackCacheStatus.swift; sourceTree = "<group>"; };
		B34605A5279A6E380031CA74 /* OfferingsCallback.swift */ = {isa = PBXFileReference; fileEncoding = 4; lastKnownFileType = sourcecode.swift; path = OfferingsCallback.swift; sourceTree = "<group>"; };
		B34605A6279A6E380031CA74 /* LogInCallback.swift */ = {isa = PBXFileReference; fileEncoding = 4; lastKnownFileType = sourcecode.swift; path = LogInCallback.swift; sourceTree = "<group>"; };
		B34605A7279A6E380031CA74 /* CustomerInfoCallback.swift */ = {isa = PBXFileReference; fileEncoding = 4; lastKnownFileType = sourcecode.swift; path = CustomerInfoCallback.swift; sourceTree = "<group>"; };
		B34605AB279A6E380031CA74 /* NetworkOperation.swift */ = {isa = PBXFileReference; fileEncoding = 4; lastKnownFileType = sourcecode.swift; path = NetworkOperation.swift; sourceTree = "<group>"; };
		B34605AC279A6E380031CA74 /* CreateAliasOperation.swift */ = {isa = PBXFileReference; fileEncoding = 4; lastKnownFileType = sourcecode.swift; path = CreateAliasOperation.swift; sourceTree = "<group>"; };
		B34605AD279A6E380031CA74 /* PostOfferForSigningOperation.swift */ = {isa = PBXFileReference; fileEncoding = 4; lastKnownFileType = sourcecode.swift; path = PostOfferForSigningOperation.swift; sourceTree = "<group>"; };
		B34605B0279A6E380031CA74 /* CustomerInfoResponseHandler.swift */ = {isa = PBXFileReference; fileEncoding = 4; lastKnownFileType = sourcecode.swift; path = CustomerInfoResponseHandler.swift; sourceTree = "<group>"; };
		B34605B2279A6E380031CA74 /* SubscriberAttributesMarshaller.swift */ = {isa = PBXFileReference; fileEncoding = 4; lastKnownFileType = sourcecode.swift; path = SubscriberAttributesMarshaller.swift; sourceTree = "<group>"; };
		B34605B4279A6E380031CA74 /* GetIntroEligibilityOperation.swift */ = {isa = PBXFileReference; fileEncoding = 4; lastKnownFileType = sourcecode.swift; path = GetIntroEligibilityOperation.swift; sourceTree = "<group>"; };
		B34605B5279A6E380031CA74 /* GetCustomerInfoOperation.swift */ = {isa = PBXFileReference; fileEncoding = 4; lastKnownFileType = sourcecode.swift; path = GetCustomerInfoOperation.swift; sourceTree = "<group>"; };
		B34605B6279A6E380031CA74 /* PostReceiptDataOperation.swift */ = {isa = PBXFileReference; fileEncoding = 4; lastKnownFileType = sourcecode.swift; path = PostReceiptDataOperation.swift; sourceTree = "<group>"; };
		B34605B7279A6E380031CA74 /* LogInOperation.swift */ = {isa = PBXFileReference; fileEncoding = 4; lastKnownFileType = sourcecode.swift; path = LogInOperation.swift; sourceTree = "<group>"; };
		B34605B9279A6E380031CA74 /* PostSubscriberAttributesOperation.swift */ = {isa = PBXFileReference; fileEncoding = 4; lastKnownFileType = sourcecode.swift; path = PostSubscriberAttributesOperation.swift; sourceTree = "<group>"; };
		B34605BA279A6E380031CA74 /* GetOfferingsOperation.swift */ = {isa = PBXFileReference; fileEncoding = 4; lastKnownFileType = sourcecode.swift; path = GetOfferingsOperation.swift; sourceTree = "<group>"; };
		B34605D0279A6E600031CA74 /* SubscribersAPI.swift */ = {isa = PBXFileReference; fileEncoding = 4; lastKnownFileType = sourcecode.swift; path = SubscribersAPI.swift; sourceTree = "<group>"; };
		B34605EA279A766C0031CA74 /* OperationQueue+Extensions.swift */ = {isa = PBXFileReference; lastKnownFileType = sourcecode.swift; path = "OperationQueue+Extensions.swift"; sourceTree = "<group>"; };
		B34D2AA526976FC700D88C3A /* ErrorCode.swift */ = {isa = PBXFileReference; lastKnownFileType = sourcecode.swift; path = ErrorCode.swift; sourceTree = "<group>"; };
		B35042C326CDB79A00905B95 /* Purchases.swift */ = {isa = PBXFileReference; lastKnownFileType = sourcecode.swift; path = Purchases.swift; sourceTree = "<group>"; };
		B35042C526CDD3B100905B95 /* PurchasesDelegate.swift */ = {isa = PBXFileReference; lastKnownFileType = sourcecode.swift; path = PurchasesDelegate.swift; sourceTree = "<group>"; };
		B35F9E0826B4BEED00095C3F /* String+Extensions.swift */ = {isa = PBXFileReference; fileEncoding = 4; lastKnownFileType = sourcecode.swift; path = "String+Extensions.swift"; sourceTree = "<group>"; };
		B36824BD268FBC5B00957E4C /* XCTest.framework */ = {isa = PBXFileReference; lastKnownFileType = wrapper.framework; name = XCTest.framework; path = Platforms/iPhoneOS.platform/Developer/Library/Frameworks/XCTest.framework; sourceTree = DEVELOPER_DIR; };
		B372EC53268FEDC60099171E /* StoreProductDiscount.swift */ = {isa = PBXFileReference; lastKnownFileType = sourcecode.swift; path = StoreProductDiscount.swift; sourceTree = "<group>"; };
		B372EC55268FEF020099171E /* ProductRequestData.swift */ = {isa = PBXFileReference; lastKnownFileType = sourcecode.swift; path = ProductRequestData.swift; sourceTree = "<group>"; };
		B3766F1D26BDA95100141450 /* IntroEligibilityResponse.swift */ = {isa = PBXFileReference; lastKnownFileType = sourcecode.swift; path = IntroEligibilityResponse.swift; sourceTree = "<group>"; };
		B380D69A27726AB500984578 /* DNSCheckerTests.swift */ = {isa = PBXFileReference; lastKnownFileType = sourcecode.swift; path = DNSCheckerTests.swift; sourceTree = "<group>"; };
		B3852F9F26C1ED1F005384F8 /* IdentityManager.swift */ = {isa = PBXFileReference; lastKnownFileType = sourcecode.swift; path = IdentityManager.swift; sourceTree = "<group>"; };
		B390F5B9271DDC7400B64D65 /* PurchasesDeprecation.swift */ = {isa = PBXFileReference; lastKnownFileType = sourcecode.swift; path = PurchasesDeprecation.swift; sourceTree = "<group>"; };
		B39E8119268E849900D31189 /* AttributionNetwork.swift */ = {isa = PBXFileReference; lastKnownFileType = sourcecode.swift; path = AttributionNetwork.swift; sourceTree = "<group>"; };
		B39E811C268E887500D31189 /* SubscriberAttribute.swift */ = {isa = PBXFileReference; lastKnownFileType = sourcecode.swift; path = SubscriberAttribute.swift; sourceTree = "<group>"; };
		B3A36AAD26BC76340059EDEA /* CustomerInfoManager.swift */ = {isa = PBXFileReference; lastKnownFileType = sourcecode.swift; path = CustomerInfoManager.swift; sourceTree = "<group>"; };
		B3A55B7C26C452A7007EFC56 /* AttributionPoster.swift */ = {isa = PBXFileReference; lastKnownFileType = sourcecode.swift; path = AttributionPoster.swift; sourceTree = "<group>"; };
		B3AA6235268A81C700894871 /* EntitlementInfos.swift */ = {isa = PBXFileReference; lastKnownFileType = sourcecode.swift; path = EntitlementInfos.swift; sourceTree = "<group>"; };
		B3AA6237268B926F00894871 /* SystemInfo.swift */ = {isa = PBXFileReference; lastKnownFileType = sourcecode.swift; path = SystemInfo.swift; sourceTree = "<group>"; };
		B3B5FBB3269CED4B00104A0C /* BackendErrorCode.swift */ = {isa = PBXFileReference; lastKnownFileType = sourcecode.swift; path = BackendErrorCode.swift; sourceTree = "<group>"; };
		B3B5FBB5269CED6400104A0C /* ErrorDetails.swift */ = {isa = PBXFileReference; lastKnownFileType = sourcecode.swift; path = ErrorDetails.swift; sourceTree = "<group>"; };
		B3B5FBBB269D121B00104A0C /* Offerings.swift */ = {isa = PBXFileReference; lastKnownFileType = sourcecode.swift; path = Offerings.swift; sourceTree = "<group>"; };
		B3B5FBBE269E081E00104A0C /* InMemoryCachedObject.swift */ = {isa = PBXFileReference; lastKnownFileType = sourcecode.swift; path = InMemoryCachedObject.swift; sourceTree = "<group>"; };
		B3B5FBC0269E17CE00104A0C /* DeviceCache.swift */ = {isa = PBXFileReference; lastKnownFileType = sourcecode.swift; path = DeviceCache.swift; sourceTree = "<group>"; };
		B3BE0263275942D500915B4C /* AvailabilityChecks.swift */ = {isa = PBXFileReference; lastKnownFileType = sourcecode.swift; path = AvailabilityChecks.swift; sourceTree = "<group>"; };
		B3C4AAD426B8911300E1B3C8 /* Backend.swift */ = {isa = PBXFileReference; lastKnownFileType = sourcecode.swift; path = Backend.swift; sourceTree = "<group>"; };
		B3CD0D8727F25E3E000793F5 /* BackendSubscriberAttributesTests.swift */ = {isa = PBXFileReference; lastKnownFileType = sourcecode.swift; path = BackendSubscriberAttributesTests.swift; sourceTree = "<group>"; };
		B3D3C4712685784800CB3C21 /* Package.swift */ = {isa = PBXFileReference; fileEncoding = 4; lastKnownFileType = sourcecode.swift; path = Package.swift; sourceTree = "<group>"; };
		B3DDB55826854865008CCF23 /* PurchaseOwnershipType.swift */ = {isa = PBXFileReference; lastKnownFileType = sourcecode.swift; path = PurchaseOwnershipType.swift; sourceTree = "<group>"; };
		B3DF6A4F269524080030D57C /* IntroEligibility.swift */ = {isa = PBXFileReference; lastKnownFileType = sourcecode.swift; path = IntroEligibility.swift; sourceTree = "<group>"; };
		B3E26A4926BE0A8E003ACCF3 /* Error+Extensions.swift */ = {isa = PBXFileReference; lastKnownFileType = sourcecode.swift; path = "Error+Extensions.swift"; sourceTree = "<group>"; };
		B3F3E8D9277158FE0047A5B9 /* DNSChecker.swift */ = {isa = PBXFileReference; lastKnownFileType = sourcecode.swift; path = DNSChecker.swift; sourceTree = "<group>"; };
		B3F8418E26F3A93400E560FB /* ErrorCodeTests.swift */ = {isa = PBXFileReference; lastKnownFileType = sourcecode.swift; path = ErrorCodeTests.swift; sourceTree = "<group>"; };
		EFB3CBAA73855779FE828CE2 /* ProductsFetcherSK1.swift */ = {isa = PBXFileReference; lastKnownFileType = sourcecode.swift; path = ProductsFetcherSK1.swift; sourceTree = "<group>"; };
		F530E4FE275646EF001AF6BD /* MacDevice.swift */ = {isa = PBXFileReference; lastKnownFileType = sourcecode.swift; path = MacDevice.swift; sourceTree = "<group>"; };
		F55FFA5927634C3F00995146 /* MockTransactionsManager.swift */ = {isa = PBXFileReference; lastKnownFileType = sourcecode.swift; path = MockTransactionsManager.swift; sourceTree = "<group>"; };
		F55FFA622763F60700995146 /* TransactionsManagerSK1Tests.swift */ = {isa = PBXFileReference; lastKnownFileType = sourcecode.swift; path = TransactionsManagerSK1Tests.swift; sourceTree = "<group>"; };
		F55FFA662763FAC300995146 /* TransactionsManagerSK2Tests.swift */ = {isa = PBXFileReference; lastKnownFileType = sourcecode.swift; path = TransactionsManagerSK2Tests.swift; sourceTree = "<group>"; };
		F56E2E7627622B5E009FED5B /* TransactionsManager.swift */ = {isa = PBXFileReference; lastKnownFileType = sourcecode.swift; path = TransactionsManager.swift; sourceTree = "<group>"; };
		F5714EA426D6C24D00635477 /* JSONDecoder+Extensions.swift */ = {isa = PBXFileReference; lastKnownFileType = sourcecode.swift; path = "JSONDecoder+Extensions.swift"; sourceTree = "<group>"; };
		F5714EA726D7A83A00635477 /* Store+Extensions.swift */ = {isa = PBXFileReference; lastKnownFileType = sourcecode.swift; path = "Store+Extensions.swift"; sourceTree = "<group>"; };
		F5714EA926D7A85D00635477 /* PeriodType+Extensions.swift */ = {isa = PBXFileReference; lastKnownFileType = sourcecode.swift; path = "PeriodType+Extensions.swift"; sourceTree = "<group>"; };
		F5714EAB26D7A87B00635477 /* PurchaseOwnershipType+Extensions.swift */ = {isa = PBXFileReference; lastKnownFileType = sourcecode.swift; path = "PurchaseOwnershipType+Extensions.swift"; sourceTree = "<group>"; };
		F5714EC126D8D82100635477 /* EntitlementProductData+Extensions.swift */ = {isa = PBXFileReference; lastKnownFileType = sourcecode.swift; path = "EntitlementProductData+Extensions.swift"; sourceTree = "<group>"; };
		F5714EC326D8D86800635477 /* EntitlementData+Extensions.swift */ = {isa = PBXFileReference; lastKnownFileType = sourcecode.swift; path = "EntitlementData+Extensions.swift"; sourceTree = "<group>"; };
		F5714EE426DC2F1D00635477 /* CodableStrings.swift */ = {isa = PBXFileReference; lastKnownFileType = sourcecode.swift; path = CodableStrings.swift; sourceTree = "<group>"; };
		F575858C26C088FE00C12B97 /* OfferingsManager.swift */ = {isa = PBXFileReference; lastKnownFileType = sourcecode.swift; path = OfferingsManager.swift; sourceTree = "<group>"; };
		F575858E26C0893600C12B97 /* MockOfferingsManager.swift */ = {isa = PBXFileReference; lastKnownFileType = sourcecode.swift; path = MockOfferingsManager.swift; sourceTree = "<group>"; };
		F575859126C08E3F00C12B97 /* OfferingsManagerTests.swift */ = {isa = PBXFileReference; lastKnownFileType = sourcecode.swift; path = OfferingsManagerTests.swift; sourceTree = "<group>"; };
		F584742F278D00C0001B1CE6 /* MockDNSChecker.swift */ = {isa = PBXFileReference; lastKnownFileType = sourcecode.swift; path = MockDNSChecker.swift; sourceTree = "<group>"; };
		F591492526B994B400D32E58 /* SKPaymentTransactionExtensionsTests.swift */ = {isa = PBXFileReference; lastKnownFileType = sourcecode.swift; path = SKPaymentTransactionExtensionsTests.swift; sourceTree = "<group>"; };
		F591492726B9956C00D32E58 /* MockTransaction.swift */ = {isa = PBXFileReference; fileEncoding = 4; lastKnownFileType = sourcecode.swift; path = MockTransaction.swift; sourceTree = "<group>"; };
		F5BE423F26962ACF00254A30 /* ReceiptRefreshPolicy.swift */ = {isa = PBXFileReference; lastKnownFileType = sourcecode.swift; path = ReceiptRefreshPolicy.swift; sourceTree = "<group>"; };
		F5BE424126965F9F00254A30 /* ProductRequestData+Initialization.swift */ = {isa = PBXFileReference; lastKnownFileType = sourcecode.swift; path = "ProductRequestData+Initialization.swift"; sourceTree = "<group>"; };
		F5BE4244269676E200254A30 /* StoreKitRequestFetcherTests.swift */ = {isa = PBXFileReference; fileEncoding = 4; lastKnownFileType = sourcecode.swift; path = StoreKitRequestFetcherTests.swift; sourceTree = "<group>"; };
		F5BE44422698581100254A30 /* AttributionTypeFactory.swift */ = {isa = PBXFileReference; lastKnownFileType = sourcecode.swift; path = AttributionTypeFactory.swift; sourceTree = "<group>"; };
		F5BE447A269E4A7500254A30 /* TrackingManagerProxy.swift */ = {isa = PBXFileReference; lastKnownFileType = sourcecode.swift; path = TrackingManagerProxy.swift; sourceTree = "<group>"; };
		F5BE447C269E4ADB00254A30 /* ASIdManagerProxy.swift */ = {isa = PBXFileReference; lastKnownFileType = sourcecode.swift; path = ASIdManagerProxy.swift; sourceTree = "<group>"; };
		F5C0196826E880800005D61E /* StoreKitStrings.swift */ = {isa = PBXFileReference; lastKnownFileType = sourcecode.swift; path = StoreKitStrings.swift; sourceTree = "<group>"; };
		F5FCD3E927DA0D0B003BDC04 /* PriceFormatterProvider.swift */ = {isa = PBXFileReference; lastKnownFileType = sourcecode.swift; path = PriceFormatterProvider.swift; sourceTree = "<group>"; };
		F5FCD3FB27DA2034003BDC04 /* PriceFormatterProviderTests.swift */ = {isa = PBXFileReference; lastKnownFileType = sourcecode.swift; path = PriceFormatterProviderTests.swift; sourceTree = "<group>"; };
		FECF627761D375C8431EB866 /* StoreProduct.swift */ = {isa = PBXFileReference; lastKnownFileType = sourcecode.swift; path = StoreProduct.swift; sourceTree = "<group>"; };
/* End PBXFileReference section */

/* Begin PBXFrameworksBuildPhase section */
		2DAC5F6F26F13C9800C5258F /* Frameworks */ = {
			isa = PBXFrameworksBuildPhase;
			buildActionMask = 2147483647;
			files = (
				576C8ABE27D299860058FA6E /* SnapshotTesting in Frameworks */,
				2D803F6926F149E70069D717 /* RevenueCat.framework in Frameworks */,
				2D9C5ED726F281750057FC45 /* OHHTTPStubsSwift in Frameworks */,
				2D9C5ED526F281750057FC45 /* OHHTTPStubs in Frameworks */,
				2D803F6826F144C40069D717 /* Nimble in Frameworks */,
			);
			runOnlyForDeploymentPostprocessing = 0;
		};
		2DC5621324EC63420031F69B /* Frameworks */ = {
			isa = PBXFrameworksBuildPhase;
			buildActionMask = 2147483647;
			files = (
				A5B6CDD8280F3843007629D5 /* AdServices.framework in Frameworks */,
			);
			runOnlyForDeploymentPostprocessing = 0;
		};
		2DC5621B24EC63430031F69B /* Frameworks */ = {
			isa = PBXFrameworksBuildPhase;
			buildActionMask = 2147483647;
			files = (
				57E0473B277260DE0082FE91 /* SnapshotTesting in Frameworks */,
				B36824BE268FBC5B00957E4C /* XCTest.framework in Frameworks */,
				2D9C5ED326F2816F0057FC45 /* OHHTTPStubsSwift in Frameworks */,
				2D9C5ED126F2816F0057FC45 /* OHHTTPStubs in Frameworks */,
				2D803F6326F144830069D717 /* Nimble in Frameworks */,
			);
			runOnlyForDeploymentPostprocessing = 0;
		};
		2DE20B69264087FB004C597D /* Frameworks */ = {
			isa = PBXFrameworksBuildPhase;
			buildActionMask = 2147483647;
			files = (
				2D803F6626F144BF0069D717 /* Nimble in Frameworks */,
				2DA85A8C26DEA7FB00F1136D /* RevenueCat.framework in Frameworks */,
				2DE20B7626408807004C597D /* StoreKitTest.framework in Frameworks */,
			);
			runOnlyForDeploymentPostprocessing = 0;
		};
		2DE20B7C26409EB7004C597D /* Frameworks */ = {
			isa = PBXFrameworksBuildPhase;
			buildActionMask = 2147483647;
			files = (
				2DE20B9226409ECF004C597D /* StoreKit.framework in Frameworks */,
			);
			runOnlyForDeploymentPostprocessing = 0;
		};
/* End PBXFrameworksBuildPhase section */

/* Begin PBXGroup section */
		006E105DDA8D0D0FA32D690C /* StoreKit2 */ = {
			isa = PBXGroup;
			children = (
				2D294E5B26DECFD500B8FE4F /* StoreKit2TransactionListener.swift */,
				3628C1F100BB3C1782860D24 /* ProductsFetcherSK2.swift */,
				A55D082F2722368600D919E0 /* SK2BeginRefundRequestHelper.swift */,
			);
			path = StoreKit2;
			sourceTree = "<group>";
		};
		2CD72940268A820E00BFC976 /* FoundationExtensions */ = {
			isa = PBXGroup;
			children = (
				2CD72941268A823900BFC976 /* Data+Extensions.swift */,
				2CD72943268A826F00BFC976 /* Date+Extensions.swift */,
				37E353FD94A8FD5CD8796530 /* DateFormatter+Extensions.swift */,
				B302206927271BCB008F1A0D /* Decoder+Extensions.swift */,
				35F82BAA26A84E130051DF03 /* Dictionary+Extensions.swift */,
				5746508D275949F20053AB09 /* DispatchTimeInterval+Extensions.swift */,
				B3E26A4926BE0A8E003ACCF3 /* Error+Extensions.swift */,
				F5714EA426D6C24D00635477 /* JSONDecoder+Extensions.swift */,
				5746508B27586B2E0053AB09 /* Result+Extensions.swift */,
				57A17726276A721D0052D3A8 /* Set+Extensions.swift */,
				572247D027BEC28E00C524A7 /* Array+Extensions.swift */,
				B35F9E0826B4BEED00095C3F /* String+Extensions.swift */,
				2D9C7BB226D838FC006838BE /* UIApplication+RCExtensions.swift */,
				B34605EA279A766C0031CA74 /* OperationQueue+Extensions.swift */,
				5751379427F4C4D80064AB2C /* Optional+Extensions.swift */,
			);
			path = FoundationExtensions;
			sourceTree = "<group>";
		};
		2D1015DC275A57DB0086173F /* StoreKitAbstractions */ = {
			isa = PBXGroup;
			children = (
				FECF627761D375C8431EB866 /* StoreProduct.swift */,
				2D1015DD275A57FC0086173F /* SubscriptionPeriod.swift */,
				57EFDC6A27BC1F370057EC39 /* ProductType.swift */,
				57AC4C1B2770F56200DDE30F /* SK1StoreProduct.swift */,
				57AC4C172770F55C00DDE30F /* SK2StoreProduct.swift */,
				2D1015D9275959840086173F /* StoreTransaction.swift */,
				57536A2527851FFE00E2AE7F /* SK1StoreTransaction.swift */,
				57536A27278522B400E2AE7F /* SK2StoreTransaction.swift */,
				2C0B98CC2797070B00C5874F /* PromotionalOffer.swift */,
				B372EC53268FEDC60099171E /* StoreProductDiscount.swift */,
				57C381D92796153D009E3940 /* SK1StoreProductDiscount.swift */,
				57C381DB27961547009E3940 /* SK2StoreProductDiscount.swift */,
				57DE806C28074976008D6C6F /* Storefront.swift */,
				57DE807028074C23008D6C6F /* SK1Storefront.swift */,
				57DE807228074C76008D6C6F /* SK2Storefront.swift */,
			);
			path = StoreKitAbstractions;
			sourceTree = "<group>";
		};
		2D1015DF275A67560086173F /* StoreKitAbstractions */ = {
			isa = PBXGroup;
			children = (
				2D1015E0275A676F0086173F /* SubscriptionPeriodTests.swift */,
			);
			path = StoreKitAbstractions;
			sourceTree = "<group>";
		};
		2D11F5DE250FF63E005A70E8 /* Logging */ = {
			isa = PBXGroup;
			children = (
				2D11F5DF250FF658005A70E8 /* Strings */,
				2DC19194255F36D10039389A /* Logger.swift */,
				9A65DFDD258AD60A00DE00B0 /* LogIntent.swift */,
			);
			path = Logging;
			sourceTree = "<group>";
		};
		2D11F5DF250FF658005A70E8 /* Strings */ = {
			isa = PBXGroup;
			children = (
				2D11F5E0250FF886005A70E8 /* AttributionStrings.swift */,
				B302206D2728B798008F1A0D /* BackendErrorStrings.swift */,
				F5714EE426DC2F1D00635477 /* CodableStrings.swift */,
				9A65E03525918B0500DE00B0 /* ConfigureStrings.swift */,
				9A65E0752591977200DE00B0 /* IdentityStrings.swift */,
				2D00A41C2767C08300FC3DD8 /* ManageSubscriptionsStrings.swift */,
				9A65E07A2591977500DE00B0 /* NetworkStrings.swift */,
				9A65E09F2591A23200DE00B0 /* OfferingStrings.swift */,
				9A65E03A25918B0900DE00B0 /* CustomerInfoStrings.swift */,
				9A65E0A42591A23500DE00B0 /* PurchaseStrings.swift */,
				9A65E07F2591977900DE00B0 /* ReceiptStrings.swift */,
				9A65E0A92591A23800DE00B0 /* RestoreStrings.swift */,
				F5C0196826E880800005D61E /* StoreKitStrings.swift */,
				37E3507939634ED5A9280544 /* Strings.swift */,
			);
			path = Strings;
			sourceTree = "<group>";
		};
		2D1A28CB24AA6F4B006BE931 /* LocalReceiptParsing */ = {
			isa = PBXGroup;
			children = (
				37E35FCF87558ACB498521F1 /* BasicTypes */,
				37E355596456B3DFA01EF081 /* Builders */,
				37E35556F2D7B8B28B169C77 /* DataConverters */,
				2D5BB46A24C8E8ED00E27537 /* ReceiptParser.swift */,
				2D8F622224D30F9D00F993AA /* ReceiptParsingError.swift */,
			);
			path = LocalReceiptParsing;
			sourceTree = "<group>";
		};
		2D1DB44A26EA61AB00DDE736 /* StoreKit1 */ = {
			isa = PBXGroup;
			children = (
				EFB3CBAA73855779FE828CE2 /* ProductsFetcherSK1.swift */,
				2D991AC9268BA56900085481 /* StoreKitRequestFetcher.swift */,
				2D4E926426990AB1000E10B0 /* StoreKitWrapper.swift */,
				F5E4383626B852D700841CC8 /* StoreKitExtensions */,
			);
			path = StoreKit1;
			sourceTree = "<group>";
		};
		2D2CF15427EE0DA100673CE1 /* Products */ = {
			isa = PBXGroup;
			children = (
				2D2CF15827EE0DA100673CE1 /* ObjCAPITester.app */,
			);
			name = Products;
			sourceTree = "<group>";
		};
		2D2CF15927EE0DA700673CE1 /* Products */ = {
			isa = PBXGroup;
			children = (
				2D2CF15D27EE0DA700673CE1 /* SwiftAPITester.app */,
			);
			name = Products;
			sourceTree = "<group>";
		};
		2DAC5F7326F13C9800C5258F /* StoreKitUnitTests */ = {
			isa = PBXGroup;
			children = (
				571E7AD0279F2CE9003B3606 /* TestHelpers */,
				A563F587271E076800246E0C /* BeginRefundRequestHelperTests.swift */,
				2D8FC8AB26E01AE70049A85C /* PurchasesOrchestratorTests.swift */,
				2D34D9D127481D9B00C05DB6 /* TrialOrIntroPriceEligibilityCheckerSK2Tests.swift */,
				35E1CE1F26E022C20008560A /* TrialOrIntroPriceEligibilityCheckerSK1Tests.swift */,
				2D69384426DFF93300FCDBC0 /* StoreProductTests.swift */,
				2D9C5EC926F2805C0057FC45 /* ProductsManagerTests.swift */,
				2D90F8CB26FD2BA1009B9142 /* StoreKitConfigTestCase.swift */,
				F55FFA622763F60700995146 /* TransactionsManagerSK1Tests.swift */,
				F55FFA662763FAC300995146 /* TransactionsManagerSK2Tests.swift */,
				5791A1C72767FC9400C972AA /* ManageSubscriptionsHelperTests.swift */,
				5738F46D278CAC520096D623 /* StoreTransactionTests.swift */,
				57C381B62791E593009E3940 /* StoreKit2TransactionListenerTests.swift */,
				2D43017726EBFD7100BAB891 /* UnitTestsConfiguration.storekit */,
				F5FCD3FB27DA2034003BDC04 /* PriceFormatterProviderTests.swift */,
				2D222BAA27FB7008003D5F37 /* LocalReceiptParserStoreKitTests.swift */,
				57DE80882807540D008D6C6F /* StorefrontTests.swift */,
			);
			path = StoreKitUnitTests;
			sourceTree = "<group>";
		};
		2DC5621724EC63420031F69B /* Sources */ = {
			isa = PBXGroup;
			children = (
				2DC5621824EC63430031F69B /* RevenueCat.h */,
				35E840C1270FB45600899AE2 /* Support */,
				F5BE44412698580200254A30 /* Attribution */,
				B3B5FBBD269E080A00104A0C /* Caching */,
				F5714EA626D7A82E00635477 /* CodableExtensions */,
				2DD58DD627F240E0000FDFE3 /* DocCDocumentation */,
				B324DC482720C15300103EE9 /* Error Handling */,
				2CD72940268A820E00BFC976 /* FoundationExtensions */,
				B3A36AAC26BC76230059EDEA /* Identity */,
				2D1A28CB24AA6F4B006BE931 /* LocalReceiptParsing */,
				2D11F5DE250FF63E005A70E8 /* Logging */,
				2DDA3E4524DB0B4500EDFE5B /* Misc */,
				35D832CB262A5B3400E60AC5 /* Networking */,
				354235D524C11138008C84EE /* Purchasing */,
				354895D0267AE32D001DC5B1 /* SubscriberAttributes */,
				2DC5621924EC63430031F69B /* Info.plist */,
			);
			path = Sources;
			sourceTree = "<group>";
		};
		2DC5622224EC63430031F69B /* UnitTests */ = {
			isa = PBXGroup;
			children = (
				F5BE444626985E6E00254A30 /* Attribution */,
				37E35AE0CDC4C2AA8260FB58 /* Caching */,
				35F82BBB26A9BFA60051DF03 /* FoundationExtensions */,
				37E35BCB85973ABD4CEC5904 /* Identity */,
				2DD02D5924AD128A00419CD9 /* LocalReceiptParsing */,
				35272E1A26D0023400F22C3B /* Misc */,
				2DDF41DD24F6F4F9005BC22D /* Mocks */,
				35D832FE262FAD6900E60AC5 /* Networking */,
				354235D624C11160008C84EE /* Purchasing */,
				2DDE559824C8B5D100DCB087 /* Resources */,
				F591492426B994A100D32E58 /* StoreKitExtensions */,
				B36824BB268FBB9B00957E4C /* SubscriberAttributes */,
				37E35A5970D1604E8C8011FC /* TestHelpers */,
				2DC5622524EC63430031F69B /* Info.plist */,
			);
			path = UnitTests;
			sourceTree = "<group>";
		};
		2DD02D5924AD128A00419CD9 /* LocalReceiptParsing */ = {
			isa = PBXGroup;
			children = (
				2DDF41C124F6F4C3005BC22D /* Builders */,
				2DDF41BD24F6F4C3005BC22D /* DataConverters */,
				2DDF41C624F6F4C3005BC22D /* TestsAgainstRealReceipts */,
				37E351D0EBC4698E1D3585A6 /* ReceiptParserTests.swift */,
			);
			path = LocalReceiptParsing;
			sourceTree = "<group>";
		};
		2DD58DD627F240E0000FDFE3 /* DocCDocumentation */ = {
			isa = PBXGroup;
			children = (
				2DD58DD727F240EB000FDFE3 /* EmptyFile.swift */,
				2D8D03B42799A2B90044C2ED /* DocCDocumentation.docc */,
			);
			path = DocCDocumentation;
			sourceTree = "<group>";
		};
		2DDA3E4524DB0B4500EDFE5B /* Misc */ = {
			isa = PBXGroup;
			children = (
				576C8A8A27CFCB150058FA6E /* AnyEncodable.swift */,
				57A0FBEF2749C0C2009E2FC3 /* Atomic.swift */,
				352B7D7827BD919B002A47DD /* DangerousSettings.swift */,
				37E3567189CF6A746EE3CCC2 /* DateExtensions.swift */,
				0313FD40268A506400168386 /* DateProvider.swift */,
				5796A3A827D7C43500653165 /* Deprecations.swift */,
				2D22BF6426F3CB31001AE2F9 /* FatalErrorUtil.swift */,
				B33CEA9F268CDCC9008A3144 /* ISOPeriodFormatter.swift */,
				57EAE526274324C60060EB74 /* Lock.swift */,
				F530E4FE275646EF001AF6BD /* MacDevice.swift */,
				57EAE52A274332830060EB74 /* Obsoletions.swift */,
				2DDA3E4624DB0B5400EDFE5B /* OperationDispatcher.swift */,
				2CB8CF9227BF538F00C34DE3 /* PlatformInfo.swift */,
				F5FCD3E927DA0D0B003BDC04 /* PriceFormatterProvider.swift */,
				2DD9F4BD274EADC20031AE2C /* Purchases+async.swift */,
				57EAE52C274468900060EB74 /* RawDataContainer.swift */,
				57A0FBF12749CF66009E2FC3 /* SynchronizedUserDefaults.swift */,
				B3AA6237268B926F00894871 /* SystemInfo.swift */,
				57CFB98327FE2258002A6730 /* StoreKit2Setting.swift */,
			);
			path = Misc;
			sourceTree = "<group>";
		};
		2DDE559824C8B5D100DCB087 /* Resources */ = {
			isa = PBXGroup;
			children = (
				2DDE559924C8B5E300DCB087 /* receipts */,
			);
			path = Resources;
			sourceTree = "<group>";
		};
		2DDE559924C8B5E300DCB087 /* receipts */ = {
			isa = PBXGroup;
			children = (
				2DDE559A24C8B5E300DCB087 /* verifyReceiptSample1.txt */,
				2DDE559B24C8B5E300DCB087 /* base64encodedreceiptsample1.txt */,
				5791CE7F273F26A000E50C4B /* base64encoded_sandboxReceipt.txt */,
				B319514A26C1991E002CA9AC /* base64EncodedReceiptSampleForDataExtension.txt */,
			);
			path = receipts;
			sourceTree = "<group>";
		};
		2DDE870027E5238500D8B390 /* Tests */ = {
			isa = PBXGroup;
			children = (
				570896B627596E6E00296F1C /* APITesters */,
				57B425A3275800B60075BDC4 /* Test Plans */,
				2DE20B6D264087FB004C597D /* BackendIntegrationTests */,
				2DE20B8026409EB7004C597D /* BackendIntegrationTestApp */,
				2DEAC2DB26EFE46E006914ED /* UnitTestsHostApp */,
				2DAC5F7326F13C9800C5258F /* StoreKitUnitTests */,
				2DC5622224EC63430031F69B /* UnitTests */,
			);
			path = Tests;
			sourceTree = "<group>";
		};
		2DDF41BD24F6F4C3005BC22D /* DataConverters */ = {
			isa = PBXGroup;
			children = (
				2DDF41BF24F6F4C3005BC22D /* UInt8+ExtensionsTests.swift */,
				2DDF41C024F6F4C3005BC22D /* ArraySlice_UInt8+ExtensionsTests.swift */,
			);
			path = DataConverters;
			sourceTree = "<group>";
		};
		2DDF41C124F6F4C3005BC22D /* Builders */ = {
			isa = PBXGroup;
			children = (
				2DDF41C224F6F4C3005BC22D /* ASN1ObjectIdentifierBuilderTests.swift */,
				2DDF41C324F6F4C3005BC22D /* AppleReceiptBuilderTests.swift */,
				2DDF41C424F6F4C3005BC22D /* ASN1ContainerBuilderTests.swift */,
				2DDF41C524F6F4C3005BC22D /* InAppPurchaseBuilderTests.swift */,
			);
			path = Builders;
			sourceTree = "<group>";
		};
		2DDF41C624F6F4C3005BC22D /* TestsAgainstRealReceipts */ = {
			isa = PBXGroup;
			children = (
				2DDF41C724F6F4C3005BC22D /* ReceiptParsing+TestsWithRealReceipts.swift */,
			);
			path = TestsAgainstRealReceipts;
			sourceTree = "<group>";
		};
		2DDF41DD24F6F4F9005BC22D /* Mocks */ = {
			isa = PBXGroup;
			children = (
				37E35C1554F296F7F1317747 /* MockAppleReceiptBuilder.swift */,
				37E351EB3689AF304E5B1031 /* MockASN1ContainerBuilder.swift */,
				351B515F26D44BB600BD2BD7 /* MockAttributionDataMigrator.swift */,
				351B515926D44B6200BD2BD7 /* MockAttributionFetcher.swift */,
				351B514426D449E600BD2BD7 /* MockAttributionTypeFactory.swift */,
				351B514026D4498F00BD2BD7 /* MockBackend.swift */,
				2D1C3F3826B9D8B800112626 /* MockBundle.swift */,
				351B514826D44A2F00BD2BD7 /* MockCustomerInfoManager.swift */,
				351B516F26D44E8D00BD2BD7 /* MockDateProvider.swift */,
				351B513C26D4491E00BD2BD7 /* MockDeviceCache.swift */,
				35D83311262FBD4200E60AC5 /* MockETagManager.swift */,
				351B514C26D44A8600BD2BD7 /* MockHTTPClient.swift */,
				351B513E26D4496000BD2BD7 /* MockIdentityManager.swift */,
				37E355744D64075AA91342DE /* MockInAppPurchaseBuilder.swift */,
				351B517126D44EF300BD2BD7 /* MockInMemoryCachedOfferings.swift */,
				351B515B26D44B7900BD2BD7 /* MockIntroEligibilityCalculator.swift */,
				351B515526D44B2300BD2BD7 /* MockNotificationCenter.swift */,
				351B515726D44B3E00BD2BD7 /* MockOfferingsFactory.swift */,
				F575858E26C0893600C12B97 /* MockOfferingsManager.swift */,
				351B514A26D44A4A00BD2BD7 /* MockOperationDispatcher.swift */,
				351B517326D44F4B00BD2BD7 /* MockPaymentDiscount.swift */,
				37E35C9439E087F63ECC4F59 /* MockProductsManager.swift */,
				37E35B08709090FBBFB16EBD /* MockProductsRequest.swift */,
				37E35F783903362B65FB7AF3 /* MockProductsRequestFactory.swift */,
				351B515D26D44B9900BD2BD7 /* MockPurchasesDelegate.swift */,
				351B515126D44AF000BD2BD7 /* MockReceiptFetcher.swift */,
				37E354B13440508B46C9A530 /* MockReceiptParser.swift */,
				351B517926D44FF000BD2BD7 /* MockRequestFetcher.swift */,
				2DDF41E724F6F61B005BC22D /* MockSKProductDiscount.swift */,
				2DDF41E524F6F5DC005BC22D /* MockSK1Product.swift */,
				351B515326D44B0A00BD2BD7 /* MockStoreKitWrapper.swift */,
				351B514226D449C100BD2BD7 /* MockSubscriberAttributesManager.swift */,
				351B514626D44A0D00BD2BD7 /* MockSystemInfo.swift */,
				F591492726B9956C00D32E58 /* MockTransaction.swift */,
				35F8B8F926E02AE1003C3363 /* MockTrialOrIntroPriceEligibilityChecker.swift */,
				37E357D16038F07915D7825D /* MockUserDefaults.swift */,
				2DDF41E924F6F844005BC22D /* SKProductSubscriptionDurationExtensions.swift */,
				2D90F8C926FD257A009B9142 /* MockStoreKit2TransactionListener.swift */,
				35E840CD2710E2EB00899AE2 /* MockManageSubscriptionsHelper.swift */,
				A563F585271E072B00246E0C /* MockBeginRefundRequestHelper.swift */,
				A55D08312722471200D919E0 /* MockSK2BeginRefundRequestHelper.swift */,
				F55FFA5927634C3F00995146 /* MockTransactionsManager.swift */,
				F584742F278D00C0001B1CE6 /* MockDNSChecker.swift */,
				57C381E1279627B7009E3940 /* MockStoreProductDiscount.swift */,
				57CFB96B27FE0E79002A6730 /* MockCurrentUserProvider.swift */,
			);
			path = Mocks;
			sourceTree = "<group>";
		};
		2DE20B6D264087FB004C597D /* BackendIntegrationTests */ = {
			isa = PBXGroup;
			children = (
				579234E127F777EE00B39C68 /* BaseBackendIntegrationTests.swift */,
				2DE20B6E264087FB004C597D /* StoreKitIntegrationTests.swift */,
				579234E427F779FE00B39C68 /* SubscriberAttributesManagerIntegrationTests.swift */,
				2CD2C541278CE0E0005D1CC2 /* RevenueCat_IntegrationPurchaseTesterConfiguration.storekit */,
				2DE61A83264190830021CEA0 /* Constants.swift */,
				2DE20B70264087FB004C597D /* Info.plist */,
			);
			path = BackendIntegrationTests;
			sourceTree = "<group>";
		};
		2DE20B8026409EB7004C597D /* BackendIntegrationTestApp */ = {
			isa = PBXGroup;
			children = (
				2DE20B8726409EB8004C597D /* Preview Content */,
				2DE20B8526409EB8004C597D /* Assets.xcassets */,
				2DE20B8326409EB7004C597D /* ContentView.swift */,
				2DE20B8A26409EB8004C597D /* Info.plist */,
				2DE20B8126409EB7004C597D /* BackendIntegrationTestApp.swift */,
			);
			path = BackendIntegrationTestApp;
			sourceTree = "<group>";
		};
		2DE20B8726409EB8004C597D /* Preview Content */ = {
			isa = PBXGroup;
			children = (
				2DE20B8826409EB8004C597D /* Preview Assets.xcassets */,
			);
			path = "Preview Content";
			sourceTree = "<group>";
		};
		2DEAC2DB26EFE46E006914ED /* UnitTestsHostApp */ = {
			isa = PBXGroup;
			children = (
				2D1E788926FE215500760949 /* SceneDelegate.swift */,
				2DEAC2DC26EFE46E006914ED /* AppDelegate.swift */,
				2DEAC2E026EFE46E006914ED /* ViewController.swift */,
				2DEAC2E226EFE46E006914ED /* Main.storyboard */,
				2DEAC2E526EFE470006914ED /* Assets.xcassets */,
				2DEAC2E726EFE470006914ED /* LaunchScreen.storyboard */,
				2DEAC2EA26EFE470006914ED /* Info.plist */,
			);
			path = UnitTestsHostApp;
			sourceTree = "<group>";
		};
		352629F41F7C4B9100C04F2C = {
			isa = PBXGroup;
			children = (
				2DC5621724EC63420031F69B /* Sources */,
				2DDE870027E5238500D8B390 /* Tests */,
				352629FF1F7C4B9100C04F2C /* Products */,
				3530C18722653E8F00D6DF52 /* Frameworks */,
				2DBB3E10269C9B8700BBF431 /* SwiftStyleGuide.swift */,
				2DEC0CFB24A2A1B100B0E5BB /* Package.swift */,
			);
			sourceTree = "<group>";
		};
		352629FF1F7C4B9100C04F2C /* Products */ = {
			isa = PBXGroup;
			children = (
				2DC5621624EC63420031F69B /* RevenueCat.framework */,
				2DC5621E24EC63430031F69B /* UnitTests.xctest */,
				2DE20B6C264087FB004C597D /* BackendIntegrationTests.xctest */,
				2DE20B7F26409EB7004C597D /* BackendIntegrationTestsHostApp.app */,
				2DEAC2DA26EFE46E006914ED /* UnitTestsHostApp.app */,
				2DAC5F7226F13C9800C5258F /* StoreKitUnitTests.xctest */,
			);
			name = Products;
			sourceTree = "<group>";
		};
		35272E1A26D0023400F22C3B /* Misc */ = {
			isa = PBXGroup;
			children = (
				576C8A9027D180540058FA6E /* __Snapshots__ */,
				37E35B9AC7A350CA2437049D /* ISOPeriodFormatterTests.swift */,
				37E35EEE7783629CDE41B70C /* SystemInfoTests.swift */,
				57E2230627500BB1002DB06E /* AtomicTests.swift */,
				5722482627C2BD3200C524A7 /* LockTests.swift */,
				576C8A8E27CFCD110058FA6E /* AnyEncodableTests.swift */,
				2D22BF6626F3CBFB001AE2F9 /* XCTestCase+Extensions.swift */,
			);
			path = Misc;
			sourceTree = "<group>";
		};
		3530C18722653E8F00D6DF52 /* Frameworks */ = {
			isa = PBXGroup;
			children = (
				A5B6CDD5280F3843007629D5 /* AdServices.framework */,
				B36824BD268FBC5B00957E4C /* XCTest.framework */,
				2DE20B9126409ECF004C597D /* StoreKit.framework */,
				2DE20B7526408806004C597D /* StoreKitTest.framework */,
				357C9BC022725CFA006BC624 /* iAd.framework */,
				350A1B84226E3E8700CCA10F /* AppKit.framework */,
				3530C18822653E8F00D6DF52 /* AdSupport.framework */,
				33FFC8744F2BAE7BD8889A4C /* Pods_RevenueCat.framework */,
				84C3F1AC1D7E1E64341D3936 /* Pods_RevenueCat_PurchasesTests.framework */,
			);
			name = Frameworks;
			sourceTree = "<group>";
		};
		354235D524C11138008C84EE /* Purchasing */ = {
			isa = PBXGroup;
			children = (
				B32B750026868C1D005647BF /* EntitlementInfo.swift */,
				B3AA6235268A81C700894871 /* EntitlementInfos.swift */,
				B35042C326CDB79A00905B95 /* Purchases.swift */,
				B35042C526CDD3B100905B95 /* PurchasesDelegate.swift */,
				2D1015DC275A57DB0086173F /* StoreKitAbstractions */,
				2D1DB44A26EA61AB00DDE736 /* StoreKit1 */,
				006E105DDA8D0D0FA32D690C /* StoreKit2 */,
				B3DF6A4F269524080030D57C /* IntroEligibility.swift */,
				2D97458E24BDFCEF006245E9 /* IntroEligibilityCalculator.swift */,
				B3083A122699334C007B5503 /* Offering.swift */,
				B3B5FBBB269D121B00104A0C /* Offerings.swift */,
				35549322269E298B005F9AE9 /* OfferingsFactory.swift */,
				F575858C26C088FE00C12B97 /* OfferingsManager.swift */,
				B3D3C4712685784800CB3C21 /* Package.swift */,
				B372EC55268FEF020099171E /* ProductRequestData.swift */,
				F5BE424126965F9F00254A30 /* ProductRequestData+Initialization.swift */,
				37E35C7060D7E486F5958BED /* ProductsManager.swift */,
				37E35E8DCF998D9DB63850F8 /* ProductsRequestFactory.swift */,
				B3DDB55826854865008CCF23 /* PurchaseOwnershipType.swift */,
				2D9F4A5426C30CA800B07B43 /* PurchasesOrchestrator.swift */,
				80E80EF026970DC3008F245A /* ReceiptFetcher.swift */,
				F5BE423F26962ACF00254A30 /* ReceiptRefreshPolicy.swift */,
				3597020F24BF6A710010506E /* TransactionsFactory.swift */,
				F56E2E7627622B5E009FED5B /* TransactionsManager.swift */,
				359E8E3E26DEBEEB00B869F9 /* TrialOrIntroPriceEligibilityChecker.swift */,
			);
			path = Purchasing;
			sourceTree = "<group>";
		};
		354235D624C11160008C84EE /* Purchasing */ = {
			isa = PBXGroup;
			children = (
				57E0474B27729A1E0082FE91 /* __Snapshots__ */,
				2D1015DF275A67560086173F /* StoreKitAbstractions */,
				37E3582920E16E065502E5FC /* EntitlementInfosTests.swift */,
				B3F8418E26F3A93400E560FB /* ErrorCodeTests.swift */,
				37E354B18710B488B8B0D443 /* IntroEligibilityCalculatorTests.swift */,
				F575859126C08E3F00C12B97 /* OfferingsManagerTests.swift */,
				37E357C2D977BBB081216B5F /* OfferingsTests.swift */,
				37E3583675928C01D92E3166 /* ProductRequestDataExtensions.swift */,
				37E3548189DA008320B3FC98 /* ProductRequestDataInitializationTests.swift */,
				37E350E57B0A393455A72B40 /* ProductRequestDataTests.swift */,
				B390F5B9271DDC7400B64D65 /* PurchasesDeprecation.swift */,
				37E351F0E21361EAEC078A0D /* ProductsFetcherSK1Tests.swift */,
				37E359D8F304C83184560135 /* CustomerInfoTests.swift */,
				37E35DE5707E845DA3FF51BC /* PurchasesTests.swift */,
				2D84458826B9CD270033B5A3 /* ReceiptFetcherTests.swift */,
				F5BE4244269676E200254A30 /* StoreKitRequestFetcherTests.swift */,
				37E352F86A0A8EB05BAD77C4 /* StoreKitWrapperTests.swift */,
				3597021124BF6AAC0010506E /* TransactionsFactoryTests.swift */,
			);
			path = Purchasing;
			sourceTree = "<group>";
		};
		354895D0267AE32D001DC5B1 /* SubscriberAttributes */ = {
			isa = PBXGroup;
			children = (
				35F82BB526A9B8030051DF03 /* AttributionDataMigrator.swift */,
				354895D3267AE4B4001DC5B1 /* AttributionKey.swift */,
				354895D5267BEDE3001DC5B1 /* ReservedSubscriberAttributes.swift */,
				B39E811C268E887500D31189 /* SubscriberAttribute.swift */,
				A525BF4A26C320D100C354C4 /* SubscriberAttributesManager.swift */,
			);
			path = SubscriberAttributes;
			sourceTree = "<group>";
		};
		35D832CB262A5B3400E60AC5 /* Networking */ = {
			isa = PBXGroup;
			children = (
				57D5412C27F63108004CC35C /* Responses */,
				B34605A1279A6E380031CA74 /* Caching */,
				B34605AA279A6E380031CA74 /* Operations */,
				B3C4AAD426B8911300E1B3C8 /* Backend.swift */,
				B3F3E8D9277158FE0047A5B9 /* DNSChecker.swift */,
				35D832CC262A5B7500E60AC5 /* ETagManager.swift */,
				35F82BB326A9A74D0051DF03 /* HTTPClient.swift */,
				57DC9F4527CC2E4900DA6AF9 /* HTTPRequest.swift */,
				35D832F3262E606500E60AC5 /* HTTPResponse.swift */,
				35D832D1262E56DB00E60AC5 /* HTTPStatusCode.swift */,
				B3766F1D26BDA95100141450 /* IntroEligibilityResponse.swift */,
				B34605D0279A6E600031CA74 /* SubscribersAPI.swift */,
				575137CE27F50D2F0064AB2C /* HTTPResponseBody.swift */,
				57D5414127F656D9004CC35C /* NetworkError.swift */,
			);
			path = Networking;
			sourceTree = "<group>";
		};
		35D832FE262FAD6900E60AC5 /* Networking */ = {
			isa = PBXGroup;
			children = (
				5796A38427D6B83C00653165 /* Backend */,
				37E353CBE9CF2572A72A347F /* HTTPClientTests.swift */,
				35D832FF262FAD8000E60AC5 /* ETagManagerTests.swift */,
				B380D69A27726AB500984578 /* DNSCheckerTests.swift */,
				576C8AD827D2BCB90058FA6E /* HTTPRequestTests.swift */,
				57DC9F4927CD37BA00DA6AF9 /* HTTPStatusCodeTests.swift */,
				57D04BB727D947C6006DAC06 /* HTTPResponseTests.swift */,
				5733B1A327FF9F8300EC2045 /* NetworkErrorTests.swift */,
				5733B1A727FFBCC800EC2045 /* BackendErrorTests.swift */,
				5733B1A927FFBCF900EC2045 /* BaseErrorTests.swift */,
			);
			path = Networking;
			sourceTree = "<group>";
		};
		35E840C1270FB45600899AE2 /* Support */ = {
			isa = PBXGroup;
			children = (
				35E840C5270FB47C00899AE2 /* ManageSubscriptionsHelper.swift */,
				A5F0104D2717B3150090732D /* BeginRefundRequestHelper.swift */,
			);
			path = Support;
			sourceTree = "<group>";
		};
		35F82BBB26A9BFA60051DF03 /* FoundationExtensions */ = {
			isa = PBXGroup;
			children = (
				37E353AF2CAD3CEDE6D9B368 /* NSError+RCExtensionsTests.swift */,
				37E3508EC20EEBAB4EAC4C82 /* NSDate+RCExtensionsTests.swift */,
				37E35ABEE9FD79CCA64E4F8B /* NSData+RCExtensionsTests.swift */,
				2DD269162522A20A006AC4BC /* DictionaryExtensionsTests.swift */,
				57A1772A276A726C0052D3A8 /* SetExtensionsTests.swift */,
				37E35FDA0A44EA03EA12DAA2 /* DateFormatter+ExtensionsTests.swift */,
				572247F627BF1ADF00C524A7 /* ArrayExtensionsTests.swift */,
				5796A3BF27D7D64500653165 /* ResultExtensionsTests.swift */,
			);
			path = FoundationExtensions;
			sourceTree = "<group>";
		};
		37E35556F2D7B8B28B169C77 /* DataConverters */ = {
			isa = PBXGroup;
			children = (
				2DDF41B924F6F392005BC22D /* ArraySlice_UInt8+Extensions.swift */,
				2DDF41B824F6F392005BC22D /* UInt8+Extensions.swift */,
			);
			path = DataConverters;
			sourceTree = "<group>";
		};
		37E355596456B3DFA01EF081 /* Builders */ = {
			isa = PBXGroup;
			children = (
				2DDF41B124F6F387005BC22D /* AppleReceiptBuilder.swift */,
				2DDF41B024F6F387005BC22D /* ASN1ContainerBuilder.swift */,
				2DDF41B224F6F387005BC22D /* ASN1ObjectIdentifierBuilder.swift */,
				2DDF41AF24F6F387005BC22D /* InAppPurchaseBuilder.swift */,
			);
			path = Builders;
			sourceTree = "<group>";
		};
		37E35A5970D1604E8C8011FC /* TestHelpers */ = {
			isa = PBXGroup;
			children = (
				37E35C4A4B241A545D1D06BD /* ASN1ObjectIdentifierEncoder.swift */,
				37E35092F0E41512E0D610BA /* ContainerFactory.swift */,
				575A17AA2773A59300AA6F22 /* CurrentTestCaseTracker.swift */,
				576C8A9127D27DDD0058FA6E /* SnapshotTesting+Extensions.swift */,
				57DE80AD28075D77008D6C6F /* OSVersionEquivalent.swift */,
			);
			path = TestHelpers;
			sourceTree = "<group>";
		};
		37E35AE0CDC4C2AA8260FB58 /* Caching */ = {
			isa = PBXGroup;
			children = (
				37E35D87B7E6F91E27E98F42 /* DeviceCacheTests.swift */,
				37E35E3250FBBB03D92E06EC /* InMemoryCachedObjectTests.swift */,
			);
			path = Caching;
			sourceTree = "<group>";
		};
		37E35BCB85973ABD4CEC5904 /* Identity */ = {
			isa = PBXGroup;
			children = (
				37E35E992F1916C7F3911E7B /* CustomerInfoManagerTests.swift */,
				37E35294EBC1E5A879C95540 /* IdentityManagerTests.swift */,
			);
			path = Identity;
			sourceTree = "<group>";
		};
		37E35FCF87558ACB498521F1 /* BasicTypes */ = {
			isa = PBXGroup;
			children = (
				2DDF41A724F6F37C005BC22D /* AppleReceipt.swift */,
				2DDF41A824F6F37C005BC22D /* ASN1Container.swift */,
				2DDF41A924F6F37C005BC22D /* ASN1ObjectIdentifier.swift */,
				2DDF41AA24F6F37C005BC22D /* InAppPurchase.swift */,
			);
			path = BasicTypes;
			sourceTree = "<group>";
		};
		570896B627596E6E00296F1C /* APITesters */ = {
			isa = PBXGroup;
			children = (
				570896BD27596E8800296F1C /* ObjCAPITester.xcodeproj */,
				570896B727596E8800296F1C /* SwiftAPITester.xcodeproj */,
			);
			name = APITesters;
			path = ..;
			sourceTree = "<group>";
		};
		571E7AD0279F2CE9003B3606 /* TestHelpers */ = {
			isa = PBXGroup;
			children = (
				B3BE0263275942D500915B4C /* AvailabilityChecks.swift */,
				571E7AD3279F2D0C003B3606 /* StoreKitTestHelpers.swift */,
			);
			path = TestHelpers;
			sourceTree = "<group>";
		};
		5796A38427D6B83C00653165 /* Backend */ = {
			isa = PBXGroup;
			children = (
				5796A39727D6C07D00653165 /* __Snapshots__ */,
				5796A38D27D6BB7D00653165 /* BackendCreateAliasTests.swift */,
				A56C2E002819C33500995421 /* BackendPostAdServicesTokenTests.swift */,
				5796A38927D6B96300653165 /* BackendGetCustomerInfoTests.swift */,
				5796A38F27D6BCD100653165 /* BackendGetIntroEligibilityTests.swift */,
				5796A39327D6BD6900653165 /* BackendGetOfferingsTests.swift */,
				5796A38B27D6BA1600653165 /* BackendLoginTests.swift */,
				5796A39527D6BDAB00653165 /* BackendPostOfferForSigningTests.swift */,
				5796A39827D6C1E000653165 /* BackendPostSubscriberAttributesTests.swift */,
				5796A38727D6B85900653165 /* BackendPostReceiptDataTests.swift */,
				5796A38027D6B78500653165 /* BaseBackendTest.swift */,
			);
			path = Backend;
			sourceTree = "<group>";
		};
		57B425A3275800B60075BDC4 /* Test Plans */ = {
			isa = PBXGroup;
			children = (
				570896B227595C8100296F1C /* AllTests.xctestplan */,
				570896B427595C8100296F1C /* Coverage.xctestplan */,
				570896B327595C8100296F1C /* RevenueCat.xctestplan */,
				570896B527595C8100296F1C /* UnitTests.xctestplan */,
			);
			name = "Test Plans";
			path = ..;
			sourceTree = "<group>";
		};
		57D5412C27F63108004CC35C /* Responses */ = {
			isa = PBXGroup;
			children = (
				57D5412D27F6311C004CC35C /* OfferingsResponse.swift */,
			);
			path = Responses;
			sourceTree = "<group>";
		};
		B324DC482720C15300103EE9 /* Error Handling */ = {
			isa = PBXGroup;
			children = (
				B3B5FBB3269CED4B00104A0C /* BackendErrorCode.swift */,
				B3022071272B3DDC008F1A0D /* DescribableError.swift */,
				B34D2AA526976FC700D88C3A /* ErrorCode.swift */,
				B3B5FBB5269CED6400104A0C /* ErrorDetails.swift */,
				35D0E5CF26A5886C0099EAD8 /* ErrorUtils.swift */,
				2D971CC02744364C0093F35F /* SKError+Extensions.swift */,
				57BD50A927692B7500211D6D /* StoreKitError+Extensions.swift */,
				5733B18D27FF586A00EC2045 /* BackendError.swift */,
			);
			path = "Error Handling";
			sourceTree = "<group>";
		};
		B34605A1279A6E380031CA74 /* Caching */ = {
			isa = PBXGroup;
			children = (
				B34605A2279A6E380031CA74 /* AliasCallback.swift */,
				B34605A3279A6E380031CA74 /* CallbackCache.swift */,
				B34605A4279A6E380031CA74 /* CallbackCacheStatus.swift */,
				B34605A7279A6E380031CA74 /* CustomerInfoCallback.swift */,
				B34605A6279A6E380031CA74 /* LogInCallback.swift */,
				B34605A5279A6E380031CA74 /* OfferingsCallback.swift */,
			);
			path = Caching;
			sourceTree = "<group>";
		};
		B34605AA279A6E380031CA74 /* Operations */ = {
			isa = PBXGroup;
			children = (
				B34605AE279A6E380031CA74 /* Handling */,
				B34605AB279A6E380031CA74 /* NetworkOperation.swift */,
				B34605AC279A6E380031CA74 /* CreateAliasOperation.swift */,
				B34605B5279A6E380031CA74 /* GetCustomerInfoOperation.swift */,
				B34605B4279A6E380031CA74 /* GetIntroEligibilityOperation.swift */,
				B34605BA279A6E380031CA74 /* GetOfferingsOperation.swift */,
				B34605B7279A6E380031CA74 /* LogInOperation.swift */,
                A5B6CDD928106018007629D5 /* PostAdServicesTokenOperation.swift */,
				B34605AD279A6E380031CA74 /* PostOfferForSigningOperation.swift */,
				B34605B6279A6E380031CA74 /* PostReceiptDataOperation.swift */,
				B34605B9279A6E380031CA74 /* PostSubscriberAttributesOperation.swift */,
			);
			path = Operations;
			sourceTree = "<group>";
		};
		B34605AE279A6E380031CA74 /* Handling */ = {
			isa = PBXGroup;
			children = (
				B34605B0279A6E380031CA74 /* CustomerInfoResponseHandler.swift */,
				B34605B2279A6E380031CA74 /* SubscriberAttributesMarshaller.swift */,
			);
			path = Handling;
			sourceTree = "<group>";
		};
		B36824BB268FBB9B00957E4C /* SubscriberAttributes */ = {
			isa = PBXGroup;
			children = (
				576C8ABF27D29A020058FA6E /* __Snapshots__ */,
				35F82BB126A98EC50051DF03 /* AttributionDataMigratorTests.swift */,
				B3CD0D8727F25E3E000793F5 /* BackendSubscriberAttributesTests.swift */,
				37E35C4A795A0F056381A1B3 /* DeviceCacheSubscriberAttributesTests.swift */,
				37E3508E52201122137D4B4A /* PurchasesSubscriberAttributesTests.swift */,
				37E3567E972B9B04FE079ABA /* SubscriberAttributesManagerTests.swift */,
				2D8DB34A24072AAE00BE3D31 /* SubscriberAttributeTests.swift */,
			);
			path = SubscriberAttributes;
			sourceTree = "<group>";
		};
		B3A36AAC26BC76230059EDEA /* Identity */ = {
			isa = PBXGroup;
			children = (
				A56F9AB026990E9200AFC48F /* CustomerInfo.swift */,
				B3852F9F26C1ED1F005384F8 /* IdentityManager.swift */,
				B3A36AAD26BC76340059EDEA /* CustomerInfoManager.swift */,
			);
			path = Identity;
			sourceTree = "<group>";
		};
		B3B5FBBD269E080A00104A0C /* Caching */ = {
			isa = PBXGroup;
			children = (
				B3B5FBC0269E17CE00104A0C /* DeviceCache.swift */,
				B3B5FBBE269E081E00104A0C /* InMemoryCachedObject.swift */,
			);
			path = Caching;
			sourceTree = "<group>";
		};
		F5714EA626D7A82E00635477 /* CodableExtensions */ = {
			isa = PBXGroup;
			children = (
				F5714EC326D8D86800635477 /* EntitlementData+Extensions.swift */,
				F5714EC126D8D82100635477 /* EntitlementProductData+Extensions.swift */,
				F5714EA926D7A85D00635477 /* PeriodType+Extensions.swift */,
				F5714EAB26D7A87B00635477 /* PurchaseOwnershipType+Extensions.swift */,
				F5714EA726D7A83A00635477 /* Store+Extensions.swift */,
			);
			path = CodableExtensions;
			sourceTree = "<group>";
		};
		F591492426B994A100D32E58 /* StoreKitExtensions */ = {
			isa = PBXGroup;
			children = (
				F591492526B994B400D32E58 /* SKPaymentTransactionExtensionsTests.swift */,
				573A10D42800A7C800F976E5 /* SKErrorTests.swift */,
				573A10D82800ADCD00F976E5 /* StoreKitErrorTests.swift */,
				573A10DA2800AF4700F976E5 /* PurchaseErrorTests.swift */,
			);
			path = StoreKitExtensions;
			sourceTree = "<group>";
		};
		F5BE44412698580200254A30 /* Attribution */ = {
			isa = PBXGroup;
			children = (
				B39E8119268E849900D31189 /* AttributionNetwork.swift */,
				F5BE447C269E4ADB00254A30 /* ASIdManagerProxy.swift */,
				37E35CD16BB73BB091E64D9A /* AttributionData.swift */,
				37E3521731D8DC16873F55F3 /* AttributionFetcher.swift */,
				B3A55B7C26C452A7007EFC56 /* AttributionPoster.swift */,
				F5BE44422698581100254A30 /* AttributionTypeFactory.swift */,
				F5BE447A269E4A7500254A30 /* TrackingManagerProxy.swift */,
			);
			path = Attribution;
			sourceTree = "<group>";
		};
		F5BE444626985E6E00254A30 /* Attribution */ = {
			isa = PBXGroup;
			children = (
				37E354FE32DD3EA3FF3ECD0A /* AttributionPosterTests.swift */,
				37E350420D54B99BB39448E0 /* AttributionTypeFactoryTests.swift */,
			);
			path = Attribution;
			sourceTree = "<group>";
		};
		F5E4383626B852D700841CC8 /* StoreKitExtensions */ = {
			isa = PBXGroup;
			children = (
				5791A1A92767E42A00C972AA /* SKProduct+Extensions.swift */,
			);
			path = StoreKitExtensions;
			sourceTree = "<group>";
		};
/* End PBXGroup section */

/* Begin PBXHeadersBuildPhase section */
		2DC5621124EC63420031F69B /* Headers */ = {
			isa = PBXHeadersBuildPhase;
			buildActionMask = 2147483647;
			files = (
				B3645F3D26E042B9002C490E /* RevenueCat.h in Headers */,
			);
			runOnlyForDeploymentPostprocessing = 0;
		};
/* End PBXHeadersBuildPhase section */

/* Begin PBXNativeTarget section */
		2DAC5F7126F13C9800C5258F /* StoreKitUnitTests */ = {
			isa = PBXNativeTarget;
			buildConfigurationList = 2DAC5F7826F13C9800C5258F /* Build configuration list for PBXNativeTarget "StoreKitUnitTests" */;
			buildPhases = (
				2DAC5F6E26F13C9800C5258F /* Sources */,
				2DAC5F6F26F13C9800C5258F /* Frameworks */,
				2DAC5F7026F13C9800C5258F /* Resources */,
			);
			buildRules = (
			);
			dependencies = (
				2D803F6B26F150190069D717 /* PBXTargetDependency */,
				2DAC5F7726F13C9800C5258F /* PBXTargetDependency */,
			);
			name = StoreKitUnitTests;
			packageProductDependencies = (
				2D803F6726F144C40069D717 /* Nimble */,
				2D9C5ED426F281750057FC45 /* OHHTTPStubs */,
				2D9C5ED626F281750057FC45 /* OHHTTPStubsSwift */,
				576C8ABD27D299860058FA6E /* SnapshotTesting */,
			);
			productName = StoreKitUnitTests;
			productReference = 2DAC5F7226F13C9800C5258F /* StoreKitUnitTests.xctest */;
			productType = "com.apple.product-type.bundle.unit-test";
		};
		2DC5621524EC63420031F69B /* RevenueCat */ = {
			isa = PBXNativeTarget;
			buildConfigurationList = 2DC5622724EC63430031F69B /* Build configuration list for PBXNativeTarget "RevenueCat" */;
			buildPhases = (
				2DC5621124EC63420031F69B /* Headers */,
				2DC5621224EC63420031F69B /* Sources */,
				2DC5621324EC63420031F69B /* Frameworks */,
				2DC5621424EC63420031F69B /* Resources */,
				B3C302D926D8066F002B72D1 /* SwiftLint */,
			);
			buildRules = (
			);
			dependencies = (
			);
			name = RevenueCat;
			packageProductDependencies = (
			);
			productName = Purchases;
			productReference = 2DC5621624EC63420031F69B /* RevenueCat.framework */;
			productType = "com.apple.product-type.framework";
		};
		2DC5621D24EC63430031F69B /* UnitTests */ = {
			isa = PBXNativeTarget;
			buildConfigurationList = 2DC5622A24EC63430031F69B /* Build configuration list for PBXNativeTarget "UnitTests" */;
			buildPhases = (
				2DC5621A24EC63430031F69B /* Sources */,
				2DC5621B24EC63430031F69B /* Frameworks */,
				2DC5621C24EC63430031F69B /* Resources */,
			);
			buildRules = (
			);
			dependencies = (
				2DC5622124EC63430031F69B /* PBXTargetDependency */,
				2DFF6C55270CA11400ECAFAB /* PBXTargetDependency */,
			);
			name = UnitTests;
			packageProductDependencies = (
				2D803F6226F144830069D717 /* Nimble */,
				2D9C5ED026F2816F0057FC45 /* OHHTTPStubs */,
				2D9C5ED226F2816F0057FC45 /* OHHTTPStubsSwift */,
				57E0473A277260DE0082FE91 /* SnapshotTesting */,
			);
			productName = PurchasesTests;
			productReference = 2DC5621E24EC63430031F69B /* UnitTests.xctest */;
			productType = "com.apple.product-type.bundle.unit-test";
		};
		2DE20B6B264087FB004C597D /* BackendIntegrationTests */ = {
			isa = PBXNativeTarget;
			buildConfigurationList = 2DE20B73264087FB004C597D /* Build configuration list for PBXNativeTarget "BackendIntegrationTests" */;
			buildPhases = (
				2DE20B68264087FB004C597D /* Sources */,
				2DE20B69264087FB004C597D /* Frameworks */,
				2DE20B6A264087FB004C597D /* Resources */,
			);
			buildRules = (
			);
			dependencies = (
				2D803F6D26F150200069D717 /* PBXTargetDependency */,
				2DE20B8F26409EC0004C597D /* PBXTargetDependency */,
			);
			name = BackendIntegrationTests;
			packageProductDependencies = (
				2D803F6526F144BF0069D717 /* Nimble */,
			);
			productName = BackendIntegrationTests;
			productReference = 2DE20B6C264087FB004C597D /* BackendIntegrationTests.xctest */;
			productType = "com.apple.product-type.bundle.unit-test";
		};
		2DE20B7E26409EB7004C597D /* BackendIntegrationTestsHostApp */ = {
			isa = PBXNativeTarget;
			buildConfigurationList = 2DE20B8B26409EB8004C597D /* Build configuration list for PBXNativeTarget "BackendIntegrationTestsHostApp" */;
			buildPhases = (
				2DE20B7B26409EB7004C597D /* Sources */,
				2DE20B7C26409EB7004C597D /* Frameworks */,
				2DE20B7D26409EB7004C597D /* Resources */,
			);
			buildRules = (
			);
			dependencies = (
			);
			name = BackendIntegrationTestsHostApp;
			productName = StoreKitTestApp;
			productReference = 2DE20B7F26409EB7004C597D /* BackendIntegrationTestsHostApp.app */;
			productType = "com.apple.product-type.application";
		};
		2DEAC2D926EFE46E006914ED /* UnitTestsHostApp */ = {
			isa = PBXNativeTarget;
			buildConfigurationList = 2DEAC2ED26EFE470006914ED /* Build configuration list for PBXNativeTarget "UnitTestsHostApp" */;
			buildPhases = (
				2DEAC2D626EFE46E006914ED /* Sources */,
				2DEAC2D826EFE46E006914ED /* Resources */,
			);
			buildRules = (
			);
			dependencies = (
			);
			name = UnitTestsHostApp;
			productName = UnitTestsHostApp;
			productReference = 2DEAC2DA26EFE46E006914ED /* UnitTestsHostApp.app */;
			productType = "com.apple.product-type.application";
		};
/* End PBXNativeTarget section */

/* Begin PBXProject section */
		352629F51F7C4B9100C04F2C /* Project object */ = {
			isa = PBXProject;
			attributes = {
				LastSwiftUpdateCheck = 1300;
				LastUpgradeCheck = 1330;
				ORGANIZATIONNAME = RevenueCat;
				TargetAttributes = {
					2DAC5F7126F13C9800C5258F = {
						CreatedOnToolsVersion = 13.0;
						TestTargetID = 2DEAC2D926EFE46E006914ED;
					};
					2DC5621524EC63420031F69B = {
						CreatedOnToolsVersion = 12.0;
						LastSwiftMigration = 1250;
						ProvisioningStyle = Automatic;
					};
					2DC5621D24EC63430031F69B = {
						CreatedOnToolsVersion = 12.0;
						LastSwiftMigration = 1250;
						ProvisioningStyle = Automatic;
					};
					2DE20B6B264087FB004C597D = {
						CreatedOnToolsVersion = 12.5;
						ProvisioningStyle = Automatic;
						TestTargetID = 2DE20B7E26409EB7004C597D;
					};
					2DE20B7E26409EB7004C597D = {
						CreatedOnToolsVersion = 12.5;
						ProvisioningStyle = Automatic;
					};
					2DEAC2D926EFE46E006914ED = {
						CreatedOnToolsVersion = 12.5.1;
					};
				};
			};
			buildConfigurationList = 352629F81F7C4B9100C04F2C /* Build configuration list for PBXProject "RevenueCat" */;
			compatibilityVersion = "Xcode 8.0";
			developmentRegion = en;
			hasScannedForEncodings = 0;
			knownRegions = (
				en,
				Base,
			);
			mainGroup = 352629F41F7C4B9100C04F2C;
			packageReferences = (
				2D803F6126F144830069D717 /* XCRemoteSwiftPackageReference "nimble" */,
				2D9C5ECB26F2815E0057FC45 /* XCRemoteSwiftPackageReference "OHHTTPStubs" */,
				57E04739277260DE0082FE91 /* XCRemoteSwiftPackageReference "swift-snapshot-testing" */,
			);
			productRefGroup = 352629FF1F7C4B9100C04F2C /* Products */;
			projectDirPath = "";
			projectReferences = (
				{
					ProductGroup = 2D2CF15427EE0DA100673CE1 /* Products */;
					ProjectRef = 570896BD27596E8800296F1C /* ObjCAPITester.xcodeproj */;
				},
				{
					ProductGroup = 2D2CF15927EE0DA700673CE1 /* Products */;
					ProjectRef = 570896B727596E8800296F1C /* SwiftAPITester.xcodeproj */;
				},
			);
			projectRoot = "";
			targets = (
				2DC5621524EC63420031F69B /* RevenueCat */,
				2DC5621D24EC63430031F69B /* UnitTests */,
				2DE20B7E26409EB7004C597D /* BackendIntegrationTestsHostApp */,
				2DE20B6B264087FB004C597D /* BackendIntegrationTests */,
				2DEAC2D926EFE46E006914ED /* UnitTestsHostApp */,
				2DAC5F7126F13C9800C5258F /* StoreKitUnitTests */,
			);
		};
/* End PBXProject section */

/* Begin PBXReferenceProxy section */
		2D2CF15827EE0DA100673CE1 /* ObjCAPITester.app */ = {
			isa = PBXReferenceProxy;
			fileType = wrapper.application;
			path = ObjCAPITester.app;
			remoteRef = 2D2CF15727EE0DA100673CE1 /* PBXContainerItemProxy */;
			sourceTree = BUILT_PRODUCTS_DIR;
		};
		2D2CF15D27EE0DA700673CE1 /* SwiftAPITester.app */ = {
			isa = PBXReferenceProxy;
			fileType = wrapper.application;
			path = SwiftAPITester.app;
			remoteRef = 2D2CF15C27EE0DA700673CE1 /* PBXContainerItemProxy */;
			sourceTree = BUILT_PRODUCTS_DIR;
		};
/* End PBXReferenceProxy section */

/* Begin PBXResourcesBuildPhase section */
		2DAC5F7026F13C9800C5258F /* Resources */ = {
			isa = PBXResourcesBuildPhase;
			buildActionMask = 2147483647;
			files = (
				2DAC5F7B26F13D1400C5258F /* UnitTestsConfiguration.storekit in Resources */,
			);
			runOnlyForDeploymentPostprocessing = 0;
		};
		2DC5621424EC63420031F69B /* Resources */ = {
			isa = PBXResourcesBuildPhase;
			buildActionMask = 2147483647;
			files = (
			);
			runOnlyForDeploymentPostprocessing = 0;
		};
		2DC5621C24EC63430031F69B /* Resources */ = {
			isa = PBXResourcesBuildPhase;
			buildActionMask = 2147483647;
			files = (
				2D4D6AF624F7193700B656BE /* verifyReceiptSample1.txt in Resources */,
				2D4D6AF724F7193700B656BE /* base64encodedreceiptsample1.txt in Resources */,
				5791CE80273F26A000E50C4B /* base64encoded_sandboxReceipt.txt in Resources */,
				B319514B26C1991E002CA9AC /* base64EncodedReceiptSampleForDataExtension.txt in Resources */,
			);
			runOnlyForDeploymentPostprocessing = 0;
		};
		2DE20B6A264087FB004C597D /* Resources */ = {
			isa = PBXResourcesBuildPhase;
			buildActionMask = 2147483647;
			files = (
				2CD2C544278CE0E0005D1CC2 /* RevenueCat_IntegrationPurchaseTesterConfiguration.storekit in Resources */,
			);
			runOnlyForDeploymentPostprocessing = 0;
		};
		2DE20B7D26409EB7004C597D /* Resources */ = {
			isa = PBXResourcesBuildPhase;
			buildActionMask = 2147483647;
			files = (
				2DE20B8926409EB8004C597D /* Preview Assets.xcassets in Resources */,
				2DE20B8626409EB8004C597D /* Assets.xcassets in Resources */,
			);
			runOnlyForDeploymentPostprocessing = 0;
		};
		2DEAC2D826EFE46E006914ED /* Resources */ = {
			isa = PBXResourcesBuildPhase;
			buildActionMask = 2147483647;
			files = (
				2DEAC2E926EFE470006914ED /* LaunchScreen.storyboard in Resources */,
				2D735F7E26EFF198004E82A7 /* UnitTestsConfiguration.storekit in Resources */,
				2DEAC2E626EFE470006914ED /* Assets.xcassets in Resources */,
				2DEAC2E426EFE46E006914ED /* Main.storyboard in Resources */,
			);
			runOnlyForDeploymentPostprocessing = 0;
		};
/* End PBXResourcesBuildPhase section */

/* Begin PBXShellScriptBuildPhase section */
		B3C302D926D8066F002B72D1 /* SwiftLint */ = {
			isa = PBXShellScriptBuildPhase;
			buildActionMask = 2147483647;
			files = (
			);
			inputFileListPaths = (
			);
			inputPaths = (
			);
			name = SwiftLint;
			outputFileListPaths = (
			);
			outputPaths = (
			);
			runOnlyForDeploymentPostprocessing = 0;
			shellPath = /bin/sh;
			shellScript = "scripts/swiftlint.sh\n";
		};
/* End PBXShellScriptBuildPhase section */

/* Begin PBXSourcesBuildPhase section */
		2DAC5F6E26F13C9800C5258F /* Sources */ = {
			isa = PBXSourcesBuildPhase;
			buildActionMask = 2147483647;
			files = (
				2D9C5ECA26F2805C0057FC45 /* ProductsManagerTests.swift in Sources */,
				3543914526F926D900E669DF /* SKProductSubscriptionDurationExtensions.swift in Sources */,
				3543913926F90FFB00E669DF /* MockBackend.swift in Sources */,
				F5FCD3FC27DA2034003BDC04 /* PriceFormatterProviderTests.swift in Sources */,
				5791A1C82767FC9400C972AA /* ManageSubscriptionsHelperTests.swift in Sources */,
				2D9C5EC826F280510057FC45 /* StoreProductTests.swift in Sources */,
				3543914426F911F300E669DF /* MockCustomerInfoManager.swift in Sources */,
				5738F46E278CAC520096D623 /* StoreTransactionTests.swift in Sources */,
				3543914226F911F300E669DF /* MockSK1Product.swift in Sources */,
				3543913826F90FE100E669DF /* MockIntroEligibilityCalculator.swift in Sources */,
				3543914126F911CC00E669DF /* MockDeviceCache.swift in Sources */,
				3543913C26F9101600E669DF /* MockOperationDispatcher.swift in Sources */,
				3543913626F90D6A00E669DF /* TrialOrIntroPriceEligibilityCheckerSK1Tests.swift in Sources */,
				2D34D9D227481D9B00C05DB6 /* TrialOrIntroPriceEligibilityCheckerSK2Tests.swift in Sources */,
				2D90F8C726FD221D009B9142 /* MockASN1ContainerBuilder.swift in Sources */,
				2D90F8C326FD214F009B9142 /* MockAttributionTypeFactory.swift in Sources */,
				A55D083427235DED00D919E0 /* BeginRefundRequestHelperTests.swift in Sources */,
				57DE80892807540D008D6C6F /* StorefrontTests.swift in Sources */,
				2D90F8CC26FD2BA1009B9142 /* StoreKitConfigTestCase.swift in Sources */,
				2D90F8BC26FD20C2009B9142 /* MockReceiptParser.swift in Sources */,
				2D90F8C226FD20F7009B9142 /* MockETagManager.swift in Sources */,
				2D90F8B526FD2093009B9142 /* MockSystemInfo.swift in Sources */,
				2D90F8C126FD20F2009B9142 /* MockHTTPClient.swift in Sources */,
				F5847431278D00C1001B1CE6 /* MockDNSChecker.swift in Sources */,
				F55FFA632763F60700995146 /* TransactionsManagerSK1Tests.swift in Sources */,
				2D222BAB27FB7008003D5F37 /* LocalReceiptParserStoreKitTests.swift in Sources */,
				571E7AD4279F2D0C003B3606 /* StoreKitTestHelpers.swift in Sources */,
				2DFF6C56270CA28800ECAFAB /* MockRequestFetcher.swift in Sources */,
				5738F489278CC2500096D623 /* MockTransaction.swift in Sources */,
				576C8ABC27D2997C0058FA6E /* SnapshotTesting+Extensions.swift in Sources */,
				57CFB96D27FE0E79002A6730 /* MockCurrentUserProvider.swift in Sources */,
				2D90F8C826FD2225009B9142 /* MockAppleReceiptBuilder.swift in Sources */,
				F55FFA672763FAC300995146 /* TransactionsManagerSK2Tests.swift in Sources */,
				57C381B72791E593009E3940 /* StoreKit2TransactionListenerTests.swift in Sources */,
				2D90F8C026FD20DF009B9142 /* MockAttributionDataMigrator.swift in Sources */,
				F55FFA5D27634E1900995146 /* MockTransactionsManager.swift in Sources */,
				2D90F8B826FD20AA009B9142 /* MockReceiptFetcher.swift in Sources */,
				2D90F8B626FD2099009B9142 /* MockSubscriberAttributesManager.swift in Sources */,
				2D90F8BF26FD20D6009B9142 /* MockAttributionFetcher.swift in Sources */,
				57DE80AF28075D77008D6C6F /* OSVersionEquivalent.swift in Sources */,
				2D90F8C526FD216A009B9142 /* MockSKProductDiscount.swift in Sources */,
				B359DDF027EAA2B4003ABA54 /* MockDateProvider.swift in Sources */,
				57C381E3279627B7009E3940 /* MockStoreProductDiscount.swift in Sources */,
				576C8AB927D2996C0058FA6E /* CurrentTestCaseTracker.swift in Sources */,
				B3BE0264275942D500915B4C /* AvailabilityChecks.swift in Sources */,
				2D90F8B326FD2082009B9142 /* MockProductsManager.swift in Sources */,
				57DE80BF2807705F008D6C6F /* XCTestCase+Extensions.swift in Sources */,
				2D90F8CA26FD257A009B9142 /* MockStoreKit2TransactionListener.swift in Sources */,
				35B745A82711001A00458D46 /* MockManageSubscriptionsHelper.swift in Sources */,
				2D90F8B126FD1E52009B9142 /* PurchasesOrchestratorTests.swift in Sources */,
				A563F589271E1DAD00246E0C /* MockBeginRefundRequestHelper.swift in Sources */,
				2D90F8B426FD208B009B9142 /* MockStoreKitWrapper.swift in Sources */,
				2D90F8BB26FD20BD009B9142 /* MockIdentityManager.swift in Sources */,
				A55D083627236F0200D919E0 /* MockSK2BeginRefundRequestHelper.swift in Sources */,
			);
			runOnlyForDeploymentPostprocessing = 0;
		};
		2DC5621224EC63420031F69B /* Sources */ = {
			isa = PBXSourcesBuildPhase;
			buildActionMask = 2147483647;
			files = (
				B3A36AAE26BC76340059EDEA /* CustomerInfoManager.swift in Sources */,
				F5FCD3EA27DA0D0B003BDC04 /* PriceFormatterProvider.swift in Sources */,
				B3083A132699334C007B5503 /* Offering.swift in Sources */,
				2DD58DD827F240EB000FDFE3 /* EmptyFile.swift in Sources */,
				2CD72942268A823900BFC976 /* Data+Extensions.swift in Sources */,
				B3B5FBBC269D121B00104A0C /* Offerings.swift in Sources */,
				9A65E03B25918B0900DE00B0 /* CustomerInfoStrings.swift in Sources */,
				B34605BB279A6E380031CA74 /* AliasCallback.swift in Sources */,
				57CFB98427FE2258002A6730 /* StoreKit2Setting.swift in Sources */,
				57DE806D28074976008D6C6F /* Storefront.swift in Sources */,
				B3B5FBB6269CED6400104A0C /* ErrorDetails.swift in Sources */,
				2D991ACA268BA56900085481 /* StoreKitRequestFetcher.swift in Sources */,
				A5B6CDDA28106018007629D5 /* PostAdServicesTokenOperation.swift in Sources */,
				B3B5FBB4269CED4B00104A0C /* BackendErrorCode.swift in Sources */,
				2DDF41B624F6F387005BC22D /* ASN1ObjectIdentifierBuilder.swift in Sources */,
				35D832D2262E56DB00E60AC5 /* HTTPStatusCode.swift in Sources */,
				572247D127BEC28E00C524A7 /* Array+Extensions.swift in Sources */,
				57D5412E27F6311C004CC35C /* OfferingsResponse.swift in Sources */,
				57AC4C1C2770F56200DDE30F /* SK1StoreProduct.swift in Sources */,
				B34605C3279A6E380031CA74 /* PostOfferForSigningOperation.swift in Sources */,
				B34605C7279A6E380031CA74 /* SubscriberAttributesMarshaller.swift in Sources */,
				5791A1AA2767E42B00C972AA /* SKProduct+Extensions.swift in Sources */,
				57EFDC6B27BC1F370057EC39 /* ProductType.swift in Sources */,
				B3022072272B3DDC008F1A0D /* DescribableError.swift in Sources */,
				57BD50AA27692B7500211D6D /* StoreKitError+Extensions.swift in Sources */,
				F5C0196926E880800005D61E /* StoreKitStrings.swift in Sources */,
				2D4E926526990AB1000E10B0 /* StoreKitWrapper.swift in Sources */,
				2DDF419624F6F331005BC22D /* ProductsRequestFactory.swift in Sources */,
				2DDF419724F6F331005BC22D /* DateExtensions.swift in Sources */,
				9A65E0A52591A23500DE00B0 /* PurchaseStrings.swift in Sources */,
				57EAE52B274332830060EB74 /* Obsoletions.swift in Sources */,
				2C0B98CD2797070B00C5874F /* PromotionalOffer.swift in Sources */,
				57DC9F4627CC2E4900DA6AF9 /* HTTPRequest.swift in Sources */,
				2DC5623024EC63730031F69B /* OperationDispatcher.swift in Sources */,
				57A0FBF22749CF66009E2FC3 /* SynchronizedUserDefaults.swift in Sources */,
				F5714EE526DC2F1D00635477 /* CodableStrings.swift in Sources */,
				57C381DC27961547009E3940 /* SK2StoreProductDiscount.swift in Sources */,
				B34605CA279A6E380031CA74 /* GetCustomerInfoOperation.swift in Sources */,
				5751379527F4C4D80064AB2C /* Optional+Extensions.swift in Sources */,
				B3852FA026C1ED1F005384F8 /* IdentityManager.swift in Sources */,
				9A65E03625918B0500DE00B0 /* ConfigureStrings.swift in Sources */,
				F5714EC226D8D82100635477 /* EntitlementProductData+Extensions.swift in Sources */,
				B34605C9279A6E380031CA74 /* GetIntroEligibilityOperation.swift in Sources */,
				354895D6267BEDE3001DC5B1 /* ReservedSubscriberAttributes.swift in Sources */,
				2D11F5E1250FF886005A70E8 /* AttributionStrings.swift in Sources */,
				2CD72944268A826F00BFC976 /* Date+Extensions.swift in Sources */,
				B34605C5279A6E380031CA74 /* CustomerInfoResponseHandler.swift in Sources */,
				5796A3A927D7C43500653165 /* Deprecations.swift in Sources */,
				B3AA6238268B926F00894871 /* SystemInfo.swift in Sources */,
				5746508E275949F20053AB09 /* DispatchTimeInterval+Extensions.swift in Sources */,
				2D294E5C26DECFD500B8FE4F /* StoreKit2TransactionListener.swift in Sources */,
				57AC4C182770F55C00DDE30F /* SK2StoreProduct.swift in Sources */,
				2DDF41B524F6F387005BC22D /* AppleReceiptBuilder.swift in Sources */,
				2D00A41D2767C08300FC3DD8 /* ManageSubscriptionsStrings.swift in Sources */,
				2DD9F4BE274EADC20031AE2C /* Purchases+async.swift in Sources */,
				B3C4AAD526B8911300E1B3C8 /* Backend.swift in Sources */,
				B34D2AA626976FC700D88C3A /* ErrorCode.swift in Sources */,
				B39E811D268E887500D31189 /* SubscriberAttribute.swift in Sources */,
				A5F0104E2717B3150090732D /* BeginRefundRequestHelper.swift in Sources */,
				B34605C0279A6E380031CA74 /* CustomerInfoCallback.swift in Sources */,
				B33CEAA0268CDCC9008A3144 /* ISOPeriodFormatter.swift in Sources */,
				2DDF41A324F6F331005BC22D /* ReceiptParser.swift in Sources */,
				2CB8CF9327BF538F00C34DE3 /* PlatformInfo.swift in Sources */,
				35D832F4262E606500E60AC5 /* HTTPResponse.swift in Sources */,
				352B7D7927BD919B002A47DD /* DangerousSettings.swift in Sources */,
				A56F9AB126990E9200AFC48F /* CustomerInfo.swift in Sources */,
				2DDF41AE24F6F37C005BC22D /* InAppPurchase.swift in Sources */,
				B32B750126868C1D005647BF /* EntitlementInfo.swift in Sources */,
				35F82BB426A9A74D0051DF03 /* HTTPClient.swift in Sources */,
				B3A55B7D26C452A7007EFC56 /* AttributionPoster.swift in Sources */,
				2DC19195255F36D10039389A /* Logger.swift in Sources */,
				2DDF419F24F6F331005BC22D /* ReceiptParsingError.swift in Sources */,
				2DDF419D24F6F331005BC22D /* IntroEligibilityCalculator.swift in Sources */,
				57536A2627851FFE00E2AE7F /* SK1StoreTransaction.swift in Sources */,
				57DE807128074C23008D6C6F /* SK1Storefront.swift in Sources */,
				B34605EB279A766C0031CA74 /* OperationQueue+Extensions.swift in Sources */,
				B3F3E8DA277158FE0047A5B9 /* DNSChecker.swift in Sources */,
				A525BF4B26C320D100C354C4 /* SubscriberAttributesManager.swift in Sources */,
				2D1015DA275959840086173F /* StoreTransaction.swift in Sources */,
				B34605BC279A6E380031CA74 /* CallbackCache.swift in Sources */,
				B3E26A4A26BE0A8E003ACCF3 /* Error+Extensions.swift in Sources */,
				57EAE52D274468900060EB74 /* RawDataContainer.swift in Sources */,
				B35042C426CDB79A00905B95 /* Purchases.swift in Sources */,
				2D22BF6526F3CB31001AE2F9 /* FatalErrorUtil.swift in Sources */,
				2D1015DE275A57FC0086173F /* SubscriptionPeriod.swift in Sources */,
				B3B5FBBF269E081E00104A0C /* InMemoryCachedObject.swift in Sources */,
				9A65E0802591977900DE00B0 /* ReceiptStrings.swift in Sources */,
				B3DDB55926854865008CCF23 /* PurchaseOwnershipType.swift in Sources */,
				B34605C2279A6E380031CA74 /* CreateAliasOperation.swift in Sources */,
				57A0FBF02749C0C2009E2FC3 /* Atomic.swift in Sources */,
				2DC5623224EC63730031F69B /* TransactionsFactory.swift in Sources */,
				2DDF41B424F6F387005BC22D /* ASN1ContainerBuilder.swift in Sources */,
				B35F9E0926B4BEED00095C3F /* String+Extensions.swift in Sources */,
				B34605CF279A6E380031CA74 /* GetOfferingsOperation.swift in Sources */,
				2DDF41AC24F6F37C005BC22D /* ASN1Container.swift in Sources */,
				9A65E07B2591977500DE00B0 /* NetworkStrings.swift in Sources */,
				F530E4FF275646EF001AF6BD /* MacDevice.swift in Sources */,
				F5714EAC26D7A87B00635477 /* PurchaseOwnershipType+Extensions.swift in Sources */,
				F5BE424026962ACF00254A30 /* ReceiptRefreshPolicy.swift in Sources */,
				9A65E0762591977200DE00B0 /* IdentityStrings.swift in Sources */,
				F5714EAA26D7A85D00635477 /* PeriodType+Extensions.swift in Sources */,
				F5BE447D269E4ADB00254A30 /* ASIdManagerProxy.swift in Sources */,
				80E80EF226970E04008F245A /* ReceiptFetcher.swift in Sources */,
				2DDF41AB24F6F37C005BC22D /* AppleReceipt.swift in Sources */,
				2DDF41BB24F6F392005BC22D /* UInt8+Extensions.swift in Sources */,
				B3B5FBC1269E17CE00104A0C /* DeviceCache.swift in Sources */,
				F5BE424226965F9F00254A30 /* ProductRequestData+Initialization.swift in Sources */,
				2DDF41AD24F6F37C005BC22D /* ASN1ObjectIdentifier.swift in Sources */,
				F5714EC426D8D86800635477 /* EntitlementData+Extensions.swift in Sources */,
				35549323269E298B005F9AE9 /* OfferingsFactory.swift in Sources */,
				57536A28278522B400E2AE7F /* SK2StoreTransaction.swift in Sources */,
				2D9C7BB326D838FC006838BE /* UIApplication+RCExtensions.swift in Sources */,
				F56E2E7727622B5E009FED5B /* TransactionsManager.swift in Sources */,
				9A65E0AA2591A23800DE00B0 /* RestoreStrings.swift in Sources */,
				B34605CC279A6E380031CA74 /* LogInOperation.swift in Sources */,
				35F82BB626A9B8040051DF03 /* AttributionDataMigrator.swift in Sources */,
				A55D08302722368600D919E0 /* SK2BeginRefundRequestHelper.swift in Sources */,
				35D832CD262A5B7500E60AC5 /* ETagManager.swift in Sources */,
				2DDF41BC24F6F392005BC22D /* ArraySlice_UInt8+Extensions.swift in Sources */,
				F575858D26C088FE00C12B97 /* OfferingsManager.swift in Sources */,
				B34605CB279A6E380031CA74 /* PostReceiptDataOperation.swift in Sources */,
				354895D4267AE4B4001DC5B1 /* AttributionKey.swift in Sources */,
				F5714EA826D7A83A00635477 /* Store+Extensions.swift in Sources */,
				35F82BAB26A84E130051DF03 /* Dictionary+Extensions.swift in Sources */,
				9A65E0A02591A23200DE00B0 /* OfferingStrings.swift in Sources */,
				B34605D1279A6E600031CA74 /* SubscribersAPI.swift in Sources */,
				2DDF41A224F6F331005BC22D /* ProductsManager.swift in Sources */,
				575137CF27F50D2F0064AB2C /* HTTPResponseBody.swift in Sources */,
				B3AA6236268A81C700894871 /* EntitlementInfos.swift in Sources */,
				B372EC56268FEF020099171E /* ProductRequestData.swift in Sources */,
				359E8E3F26DEBEEB00B869F9 /* TrialOrIntroPriceEligibilityChecker.swift in Sources */,
				B34605CE279A6E380031CA74 /* PostSubscriberAttributesOperation.swift in Sources */,
				F5BE44432698581100254A30 /* AttributionTypeFactory.swift in Sources */,
				2D971CC12744364C0093F35F /* SKError+Extensions.swift in Sources */,
				57EAE527274324C60060EB74 /* Lock.swift in Sources */,
				B32B74FF26868AEB005647BF /* Package.swift in Sources */,
				2DDF41B324F6F387005BC22D /* InAppPurchaseBuilder.swift in Sources */,
				57D5414227F656D9004CC35C /* NetworkError.swift in Sources */,
				F5BE447B269E4A7500254A30 /* TrackingManagerProxy.swift in Sources */,
				5746508C27586B2E0053AB09 /* Result+Extensions.swift in Sources */,
				B34D2AA0269606E400D88C3A /* IntroEligibility.swift in Sources */,
				B302206E2728B798008F1A0D /* BackendErrorStrings.swift in Sources */,
				2D8D03B52799A2B90044C2ED /* DocCDocumentation.docc in Sources */,
				576C8A8B27CFCB150058FA6E /* AnyEncodable.swift in Sources */,
				35D0E5D026A5886C0099EAD8 /* ErrorUtils.swift in Sources */,
				B372EC54268FEDC60099171E /* StoreProductDiscount.swift in Sources */,
				B34605BE279A6E380031CA74 /* OfferingsCallback.swift in Sources */,
				B34605BF279A6E380031CA74 /* LogInCallback.swift in Sources */,
				9A65DFDE258AD60A00DE00B0 /* LogIntent.swift in Sources */,
				B35042C626CDD3B100905B95 /* PurchasesDelegate.swift in Sources */,
				0313FD41268A506400168386 /* DateProvider.swift in Sources */,
				5733B18E27FF586A00EC2045 /* BackendError.swift in Sources */,
				B39E811A268E849900D31189 /* AttributionNetwork.swift in Sources */,
				37E35C8515C5E2D01B0AF5C1 /* Strings.swift in Sources */,
				2D9F4A5526C30CA800B07B43 /* PurchasesOrchestrator.swift in Sources */,
				37E3529267833EA8ED9F06BE /* DateFormatter+Extensions.swift in Sources */,
				57C381DA2796153D009E3940 /* SK1StoreProductDiscount.swift in Sources */,
				57DE807328074C76008D6C6F /* SK2Storefront.swift in Sources */,
				57A17727276A721D0052D3A8 /* Set+Extensions.swift in Sources */,
				37E350C67712B9E054FEF297 /* AttributionData.swift in Sources */,
				37E3578711F5FDD5DC6458A8 /* AttributionFetcher.swift in Sources */,
				F5714EA526D6C24D00635477 /* JSONDecoder+Extensions.swift in Sources */,
				B302206A27271BCB008F1A0D /* Decoder+Extensions.swift in Sources */,
				B3766F1E26BDA95100141450 /* IntroEligibilityResponse.swift in Sources */,
				B34605C1279A6E380031CA74 /* NetworkOperation.swift in Sources */,
				35E840CC270FB70D00899AE2 /* ManageSubscriptionsHelper.swift in Sources */,
				6E38843A0CAFD551013D0A3F /* StoreProduct.swift in Sources */,
				B34605BD279A6E380031CA74 /* CallbackCacheStatus.swift in Sources */,
				42F1DF385E3C1F9903A07FBF /* ProductsFetcherSK1.swift in Sources */,
				805B60C97993B311CEC93EAF /* ProductsFetcherSK2.swift in Sources */,
			);
			runOnlyForDeploymentPostprocessing = 0;
		};
		2DC5621A24EC63430031F69B /* Sources */ = {
			isa = PBXSourcesBuildPhase;
			buildActionMask = 2147483647;
			files = (
				576C8A9227D27DDD0058FA6E /* SnapshotTesting+Extensions.swift in Sources */,
				57C381E2279627B7009E3940 /* MockStoreProductDiscount.swift in Sources */,
				2DDF41E824F6F61B005BC22D /* MockSKProductDiscount.swift in Sources */,
				35272E2226D0048D00F22C3B /* HTTPClientTests.swift in Sources */,
				2DDF41CB24F6F4C3005BC22D /* ASN1ObjectIdentifierBuilderTests.swift in Sources */,
				B36824BF268FBC8700957E4C /* SubscriberAttributeTests.swift in Sources */,
				351B51BC26D450E800BD2BD7 /* OfferingsTests.swift in Sources */,
				5796A38827D6B85900653165 /* BackendPostReceiptDataTests.swift in Sources */,
				2DDF41CF24F6F4C3005BC22D /* ReceiptParsing+TestsWithRealReceipts.swift in Sources */,
				575A17AB2773A59300AA6F22 /* CurrentTestCaseTracker.swift in Sources */,
				351B514326D449C100BD2BD7 /* MockSubscriberAttributesManager.swift in Sources */,
				B300E4C026D4371200B22262 /* SKPaymentTransactionExtensionsTests.swift in Sources */,
				2DDF41C924F6F4C3005BC22D /* UInt8+ExtensionsTests.swift in Sources */,
				2D4D6AF524F717B800B656BE /* ContainerFactory.swift in Sources */,
				351B514726D44A0D00BD2BD7 /* MockSystemInfo.swift in Sources */,
				B300E4C226D439B700B22262 /* IntroEligibilityCalculatorTests.swift in Sources */,
				2DDF41CA24F6F4C3005BC22D /* ArraySlice_UInt8+ExtensionsTests.swift in Sources */,
				2DDF41E124F6F527005BC22D /* MockReceiptParser.swift in Sources */,
				351B514D26D44A8600BD2BD7 /* MockHTTPClient.swift in Sources */,
				5796A38E27D6BB7D00653165 /* BackendCreateAliasTests.swift in Sources */,
				5733B1AA27FFBCF900EC2045 /* BaseErrorTests.swift in Sources */,
				578FB10E27ADDA8000F70709 /* AvailabilityChecks.swift in Sources */,
				35F82BB226A98EC50051DF03 /* AttributionDataMigratorTests.swift in Sources */,
				351B51BF26D450E800BD2BD7 /* StoreKitRequestFetcherTests.swift in Sources */,
				2DDF41E224F6F527005BC22D /* MockProductsRequest.swift in Sources */,
				351B514B26D44A4A00BD2BD7 /* MockOperationDispatcher.swift in Sources */,
				351B514926D44A2F00BD2BD7 /* MockCustomerInfoManager.swift in Sources */,
				351B517426D44F4B00BD2BD7 /* MockPaymentDiscount.swift in Sources */,
				351B51B926D450E800BD2BD7 /* TransactionsFactoryTests.swift in Sources */,
				351B51BB26D450E800BD2BD7 /* ProductRequestDataInitializationTests.swift in Sources */,
				351B515426D44B0A00BD2BD7 /* MockStoreKitWrapper.swift in Sources */,
				35F8B8FA26E02AE1003C3363 /* MockTrialOrIntroPriceEligibilityChecker.swift in Sources */,
				35D83300262FAD8000E60AC5 /* ETagManagerTests.swift in Sources */,
				5796A39027D6BCD100653165 /* BackendGetIntroEligibilityTests.swift in Sources */,
				351B514126D4498F00BD2BD7 /* MockBackend.swift in Sources */,
				B380D69B27726AB500984578 /* DNSCheckerTests.swift in Sources */,
				351B513B26D448F400BD2BD7 /* AttributionPosterTests.swift in Sources */,
				351B51B526D450E800BD2BD7 /* ProductsFetcherSK1Tests.swift in Sources */,
				2DDF41CC24F6F4C3005BC22D /* AppleReceiptBuilderTests.swift in Sources */,
				351B51C026D450E800BD2BD7 /* PurchasesTests.swift in Sources */,
				2DDF41CD24F6F4C3005BC22D /* ASN1ContainerBuilderTests.swift in Sources */,
				573A10D52800A7C800F976E5 /* SKErrorTests.swift in Sources */,
				351B513D26D4491E00BD2BD7 /* MockDeviceCache.swift in Sources */,
				351B515C26D44B7900BD2BD7 /* MockIntroEligibilityCalculator.swift in Sources */,
				35D83312262FBD4200E60AC5 /* MockETagManager.swift in Sources */,
				351B51C326D450F200BD2BD7 /* InMemoryCachedObjectTests.swift in Sources */,
				576C8A8F27CFCD110058FA6E /* AnyEncodableTests.swift in Sources */,
				351B517226D44EF300BD2BD7 /* MockInMemoryCachedOfferings.swift in Sources */,
				351B51A426D450BC00BD2BD7 /* NSError+RCExtensionsTests.swift in Sources */,
				57E2230727500BB1002DB06E /* AtomicTests.swift in Sources */,
				351B51B826D450E800BD2BD7 /* StoreKitWrapperTests.swift in Sources */,
				A56C2E012819C33500995421 /* BackendPostAdServicesTokenTests.swift in Sources */,
				B3CD0D8827F25E3E000793F5 /* BackendSubscriberAttributesTests.swift in Sources */,
				2DDF41E624F6F5DC005BC22D /* MockSK1Product.swift in Sources */,
				351B51BA26D450E800BD2BD7 /* ProductRequestDataExtensions.swift in Sources */,
				35E840CE2710E2EB00899AE2 /* MockManageSubscriptionsHelper.swift in Sources */,
				F591492826B9956C00D32E58 /* MockTransaction.swift in Sources */,
				5796A39427D6BD6900653165 /* BackendGetOfferingsTests.swift in Sources */,
				351B516A26D44CB300BD2BD7 /* ISOPeriodFormatterTests.swift in Sources */,
				57DC9F4A27CD37BA00DA6AF9 /* HTTPStatusCodeTests.swift in Sources */,
				2DDF41DE24F6F527005BC22D /* MockAppleReceiptBuilder.swift in Sources */,
				2DDF41E324F6F527005BC22D /* MockASN1ContainerBuilder.swift in Sources */,
				576C8AD927D2BCB90058FA6E /* HTTPRequestTests.swift in Sources */,
				2DDF41DA24F6F4DB005BC22D /* ReceiptParserTests.swift in Sources */,
				2D1015E2275A67E40086173F /* SubscriptionPeriodTests.swift in Sources */,
				351B519F26D4508A00BD2BD7 /* DeviceCacheTests.swift in Sources */,
				2D22BF6826F3CC6D001AE2F9 /* XCTestCase+Extensions.swift in Sources */,
				351B51B626D450E800BD2BD7 /* ReceiptFetcherTests.swift in Sources */,
				5796A3C027D7D64500653165 /* ResultExtensionsTests.swift in Sources */,
				351B51A726D450D400BD2BD7 /* SystemInfoTests.swift in Sources */,
				5733B1A827FFBCC800EC2045 /* BackendErrorTests.swift in Sources */,
				351B515626D44B2300BD2BD7 /* MockNotificationCenter.swift in Sources */,
				351B515226D44AF000BD2BD7 /* MockReceiptFetcher.swift in Sources */,
				351B51C226D450E800BD2BD7 /* ProductRequestDataTests.swift in Sources */,
				351B51BE26D450E800BD2BD7 /* CustomerInfoTests.swift in Sources */,
				35272E1B26D0029300F22C3B /* DeviceCacheSubscriberAttributesTests.swift in Sources */,
				5796A39627D6BDAB00653165 /* BackendPostOfferForSigningTests.swift in Sources */,
				57CFB96C27FE0E79002A6730 /* MockCurrentUserProvider.swift in Sources */,
				351B516126D44BEB00BD2BD7 /* IdentityManagerTests.swift in Sources */,
				351B51C126D450E800BD2BD7 /* OfferingsManagerTests.swift in Sources */,
				5796A39927D6C1E000653165 /* BackendPostSubscriberAttributesTests.swift in Sources */,
				35D8330A262FBA9A00E60AC5 /* MockUserDefaults.swift in Sources */,
				2DDF41DF24F6F527005BC22D /* MockProductsManager.swift in Sources */,
				351B514F26D44ACE00BD2BD7 /* PurchasesSubscriberAttributesTests.swift in Sources */,
				57D04BB827D947C6006DAC06 /* HTTPResponseTests.swift in Sources */,
				5796A38127D6B78500653165 /* BaseBackendTest.swift in Sources */,
				351B516226D44BEE00BD2BD7 /* CustomerInfoManagerTests.swift in Sources */,
				351B51A326D450BC00BD2BD7 /* DictionaryExtensionsTests.swift in Sources */,
				573A10D92800ADCD00F976E5 /* StoreKitErrorTests.swift in Sources */,
				351B515826D44B3E00BD2BD7 /* MockOfferingsFactory.swift in Sources */,
				351B51A526D450BC00BD2BD7 /* NSDate+RCExtensionsTests.swift in Sources */,
				B390F5BA271DDC7400B64D65 /* PurchasesDeprecation.swift in Sources */,
				2D4D6AF424F717B800B656BE /* ASN1ObjectIdentifierEncoder.swift in Sources */,
				F5BE444726985E7B00254A30 /* AttributionTypeFactoryTests.swift in Sources */,
				2DDF41EA24F6F844005BC22D /* SKProductSubscriptionDurationExtensions.swift in Sources */,
				351B517A26D44FF000BD2BD7 /* MockRequestFetcher.swift in Sources */,
				351B514E26D44ACE00BD2BD7 /* SubscriberAttributesManagerTests.swift in Sources */,
				2DDF41CE24F6F4C3005BC22D /* InAppPurchaseBuilderTests.swift in Sources */,
				573A10DB2800AF4700F976E5 /* PurchaseErrorTests.swift in Sources */,
				B300E4BF26D436F900B22262 /* LogIntent.swift in Sources */,
				351B513F26D4496000BD2BD7 /* MockIdentityManager.swift in Sources */,
				B319514926C19856002CA9AC /* NSData+RCExtensionsTests.swift in Sources */,
				5733B1A427FF9F8300EC2045 /* NetworkErrorTests.swift in Sources */,
				351B517026D44E8D00BD2BD7 /* MockDateProvider.swift in Sources */,
				2D1C3F3926B9D8B800112626 /* MockBundle.swift in Sources */,
				351B515E26D44B9900BD2BD7 /* MockPurchasesDelegate.swift in Sources */,
				57A1772B276A726C0052D3A8 /* SetExtensionsTests.swift in Sources */,
				351B515A26D44B6200BD2BD7 /* MockAttributionFetcher.swift in Sources */,
				5796A38C27D6BA1600653165 /* BackendLoginTests.swift in Sources */,
				351B51BD26D450E800BD2BD7 /* EntitlementInfosTests.swift in Sources */,
				57DE80AE28075D77008D6C6F /* OSVersionEquivalent.swift in Sources */,
				F5847430278D00C0001B1CE6 /* MockDNSChecker.swift in Sources */,
				5722482727C2BD3200C524A7 /* LockTests.swift in Sources */,
				351B514526D449E600BD2BD7 /* MockAttributionTypeFactory.swift in Sources */,
				572247F727BF1ADF00C524A7 /* ArrayExtensionsTests.swift in Sources */,
				F55FFA5A27634C3F00995146 /* MockTransactionsManager.swift in Sources */,
				F575858F26C0893600C12B97 /* MockOfferingsManager.swift in Sources */,
				A563F586271E072B00246E0C /* MockBeginRefundRequestHelper.swift in Sources */,
				2DA85A8A26DEA7DC00F1136D /* MockProductsRequestFactory.swift in Sources */,
				351B516026D44BB600BD2BD7 /* MockAttributionDataMigrator.swift in Sources */,
				2DDF41E024F6F527005BC22D /* MockInAppPurchaseBuilder.swift in Sources */,
				37E352973B0901E3CAA717E1 /* DateFormatter+ExtensionsTests.swift in Sources */,
				B3F8418F26F3A93400E560FB /* ErrorCodeTests.swift in Sources */,
				5796A38A27D6B96300653165 /* BackendGetCustomerInfoTests.swift in Sources */,
			);
			runOnlyForDeploymentPostprocessing = 0;
		};
		2DE20B68264087FB004C597D /* Sources */ = {
			isa = PBXSourcesBuildPhase;
			buildActionMask = 2147483647;
			files = (
				2DA85A8B26DEA7DD00F1136D /* MockProductsRequestFactory.swift in Sources */,
				2D3BFAD326DEA47100370B11 /* MockSKProductDiscount.swift in Sources */,
				57DE80BE28077010008D6C6F /* XCTestCase+Extensions.swift in Sources */,
				2D3BFAD426DEA49200370B11 /* SKProductSubscriptionDurationExtensions.swift in Sources */,
				579234E327F7788900B39C68 /* BaseBackendIntegrationTests.swift in Sources */,
				2DE20B6F264087FB004C597D /* StoreKitIntegrationTests.swift in Sources */,
				2D3BFAD126DEA45C00370B11 /* MockSK1Product.swift in Sources */,
				2DE61A84264190830021CEA0 /* Constants.swift in Sources */,
				579234E527F779FE00B39C68 /* SubscriberAttributesManagerIntegrationTests.swift in Sources */,
				2D3BFAD226DEA46600370B11 /* MockProductsRequest.swift in Sources */,
				2D1015DB275A4EAE0086173F /* AvailabilityChecks.swift in Sources */,
			);
			runOnlyForDeploymentPostprocessing = 0;
		};
		2DE20B7B26409EB7004C597D /* Sources */ = {
			isa = PBXSourcesBuildPhase;
			buildActionMask = 2147483647;
			files = (
				2DE20B8426409EB7004C597D /* ContentView.swift in Sources */,
				2DE20B8226409EB7004C597D /* BackendIntegrationTestApp.swift in Sources */,
			);
			runOnlyForDeploymentPostprocessing = 0;
		};
		2DEAC2D626EFE46E006914ED /* Sources */ = {
			isa = PBXSourcesBuildPhase;
			buildActionMask = 2147483647;
			files = (
				2DEAC2E126EFE46E006914ED /* ViewController.swift in Sources */,
				2DEAC2DD26EFE46E006914ED /* AppDelegate.swift in Sources */,
				2D1E789926FE216800760949 /* SceneDelegate.swift in Sources */,
			);
			runOnlyForDeploymentPostprocessing = 0;
		};
/* End PBXSourcesBuildPhase section */

/* Begin PBXTargetDependency section */
		2D803F6B26F150190069D717 /* PBXTargetDependency */ = {
			isa = PBXTargetDependency;
			target = 2DC5621524EC63420031F69B /* RevenueCat */;
			targetProxy = 2D803F6A26F150190069D717 /* PBXContainerItemProxy */;
		};
		2D803F6D26F150200069D717 /* PBXTargetDependency */ = {
			isa = PBXTargetDependency;
			target = 2DC5621524EC63420031F69B /* RevenueCat */;
			targetProxy = 2D803F6C26F150200069D717 /* PBXContainerItemProxy */;
		};
		2DAC5F7726F13C9800C5258F /* PBXTargetDependency */ = {
			isa = PBXTargetDependency;
			target = 2DEAC2D926EFE46E006914ED /* UnitTestsHostApp */;
			targetProxy = 2DAC5F7626F13C9800C5258F /* PBXContainerItemProxy */;
		};
		2DC5622124EC63430031F69B /* PBXTargetDependency */ = {
			isa = PBXTargetDependency;
			target = 2DC5621524EC63420031F69B /* RevenueCat */;
			targetProxy = 2DC5622024EC63430031F69B /* PBXContainerItemProxy */;
		};
		2DE20B8F26409EC0004C597D /* PBXTargetDependency */ = {
			isa = PBXTargetDependency;
			target = 2DE20B7E26409EB7004C597D /* BackendIntegrationTestsHostApp */;
			targetProxy = 2DE20B8E26409EC0004C597D /* PBXContainerItemProxy */;
		};
		2DFF6C55270CA11400ECAFAB /* PBXTargetDependency */ = {
			isa = PBXTargetDependency;
			target = 2DEAC2D926EFE46E006914ED /* UnitTestsHostApp */;
			targetProxy = 2DFF6C54270CA11400ECAFAB /* PBXContainerItemProxy */;
		};
/* End PBXTargetDependency section */

/* Begin PBXVariantGroup section */
		2DEAC2E226EFE46E006914ED /* Main.storyboard */ = {
			isa = PBXVariantGroup;
			children = (
				2DEAC2E326EFE46E006914ED /* Base */,
			);
			name = Main.storyboard;
			sourceTree = "<group>";
		};
		2DEAC2E726EFE470006914ED /* LaunchScreen.storyboard */ = {
			isa = PBXVariantGroup;
			children = (
				2DEAC2E826EFE470006914ED /* Base */,
			);
			name = LaunchScreen.storyboard;
			sourceTree = "<group>";
		};
/* End PBXVariantGroup section */

/* Begin XCBuildConfiguration section */
		2DAC5F7926F13C9800C5258F /* Debug */ = {
			isa = XCBuildConfiguration;
			buildSettings = {
				BUNDLE_LOADER = "$(TEST_HOST)";
				CLANG_CXX_LANGUAGE_STANDARD = "gnu++17";
				CLANG_ENABLE_OBJC_WEAK = YES;
				CODE_SIGN_STYLE = Automatic;
				CURRENT_PROJECT_VERSION = 1;
				DEVELOPMENT_TEAM = "";
				GENERATE_INFOPLIST_FILE = YES;
				IPHONEOS_DEPLOYMENT_TARGET = 14.1;
				LD_RUNPATH_SEARCH_PATHS = (
					"$(inherited)",
					"@executable_path/Frameworks",
					"@loader_path/Frameworks",
				);
				MARKETING_VERSION = 1.0;
				MTL_ENABLE_DEBUG_INFO = INCLUDE_SOURCE;
				MTL_FAST_MATH = YES;
				PRODUCT_BUNDLE_IDENTIFIER = com.revenuecat.StoreKitUnitTests;
				PRODUCT_NAME = "$(TARGET_NAME)";
				SWIFT_ACTIVE_COMPILATION_CONDITIONS = DEBUG;
				SWIFT_EMIT_LOC_STRINGS = NO;
				SWIFT_VERSION = 5.0;
				TARGETED_DEVICE_FAMILY = "1,2";
				TEST_HOST = "$(BUILT_PRODUCTS_DIR)/UnitTestsHostApp.app/UnitTestsHostApp";
				TVOS_DEPLOYMENT_TARGET = 14.1;
				WATCHOS_DEPLOYMENT_TARGET = 6.2;
			};
			name = Debug;
		};
		2DAC5F7A26F13C9800C5258F /* Release */ = {
			isa = XCBuildConfiguration;
			buildSettings = {
				BUNDLE_LOADER = "$(TEST_HOST)";
				CLANG_CXX_LANGUAGE_STANDARD = "gnu++17";
				CLANG_ENABLE_OBJC_WEAK = YES;
				CODE_SIGN_STYLE = Automatic;
				CURRENT_PROJECT_VERSION = 1;
				DEVELOPMENT_TEAM = "";
				GENERATE_INFOPLIST_FILE = YES;
				IPHONEOS_DEPLOYMENT_TARGET = 14.1;
				LD_RUNPATH_SEARCH_PATHS = (
					"$(inherited)",
					"@executable_path/Frameworks",
					"@loader_path/Frameworks",
				);
				MARKETING_VERSION = 1.0;
				MTL_FAST_MATH = YES;
				PRODUCT_BUNDLE_IDENTIFIER = com.revenuecat.StoreKitUnitTests;
				PRODUCT_NAME = "$(TARGET_NAME)";
				SWIFT_EMIT_LOC_STRINGS = NO;
				SWIFT_VERSION = 5.0;
				TARGETED_DEVICE_FAMILY = "1,2";
				TEST_HOST = "$(BUILT_PRODUCTS_DIR)/UnitTestsHostApp.app/UnitTestsHostApp";
				TVOS_DEPLOYMENT_TARGET = 14.1;
				WATCHOS_DEPLOYMENT_TARGET = 6.2;
			};
			name = Release;
		};
		2DC5622824EC63430031F69B /* Debug */ = {
			isa = XCBuildConfiguration;
			buildSettings = {
				APPLICATION_EXTENSION_API_ONLY = YES;
				BUILD_LIBRARY_FOR_DISTRIBUTION = YES;
				CLANG_ENABLE_OBJC_WEAK = YES;
				CLANG_WARN_QUOTED_INCLUDE_IN_FRAMEWORK_HEADER = YES;
				CODE_SIGN_STYLE = Automatic;
				DEFINES_MODULE = YES;
				DEVELOPMENT_TEAM = 8SXR2327BM;
				DYLIB_COMPATIBILITY_VERSION = 1;
				DYLIB_CURRENT_VERSION = 1;
				DYLIB_INSTALL_NAME_BASE = "@rpath";
				INFOPLIST_FILE = Sources/Info.plist;
				INSTALL_PATH = "$(LOCAL_LIBRARY_DIR)/Frameworks";
				IPHONEOS_DEPLOYMENT_TARGET = 11.0;
				LD_RUNPATH_SEARCH_PATHS = (
					"$(inherited)",
					"@executable_path/Frameworks",
					"@loader_path/Frameworks",
				);
				MACOSX_DEPLOYMENT_TARGET = 10.13;
				MTL_ENABLE_DEBUG_INFO = INCLUDE_SOURCE;
				MTL_FAST_MATH = YES;
				PRODUCT_BUNDLE_IDENTIFIER = com.revenuecat.Purchases;
				PRODUCT_NAME = "$(TARGET_NAME:c99extidentifier)";
				RUN_DOCUMENTATION_COMPILER = YES;
				SDKROOT = "";
				SKIP_INSTALL = YES;
				SUPPORTED_PLATFORMS = "macosx iphonesimulator iphoneos watchsimulator watchos appletvsimulator appletvos";
				SWIFT_ACTIVE_COMPILATION_CONDITIONS = DEBUG;
				SWIFT_VERSION = 5.0;
				TARGETED_DEVICE_FAMILY = "1,2,3,4,6";
				TVOS_DEPLOYMENT_TARGET = 11.0;
				WATCHOS_DEPLOYMENT_TARGET = 6.2;
			};
			name = Debug;
		};
		2DC5622924EC63430031F69B /* Release */ = {
			isa = XCBuildConfiguration;
			buildSettings = {
				APPLICATION_EXTENSION_API_ONLY = YES;
				BUILD_LIBRARY_FOR_DISTRIBUTION = YES;
				CLANG_ENABLE_OBJC_WEAK = YES;
				CLANG_WARN_QUOTED_INCLUDE_IN_FRAMEWORK_HEADER = YES;
				CODE_SIGN_IDENTITY = "Apple Development";
				CODE_SIGN_STYLE = Manual;
				DEFINES_MODULE = YES;
				DEVELOPMENT_TEAM = "";
				DYLIB_COMPATIBILITY_VERSION = 1;
				DYLIB_CURRENT_VERSION = 1;
				DYLIB_INSTALL_NAME_BASE = "@rpath";
				INFOPLIST_FILE = Sources/Info.plist;
				INSTALL_PATH = "$(LOCAL_LIBRARY_DIR)/Frameworks";
				IPHONEOS_DEPLOYMENT_TARGET = 11.0;
				LD_RUNPATH_SEARCH_PATHS = (
					"$(inherited)",
					"@executable_path/Frameworks",
					"@loader_path/Frameworks",
				);
				MACOSX_DEPLOYMENT_TARGET = 10.13;
				MTL_FAST_MATH = YES;
				PRODUCT_BUNDLE_IDENTIFIER = com.revenuecat.Purchases;
				PRODUCT_NAME = "$(TARGET_NAME:c99extidentifier)";
				PROVISIONING_PROFILE_SPECIFIER = "";
				RUN_DOCUMENTATION_COMPILER = YES;
				SDKROOT = "";
				SKIP_INSTALL = YES;
				SUPPORTED_PLATFORMS = "macosx iphonesimulator iphoneos watchsimulator watchos appletvsimulator appletvos";
				SWIFT_VERSION = 5.0;
				TARGETED_DEVICE_FAMILY = "1,2,3,4,6";
				TVOS_DEPLOYMENT_TARGET = 11.0;
				WATCHOS_DEPLOYMENT_TARGET = 6.2;
			};
			name = Release;
		};
		2DC5622B24EC63430031F69B /* Debug */ = {
			isa = XCBuildConfiguration;
			buildSettings = {
				ALLOW_TARGET_PLATFORM_SPECIALIZATION = YES;
				ALWAYS_EMBED_SWIFT_STANDARD_LIBRARIES = "$(inherited)";
				CLANG_ENABLE_MODULES = YES;
				CLANG_ENABLE_OBJC_WEAK = YES;
				CLANG_WARN_QUOTED_INCLUDE_IN_FRAMEWORK_HEADER = YES;
				CODE_SIGN_STYLE = Automatic;
				DEVELOPMENT_TEAM = 8SXR2327BM;
				INFOPLIST_FILE = Tests/UnitTests/Info.plist;
				IPHONEOS_DEPLOYMENT_TARGET = 11.0;
				LD_RUNPATH_SEARCH_PATHS = (
					"$(inherited)",
					"@executable_path/Frameworks",
					"@loader_path/Frameworks",
				);
				MACOSX_DEPLOYMENT_TARGET = 10.13;
				MTL_ENABLE_DEBUG_INFO = INCLUDE_SOURCE;
				MTL_FAST_MATH = YES;
				PRODUCT_BUNDLE_IDENTIFIER = com.revenuecat.PurchasesTests;
				PRODUCT_NAME = "$(TARGET_NAME)";
				SDKROOT = "";
				SUPPORTED_PLATFORMS = "watchsimulator watchos macosx iphonesimulator iphoneos appletvsimulator appletvos";
				SUPPORTS_MACCATALYST = YES;
				SWIFT_ACTIVE_COMPILATION_CONDITIONS = DEBUG;
				SWIFT_OBJC_BRIDGING_HEADER = "";
				SWIFT_VERSION = 5.0;
				TARGETED_DEVICE_FAMILY = "1,2,3,6";
				TVOS_DEPLOYMENT_TARGET = 11.0;
				WATCHOS_DEPLOYMENT_TARGET = 6.2;
			};
			name = Debug;
		};
		2DC5622C24EC63430031F69B /* Release */ = {
			isa = XCBuildConfiguration;
			buildSettings = {
				ALLOW_TARGET_PLATFORM_SPECIALIZATION = YES;
				ALWAYS_EMBED_SWIFT_STANDARD_LIBRARIES = "$(inherited)";
				CLANG_ENABLE_MODULES = YES;
				CLANG_ENABLE_OBJC_WEAK = YES;
				CLANG_WARN_QUOTED_INCLUDE_IN_FRAMEWORK_HEADER = YES;
				CODE_SIGN_STYLE = Automatic;
				DEVELOPMENT_TEAM = 8SXR2327BM;
				INFOPLIST_FILE = Tests/UnitTests/Info.plist;
				IPHONEOS_DEPLOYMENT_TARGET = 11.0;
				LD_RUNPATH_SEARCH_PATHS = (
					"$(inherited)",
					"@executable_path/Frameworks",
					"@loader_path/Frameworks",
				);
				MACOSX_DEPLOYMENT_TARGET = 10.13;
				MTL_FAST_MATH = YES;
				PRODUCT_BUNDLE_IDENTIFIER = com.revenuecat.PurchasesTests;
				PRODUCT_NAME = "$(TARGET_NAME)";
				SDKROOT = "";
				SUPPORTED_PLATFORMS = "watchsimulator watchos macosx iphonesimulator iphoneos appletvsimulator appletvos";
				SUPPORTS_MACCATALYST = YES;
				SWIFT_OBJC_BRIDGING_HEADER = "";
				SWIFT_VERSION = 5.0;
				TARGETED_DEVICE_FAMILY = "1,2,3,6";
				TVOS_DEPLOYMENT_TARGET = 11.0;
				WATCHOS_DEPLOYMENT_TARGET = 6.2;
			};
			name = Release;
		};
		2DE20B71264087FB004C597D /* Debug */ = {
			isa = XCBuildConfiguration;
			buildSettings = {
				CLANG_ENABLE_OBJC_WEAK = YES;
				CLANG_WARN_QUOTED_INCLUDE_IN_FRAMEWORK_HEADER = YES;
				CODE_SIGN_STYLE = Automatic;
				INFOPLIST_FILE = Tests/BackendIntegrationTests/Info.plist;
				IPHONEOS_DEPLOYMENT_TARGET = 14.1;
				LD_RUNPATH_SEARCH_PATHS = (
					"$(inherited)",
					"@executable_path/Frameworks",
					"@loader_path/Frameworks",
				);
				MACOSX_DEPLOYMENT_TARGET = 11.3;
				MTL_ENABLE_DEBUG_INFO = INCLUDE_SOURCE;
				MTL_FAST_MATH = YES;
				PRODUCT_BUNDLE_IDENTIFIER = com.revenuecat.BackendIntegrationTests;
				PRODUCT_NAME = "$(TARGET_NAME)";
				SWIFT_ACTIVE_COMPILATION_CONDITIONS = DEBUG;
				SWIFT_VERSION = 5.0;
				TARGETED_DEVICE_FAMILY = "1,2";
				TEST_HOST = "$(BUILT_PRODUCTS_DIR)/BackendIntegrationTestsHostApp.app/BackendIntegrationTestsHostApp";
				TVOS_DEPLOYMENT_TARGET = 14.1;
				WATCHOS_DEPLOYMENT_TARGET = 7.1;
			};
			name = Debug;
		};
		2DE20B72264087FB004C597D /* Release */ = {
			isa = XCBuildConfiguration;
			buildSettings = {
				CLANG_ENABLE_OBJC_WEAK = YES;
				CLANG_WARN_QUOTED_INCLUDE_IN_FRAMEWORK_HEADER = YES;
				CODE_SIGN_STYLE = Automatic;
				INFOPLIST_FILE = Tests/BackendIntegrationTests/Info.plist;
				IPHONEOS_DEPLOYMENT_TARGET = 14.1;
				LD_RUNPATH_SEARCH_PATHS = (
					"$(inherited)",
					"@executable_path/Frameworks",
					"@loader_path/Frameworks",
				);
				MACOSX_DEPLOYMENT_TARGET = 11.3;
				MTL_FAST_MATH = YES;
				PRODUCT_BUNDLE_IDENTIFIER = com.revenuecat.BackendIntegrationTests;
				PRODUCT_NAME = "$(TARGET_NAME)";
				SWIFT_VERSION = 5.0;
				TARGETED_DEVICE_FAMILY = "1,2";
				TEST_HOST = "$(BUILT_PRODUCTS_DIR)/BackendIntegrationTestsHostApp.app/BackendIntegrationTestsHostApp";
				TVOS_DEPLOYMENT_TARGET = 14.1;
				WATCHOS_DEPLOYMENT_TARGET = 7.1;
			};
			name = Release;
		};
		2DE20B8C26409EB8004C597D /* Debug */ = {
			isa = XCBuildConfiguration;
			buildSettings = {
				ASSETCATALOG_COMPILER_APPICON_NAME = AppIcon;
				ASSETCATALOG_COMPILER_GLOBAL_ACCENT_COLOR_NAME = AccentColor;
				CLANG_ENABLE_OBJC_WEAK = YES;
				CLANG_WARN_QUOTED_INCLUDE_IN_FRAMEWORK_HEADER = YES;
				CODE_SIGN_STYLE = Automatic;
				DEVELOPMENT_ASSET_PATHS = "\"Tests/BackendIntegrationTestApp/Preview Content\"";
				DEVELOPMENT_TEAM = "";
				ENABLE_PREVIEWS = YES;
				INFOPLIST_FILE = Tests/BackendIntegrationTestApp/Info.plist;
				IPHONEOS_DEPLOYMENT_TARGET = 14.1;
				LD_RUNPATH_SEARCH_PATHS = (
					"$(inherited)",
					"@executable_path/Frameworks",
				);
				MTL_ENABLE_DEBUG_INFO = INCLUDE_SOURCE;
				MTL_FAST_MATH = YES;
				PRODUCT_BUNDLE_IDENTIFIER = com.revenuecat.StoreKitTestApp;
				PRODUCT_NAME = "$(TARGET_NAME)";
				SWIFT_ACTIVE_COMPILATION_CONDITIONS = DEBUG;
				SWIFT_VERSION = 5.0;
				TARGETED_DEVICE_FAMILY = "1,2";
				TVOS_DEPLOYMENT_TARGET = 14.1;
				WATCHOS_DEPLOYMENT_TARGET = 6.2;
			};
			name = Debug;
		};
		2DE20B8D26409EB8004C597D /* Release */ = {
			isa = XCBuildConfiguration;
			buildSettings = {
				ASSETCATALOG_COMPILER_APPICON_NAME = AppIcon;
				ASSETCATALOG_COMPILER_GLOBAL_ACCENT_COLOR_NAME = AccentColor;
				CLANG_ENABLE_OBJC_WEAK = YES;
				CLANG_WARN_QUOTED_INCLUDE_IN_FRAMEWORK_HEADER = YES;
				CODE_SIGN_STYLE = Automatic;
				DEVELOPMENT_ASSET_PATHS = "\"Tests/BackendIntegrationTestApp/Preview Content\"";
				DEVELOPMENT_TEAM = "";
				ENABLE_PREVIEWS = YES;
				INFOPLIST_FILE = Tests/BackendIntegrationTestApp/Info.plist;
				IPHONEOS_DEPLOYMENT_TARGET = 14.1;
				LD_RUNPATH_SEARCH_PATHS = (
					"$(inherited)",
					"@executable_path/Frameworks",
				);
				MTL_FAST_MATH = YES;
				PRODUCT_BUNDLE_IDENTIFIER = com.revenuecat.StoreKitTestApp;
				PRODUCT_NAME = "$(TARGET_NAME)";
				SWIFT_VERSION = 5.0;
				TARGETED_DEVICE_FAMILY = "1,2";
				TVOS_DEPLOYMENT_TARGET = 14.1;
				WATCHOS_DEPLOYMENT_TARGET = 6.2;
			};
			name = Release;
		};
		2DEAC2EB26EFE470006914ED /* Debug */ = {
			isa = XCBuildConfiguration;
			buildSettings = {
				ASSETCATALOG_COMPILER_APPICON_NAME = AppIcon;
				ASSETCATALOG_COMPILER_GLOBAL_ACCENT_COLOR_NAME = AccentColor;
				CLANG_ENABLE_OBJC_WEAK = YES;
				CODE_SIGN_STYLE = Automatic;
				DEVELOPMENT_TEAM = "";
				INFOPLIST_FILE = Tests/UnitTestsHostApp/Info.plist;
				IPHONEOS_DEPLOYMENT_TARGET = 14.1;
				LD_RUNPATH_SEARCH_PATHS = (
					"$(inherited)",
					"@executable_path/Frameworks",
				);
				MACOSX_DEPLOYMENT_TARGET = 11.2;
				MTL_ENABLE_DEBUG_INFO = INCLUDE_SOURCE;
				MTL_FAST_MATH = YES;
				PRODUCT_BUNDLE_IDENTIFIER = com.revenuecat.StoreKitUnitTestsHostApp;
				PRODUCT_NAME = "$(TARGET_NAME)";
				SWIFT_ACTIVE_COMPILATION_CONDITIONS = DEBUG;
				SWIFT_VERSION = 5.0;
				TARGETED_DEVICE_FAMILY = "1,2";
				TVOS_DEPLOYMENT_TARGET = 11.0;
				WATCHOS_DEPLOYMENT_TARGET = 6.2;
			};
			name = Debug;
		};
		2DEAC2EC26EFE470006914ED /* Release */ = {
			isa = XCBuildConfiguration;
			buildSettings = {
				ASSETCATALOG_COMPILER_APPICON_NAME = AppIcon;
				ASSETCATALOG_COMPILER_GLOBAL_ACCENT_COLOR_NAME = AccentColor;
				CLANG_ENABLE_OBJC_WEAK = YES;
				CODE_SIGN_STYLE = Automatic;
				DEVELOPMENT_TEAM = "";
				INFOPLIST_FILE = Tests/UnitTestsHostApp/Info.plist;
				IPHONEOS_DEPLOYMENT_TARGET = 14.1;
				LD_RUNPATH_SEARCH_PATHS = (
					"$(inherited)",
					"@executable_path/Frameworks",
				);
				MACOSX_DEPLOYMENT_TARGET = 11.2;
				MTL_FAST_MATH = YES;
				PRODUCT_BUNDLE_IDENTIFIER = com.revenuecat.StoreKitUnitTestsHostApp;
				PRODUCT_NAME = "$(TARGET_NAME)";
				SWIFT_VERSION = 5.0;
				TARGETED_DEVICE_FAMILY = "1,2";
				TVOS_DEPLOYMENT_TARGET = 11.0;
				WATCHOS_DEPLOYMENT_TARGET = 6.2;
			};
			name = Release;
		};
		35262A101F7C4B9100C04F2C /* Debug */ = {
			isa = XCBuildConfiguration;
			buildSettings = {
				ALWAYS_SEARCH_USER_PATHS = NO;
				CLANG_ANALYZER_NONNULL = YES;
				CLANG_ANALYZER_NUMBER_OBJECT_CONVERSION = YES_AGGRESSIVE;
				CLANG_CXX_LANGUAGE_STANDARD = "gnu++14";
				CLANG_CXX_LIBRARY = "libc++";
				CLANG_ENABLE_MODULES = YES;
				CLANG_ENABLE_OBJC_ARC = YES;
				CLANG_WARN_BLOCK_CAPTURE_AUTORELEASING = YES;
				CLANG_WARN_BOOL_CONVERSION = YES;
				CLANG_WARN_COMMA = YES;
				CLANG_WARN_CONSTANT_CONVERSION = YES;
				CLANG_WARN_DEPRECATED_OBJC_IMPLEMENTATIONS = YES;
				CLANG_WARN_DIRECT_OBJC_ISA_USAGE = YES_ERROR;
				CLANG_WARN_DOCUMENTATION_COMMENTS = YES;
				CLANG_WARN_EMPTY_BODY = YES;
				CLANG_WARN_ENUM_CONVERSION = YES;
				CLANG_WARN_INFINITE_RECURSION = YES;
				CLANG_WARN_INT_CONVERSION = YES;
				CLANG_WARN_NON_LITERAL_NULL_CONVERSION = YES;
				CLANG_WARN_OBJC_IMPLICIT_RETAIN_SELF = YES;
				CLANG_WARN_OBJC_LITERAL_CONVERSION = YES;
				CLANG_WARN_OBJC_ROOT_CLASS = YES_ERROR;
				CLANG_WARN_QUOTED_INCLUDE_IN_FRAMEWORK_HEADER = YES;
				CLANG_WARN_RANGE_LOOP_ANALYSIS = YES;
				CLANG_WARN_STRICT_PROTOTYPES = YES;
				CLANG_WARN_SUSPICIOUS_MOVE = YES;
				CLANG_WARN_UNGUARDED_AVAILABILITY = YES_AGGRESSIVE;
				CLANG_WARN_UNREACHABLE_CODE = YES;
				CLANG_WARN__DUPLICATE_METHOD_MATCH = YES;
				COPY_PHASE_STRIP = NO;
				CURRENT_PROJECT_VERSION = 1;
				DEBUG_INFORMATION_FORMAT = dwarf;
				ENABLE_STRICT_OBJC_MSGSEND = YES;
				ENABLE_TESTABILITY = YES;
				GCC_C_LANGUAGE_STANDARD = gnu11;
				GCC_DYNAMIC_NO_PIC = NO;
				GCC_NO_COMMON_BLOCKS = YES;
				GCC_OPTIMIZATION_LEVEL = 0;
				GCC_PREPROCESSOR_DEFINITIONS = (
					"DEBUG=1",
					"$(inherited)",
				);
				GCC_WARN_64_TO_32_BIT_CONVERSION = YES;
				GCC_WARN_ABOUT_RETURN_TYPE = YES_ERROR;
				GCC_WARN_UNDECLARED_SELECTOR = YES;
				GCC_WARN_UNINITIALIZED_AUTOS = YES_AGGRESSIVE;
				GCC_WARN_UNUSED_FUNCTION = YES;
				GCC_WARN_UNUSED_VARIABLE = YES;
				MTL_ENABLE_DEBUG_INFO = YES;
				ONLY_ACTIVE_ARCH = YES;
				SDKROOT = iphoneos;
				SUPPORTS_MACCATALYST = YES;
				SWIFT_OPTIMIZATION_LEVEL = "-Onone";
				VERSIONING_SYSTEM = "apple-generic";
				VERSION_INFO_PREFIX = "";
			};
			name = Debug;
		};
		35262A111F7C4B9100C04F2C /* Release */ = {
			isa = XCBuildConfiguration;
			buildSettings = {
				ALWAYS_SEARCH_USER_PATHS = NO;
				CLANG_ANALYZER_NONNULL = YES;
				CLANG_ANALYZER_NUMBER_OBJECT_CONVERSION = YES_AGGRESSIVE;
				CLANG_CXX_LANGUAGE_STANDARD = "gnu++14";
				CLANG_CXX_LIBRARY = "libc++";
				CLANG_ENABLE_MODULES = YES;
				CLANG_ENABLE_OBJC_ARC = YES;
				CLANG_WARN_BLOCK_CAPTURE_AUTORELEASING = YES;
				CLANG_WARN_BOOL_CONVERSION = YES;
				CLANG_WARN_COMMA = YES;
				CLANG_WARN_CONSTANT_CONVERSION = YES;
				CLANG_WARN_DEPRECATED_OBJC_IMPLEMENTATIONS = YES;
				CLANG_WARN_DIRECT_OBJC_ISA_USAGE = YES_ERROR;
				CLANG_WARN_DOCUMENTATION_COMMENTS = YES;
				CLANG_WARN_EMPTY_BODY = YES;
				CLANG_WARN_ENUM_CONVERSION = YES;
				CLANG_WARN_INFINITE_RECURSION = YES;
				CLANG_WARN_INT_CONVERSION = YES;
				CLANG_WARN_NON_LITERAL_NULL_CONVERSION = YES;
				CLANG_WARN_OBJC_IMPLICIT_RETAIN_SELF = YES;
				CLANG_WARN_OBJC_LITERAL_CONVERSION = YES;
				CLANG_WARN_OBJC_ROOT_CLASS = YES_ERROR;
				CLANG_WARN_QUOTED_INCLUDE_IN_FRAMEWORK_HEADER = YES;
				CLANG_WARN_RANGE_LOOP_ANALYSIS = YES;
				CLANG_WARN_STRICT_PROTOTYPES = YES;
				CLANG_WARN_SUSPICIOUS_MOVE = YES;
				CLANG_WARN_UNGUARDED_AVAILABILITY = YES_AGGRESSIVE;
				CLANG_WARN_UNREACHABLE_CODE = YES;
				CLANG_WARN__DUPLICATE_METHOD_MATCH = YES;
				COPY_PHASE_STRIP = NO;
				CURRENT_PROJECT_VERSION = 1;
				DEBUG_INFORMATION_FORMAT = "dwarf-with-dsym";
				ENABLE_NS_ASSERTIONS = NO;
				ENABLE_STRICT_OBJC_MSGSEND = YES;
				GCC_C_LANGUAGE_STANDARD = gnu11;
				GCC_NO_COMMON_BLOCKS = YES;
				GCC_WARN_64_TO_32_BIT_CONVERSION = YES;
				GCC_WARN_ABOUT_RETURN_TYPE = YES_ERROR;
				GCC_WARN_UNDECLARED_SELECTOR = YES;
				GCC_WARN_UNINITIALIZED_AUTOS = YES_AGGRESSIVE;
				GCC_WARN_UNUSED_FUNCTION = YES;
				GCC_WARN_UNUSED_VARIABLE = YES;
				MTL_ENABLE_DEBUG_INFO = NO;
				ONLY_ACTIVE_ARCH = YES;
				SDKROOT = iphoneos;
				SUPPORTS_MACCATALYST = YES;
				SWIFT_COMPILATION_MODE = wholemodule;
				SWIFT_OPTIMIZATION_LEVEL = "-O";
				VALIDATE_PRODUCT = YES;
				VERSIONING_SYSTEM = "apple-generic";
				VERSION_INFO_PREFIX = "";
			};
			name = Release;
		};
/* End XCBuildConfiguration section */

/* Begin XCConfigurationList section */
		2DAC5F7826F13C9800C5258F /* Build configuration list for PBXNativeTarget "StoreKitUnitTests" */ = {
			isa = XCConfigurationList;
			buildConfigurations = (
				2DAC5F7926F13C9800C5258F /* Debug */,
				2DAC5F7A26F13C9800C5258F /* Release */,
			);
			defaultConfigurationIsVisible = 0;
			defaultConfigurationName = Release;
		};
		2DC5622724EC63430031F69B /* Build configuration list for PBXNativeTarget "RevenueCat" */ = {
			isa = XCConfigurationList;
			buildConfigurations = (
				2DC5622824EC63430031F69B /* Debug */,
				2DC5622924EC63430031F69B /* Release */,
			);
			defaultConfigurationIsVisible = 0;
			defaultConfigurationName = Release;
		};
		2DC5622A24EC63430031F69B /* Build configuration list for PBXNativeTarget "UnitTests" */ = {
			isa = XCConfigurationList;
			buildConfigurations = (
				2DC5622B24EC63430031F69B /* Debug */,
				2DC5622C24EC63430031F69B /* Release */,
			);
			defaultConfigurationIsVisible = 0;
			defaultConfigurationName = Release;
		};
		2DE20B73264087FB004C597D /* Build configuration list for PBXNativeTarget "BackendIntegrationTests" */ = {
			isa = XCConfigurationList;
			buildConfigurations = (
				2DE20B71264087FB004C597D /* Debug */,
				2DE20B72264087FB004C597D /* Release */,
			);
			defaultConfigurationIsVisible = 0;
			defaultConfigurationName = Release;
		};
		2DE20B8B26409EB8004C597D /* Build configuration list for PBXNativeTarget "BackendIntegrationTestsHostApp" */ = {
			isa = XCConfigurationList;
			buildConfigurations = (
				2DE20B8C26409EB8004C597D /* Debug */,
				2DE20B8D26409EB8004C597D /* Release */,
			);
			defaultConfigurationIsVisible = 0;
			defaultConfigurationName = Release;
		};
		2DEAC2ED26EFE470006914ED /* Build configuration list for PBXNativeTarget "UnitTestsHostApp" */ = {
			isa = XCConfigurationList;
			buildConfigurations = (
				2DEAC2EB26EFE470006914ED /* Debug */,
				2DEAC2EC26EFE470006914ED /* Release */,
			);
			defaultConfigurationIsVisible = 0;
			defaultConfigurationName = Release;
		};
		352629F81F7C4B9100C04F2C /* Build configuration list for PBXProject "RevenueCat" */ = {
			isa = XCConfigurationList;
			buildConfigurations = (
				35262A101F7C4B9100C04F2C /* Debug */,
				35262A111F7C4B9100C04F2C /* Release */,
			);
			defaultConfigurationIsVisible = 0;
			defaultConfigurationName = Release;
		};
/* End XCConfigurationList section */

/* Begin XCRemoteSwiftPackageReference section */
		2D803F6126F144830069D717 /* XCRemoteSwiftPackageReference "nimble" */ = {
			isa = XCRemoteSwiftPackageReference;
			repositoryURL = "https://github.com/quick/nimble";
			requirement = {
				branch = main;
				kind = branch;
			};
		};
		2D9C5ECB26F2815E0057FC45 /* XCRemoteSwiftPackageReference "OHHTTPStubs" */ = {
			isa = XCRemoteSwiftPackageReference;
			repositoryURL = "https://github.com/AliSoftware/OHHTTPStubs.git";
			requirement = {
				kind = upToNextMajorVersion;
				minimumVersion = 9.0.0;
			};
		};
		57E04739277260DE0082FE91 /* XCRemoteSwiftPackageReference "swift-snapshot-testing" */ = {
			isa = XCRemoteSwiftPackageReference;
			repositoryURL = "https://github.com/pointfreeco/swift-snapshot-testing";
			requirement = {
				kind = upToNextMajorVersion;
				minimumVersion = 1.9.0;
			};
		};
/* End XCRemoteSwiftPackageReference section */

/* Begin XCSwiftPackageProductDependency section */
		2D803F6226F144830069D717 /* Nimble */ = {
			isa = XCSwiftPackageProductDependency;
			package = 2D803F6126F144830069D717 /* XCRemoteSwiftPackageReference "nimble" */;
			productName = Nimble;
		};
		2D803F6526F144BF0069D717 /* Nimble */ = {
			isa = XCSwiftPackageProductDependency;
			package = 2D803F6126F144830069D717 /* XCRemoteSwiftPackageReference "nimble" */;
			productName = Nimble;
		};
		2D803F6726F144C40069D717 /* Nimble */ = {
			isa = XCSwiftPackageProductDependency;
			package = 2D803F6126F144830069D717 /* XCRemoteSwiftPackageReference "nimble" */;
			productName = Nimble;
		};
		2D9C5ED026F2816F0057FC45 /* OHHTTPStubs */ = {
			isa = XCSwiftPackageProductDependency;
			package = 2D9C5ECB26F2815E0057FC45 /* XCRemoteSwiftPackageReference "OHHTTPStubs" */;
			productName = OHHTTPStubs;
		};
		2D9C5ED226F2816F0057FC45 /* OHHTTPStubsSwift */ = {
			isa = XCSwiftPackageProductDependency;
			package = 2D9C5ECB26F2815E0057FC45 /* XCRemoteSwiftPackageReference "OHHTTPStubs" */;
			productName = OHHTTPStubsSwift;
		};
		2D9C5ED426F281750057FC45 /* OHHTTPStubs */ = {
			isa = XCSwiftPackageProductDependency;
			package = 2D9C5ECB26F2815E0057FC45 /* XCRemoteSwiftPackageReference "OHHTTPStubs" */;
			productName = OHHTTPStubs;
		};
		2D9C5ED626F281750057FC45 /* OHHTTPStubsSwift */ = {
			isa = XCSwiftPackageProductDependency;
			package = 2D9C5ECB26F2815E0057FC45 /* XCRemoteSwiftPackageReference "OHHTTPStubs" */;
			productName = OHHTTPStubsSwift;
		};
		576C8ABD27D299860058FA6E /* SnapshotTesting */ = {
			isa = XCSwiftPackageProductDependency;
			package = 57E04739277260DE0082FE91 /* XCRemoteSwiftPackageReference "swift-snapshot-testing" */;
			productName = SnapshotTesting;
		};
		57E0473A277260DE0082FE91 /* SnapshotTesting */ = {
			isa = XCSwiftPackageProductDependency;
			package = 57E04739277260DE0082FE91 /* XCRemoteSwiftPackageReference "swift-snapshot-testing" */;
			productName = SnapshotTesting;
		};
/* End XCSwiftPackageProductDependency section */
	};
	rootObject = 352629F51F7C4B9100C04F2C /* Project object */;
}<|MERGE_RESOLUTION|>--- conflicted
+++ resolved
@@ -305,12 +305,8 @@
 		A563F589271E1DAD00246E0C /* MockBeginRefundRequestHelper.swift in Sources */ = {isa = PBXBuildFile; fileRef = A563F585271E072B00246E0C /* MockBeginRefundRequestHelper.swift */; };
 		A56C2E012819C33500995421 /* BackendPostAdServicesTokenTests.swift in Sources */ = {isa = PBXBuildFile; fileRef = A56C2E002819C33500995421 /* BackendPostAdServicesTokenTests.swift */; };
 		A56F9AB126990E9200AFC48F /* CustomerInfo.swift in Sources */ = {isa = PBXBuildFile; fileRef = A56F9AB026990E9200AFC48F /* CustomerInfo.swift */; };
-<<<<<<< HEAD
-		A5B6CDD8280F3843007629D5 /* AdServices.framework in Frameworks */ = {isa = PBXBuildFile; fileRef = A5B6CDD5280F3843007629D5 /* AdServices.framework */; };
-		A5B6CDDA28106018007629D5 /* PostAdServicesTokenOperation.swift in Sources */ = {isa = PBXBuildFile; fileRef = A5B6CDD928106018007629D5 /* PostAdServicesTokenOperation.swift */; };
-=======
 		A5B6CDD8280F3843007629D5 /* AdServices.framework in Frameworks */ = {isa = PBXBuildFile; fileRef = A5B6CDD5280F3843007629D5 /* AdServices.framework */; settings = {ATTRIBUTES = (Weak, ); }; };
->>>>>>> 42bbabc5
+        A5B6CDDA28106018007629D5 /* PostAdServicesTokenOperation.swift in Sources */ = {isa = PBXBuildFile; fileRef = A5B6CDD928106018007629D5 /* PostAdServicesTokenOperation.swift */; };
 		A5F0104E2717B3150090732D /* BeginRefundRequestHelper.swift in Sources */ = {isa = PBXBuildFile; fileRef = A5F0104D2717B3150090732D /* BeginRefundRequestHelper.swift */; };
 		B300E4BF26D436F900B22262 /* LogIntent.swift in Sources */ = {isa = PBXBuildFile; fileRef = 9A65DFDD258AD60A00DE00B0 /* LogIntent.swift */; };
 		B300E4C026D4371200B22262 /* SKPaymentTransactionExtensionsTests.swift in Sources */ = {isa = PBXBuildFile; fileRef = F591492526B994B400D32E58 /* SKPaymentTransactionExtensionsTests.swift */; };
