// !$*UTF8*$!
{
	archiveVersion = 1;
	classes = {
	};
	objectVersion = 52;
	objects = {

/* Begin PBXBuildFile section */
		0313FD41268A506400168386 /* DateProvider.swift in Sources */ = {isa = PBXBuildFile; fileRef = 0313FD40268A506400168386 /* DateProvider.swift */; };
		2CD72942268A823900BFC976 /* Data+Extensions.swift in Sources */ = {isa = PBXBuildFile; fileRef = 2CD72941268A823900BFC976 /* Data+Extensions.swift */; };
		2CD72944268A826F00BFC976 /* Date+Extensions.swift in Sources */ = {isa = PBXBuildFile; fileRef = 2CD72943268A826F00BFC976 /* Date+Extensions.swift */; };
		2CD72948268A828400BFC976 /* Locale+Extensions.swift in Sources */ = {isa = PBXBuildFile; fileRef = 2CD72947268A828400BFC976 /* Locale+Extensions.swift */; };
		2D11F5E1250FF886005A70E8 /* AttributionStrings.swift in Sources */ = {isa = PBXBuildFile; fileRef = 2D11F5E0250FF886005A70E8 /* AttributionStrings.swift */; };
		2D1C3F3926B9D8B800112626 /* MockBundle.swift in Sources */ = {isa = PBXBuildFile; fileRef = 2D1C3F3826B9D8B800112626 /* MockBundle.swift */; };
		2D1E789926FE216800760949 /* SceneDelegate.swift in Sources */ = {isa = PBXBuildFile; fileRef = 2D1E788926FE215500760949 /* SceneDelegate.swift */; };
		2D22BF6526F3CB31001AE2F9 /* FatalErrorUtil.swift in Sources */ = {isa = PBXBuildFile; fileRef = 2D22BF6426F3CB31001AE2F9 /* FatalErrorUtil.swift */; };
		2D22BF6826F3CC6D001AE2F9 /* XCTestCase+Extensions.swift in Sources */ = {isa = PBXBuildFile; fileRef = 2D22BF6626F3CBFB001AE2F9 /* XCTestCase+Extensions.swift */; };
		2D294E5C26DECFD500B8FE4F /* StoreKit2TransactionListener.swift in Sources */ = {isa = PBXBuildFile; fileRef = 2D294E5B26DECFD500B8FE4F /* StoreKit2TransactionListener.swift */; };
		2D3BFAD126DEA45C00370B11 /* MockSK1Product.swift in Sources */ = {isa = PBXBuildFile; fileRef = 2DDF41E524F6F5DC005BC22D /* MockSK1Product.swift */; };
		2D3BFAD226DEA46600370B11 /* MockProductsRequest.swift in Sources */ = {isa = PBXBuildFile; fileRef = 37E35B08709090FBBFB16EBD /* MockProductsRequest.swift */; };
		2D3BFAD326DEA47100370B11 /* MockSKDiscount.swift in Sources */ = {isa = PBXBuildFile; fileRef = 2DDF41E724F6F61B005BC22D /* MockSKDiscount.swift */; };
		2D3BFAD426DEA49200370B11 /* SKProductSubscriptionDurationExtensions.swift in Sources */ = {isa = PBXBuildFile; fileRef = 2DDF41E924F6F844005BC22D /* SKProductSubscriptionDurationExtensions.swift */; };
		2D4D6AF424F717B800B656BE /* ASN1ObjectIdentifierEncoder.swift in Sources */ = {isa = PBXBuildFile; fileRef = 37E35C4A4B241A545D1D06BD /* ASN1ObjectIdentifierEncoder.swift */; };
		2D4D6AF524F717B800B656BE /* ContainerFactory.swift in Sources */ = {isa = PBXBuildFile; fileRef = 37E35092F0E41512E0D610BA /* ContainerFactory.swift */; };
		2D4D6AF624F7193700B656BE /* verifyReceiptSample1.txt in Resources */ = {isa = PBXBuildFile; fileRef = 2DDE559A24C8B5E300DCB087 /* verifyReceiptSample1.txt */; };
		2D4D6AF724F7193700B656BE /* base64encodedreceiptsample1.txt in Resources */ = {isa = PBXBuildFile; fileRef = 2DDE559B24C8B5E300DCB087 /* base64encodedreceiptsample1.txt */; };
		2D4E926526990AB1000E10B0 /* StoreKitWrapper.swift in Sources */ = {isa = PBXBuildFile; fileRef = 2D4E926426990AB1000E10B0 /* StoreKitWrapper.swift */; };
		2D735F7D26EFF189004E82A7 /* Configuration.storekit in Resources */ = {isa = PBXBuildFile; fileRef = 2DE20B7926408921004C597D /* Configuration.storekit */; };
		2D735F7E26EFF198004E82A7 /* UnitTestsConfiguration.storekit in Resources */ = {isa = PBXBuildFile; fileRef = 2D43017726EBFD7100BAB891 /* UnitTestsConfiguration.storekit */; };
		2D803F6326F144830069D717 /* Nimble in Frameworks */ = {isa = PBXBuildFile; productRef = 2D803F6226F144830069D717 /* Nimble */; };
		2D803F6626F144BF0069D717 /* Nimble in Frameworks */ = {isa = PBXBuildFile; productRef = 2D803F6526F144BF0069D717 /* Nimble */; };
		2D803F6826F144C40069D717 /* Nimble in Frameworks */ = {isa = PBXBuildFile; productRef = 2D803F6726F144C40069D717 /* Nimble */; };
		2D803F6926F149E70069D717 /* RevenueCat.framework in Frameworks */ = {isa = PBXBuildFile; fileRef = 2DC5621624EC63420031F69B /* RevenueCat.framework */; };
		2D90F8B126FD1E52009B9142 /* PurchasesOrchestratorTests.swift in Sources */ = {isa = PBXBuildFile; fileRef = 2D8FC8AB26E01AE70049A85C /* PurchasesOrchestratorTests.swift */; };
		2D90F8B326FD2082009B9142 /* MockProductsManager.swift in Sources */ = {isa = PBXBuildFile; fileRef = 37E35C9439E087F63ECC4F59 /* MockProductsManager.swift */; };
		2D90F8B426FD208B009B9142 /* MockStoreKitWrapper.swift in Sources */ = {isa = PBXBuildFile; fileRef = 351B515326D44B0A00BD2BD7 /* MockStoreKitWrapper.swift */; };
		2D90F8B526FD2093009B9142 /* MockSystemInfo.swift in Sources */ = {isa = PBXBuildFile; fileRef = 351B514626D44A0D00BD2BD7 /* MockSystemInfo.swift */; };
		2D90F8B626FD2099009B9142 /* MockSubscriberAttributesManager.swift in Sources */ = {isa = PBXBuildFile; fileRef = 351B514226D449C100BD2BD7 /* MockSubscriberAttributesManager.swift */; };
		2D90F8B826FD20AA009B9142 /* MockReceiptFetcher.swift in Sources */ = {isa = PBXBuildFile; fileRef = 351B515126D44AF000BD2BD7 /* MockReceiptFetcher.swift */; };
		2D90F8BB26FD20BD009B9142 /* MockIdentityManager.swift in Sources */ = {isa = PBXBuildFile; fileRef = 351B513E26D4496000BD2BD7 /* MockIdentityManager.swift */; };
		2D90F8BC26FD20C2009B9142 /* MockReceiptParser.swift in Sources */ = {isa = PBXBuildFile; fileRef = 37E354B13440508B46C9A530 /* MockReceiptParser.swift */; };
		2D90F8BF26FD20D6009B9142 /* MockAttributionFetcher.swift in Sources */ = {isa = PBXBuildFile; fileRef = 351B515926D44B6200BD2BD7 /* MockAttributionFetcher.swift */; };
		2D90F8C026FD20DF009B9142 /* MockAttributionDataMigrator.swift in Sources */ = {isa = PBXBuildFile; fileRef = 351B515F26D44BB600BD2BD7 /* MockAttributionDataMigrator.swift */; };
		2D90F8C126FD20F2009B9142 /* MockHTTPClient.swift in Sources */ = {isa = PBXBuildFile; fileRef = 351B514C26D44A8600BD2BD7 /* MockHTTPClient.swift */; };
		2D90F8C226FD20F7009B9142 /* MockETagManager.swift in Sources */ = {isa = PBXBuildFile; fileRef = 35D83311262FBD4200E60AC5 /* MockETagManager.swift */; };
		2D90F8C326FD214F009B9142 /* MockAttributionTypeFactory.swift in Sources */ = {isa = PBXBuildFile; fileRef = 351B514426D449E600BD2BD7 /* MockAttributionTypeFactory.swift */; };
		2D90F8C526FD216A009B9142 /* MockSKDiscount.swift in Sources */ = {isa = PBXBuildFile; fileRef = 2DDF41E724F6F61B005BC22D /* MockSKDiscount.swift */; };
		2D90F8C726FD221D009B9142 /* MockASN1ContainerBuilder.swift in Sources */ = {isa = PBXBuildFile; fileRef = 37E351EB3689AF304E5B1031 /* MockASN1ContainerBuilder.swift */; };
		2D90F8C826FD2225009B9142 /* MockAppleReceiptBuilder.swift in Sources */ = {isa = PBXBuildFile; fileRef = 37E35C1554F296F7F1317747 /* MockAppleReceiptBuilder.swift */; };
		2D90F8CA26FD257A009B9142 /* MockStoreKit2TransactionListener.swift in Sources */ = {isa = PBXBuildFile; fileRef = 2D90F8C926FD257A009B9142 /* MockStoreKit2TransactionListener.swift */; };
		2D90F8CC26FD2BA1009B9142 /* StoreKitConfigTestCase.swift in Sources */ = {isa = PBXBuildFile; fileRef = 2D90F8CB26FD2BA1009B9142 /* StoreKitConfigTestCase.swift */; };
		2D971CC12744364C0093F35F /* SKError+Extensions.swift in Sources */ = {isa = PBXBuildFile; fileRef = 2D971CC02744364C0093F35F /* SKError+Extensions.swift */; };
		2D991ACA268BA56900085481 /* StoreKitRequestFetcher.swift in Sources */ = {isa = PBXBuildFile; fileRef = 2D991AC9268BA56900085481 /* StoreKitRequestFetcher.swift */; };
		2D9C5EC826F280510057FC45 /* ProductDetailsTests.swift in Sources */ = {isa = PBXBuildFile; fileRef = 2D69384426DFF93300FCDBC0 /* ProductDetailsTests.swift */; };
		2D9C5ECA26F2805C0057FC45 /* ProductsManagerTests.swift in Sources */ = {isa = PBXBuildFile; fileRef = 2D9C5EC926F2805C0057FC45 /* ProductsManagerTests.swift */; };
		2D9C5ED126F2816F0057FC45 /* OHHTTPStubs in Frameworks */ = {isa = PBXBuildFile; productRef = 2D9C5ED026F2816F0057FC45 /* OHHTTPStubs */; };
		2D9C5ED326F2816F0057FC45 /* OHHTTPStubsSwift in Frameworks */ = {isa = PBXBuildFile; productRef = 2D9C5ED226F2816F0057FC45 /* OHHTTPStubsSwift */; };
		2D9C5ED526F281750057FC45 /* OHHTTPStubs in Frameworks */ = {isa = PBXBuildFile; productRef = 2D9C5ED426F281750057FC45 /* OHHTTPStubs */; };
		2D9C5ED726F281750057FC45 /* OHHTTPStubsSwift in Frameworks */ = {isa = PBXBuildFile; productRef = 2D9C5ED626F281750057FC45 /* OHHTTPStubsSwift */; };
		2D9C7BB326D838FC006838BE /* UIApplication+RCExtensions.swift in Sources */ = {isa = PBXBuildFile; fileRef = 2D9C7BB226D838FC006838BE /* UIApplication+RCExtensions.swift */; };
		2D9F4A5526C30CA800B07B43 /* PurchasesOrchestrator.swift in Sources */ = {isa = PBXBuildFile; fileRef = 2D9F4A5426C30CA800B07B43 /* PurchasesOrchestrator.swift */; };
		2DA85A8A26DEA7DC00F1136D /* MockProductsRequestFactory.swift in Sources */ = {isa = PBXBuildFile; fileRef = 37E35F783903362B65FB7AF3 /* MockProductsRequestFactory.swift */; };
		2DA85A8B26DEA7DD00F1136D /* MockProductsRequestFactory.swift in Sources */ = {isa = PBXBuildFile; fileRef = 37E35F783903362B65FB7AF3 /* MockProductsRequestFactory.swift */; };
		2DA85A8C26DEA7FB00F1136D /* RevenueCat.framework in Frameworks */ = {isa = PBXBuildFile; fileRef = 2DC5621624EC63420031F69B /* RevenueCat.framework */; };
		2DAC5F7B26F13D1400C5258F /* UnitTestsConfiguration.storekit in Resources */ = {isa = PBXBuildFile; fileRef = 2D43017726EBFD7100BAB891 /* UnitTestsConfiguration.storekit */; };
		2DC19195255F36D10039389A /* Logger.swift in Sources */ = {isa = PBXBuildFile; fileRef = 2DC19194255F36D10039389A /* Logger.swift */; };
		2DC5622E24EC636C0031F69B /* Transaction.swift in Sources */ = {isa = PBXBuildFile; fileRef = 37E355CBB3F3A31A32687B14 /* Transaction.swift */; };
		2DC5623024EC63730031F69B /* OperationDispatcher.swift in Sources */ = {isa = PBXBuildFile; fileRef = 2DDA3E4624DB0B5400EDFE5B /* OperationDispatcher.swift */; };
		2DC5623224EC63730031F69B /* TransactionsFactory.swift in Sources */ = {isa = PBXBuildFile; fileRef = 3597020F24BF6A710010506E /* TransactionsFactory.swift */; };
		2DDF419624F6F331005BC22D /* ProductsRequestFactory.swift in Sources */ = {isa = PBXBuildFile; fileRef = 37E35E8DCF998D9DB63850F8 /* ProductsRequestFactory.swift */; };
		2DDF419724F6F331005BC22D /* DateExtensions.swift in Sources */ = {isa = PBXBuildFile; fileRef = 37E3567189CF6A746EE3CCC2 /* DateExtensions.swift */; };
		2DDF419D24F6F331005BC22D /* IntroEligibilityCalculator.swift in Sources */ = {isa = PBXBuildFile; fileRef = 2D97458E24BDFCEF006245E9 /* IntroEligibilityCalculator.swift */; };
		2DDF419F24F6F331005BC22D /* ReceiptParsingError.swift in Sources */ = {isa = PBXBuildFile; fileRef = 2D8F622224D30F9D00F993AA /* ReceiptParsingError.swift */; };
		2DDF41A224F6F331005BC22D /* ProductsManager.swift in Sources */ = {isa = PBXBuildFile; fileRef = 37E35C7060D7E486F5958BED /* ProductsManager.swift */; };
		2DDF41A324F6F331005BC22D /* ReceiptParser.swift in Sources */ = {isa = PBXBuildFile; fileRef = 2D5BB46A24C8E8ED00E27537 /* ReceiptParser.swift */; };
		2DDF41AB24F6F37C005BC22D /* AppleReceipt.swift in Sources */ = {isa = PBXBuildFile; fileRef = 2DDF41A724F6F37C005BC22D /* AppleReceipt.swift */; };
		2DDF41AC24F6F37C005BC22D /* ASN1Container.swift in Sources */ = {isa = PBXBuildFile; fileRef = 2DDF41A824F6F37C005BC22D /* ASN1Container.swift */; };
		2DDF41AD24F6F37C005BC22D /* ASN1ObjectIdentifier.swift in Sources */ = {isa = PBXBuildFile; fileRef = 2DDF41A924F6F37C005BC22D /* ASN1ObjectIdentifier.swift */; };
		2DDF41AE24F6F37C005BC22D /* InAppPurchase.swift in Sources */ = {isa = PBXBuildFile; fileRef = 2DDF41AA24F6F37C005BC22D /* InAppPurchase.swift */; };
		2DDF41B324F6F387005BC22D /* InAppPurchaseBuilder.swift in Sources */ = {isa = PBXBuildFile; fileRef = 2DDF41AF24F6F387005BC22D /* InAppPurchaseBuilder.swift */; };
		2DDF41B424F6F387005BC22D /* ASN1ContainerBuilder.swift in Sources */ = {isa = PBXBuildFile; fileRef = 2DDF41B024F6F387005BC22D /* ASN1ContainerBuilder.swift */; };
		2DDF41B524F6F387005BC22D /* AppleReceiptBuilder.swift in Sources */ = {isa = PBXBuildFile; fileRef = 2DDF41B124F6F387005BC22D /* AppleReceiptBuilder.swift */; };
		2DDF41B624F6F387005BC22D /* ASN1ObjectIdentifierBuilder.swift in Sources */ = {isa = PBXBuildFile; fileRef = 2DDF41B224F6F387005BC22D /* ASN1ObjectIdentifierBuilder.swift */; };
		2DDF41BB24F6F392005BC22D /* UInt8+Extensions.swift in Sources */ = {isa = PBXBuildFile; fileRef = 2DDF41B824F6F392005BC22D /* UInt8+Extensions.swift */; };
		2DDF41BC24F6F392005BC22D /* ArraySlice_UInt8+Extensions.swift in Sources */ = {isa = PBXBuildFile; fileRef = 2DDF41B924F6F392005BC22D /* ArraySlice_UInt8+Extensions.swift */; };
		2DDF41C924F6F4C3005BC22D /* UInt8+ExtensionsTests.swift in Sources */ = {isa = PBXBuildFile; fileRef = 2DDF41BF24F6F4C3005BC22D /* UInt8+ExtensionsTests.swift */; };
		2DDF41CA24F6F4C3005BC22D /* ArraySlice_UInt8+ExtensionsTests.swift in Sources */ = {isa = PBXBuildFile; fileRef = 2DDF41C024F6F4C3005BC22D /* ArraySlice_UInt8+ExtensionsTests.swift */; };
		2DDF41CB24F6F4C3005BC22D /* ASN1ObjectIdentifierBuilderTests.swift in Sources */ = {isa = PBXBuildFile; fileRef = 2DDF41C224F6F4C3005BC22D /* ASN1ObjectIdentifierBuilderTests.swift */; };
		2DDF41CC24F6F4C3005BC22D /* AppleReceiptBuilderTests.swift in Sources */ = {isa = PBXBuildFile; fileRef = 2DDF41C324F6F4C3005BC22D /* AppleReceiptBuilderTests.swift */; };
		2DDF41CD24F6F4C3005BC22D /* ASN1ContainerBuilderTests.swift in Sources */ = {isa = PBXBuildFile; fileRef = 2DDF41C424F6F4C3005BC22D /* ASN1ContainerBuilderTests.swift */; };
		2DDF41CE24F6F4C3005BC22D /* InAppPurchaseBuilderTests.swift in Sources */ = {isa = PBXBuildFile; fileRef = 2DDF41C524F6F4C3005BC22D /* InAppPurchaseBuilderTests.swift */; };
		2DDF41CF24F6F4C3005BC22D /* ReceiptParsing+TestsWithRealReceipts.swift in Sources */ = {isa = PBXBuildFile; fileRef = 2DDF41C724F6F4C3005BC22D /* ReceiptParsing+TestsWithRealReceipts.swift */; };
		2DDF41DA24F6F4DB005BC22D /* ReceiptParserTests.swift in Sources */ = {isa = PBXBuildFile; fileRef = 37E351D0EBC4698E1D3585A6 /* ReceiptParserTests.swift */; };
		2DDF41DE24F6F527005BC22D /* MockAppleReceiptBuilder.swift in Sources */ = {isa = PBXBuildFile; fileRef = 37E35C1554F296F7F1317747 /* MockAppleReceiptBuilder.swift */; };
		2DDF41DF24F6F527005BC22D /* MockProductsManager.swift in Sources */ = {isa = PBXBuildFile; fileRef = 37E35C9439E087F63ECC4F59 /* MockProductsManager.swift */; };
		2DDF41E024F6F527005BC22D /* MockInAppPurchaseBuilder.swift in Sources */ = {isa = PBXBuildFile; fileRef = 37E355744D64075AA91342DE /* MockInAppPurchaseBuilder.swift */; };
		2DDF41E124F6F527005BC22D /* MockReceiptParser.swift in Sources */ = {isa = PBXBuildFile; fileRef = 37E354B13440508B46C9A530 /* MockReceiptParser.swift */; };
		2DDF41E224F6F527005BC22D /* MockProductsRequest.swift in Sources */ = {isa = PBXBuildFile; fileRef = 37E35B08709090FBBFB16EBD /* MockProductsRequest.swift */; };
		2DDF41E324F6F527005BC22D /* MockASN1ContainerBuilder.swift in Sources */ = {isa = PBXBuildFile; fileRef = 37E351EB3689AF304E5B1031 /* MockASN1ContainerBuilder.swift */; };
		2DDF41E624F6F5DC005BC22D /* MockSK1Product.swift in Sources */ = {isa = PBXBuildFile; fileRef = 2DDF41E524F6F5DC005BC22D /* MockSK1Product.swift */; };
		2DDF41E824F6F61B005BC22D /* MockSKDiscount.swift in Sources */ = {isa = PBXBuildFile; fileRef = 2DDF41E724F6F61B005BC22D /* MockSKDiscount.swift */; };
		2DDF41EA24F6F844005BC22D /* SKProductSubscriptionDurationExtensions.swift in Sources */ = {isa = PBXBuildFile; fileRef = 2DDF41E924F6F844005BC22D /* SKProductSubscriptionDurationExtensions.swift */; };
		2DE20B6F264087FB004C597D /* BackendIntegrationTests.swift in Sources */ = {isa = PBXBuildFile; fileRef = 2DE20B6E264087FB004C597D /* BackendIntegrationTests.swift */; };
		2DE20B7626408807004C597D /* StoreKitTest.framework in Frameworks */ = {isa = PBXBuildFile; fileRef = 2DE20B7526408806004C597D /* StoreKitTest.framework */; };
		2DE20B8226409EB7004C597D /* BackendIntegrationTestApp.swift in Sources */ = {isa = PBXBuildFile; fileRef = 2DE20B8126409EB7004C597D /* BackendIntegrationTestApp.swift */; };
		2DE20B8426409EB7004C597D /* ContentView.swift in Sources */ = {isa = PBXBuildFile; fileRef = 2DE20B8326409EB7004C597D /* ContentView.swift */; };
		2DE20B8626409EB8004C597D /* Assets.xcassets in Resources */ = {isa = PBXBuildFile; fileRef = 2DE20B8526409EB8004C597D /* Assets.xcassets */; };
		2DE20B8926409EB8004C597D /* Preview Assets.xcassets in Resources */ = {isa = PBXBuildFile; fileRef = 2DE20B8826409EB8004C597D /* Preview Assets.xcassets */; };
		2DE20B9226409ECF004C597D /* StoreKit.framework in Frameworks */ = {isa = PBXBuildFile; fileRef = 2DE20B9126409ECF004C597D /* StoreKit.framework */; };
		2DE61A84264190830021CEA0 /* Constants.swift in Sources */ = {isa = PBXBuildFile; fileRef = 2DE61A83264190830021CEA0 /* Constants.swift */; };
		2DEAC2DD26EFE46E006914ED /* AppDelegate.swift in Sources */ = {isa = PBXBuildFile; fileRef = 2DEAC2DC26EFE46E006914ED /* AppDelegate.swift */; };
		2DEAC2E126EFE46E006914ED /* ViewController.swift in Sources */ = {isa = PBXBuildFile; fileRef = 2DEAC2E026EFE46E006914ED /* ViewController.swift */; };
		2DEAC2E426EFE46E006914ED /* Main.storyboard in Resources */ = {isa = PBXBuildFile; fileRef = 2DEAC2E226EFE46E006914ED /* Main.storyboard */; };
		2DEAC2E626EFE470006914ED /* Assets.xcassets in Resources */ = {isa = PBXBuildFile; fileRef = 2DEAC2E526EFE470006914ED /* Assets.xcassets */; };
		2DEAC2E926EFE470006914ED /* LaunchScreen.storyboard in Resources */ = {isa = PBXBuildFile; fileRef = 2DEAC2E726EFE470006914ED /* LaunchScreen.storyboard */; };
		2DFF6C56270CA28800ECAFAB /* MockRequestFetcher.swift in Sources */ = {isa = PBXBuildFile; fileRef = 351B517926D44FF000BD2BD7 /* MockRequestFetcher.swift */; };
		351B513B26D448F400BD2BD7 /* AttributionPosterTests.swift in Sources */ = {isa = PBXBuildFile; fileRef = 37E354FE32DD3EA3FF3ECD0A /* AttributionPosterTests.swift */; };
		351B513D26D4491E00BD2BD7 /* MockDeviceCache.swift in Sources */ = {isa = PBXBuildFile; fileRef = 351B513C26D4491E00BD2BD7 /* MockDeviceCache.swift */; };
		351B513F26D4496000BD2BD7 /* MockIdentityManager.swift in Sources */ = {isa = PBXBuildFile; fileRef = 351B513E26D4496000BD2BD7 /* MockIdentityManager.swift */; };
		351B514126D4498F00BD2BD7 /* MockBackend.swift in Sources */ = {isa = PBXBuildFile; fileRef = 351B514026D4498F00BD2BD7 /* MockBackend.swift */; };
		351B514326D449C100BD2BD7 /* MockSubscriberAttributesManager.swift in Sources */ = {isa = PBXBuildFile; fileRef = 351B514226D449C100BD2BD7 /* MockSubscriberAttributesManager.swift */; };
		351B514526D449E600BD2BD7 /* MockAttributionTypeFactory.swift in Sources */ = {isa = PBXBuildFile; fileRef = 351B514426D449E600BD2BD7 /* MockAttributionTypeFactory.swift */; };
		351B514726D44A0D00BD2BD7 /* MockSystemInfo.swift in Sources */ = {isa = PBXBuildFile; fileRef = 351B514626D44A0D00BD2BD7 /* MockSystemInfo.swift */; };
		351B514926D44A2F00BD2BD7 /* MockCustomerInfoManager.swift in Sources */ = {isa = PBXBuildFile; fileRef = 351B514826D44A2F00BD2BD7 /* MockCustomerInfoManager.swift */; };
		351B514B26D44A4A00BD2BD7 /* MockOperationDispatcher.swift in Sources */ = {isa = PBXBuildFile; fileRef = 351B514A26D44A4A00BD2BD7 /* MockOperationDispatcher.swift */; };
		351B514D26D44A8600BD2BD7 /* MockHTTPClient.swift in Sources */ = {isa = PBXBuildFile; fileRef = 351B514C26D44A8600BD2BD7 /* MockHTTPClient.swift */; };
		351B514E26D44ACE00BD2BD7 /* SubscriberAttributesManagerTests.swift in Sources */ = {isa = PBXBuildFile; fileRef = 37E3567E972B9B04FE079ABA /* SubscriberAttributesManagerTests.swift */; };
		351B514F26D44ACE00BD2BD7 /* PurchasesSubscriberAttributesTests.swift in Sources */ = {isa = PBXBuildFile; fileRef = 37E3508E52201122137D4B4A /* PurchasesSubscriberAttributesTests.swift */; };
		351B515026D44ACE00BD2BD7 /* BackendSubscriberAttributesTests.swift in Sources */ = {isa = PBXBuildFile; fileRef = 37E357F69438004E1F443C03 /* BackendSubscriberAttributesTests.swift */; };
		351B515226D44AF000BD2BD7 /* MockReceiptFetcher.swift in Sources */ = {isa = PBXBuildFile; fileRef = 351B515126D44AF000BD2BD7 /* MockReceiptFetcher.swift */; };
		351B515426D44B0A00BD2BD7 /* MockStoreKitWrapper.swift in Sources */ = {isa = PBXBuildFile; fileRef = 351B515326D44B0A00BD2BD7 /* MockStoreKitWrapper.swift */; };
		351B515626D44B2300BD2BD7 /* MockNotificationCenter.swift in Sources */ = {isa = PBXBuildFile; fileRef = 351B515526D44B2300BD2BD7 /* MockNotificationCenter.swift */; };
		351B515826D44B3E00BD2BD7 /* MockOfferingsFactory.swift in Sources */ = {isa = PBXBuildFile; fileRef = 351B515726D44B3E00BD2BD7 /* MockOfferingsFactory.swift */; };
		351B515A26D44B6200BD2BD7 /* MockAttributionFetcher.swift in Sources */ = {isa = PBXBuildFile; fileRef = 351B515926D44B6200BD2BD7 /* MockAttributionFetcher.swift */; };
		351B515C26D44B7900BD2BD7 /* MockIntroEligibilityCalculator.swift in Sources */ = {isa = PBXBuildFile; fileRef = 351B515B26D44B7900BD2BD7 /* MockIntroEligibilityCalculator.swift */; };
		351B515E26D44B9900BD2BD7 /* MockPurchasesDelegate.swift in Sources */ = {isa = PBXBuildFile; fileRef = 351B515D26D44B9900BD2BD7 /* MockPurchasesDelegate.swift */; };
		351B516026D44BB600BD2BD7 /* MockAttributionDataMigrator.swift in Sources */ = {isa = PBXBuildFile; fileRef = 351B515F26D44BB600BD2BD7 /* MockAttributionDataMigrator.swift */; };
		351B516126D44BEB00BD2BD7 /* IdentityManagerTests.swift in Sources */ = {isa = PBXBuildFile; fileRef = 37E35294EBC1E5A879C95540 /* IdentityManagerTests.swift */; };
		351B516226D44BEE00BD2BD7 /* CustomerInfoManagerTests.swift in Sources */ = {isa = PBXBuildFile; fileRef = 37E35E992F1916C7F3911E7B /* CustomerInfoManagerTests.swift */; };
		351B516926D44C9500BD2BD7 /* BackendTests.swift in Sources */ = {isa = PBXBuildFile; fileRef = 37E358BF58C99AC39073B96C /* BackendTests.swift */; };
		351B516A26D44CB300BD2BD7 /* ISOPeriodFormatterTests.swift in Sources */ = {isa = PBXBuildFile; fileRef = 37E35B9AC7A350CA2437049D /* ISOPeriodFormatterTests.swift */; };
		351B517026D44E8D00BD2BD7 /* MockDateProvider.swift in Sources */ = {isa = PBXBuildFile; fileRef = 351B516F26D44E8D00BD2BD7 /* MockDateProvider.swift */; };
		351B517226D44EF300BD2BD7 /* MockInMemoryCachedOfferings.swift in Sources */ = {isa = PBXBuildFile; fileRef = 351B517126D44EF300BD2BD7 /* MockInMemoryCachedOfferings.swift */; };
		351B517426D44F4B00BD2BD7 /* MockPaymentDiscount.swift in Sources */ = {isa = PBXBuildFile; fileRef = 351B517326D44F4B00BD2BD7 /* MockPaymentDiscount.swift */; };
		351B517626D44F7200BD2BD7 /* MockProductDiscount.swift in Sources */ = {isa = PBXBuildFile; fileRef = 351B517526D44F7200BD2BD7 /* MockProductDiscount.swift */; };
		351B517A26D44FF000BD2BD7 /* MockRequestFetcher.swift in Sources */ = {isa = PBXBuildFile; fileRef = 351B517926D44FF000BD2BD7 /* MockRequestFetcher.swift */; };
		351B519F26D4508A00BD2BD7 /* DeviceCacheTests.swift in Sources */ = {isa = PBXBuildFile; fileRef = 37E35D87B7E6F91E27E98F42 /* DeviceCacheTests.swift */; };
		351B51A326D450BC00BD2BD7 /* DictionaryExtensionsTests.swift in Sources */ = {isa = PBXBuildFile; fileRef = 2DD269162522A20A006AC4BC /* DictionaryExtensionsTests.swift */; };
		351B51A426D450BC00BD2BD7 /* NSError+RCExtensionsTests.swift in Sources */ = {isa = PBXBuildFile; fileRef = 37E353AF2CAD3CEDE6D9B368 /* NSError+RCExtensionsTests.swift */; };
		351B51A526D450BC00BD2BD7 /* NSDate+RCExtensionsTests.swift in Sources */ = {isa = PBXBuildFile; fileRef = 37E3508EC20EEBAB4EAC4C82 /* NSDate+RCExtensionsTests.swift */; };
		351B51A726D450D400BD2BD7 /* SystemInfoTests.swift in Sources */ = {isa = PBXBuildFile; fileRef = 37E35EEE7783629CDE41B70C /* SystemInfoTests.swift */; };
		351B51B526D450E800BD2BD7 /* ProductsFetcherSK1Tests.swift in Sources */ = {isa = PBXBuildFile; fileRef = 37E351F0E21361EAEC078A0D /* ProductsFetcherSK1Tests.swift */; };
		351B51B626D450E800BD2BD7 /* ReceiptFetcherTests.swift in Sources */ = {isa = PBXBuildFile; fileRef = 2D84458826B9CD270033B5A3 /* ReceiptFetcherTests.swift */; };
		351B51B826D450E800BD2BD7 /* StoreKitWrapperTests.swift in Sources */ = {isa = PBXBuildFile; fileRef = 37E352F86A0A8EB05BAD77C4 /* StoreKitWrapperTests.swift */; };
		351B51B926D450E800BD2BD7 /* TransactionsFactoryTests.swift in Sources */ = {isa = PBXBuildFile; fileRef = 3597021124BF6AAC0010506E /* TransactionsFactoryTests.swift */; };
		351B51BA26D450E800BD2BD7 /* ProductInfoExtensions.swift in Sources */ = {isa = PBXBuildFile; fileRef = 37E3583675928C01D92E3166 /* ProductInfoExtensions.swift */; };
		351B51BB26D450E800BD2BD7 /* ProductInfoExtractorTests.swift in Sources */ = {isa = PBXBuildFile; fileRef = 37E3548189DA008320B3FC98 /* ProductInfoExtractorTests.swift */; };
		351B51BC26D450E800BD2BD7 /* OfferingsTests.swift in Sources */ = {isa = PBXBuildFile; fileRef = 37E357C2D977BBB081216B5F /* OfferingsTests.swift */; };
		351B51BD26D450E800BD2BD7 /* EntitlementInfosTests.swift in Sources */ = {isa = PBXBuildFile; fileRef = 37E3582920E16E065502E5FC /* EntitlementInfosTests.swift */; };
		351B51BE26D450E800BD2BD7 /* CustomerInfoTests.swift in Sources */ = {isa = PBXBuildFile; fileRef = 37E359D8F304C83184560135 /* CustomerInfoTests.swift */; };
		351B51BF26D450E800BD2BD7 /* StoreKitRequestFetcherTests.swift in Sources */ = {isa = PBXBuildFile; fileRef = F5BE4244269676E200254A30 /* StoreKitRequestFetcherTests.swift */; };
		351B51C026D450E800BD2BD7 /* PurchasesTests.swift in Sources */ = {isa = PBXBuildFile; fileRef = 37E35DE5707E845DA3FF51BC /* PurchasesTests.swift */; };
		351B51C126D450E800BD2BD7 /* OfferingsManagerTests.swift in Sources */ = {isa = PBXBuildFile; fileRef = F575859126C08E3F00C12B97 /* OfferingsManagerTests.swift */; };
		351B51C226D450E800BD2BD7 /* ProductInfoTests.swift in Sources */ = {isa = PBXBuildFile; fileRef = 37E350E57B0A393455A72B40 /* ProductInfoTests.swift */; };
		351B51C326D450F200BD2BD7 /* InMemoryCachedObjectTests.swift in Sources */ = {isa = PBXBuildFile; fileRef = 37E35E3250FBBB03D92E06EC /* InMemoryCachedObjectTests.swift */; };
		35272E1B26D0029300F22C3B /* DeviceCacheSubscriberAttributesTests.swift in Sources */ = {isa = PBXBuildFile; fileRef = 37E35C4A795A0F056381A1B3 /* DeviceCacheSubscriberAttributesTests.swift */; };
		35272E2226D0048D00F22C3B /* HTTPClientTests.swift in Sources */ = {isa = PBXBuildFile; fileRef = 37E353CBE9CF2572A72A347F /* HTTPClientTests.swift */; };
		3543913626F90D6A00E669DF /* TrialOrIntroPriceEligibilityCheckerTests.swift in Sources */ = {isa = PBXBuildFile; fileRef = 35E1CE1F26E022C20008560A /* TrialOrIntroPriceEligibilityCheckerTests.swift */; };
		3543913826F90FE100E669DF /* MockIntroEligibilityCalculator.swift in Sources */ = {isa = PBXBuildFile; fileRef = 351B515B26D44B7900BD2BD7 /* MockIntroEligibilityCalculator.swift */; };
		3543913926F90FFB00E669DF /* MockBackend.swift in Sources */ = {isa = PBXBuildFile; fileRef = 351B514026D4498F00BD2BD7 /* MockBackend.swift */; };
		3543913C26F9101600E669DF /* MockOperationDispatcher.swift in Sources */ = {isa = PBXBuildFile; fileRef = 351B514A26D44A4A00BD2BD7 /* MockOperationDispatcher.swift */; };
		3543914126F911CC00E669DF /* MockDeviceCache.swift in Sources */ = {isa = PBXBuildFile; fileRef = 351B513C26D4491E00BD2BD7 /* MockDeviceCache.swift */; };
		3543914226F911F300E669DF /* MockSK1Product.swift in Sources */ = {isa = PBXBuildFile; fileRef = 2DDF41E524F6F5DC005BC22D /* MockSK1Product.swift */; };
		3543914426F911F300E669DF /* MockCustomerInfoManager.swift in Sources */ = {isa = PBXBuildFile; fileRef = 351B514826D44A2F00BD2BD7 /* MockCustomerInfoManager.swift */; };
		3543914526F926D900E669DF /* SKProductSubscriptionDurationExtensions.swift in Sources */ = {isa = PBXBuildFile; fileRef = 2DDF41E924F6F844005BC22D /* SKProductSubscriptionDurationExtensions.swift */; };
		354895D4267AE4B4001DC5B1 /* AttributionKey.swift in Sources */ = {isa = PBXBuildFile; fileRef = 354895D3267AE4B4001DC5B1 /* AttributionKey.swift */; };
		354895D6267BEDE3001DC5B1 /* ReservedSubscriberAttributes.swift in Sources */ = {isa = PBXBuildFile; fileRef = 354895D5267BEDE3001DC5B1 /* ReservedSubscriberAttributes.swift */; };
		35549323269E298B005F9AE9 /* OfferingsFactory.swift in Sources */ = {isa = PBXBuildFile; fileRef = 35549322269E298B005F9AE9 /* OfferingsFactory.swift */; };
		359E3ABF26FBE8CD0094617C /* PartialMockProductsManager.swift in Sources */ = {isa = PBXBuildFile; fileRef = 359E3ABE26FBE8CD0094617C /* PartialMockProductsManager.swift */; };
		359E8E3F26DEBEEB00B869F9 /* TrialOrIntroPriceEligibilityChecker.swift in Sources */ = {isa = PBXBuildFile; fileRef = 359E8E3E26DEBEEB00B869F9 /* TrialOrIntroPriceEligibilityChecker.swift */; };
		35B745A82711001A00458D46 /* MockManageSubscriptionsModalHelper.swift in Sources */ = {isa = PBXBuildFile; fileRef = 35E840CD2710E2EB00899AE2 /* MockManageSubscriptionsModalHelper.swift */; };
		35D0E5D026A5886C0099EAD8 /* ErrorUtils.swift in Sources */ = {isa = PBXBuildFile; fileRef = 35D0E5CF26A5886C0099EAD8 /* ErrorUtils.swift */; };
		35D832CD262A5B7500E60AC5 /* ETagManager.swift in Sources */ = {isa = PBXBuildFile; fileRef = 35D832CC262A5B7500E60AC5 /* ETagManager.swift */; };
		35D832D2262E56DB00E60AC5 /* HTTPStatusCodes.swift in Sources */ = {isa = PBXBuildFile; fileRef = 35D832D1262E56DB00E60AC5 /* HTTPStatusCodes.swift */; };
		35D832F4262E606500E60AC5 /* HTTPResponse.swift in Sources */ = {isa = PBXBuildFile; fileRef = 35D832F3262E606500E60AC5 /* HTTPResponse.swift */; };
		35D83300262FAD8000E60AC5 /* ETagManagerTests.swift in Sources */ = {isa = PBXBuildFile; fileRef = 35D832FF262FAD8000E60AC5 /* ETagManagerTests.swift */; };
		35D8330A262FBA9A00E60AC5 /* MockUserDefaults.swift in Sources */ = {isa = PBXBuildFile; fileRef = 37E357D16038F07915D7825D /* MockUserDefaults.swift */; };
		35D83312262FBD4200E60AC5 /* MockETagManager.swift in Sources */ = {isa = PBXBuildFile; fileRef = 35D83311262FBD4200E60AC5 /* MockETagManager.swift */; };
		35E840CC270FB70D00899AE2 /* ManageSubscriptionsModalHelper.swift in Sources */ = {isa = PBXBuildFile; fileRef = 35E840C5270FB47C00899AE2 /* ManageSubscriptionsModalHelper.swift */; };
		35E840CE2710E2EB00899AE2 /* MockManageSubscriptionsModalHelper.swift in Sources */ = {isa = PBXBuildFile; fileRef = 35E840CD2710E2EB00899AE2 /* MockManageSubscriptionsModalHelper.swift */; };
		35F6FD62267426D600ABCB53 /* ETagAndResponseWrapper.swift in Sources */ = {isa = PBXBuildFile; fileRef = 35F6FD61267426D600ABCB53 /* ETagAndResponseWrapper.swift */; };
		35F82BAB26A84E130051DF03 /* Dictionary+Extensions.swift in Sources */ = {isa = PBXBuildFile; fileRef = 35F82BAA26A84E130051DF03 /* Dictionary+Extensions.swift */; };
		35F82BB226A98EC50051DF03 /* AttributionDataMigratorTests.swift in Sources */ = {isa = PBXBuildFile; fileRef = 35F82BB126A98EC50051DF03 /* AttributionDataMigratorTests.swift */; };
		35F82BB426A9A74D0051DF03 /* HTTPClient.swift in Sources */ = {isa = PBXBuildFile; fileRef = 35F82BB326A9A74D0051DF03 /* HTTPClient.swift */; };
		35F82BB626A9B8040051DF03 /* AttributionDataMigrator.swift in Sources */ = {isa = PBXBuildFile; fileRef = 35F82BB526A9B8030051DF03 /* AttributionDataMigrator.swift */; };
		35F8B8FA26E02AE1003C3363 /* MockTrialOrIntroPriceEligibilityChecker.swift in Sources */ = {isa = PBXBuildFile; fileRef = 35F8B8F926E02AE1003C3363 /* MockTrialOrIntroPriceEligibilityChecker.swift */; };
		37E350C67712B9E054FEF297 /* AttributionData.swift in Sources */ = {isa = PBXBuildFile; fileRef = 37E35CD16BB73BB091E64D9A /* AttributionData.swift */; };
		37E3529267833EA8ED9F06BE /* DateFormatter+Extensions.swift in Sources */ = {isa = PBXBuildFile; fileRef = 37E353FD94A8FD5CD8796530 /* DateFormatter+Extensions.swift */; };
		37E352973B0901E3CAA717E1 /* DateFormatter+ExtensionsTests.swift in Sources */ = {isa = PBXBuildFile; fileRef = 37E35FDA0A44EA03EA12DAA2 /* DateFormatter+ExtensionsTests.swift */; };
		37E3578711F5FDD5DC6458A8 /* AttributionFetcher.swift in Sources */ = {isa = PBXBuildFile; fileRef = 37E3521731D8DC16873F55F3 /* AttributionFetcher.swift */; };
		37E35C8515C5E2D01B0AF5C1 /* Strings.swift in Sources */ = {isa = PBXBuildFile; fileRef = 37E3507939634ED5A9280544 /* Strings.swift */; };
		42F1DF385E3C1F9903A07FBF /* ProductsFetcherSK1.swift in Sources */ = {isa = PBXBuildFile; fileRef = EFB3CBAA73855779FE828CE2 /* ProductsFetcherSK1.swift */; };
		57EAE527274324C60060EB74 /* Lock.swift in Sources */ = {isa = PBXBuildFile; fileRef = 57EAE526274324C60060EB74 /* Lock.swift */; };
<<<<<<< HEAD
		6E38843A0CAFD551013D0A3F /* ProductDetails.swift in Sources */ = {isa = PBXBuildFile; fileRef = FECF627761D375C8431EB866 /* ProductDetails.swift */; };
		805B60C97993B311CEC93EAF /* ProductsFetcherSK2.swift in Sources */ = {isa = PBXBuildFile; fileRef = 3628C1F100BB3C1782860D24 /* ProductsFetcherSK2.swift */; };
=======
		5791CE80273F26A000E50C4B /* base64encoded_sandboxReceipt.txt in Resources */ = {isa = PBXBuildFile; fileRef = 5791CE7F273F26A000E50C4B /* base64encoded_sandboxReceipt.txt */; };
		57EAE52D274468900060EB74 /* RawDataContainer.swift in Sources */ = {isa = PBXBuildFile; fileRef = 57EAE52C274468900060EB74 /* RawDataContainer.swift */; };
		57EAE52B274332830060EB74 /* Obsoletions.swift in Sources */ = {isa = PBXBuildFile; fileRef = 57EAE52A274332830060EB74 /* Obsoletions.swift */; };
>>>>>>> 7819a543
		80E80EF226970E04008F245A /* ReceiptFetcher.swift in Sources */ = {isa = PBXBuildFile; fileRef = 80E80EF026970DC3008F245A /* ReceiptFetcher.swift */; };
		9A65DFDE258AD60A00DE00B0 /* LogIntent.swift in Sources */ = {isa = PBXBuildFile; fileRef = 9A65DFDD258AD60A00DE00B0 /* LogIntent.swift */; };
		9A65E03625918B0500DE00B0 /* ConfigureStrings.swift in Sources */ = {isa = PBXBuildFile; fileRef = 9A65E03525918B0500DE00B0 /* ConfigureStrings.swift */; };
		9A65E03B25918B0900DE00B0 /* CustomerInfoStrings.swift in Sources */ = {isa = PBXBuildFile; fileRef = 9A65E03A25918B0900DE00B0 /* CustomerInfoStrings.swift */; };
		9A65E0762591977200DE00B0 /* IdentityStrings.swift in Sources */ = {isa = PBXBuildFile; fileRef = 9A65E0752591977200DE00B0 /* IdentityStrings.swift */; };
		9A65E07B2591977500DE00B0 /* NetworkStrings.swift in Sources */ = {isa = PBXBuildFile; fileRef = 9A65E07A2591977500DE00B0 /* NetworkStrings.swift */; };
		9A65E0802591977900DE00B0 /* ReceiptStrings.swift in Sources */ = {isa = PBXBuildFile; fileRef = 9A65E07F2591977900DE00B0 /* ReceiptStrings.swift */; };
		9A65E0A02591A23200DE00B0 /* OfferingStrings.swift in Sources */ = {isa = PBXBuildFile; fileRef = 9A65E09F2591A23200DE00B0 /* OfferingStrings.swift */; };
		9A65E0A52591A23500DE00B0 /* PurchaseStrings.swift in Sources */ = {isa = PBXBuildFile; fileRef = 9A65E0A42591A23500DE00B0 /* PurchaseStrings.swift */; };
		9A65E0AA2591A23800DE00B0 /* RestoreStrings.swift in Sources */ = {isa = PBXBuildFile; fileRef = 9A65E0A92591A23800DE00B0 /* RestoreStrings.swift */; };
		A525BF4B26C320D100C354C4 /* SubscriberAttributesManager.swift in Sources */ = {isa = PBXBuildFile; fileRef = A525BF4A26C320D100C354C4 /* SubscriberAttributesManager.swift */; };
		A55D08302722368600D919E0 /* SK2BeginRefundRequestHelper.swift in Sources */ = {isa = PBXBuildFile; fileRef = A55D082F2722368600D919E0 /* SK2BeginRefundRequestHelper.swift */; };
		A55D083427235DED00D919E0 /* BeginRefundRequestHelperTests.swift in Sources */ = {isa = PBXBuildFile; fileRef = A563F587271E076800246E0C /* BeginRefundRequestHelperTests.swift */; };
		A55D083527235E2800D919E0 /* ManageSubscriptionsModalHelperTests.swift in Sources */ = {isa = PBXBuildFile; fileRef = 35E840C9270FB52800899AE2 /* ManageSubscriptionsModalHelperTests.swift */; };
		A55D083627236F0200D919E0 /* MockSK2BeginRefundRequestHelper.swift in Sources */ = {isa = PBXBuildFile; fileRef = A55D08312722471200D919E0 /* MockSK2BeginRefundRequestHelper.swift */; };
		A563F586271E072B00246E0C /* MockBeginRefundRequestHelper.swift in Sources */ = {isa = PBXBuildFile; fileRef = A563F585271E072B00246E0C /* MockBeginRefundRequestHelper.swift */; };
		A563F589271E1DAD00246E0C /* MockBeginRefundRequestHelper.swift in Sources */ = {isa = PBXBuildFile; fileRef = A563F585271E072B00246E0C /* MockBeginRefundRequestHelper.swift */; };
		A56F9AB126990E9200AFC48F /* CustomerInfo.swift in Sources */ = {isa = PBXBuildFile; fileRef = A56F9AB026990E9200AFC48F /* CustomerInfo.swift */; };
		A5F0104E2717B3150090732D /* BeginRefundRequestHelper.swift in Sources */ = {isa = PBXBuildFile; fileRef = A5F0104D2717B3150090732D /* BeginRefundRequestHelper.swift */; };
		B300E4BF26D436F900B22262 /* LogIntent.swift in Sources */ = {isa = PBXBuildFile; fileRef = 9A65DFDD258AD60A00DE00B0 /* LogIntent.swift */; };
		B300E4C026D4371200B22262 /* SKPaymentTransactionExtensionsTests.swift in Sources */ = {isa = PBXBuildFile; fileRef = F591492526B994B400D32E58 /* SKPaymentTransactionExtensionsTests.swift */; };
		B300E4C226D439B700B22262 /* IntroEligibilityCalculatorTests.swift in Sources */ = {isa = PBXBuildFile; fileRef = 37E354B18710B488B8B0D443 /* IntroEligibilityCalculatorTests.swift */; };
		B302206A27271BCB008F1A0D /* Decoder+Extensions.swift in Sources */ = {isa = PBXBuildFile; fileRef = B302206927271BCB008F1A0D /* Decoder+Extensions.swift */; };
		B302206C2727436F008F1A0D /* UnexpectedBackendResponseSubErrorCode.swift in Sources */ = {isa = PBXBuildFile; fileRef = B302206B2727436F008F1A0D /* UnexpectedBackendResponseSubErrorCode.swift */; };
		B302206E2728B798008F1A0D /* BackendErrorStrings.swift in Sources */ = {isa = PBXBuildFile; fileRef = B302206D2728B798008F1A0D /* BackendErrorStrings.swift */; };
		B3022072272B3DDC008F1A0D /* DescribableError.swift in Sources */ = {isa = PBXBuildFile; fileRef = B3022071272B3DDC008F1A0D /* DescribableError.swift */; };
		B3083A132699334C007B5503 /* Offering.swift in Sources */ = {isa = PBXBuildFile; fileRef = B3083A122699334C007B5503 /* Offering.swift */; };
		B319514926C19856002CA9AC /* NSData+RCExtensionsTests.swift in Sources */ = {isa = PBXBuildFile; fileRef = 37E35ABEE9FD79CCA64E4F8B /* NSData+RCExtensionsTests.swift */; };
		B319514B26C1991E002CA9AC /* base64EncodedReceiptSampleForDataExtension.txt in Resources */ = {isa = PBXBuildFile; fileRef = B319514A26C1991E002CA9AC /* base64EncodedReceiptSampleForDataExtension.txt */; };
		B32B74FF26868AEB005647BF /* Package.swift in Sources */ = {isa = PBXBuildFile; fileRef = B3D3C4712685784800CB3C21 /* Package.swift */; };
		B32B750126868C1D005647BF /* EntitlementInfo.swift in Sources */ = {isa = PBXBuildFile; fileRef = B32B750026868C1D005647BF /* EntitlementInfo.swift */; };
		B33CEAA0268CDCC9008A3144 /* ISOPeriodFormatter.swift in Sources */ = {isa = PBXBuildFile; fileRef = B33CEA9F268CDCC9008A3144 /* ISOPeriodFormatter.swift */; };
		B34D2AA0269606E400D88C3A /* IntroEligibility.swift in Sources */ = {isa = PBXBuildFile; fileRef = B3DF6A4F269524080030D57C /* IntroEligibility.swift */; };
		B34D2AA626976FC700D88C3A /* ErrorCode.swift in Sources */ = {isa = PBXBuildFile; fileRef = B34D2AA526976FC700D88C3A /* ErrorCode.swift */; };
		B35042C426CDB79A00905B95 /* Purchases.swift in Sources */ = {isa = PBXBuildFile; fileRef = B35042C326CDB79A00905B95 /* Purchases.swift */; };
		B35042C626CDD3B100905B95 /* PurchasesDelegate.swift in Sources */ = {isa = PBXBuildFile; fileRef = B35042C526CDD3B100905B95 /* PurchasesDelegate.swift */; };
		B35F9E0926B4BEED00095C3F /* String+Extensions.swift in Sources */ = {isa = PBXBuildFile; fileRef = B35F9E0826B4BEED00095C3F /* String+Extensions.swift */; };
		B3645F3D26E042B9002C490E /* RevenueCat.h in Headers */ = {isa = PBXBuildFile; fileRef = 2DC5621824EC63430031F69B /* RevenueCat.h */; settings = {ATTRIBUTES = (Public, ); }; };
		B36824BE268FBC5B00957E4C /* XCTest.framework in Frameworks */ = {isa = PBXBuildFile; fileRef = B36824BD268FBC5B00957E4C /* XCTest.framework */; };
		B36824BF268FBC8700957E4C /* SubscriberAttributeTests.swift in Sources */ = {isa = PBXBuildFile; fileRef = 2D8DB34A24072AAE00BE3D31 /* SubscriberAttributeTests.swift */; };
		B372EC54268FEDC60099171E /* PromotionalOffer.swift in Sources */ = {isa = PBXBuildFile; fileRef = B372EC53268FEDC60099171E /* PromotionalOffer.swift */; };
		B372EC56268FEF020099171E /* ProductInfo.swift in Sources */ = {isa = PBXBuildFile; fileRef = B372EC55268FEF020099171E /* ProductInfo.swift */; };
		B3766F1E26BDA95100141450 /* IntroEligibilityResponse.swift in Sources */ = {isa = PBXBuildFile; fileRef = B3766F1D26BDA95100141450 /* IntroEligibilityResponse.swift */; };
		B3852FA026C1ED1F005384F8 /* IdentityManager.swift in Sources */ = {isa = PBXBuildFile; fileRef = B3852F9F26C1ED1F005384F8 /* IdentityManager.swift */; };
		B390F5BA271DDC7400B64D65 /* PurchasesDeprecation.swift in Sources */ = {isa = PBXBuildFile; fileRef = B390F5B9271DDC7400B64D65 /* PurchasesDeprecation.swift */; };
		B39E811A268E849900D31189 /* AttributionNetwork.swift in Sources */ = {isa = PBXBuildFile; fileRef = B39E8119268E849900D31189 /* AttributionNetwork.swift */; };
		B39E811D268E887500D31189 /* SubscriberAttribute.swift in Sources */ = {isa = PBXBuildFile; fileRef = B39E811C268E887500D31189 /* SubscriberAttribute.swift */; };
		B3A36AAE26BC76340059EDEA /* CustomerInfoManager.swift in Sources */ = {isa = PBXBuildFile; fileRef = B3A36AAD26BC76340059EDEA /* CustomerInfoManager.swift */; };
		B3A55B7D26C452A7007EFC56 /* AttributionPoster.swift in Sources */ = {isa = PBXBuildFile; fileRef = B3A55B7C26C452A7007EFC56 /* AttributionPoster.swift */; };
		B3AA6236268A81C700894871 /* EntitlementInfos.swift in Sources */ = {isa = PBXBuildFile; fileRef = B3AA6235268A81C700894871 /* EntitlementInfos.swift */; };
		B3AA6238268B926F00894871 /* SystemInfo.swift in Sources */ = {isa = PBXBuildFile; fileRef = B3AA6237268B926F00894871 /* SystemInfo.swift */; };
		B3B5FBB4269CED4B00104A0C /* BackendErrorCode.swift in Sources */ = {isa = PBXBuildFile; fileRef = B3B5FBB3269CED4B00104A0C /* BackendErrorCode.swift */; };
		B3B5FBB6269CED6400104A0C /* ErrorDetails.swift in Sources */ = {isa = PBXBuildFile; fileRef = B3B5FBB5269CED6400104A0C /* ErrorDetails.swift */; };
		B3B5FBBC269D121B00104A0C /* Offerings.swift in Sources */ = {isa = PBXBuildFile; fileRef = B3B5FBBB269D121B00104A0C /* Offerings.swift */; };
		B3B5FBBF269E081E00104A0C /* InMemoryCachedObject.swift in Sources */ = {isa = PBXBuildFile; fileRef = B3B5FBBE269E081E00104A0C /* InMemoryCachedObject.swift */; };
		B3B5FBC1269E17CE00104A0C /* DeviceCache.swift in Sources */ = {isa = PBXBuildFile; fileRef = B3B5FBC0269E17CE00104A0C /* DeviceCache.swift */; };
		B3C1AEFA268FF4DB0013D50D /* ProductInfoEnums.swift in Sources */ = {isa = PBXBuildFile; fileRef = B3C1AEF9268FF4DB0013D50D /* ProductInfoEnums.swift */; };
		B3C4AAD526B8911300E1B3C8 /* Backend.swift in Sources */ = {isa = PBXBuildFile; fileRef = B3C4AAD426B8911300E1B3C8 /* Backend.swift */; };
		B3DDB55926854865008CCF23 /* PurchaseOwnershipType.swift in Sources */ = {isa = PBXBuildFile; fileRef = B3DDB55826854865008CCF23 /* PurchaseOwnershipType.swift */; };
		B3E26A4A26BE0A8E003ACCF3 /* Error+Extensions.swift in Sources */ = {isa = PBXBuildFile; fileRef = B3E26A4926BE0A8E003ACCF3 /* Error+Extensions.swift */; };
		B3F8418F26F3A93400E560FB /* ErrorCodeTests.swift in Sources */ = {isa = PBXBuildFile; fileRef = B3F8418E26F3A93400E560FB /* ErrorCodeTests.swift */; };
		F5714EA526D6C24D00635477 /* JSONDecoder+Extensions.swift in Sources */ = {isa = PBXBuildFile; fileRef = F5714EA426D6C24D00635477 /* JSONDecoder+Extensions.swift */; };
		F5714EA826D7A83A00635477 /* Store+Extensions.swift in Sources */ = {isa = PBXBuildFile; fileRef = F5714EA726D7A83A00635477 /* Store+Extensions.swift */; };
		F5714EAA26D7A85D00635477 /* PeriodType+Extensions.swift in Sources */ = {isa = PBXBuildFile; fileRef = F5714EA926D7A85D00635477 /* PeriodType+Extensions.swift */; };
		F5714EAC26D7A87B00635477 /* PurchaseOwnershipType+Extensions.swift in Sources */ = {isa = PBXBuildFile; fileRef = F5714EAB26D7A87B00635477 /* PurchaseOwnershipType+Extensions.swift */; };
		F5714EC226D8D82100635477 /* EntitlementProductData+Extensions.swift in Sources */ = {isa = PBXBuildFile; fileRef = F5714EC126D8D82100635477 /* EntitlementProductData+Extensions.swift */; };
		F5714EC426D8D86800635477 /* EntitlementData+Extensions.swift in Sources */ = {isa = PBXBuildFile; fileRef = F5714EC326D8D86800635477 /* EntitlementData+Extensions.swift */; };
		F5714EE526DC2F1D00635477 /* CodableStrings.swift in Sources */ = {isa = PBXBuildFile; fileRef = F5714EE426DC2F1D00635477 /* CodableStrings.swift */; };
		F575858D26C088FE00C12B97 /* OfferingsManager.swift in Sources */ = {isa = PBXBuildFile; fileRef = F575858C26C088FE00C12B97 /* OfferingsManager.swift */; };
		F575858F26C0893600C12B97 /* MockOfferingsManager.swift in Sources */ = {isa = PBXBuildFile; fileRef = F575858E26C0893600C12B97 /* MockOfferingsManager.swift */; };
		F591492826B9956C00D32E58 /* MockTransaction.swift in Sources */ = {isa = PBXBuildFile; fileRef = F591492726B9956C00D32E58 /* MockTransaction.swift */; };
		F5BE424026962ACF00254A30 /* ReceiptRefreshPolicy.swift in Sources */ = {isa = PBXBuildFile; fileRef = F5BE423F26962ACF00254A30 /* ReceiptRefreshPolicy.swift */; };
		F5BE424226965F9F00254A30 /* ProductInfoExtractor.swift in Sources */ = {isa = PBXBuildFile; fileRef = F5BE424126965F9F00254A30 /* ProductInfoExtractor.swift */; };
		F5BE443D26977F9B00254A30 /* HTTPRequest.swift in Sources */ = {isa = PBXBuildFile; fileRef = F5BE443C26977F9B00254A30 /* HTTPRequest.swift */; };
		F5BE44432698581100254A30 /* AttributionTypeFactory.swift in Sources */ = {isa = PBXBuildFile; fileRef = F5BE44422698581100254A30 /* AttributionTypeFactory.swift */; };
		F5BE444726985E7B00254A30 /* AttributionTypeFactoryTests.swift in Sources */ = {isa = PBXBuildFile; fileRef = 37E350420D54B99BB39448E0 /* AttributionTypeFactoryTests.swift */; };
		F5BE4479269E4A4C00254A30 /* AfficheClientProxy.swift in Sources */ = {isa = PBXBuildFile; fileRef = F5BE4478269E4A4C00254A30 /* AfficheClientProxy.swift */; };
		F5BE447B269E4A7500254A30 /* TrackingManagerProxy.swift in Sources */ = {isa = PBXBuildFile; fileRef = F5BE447A269E4A7500254A30 /* TrackingManagerProxy.swift */; };
		F5BE447D269E4ADB00254A30 /* ASIdManagerProxy.swift in Sources */ = {isa = PBXBuildFile; fileRef = F5BE447C269E4ADB00254A30 /* ASIdManagerProxy.swift */; };
		F5C0196926E880800005D61E /* StoreKitStrings.swift in Sources */ = {isa = PBXBuildFile; fileRef = F5C0196826E880800005D61E /* StoreKitStrings.swift */; };
		F5E4383826B8530700841CC8 /* SKPaymentTransaction+Extensions.swift in Sources */ = {isa = PBXBuildFile; fileRef = F5E4383726B8530700841CC8 /* SKPaymentTransaction+Extensions.swift */; };
/* End PBXBuildFile section */

/* Begin PBXContainerItemProxy section */
		2D803F6A26F150190069D717 /* PBXContainerItemProxy */ = {
			isa = PBXContainerItemProxy;
			containerPortal = 352629F51F7C4B9100C04F2C /* Project object */;
			proxyType = 1;
			remoteGlobalIDString = 2DC5621524EC63420031F69B;
			remoteInfo = RevenueCat;
		};
		2D803F6C26F150200069D717 /* PBXContainerItemProxy */ = {
			isa = PBXContainerItemProxy;
			containerPortal = 352629F51F7C4B9100C04F2C /* Project object */;
			proxyType = 1;
			remoteGlobalIDString = 2DC5621524EC63420031F69B;
			remoteInfo = RevenueCat;
		};
		2DAC5F7626F13C9800C5258F /* PBXContainerItemProxy */ = {
			isa = PBXContainerItemProxy;
			containerPortal = 352629F51F7C4B9100C04F2C /* Project object */;
			proxyType = 1;
			remoteGlobalIDString = 2DEAC2D926EFE46E006914ED;
			remoteInfo = UnitTestsHostApp;
		};
		2DC5622024EC63430031F69B /* PBXContainerItemProxy */ = {
			isa = PBXContainerItemProxy;
			containerPortal = 352629F51F7C4B9100C04F2C /* Project object */;
			proxyType = 1;
			remoteGlobalIDString = 2DC5621524EC63420031F69B;
			remoteInfo = Purchases;
		};
		2DE20B8E26409EC0004C597D /* PBXContainerItemProxy */ = {
			isa = PBXContainerItemProxy;
			containerPortal = 352629F51F7C4B9100C04F2C /* Project object */;
			proxyType = 1;
			remoteGlobalIDString = 2DE20B7E26409EB7004C597D;
			remoteInfo = StoreKitTestApp;
		};
		2DFF6C54270CA11400ECAFAB /* PBXContainerItemProxy */ = {
			isa = PBXContainerItemProxy;
			containerPortal = 352629F51F7C4B9100C04F2C /* Project object */;
			proxyType = 1;
			remoteGlobalIDString = 2DEAC2D926EFE46E006914ED;
			remoteInfo = UnitTestsHostApp;
		};
/* End PBXContainerItemProxy section */

/* Begin PBXFileReference section */
		0313FD40268A506400168386 /* DateProvider.swift */ = {isa = PBXFileReference; lastKnownFileType = sourcecode.swift; path = DateProvider.swift; sourceTree = "<group>"; };
		2CD72941268A823900BFC976 /* Data+Extensions.swift */ = {isa = PBXFileReference; lastKnownFileType = sourcecode.swift; path = "Data+Extensions.swift"; sourceTree = "<group>"; };
		2CD72943268A826F00BFC976 /* Date+Extensions.swift */ = {isa = PBXFileReference; lastKnownFileType = sourcecode.swift; path = "Date+Extensions.swift"; sourceTree = "<group>"; };
		2CD72947268A828400BFC976 /* Locale+Extensions.swift */ = {isa = PBXFileReference; lastKnownFileType = sourcecode.swift; path = "Locale+Extensions.swift"; sourceTree = "<group>"; };
		2D11F5E0250FF886005A70E8 /* AttributionStrings.swift */ = {isa = PBXFileReference; lastKnownFileType = sourcecode.swift; path = AttributionStrings.swift; sourceTree = "<group>"; };
		2D1C3F3826B9D8B800112626 /* MockBundle.swift */ = {isa = PBXFileReference; lastKnownFileType = sourcecode.swift; path = MockBundle.swift; sourceTree = "<group>"; };
		2D1E788926FE215500760949 /* SceneDelegate.swift */ = {isa = PBXFileReference; lastKnownFileType = sourcecode.swift; path = SceneDelegate.swift; sourceTree = "<group>"; };
		2D22BF6426F3CB31001AE2F9 /* FatalErrorUtil.swift */ = {isa = PBXFileReference; lastKnownFileType = sourcecode.swift; path = FatalErrorUtil.swift; sourceTree = "<group>"; };
		2D22BF6626F3CBFB001AE2F9 /* XCTestCase+Extensions.swift */ = {isa = PBXFileReference; lastKnownFileType = sourcecode.swift; path = "XCTestCase+Extensions.swift"; sourceTree = "<group>"; };
		2D294E5B26DECFD500B8FE4F /* StoreKit2TransactionListener.swift */ = {isa = PBXFileReference; lastKnownFileType = sourcecode.swift; path = StoreKit2TransactionListener.swift; sourceTree = "<group>"; };
		2D43017726EBFD7100BAB891 /* UnitTestsConfiguration.storekit */ = {isa = PBXFileReference; fileEncoding = 4; lastKnownFileType = text; path = UnitTestsConfiguration.storekit; sourceTree = "<group>"; };
		2D4E926426990AB1000E10B0 /* StoreKitWrapper.swift */ = {isa = PBXFileReference; lastKnownFileType = sourcecode.swift; path = StoreKitWrapper.swift; sourceTree = "<group>"; };
		2D545DBF26F8F96D0044BAC9 /* UnitTests.xctestplan */ = {isa = PBXFileReference; lastKnownFileType = text; path = UnitTests.xctestplan; sourceTree = "<group>"; };
		2D5BB46A24C8E8ED00E27537 /* ReceiptParser.swift */ = {isa = PBXFileReference; lastKnownFileType = sourcecode.swift; path = ReceiptParser.swift; sourceTree = "<group>"; };
		2D69384426DFF93300FCDBC0 /* ProductDetailsTests.swift */ = {isa = PBXFileReference; lastKnownFileType = sourcecode.swift; path = ProductDetailsTests.swift; sourceTree = "<group>"; };
		2D84458826B9CD270033B5A3 /* ReceiptFetcherTests.swift */ = {isa = PBXFileReference; lastKnownFileType = sourcecode.swift; path = ReceiptFetcherTests.swift; sourceTree = "<group>"; };
		2D8DB34A24072AAE00BE3D31 /* SubscriberAttributeTests.swift */ = {isa = PBXFileReference; fileEncoding = 4; lastKnownFileType = sourcecode.swift; path = SubscriberAttributeTests.swift; sourceTree = "<group>"; };
		2D8F622224D30F9D00F993AA /* ReceiptParsingError.swift */ = {isa = PBXFileReference; lastKnownFileType = sourcecode.swift; path = ReceiptParsingError.swift; sourceTree = "<group>"; };
		2D8FC8AB26E01AE70049A85C /* PurchasesOrchestratorTests.swift */ = {isa = PBXFileReference; lastKnownFileType = sourcecode.swift; path = PurchasesOrchestratorTests.swift; sourceTree = "<group>"; };
		2D90F8C926FD257A009B9142 /* MockStoreKit2TransactionListener.swift */ = {isa = PBXFileReference; lastKnownFileType = sourcecode.swift; path = MockStoreKit2TransactionListener.swift; sourceTree = "<group>"; };
		2D90F8CB26FD2BA1009B9142 /* StoreKitConfigTestCase.swift */ = {isa = PBXFileReference; lastKnownFileType = sourcecode.swift; path = StoreKitConfigTestCase.swift; sourceTree = "<group>"; };
		2D971CC02744364C0093F35F /* SKError+Extensions.swift */ = {isa = PBXFileReference; fileEncoding = 4; lastKnownFileType = sourcecode.swift; path = "SKError+Extensions.swift"; sourceTree = "<group>"; };
		2D97458E24BDFCEF006245E9 /* IntroEligibilityCalculator.swift */ = {isa = PBXFileReference; lastKnownFileType = sourcecode.swift; path = IntroEligibilityCalculator.swift; sourceTree = "<group>"; };
		2D991AC9268BA56900085481 /* StoreKitRequestFetcher.swift */ = {isa = PBXFileReference; lastKnownFileType = sourcecode.swift; path = StoreKitRequestFetcher.swift; sourceTree = "<group>"; };
		2D9C5EC926F2805C0057FC45 /* ProductsManagerTests.swift */ = {isa = PBXFileReference; fileEncoding = 4; lastKnownFileType = sourcecode.swift; path = ProductsManagerTests.swift; sourceTree = "<group>"; };
		2D9C7BB226D838FC006838BE /* UIApplication+RCExtensions.swift */ = {isa = PBXFileReference; fileEncoding = 4; lastKnownFileType = sourcecode.swift; path = "UIApplication+RCExtensions.swift"; sourceTree = "<group>"; };
		2D9F4A5426C30CA800B07B43 /* PurchasesOrchestrator.swift */ = {isa = PBXFileReference; lastKnownFileType = sourcecode.swift; path = PurchasesOrchestrator.swift; sourceTree = "<group>"; };
		2DAC5F7226F13C9800C5258F /* StoreKitUnitTests.xctest */ = {isa = PBXFileReference; explicitFileType = wrapper.cfbundle; includeInIndex = 0; path = StoreKitUnitTests.xctest; sourceTree = BUILT_PRODUCTS_DIR; };
		2DBB3E10269C9B8700BBF431 /* SwiftStyleGuide.swift */ = {isa = PBXFileReference; lastKnownFileType = sourcecode.swift; path = SwiftStyleGuide.swift; sourceTree = "<group>"; };
		2DC19194255F36D10039389A /* Logger.swift */ = {isa = PBXFileReference; lastKnownFileType = sourcecode.swift; path = Logger.swift; sourceTree = "<group>"; };
		2DC5621624EC63420031F69B /* RevenueCat.framework */ = {isa = PBXFileReference; explicitFileType = wrapper.framework; includeInIndex = 0; path = RevenueCat.framework; sourceTree = BUILT_PRODUCTS_DIR; };
		2DC5621824EC63430031F69B /* RevenueCat.h */ = {isa = PBXFileReference; lastKnownFileType = sourcecode.c.h; path = RevenueCat.h; sourceTree = "<group>"; };
		2DC5621924EC63430031F69B /* Info.plist */ = {isa = PBXFileReference; lastKnownFileType = text.plist.xml; path = Info.plist; sourceTree = "<group>"; };
		2DC5621E24EC63430031F69B /* RevenueCatTests.xctest */ = {isa = PBXFileReference; explicitFileType = wrapper.cfbundle; includeInIndex = 0; path = RevenueCatTests.xctest; sourceTree = BUILT_PRODUCTS_DIR; };
		2DC5622524EC63430031F69B /* Info.plist */ = {isa = PBXFileReference; lastKnownFileType = text.plist.xml; path = Info.plist; sourceTree = "<group>"; };
		2DD269162522A20A006AC4BC /* DictionaryExtensionsTests.swift */ = {isa = PBXFileReference; lastKnownFileType = sourcecode.swift; path = DictionaryExtensionsTests.swift; sourceTree = "<group>"; };
		2DDA3E4624DB0B5400EDFE5B /* OperationDispatcher.swift */ = {isa = PBXFileReference; lastKnownFileType = sourcecode.swift; path = OperationDispatcher.swift; sourceTree = "<group>"; };
		2DDE559A24C8B5E300DCB087 /* verifyReceiptSample1.txt */ = {isa = PBXFileReference; fileEncoding = 4; lastKnownFileType = text; path = verifyReceiptSample1.txt; sourceTree = "<group>"; };
		2DDE559B24C8B5E300DCB087 /* base64encodedreceiptsample1.txt */ = {isa = PBXFileReference; fileEncoding = 4; lastKnownFileType = text; path = base64encodedreceiptsample1.txt; sourceTree = "<group>"; };
		2DDF41A724F6F37C005BC22D /* AppleReceipt.swift */ = {isa = PBXFileReference; fileEncoding = 4; lastKnownFileType = sourcecode.swift; path = AppleReceipt.swift; sourceTree = "<group>"; };
		2DDF41A824F6F37C005BC22D /* ASN1Container.swift */ = {isa = PBXFileReference; fileEncoding = 4; lastKnownFileType = sourcecode.swift; path = ASN1Container.swift; sourceTree = "<group>"; };
		2DDF41A924F6F37C005BC22D /* ASN1ObjectIdentifier.swift */ = {isa = PBXFileReference; fileEncoding = 4; lastKnownFileType = sourcecode.swift; path = ASN1ObjectIdentifier.swift; sourceTree = "<group>"; };
		2DDF41AA24F6F37C005BC22D /* InAppPurchase.swift */ = {isa = PBXFileReference; fileEncoding = 4; lastKnownFileType = sourcecode.swift; path = InAppPurchase.swift; sourceTree = "<group>"; };
		2DDF41AF24F6F387005BC22D /* InAppPurchaseBuilder.swift */ = {isa = PBXFileReference; fileEncoding = 4; lastKnownFileType = sourcecode.swift; path = InAppPurchaseBuilder.swift; sourceTree = "<group>"; };
		2DDF41B024F6F387005BC22D /* ASN1ContainerBuilder.swift */ = {isa = PBXFileReference; fileEncoding = 4; lastKnownFileType = sourcecode.swift; path = ASN1ContainerBuilder.swift; sourceTree = "<group>"; };
		2DDF41B124F6F387005BC22D /* AppleReceiptBuilder.swift */ = {isa = PBXFileReference; fileEncoding = 4; lastKnownFileType = sourcecode.swift; path = AppleReceiptBuilder.swift; sourceTree = "<group>"; };
		2DDF41B224F6F387005BC22D /* ASN1ObjectIdentifierBuilder.swift */ = {isa = PBXFileReference; fileEncoding = 4; lastKnownFileType = sourcecode.swift; path = ASN1ObjectIdentifierBuilder.swift; sourceTree = "<group>"; };
		2DDF41B824F6F392005BC22D /* UInt8+Extensions.swift */ = {isa = PBXFileReference; fileEncoding = 4; lastKnownFileType = sourcecode.swift; path = "UInt8+Extensions.swift"; sourceTree = "<group>"; };
		2DDF41B924F6F392005BC22D /* ArraySlice_UInt8+Extensions.swift */ = {isa = PBXFileReference; fileEncoding = 4; lastKnownFileType = sourcecode.swift; path = "ArraySlice_UInt8+Extensions.swift"; sourceTree = "<group>"; };
		2DDF41BF24F6F4C3005BC22D /* UInt8+ExtensionsTests.swift */ = {isa = PBXFileReference; fileEncoding = 4; lastKnownFileType = sourcecode.swift; path = "UInt8+ExtensionsTests.swift"; sourceTree = "<group>"; };
		2DDF41C024F6F4C3005BC22D /* ArraySlice_UInt8+ExtensionsTests.swift */ = {isa = PBXFileReference; fileEncoding = 4; lastKnownFileType = sourcecode.swift; path = "ArraySlice_UInt8+ExtensionsTests.swift"; sourceTree = "<group>"; };
		2DDF41C224F6F4C3005BC22D /* ASN1ObjectIdentifierBuilderTests.swift */ = {isa = PBXFileReference; fileEncoding = 4; lastKnownFileType = sourcecode.swift; path = ASN1ObjectIdentifierBuilderTests.swift; sourceTree = "<group>"; };
		2DDF41C324F6F4C3005BC22D /* AppleReceiptBuilderTests.swift */ = {isa = PBXFileReference; fileEncoding = 4; lastKnownFileType = sourcecode.swift; path = AppleReceiptBuilderTests.swift; sourceTree = "<group>"; };
		2DDF41C424F6F4C3005BC22D /* ASN1ContainerBuilderTests.swift */ = {isa = PBXFileReference; fileEncoding = 4; lastKnownFileType = sourcecode.swift; path = ASN1ContainerBuilderTests.swift; sourceTree = "<group>"; };
		2DDF41C524F6F4C3005BC22D /* InAppPurchaseBuilderTests.swift */ = {isa = PBXFileReference; fileEncoding = 4; lastKnownFileType = sourcecode.swift; path = InAppPurchaseBuilderTests.swift; sourceTree = "<group>"; };
		2DDF41C724F6F4C3005BC22D /* ReceiptParsing+TestsWithRealReceipts.swift */ = {isa = PBXFileReference; fileEncoding = 4; lastKnownFileType = sourcecode.swift; path = "ReceiptParsing+TestsWithRealReceipts.swift"; sourceTree = "<group>"; };
		2DDF41E524F6F5DC005BC22D /* MockSK1Product.swift */ = {isa = PBXFileReference; fileEncoding = 4; lastKnownFileType = sourcecode.swift; path = MockSK1Product.swift; sourceTree = "<group>"; };
		2DDF41E724F6F61B005BC22D /* MockSKDiscount.swift */ = {isa = PBXFileReference; fileEncoding = 4; lastKnownFileType = sourcecode.swift; path = MockSKDiscount.swift; sourceTree = "<group>"; };
		2DDF41E924F6F844005BC22D /* SKProductSubscriptionDurationExtensions.swift */ = {isa = PBXFileReference; fileEncoding = 4; lastKnownFileType = sourcecode.swift; path = SKProductSubscriptionDurationExtensions.swift; sourceTree = "<group>"; };
		2DE20B6C264087FB004C597D /* BackendIntegrationTests.xctest */ = {isa = PBXFileReference; explicitFileType = wrapper.cfbundle; includeInIndex = 0; path = BackendIntegrationTests.xctest; sourceTree = BUILT_PRODUCTS_DIR; };
		2DE20B6E264087FB004C597D /* BackendIntegrationTests.swift */ = {isa = PBXFileReference; lastKnownFileType = sourcecode.swift; path = BackendIntegrationTests.swift; sourceTree = "<group>"; };
		2DE20B70264087FB004C597D /* Info.plist */ = {isa = PBXFileReference; lastKnownFileType = text.plist.xml; path = Info.plist; sourceTree = "<group>"; };
		2DE20B7526408806004C597D /* StoreKitTest.framework */ = {isa = PBXFileReference; lastKnownFileType = wrapper.framework; name = StoreKitTest.framework; path = Developer/Library/Frameworks/StoreKitTest.framework; sourceTree = SDKROOT; };
		2DE20B7926408921004C597D /* Configuration.storekit */ = {isa = PBXFileReference; lastKnownFileType = text; name = Configuration.storekit; path = IntegrationTests/PurchaseTester/Configuration.storekit; sourceTree = SOURCE_ROOT; };
		2DE20B7F26409EB7004C597D /* BackendIntegrationTestsHostApp.app */ = {isa = PBXFileReference; explicitFileType = wrapper.application; includeInIndex = 0; path = BackendIntegrationTestsHostApp.app; sourceTree = BUILT_PRODUCTS_DIR; };
		2DE20B8126409EB7004C597D /* BackendIntegrationTestApp.swift */ = {isa = PBXFileReference; lastKnownFileType = sourcecode.swift; path = BackendIntegrationTestApp.swift; sourceTree = "<group>"; };
		2DE20B8326409EB7004C597D /* ContentView.swift */ = {isa = PBXFileReference; lastKnownFileType = sourcecode.swift; path = ContentView.swift; sourceTree = "<group>"; };
		2DE20B8526409EB8004C597D /* Assets.xcassets */ = {isa = PBXFileReference; lastKnownFileType = folder.assetcatalog; path = Assets.xcassets; sourceTree = "<group>"; };
		2DE20B8826409EB8004C597D /* Preview Assets.xcassets */ = {isa = PBXFileReference; lastKnownFileType = folder.assetcatalog; path = "Preview Assets.xcassets"; sourceTree = "<group>"; };
		2DE20B8A26409EB8004C597D /* Info.plist */ = {isa = PBXFileReference; lastKnownFileType = text.plist.xml; path = Info.plist; sourceTree = "<group>"; };
		2DE20B9126409ECF004C597D /* StoreKit.framework */ = {isa = PBXFileReference; lastKnownFileType = wrapper.framework; name = StoreKit.framework; path = Platforms/MacOSX.platform/Developer/SDKs/MacOSX11.3.sdk/System/iOSSupport/System/Library/Frameworks/StoreKit.framework; sourceTree = DEVELOPER_DIR; };
		2DE61A83264190830021CEA0 /* Constants.swift */ = {isa = PBXFileReference; lastKnownFileType = sourcecode.swift; path = Constants.swift; sourceTree = "<group>"; };
		2DEAC2DA26EFE46E006914ED /* UnitTestsHostApp.app */ = {isa = PBXFileReference; explicitFileType = wrapper.application; includeInIndex = 0; path = UnitTestsHostApp.app; sourceTree = BUILT_PRODUCTS_DIR; };
		2DEAC2DC26EFE46E006914ED /* AppDelegate.swift */ = {isa = PBXFileReference; lastKnownFileType = sourcecode.swift; path = AppDelegate.swift; sourceTree = "<group>"; };
		2DEAC2E026EFE46E006914ED /* ViewController.swift */ = {isa = PBXFileReference; lastKnownFileType = sourcecode.swift; path = ViewController.swift; sourceTree = "<group>"; };
		2DEAC2E326EFE46E006914ED /* Base */ = {isa = PBXFileReference; lastKnownFileType = file.storyboard; name = Base; path = Base.lproj/Main.storyboard; sourceTree = "<group>"; };
		2DEAC2E526EFE470006914ED /* Assets.xcassets */ = {isa = PBXFileReference; lastKnownFileType = folder.assetcatalog; path = Assets.xcassets; sourceTree = "<group>"; };
		2DEAC2E826EFE470006914ED /* Base */ = {isa = PBXFileReference; lastKnownFileType = file.storyboard; name = Base; path = Base.lproj/LaunchScreen.storyboard; sourceTree = "<group>"; };
		2DEAC2EA26EFE470006914ED /* Info.plist */ = {isa = PBXFileReference; lastKnownFileType = text.plist.xml; path = Info.plist; sourceTree = "<group>"; };
		2DEC0CFB24A2A1B100B0E5BB /* Package.swift */ = {isa = PBXFileReference; fileEncoding = 4; lastKnownFileType = sourcecode.swift; path = Package.swift; sourceTree = SOURCE_ROOT; };
		33FFC8744F2BAE7BD8889A4C /* Pods_RevenueCat.framework */ = {isa = PBXFileReference; explicitFileType = wrapper.framework; includeInIndex = 0; path = Pods_RevenueCat.framework; sourceTree = BUILT_PRODUCTS_DIR; };
		350A1B84226E3E8700CCA10F /* AppKit.framework */ = {isa = PBXFileReference; lastKnownFileType = wrapper.framework; name = AppKit.framework; path = System/Library/Frameworks/AppKit.framework; sourceTree = SDKROOT; };
		351B513C26D4491E00BD2BD7 /* MockDeviceCache.swift */ = {isa = PBXFileReference; lastKnownFileType = sourcecode.swift; path = MockDeviceCache.swift; sourceTree = "<group>"; };
		351B513E26D4496000BD2BD7 /* MockIdentityManager.swift */ = {isa = PBXFileReference; lastKnownFileType = sourcecode.swift; path = MockIdentityManager.swift; sourceTree = "<group>"; };
		351B514026D4498F00BD2BD7 /* MockBackend.swift */ = {isa = PBXFileReference; lastKnownFileType = sourcecode.swift; path = MockBackend.swift; sourceTree = "<group>"; };
		351B514226D449C100BD2BD7 /* MockSubscriberAttributesManager.swift */ = {isa = PBXFileReference; lastKnownFileType = sourcecode.swift; path = MockSubscriberAttributesManager.swift; sourceTree = "<group>"; };
		351B514426D449E600BD2BD7 /* MockAttributionTypeFactory.swift */ = {isa = PBXFileReference; lastKnownFileType = sourcecode.swift; path = MockAttributionTypeFactory.swift; sourceTree = "<group>"; };
		351B514626D44A0D00BD2BD7 /* MockSystemInfo.swift */ = {isa = PBXFileReference; lastKnownFileType = sourcecode.swift; path = MockSystemInfo.swift; sourceTree = "<group>"; };
		351B514826D44A2F00BD2BD7 /* MockCustomerInfoManager.swift */ = {isa = PBXFileReference; lastKnownFileType = sourcecode.swift; path = MockCustomerInfoManager.swift; sourceTree = "<group>"; };
		351B514A26D44A4A00BD2BD7 /* MockOperationDispatcher.swift */ = {isa = PBXFileReference; lastKnownFileType = sourcecode.swift; path = MockOperationDispatcher.swift; sourceTree = "<group>"; };
		351B514C26D44A8600BD2BD7 /* MockHTTPClient.swift */ = {isa = PBXFileReference; lastKnownFileType = sourcecode.swift; path = MockHTTPClient.swift; sourceTree = "<group>"; };
		351B515126D44AF000BD2BD7 /* MockReceiptFetcher.swift */ = {isa = PBXFileReference; lastKnownFileType = sourcecode.swift; path = MockReceiptFetcher.swift; sourceTree = "<group>"; };
		351B515326D44B0A00BD2BD7 /* MockStoreKitWrapper.swift */ = {isa = PBXFileReference; lastKnownFileType = sourcecode.swift; path = MockStoreKitWrapper.swift; sourceTree = "<group>"; };
		351B515526D44B2300BD2BD7 /* MockNotificationCenter.swift */ = {isa = PBXFileReference; lastKnownFileType = sourcecode.swift; path = MockNotificationCenter.swift; sourceTree = "<group>"; };
		351B515726D44B3E00BD2BD7 /* MockOfferingsFactory.swift */ = {isa = PBXFileReference; lastKnownFileType = sourcecode.swift; path = MockOfferingsFactory.swift; sourceTree = "<group>"; };
		351B515926D44B6200BD2BD7 /* MockAttributionFetcher.swift */ = {isa = PBXFileReference; lastKnownFileType = sourcecode.swift; path = MockAttributionFetcher.swift; sourceTree = "<group>"; };
		351B515B26D44B7900BD2BD7 /* MockIntroEligibilityCalculator.swift */ = {isa = PBXFileReference; lastKnownFileType = sourcecode.swift; path = MockIntroEligibilityCalculator.swift; sourceTree = "<group>"; };
		351B515D26D44B9900BD2BD7 /* MockPurchasesDelegate.swift */ = {isa = PBXFileReference; lastKnownFileType = sourcecode.swift; path = MockPurchasesDelegate.swift; sourceTree = "<group>"; };
		351B515F26D44BB600BD2BD7 /* MockAttributionDataMigrator.swift */ = {isa = PBXFileReference; lastKnownFileType = sourcecode.swift; path = MockAttributionDataMigrator.swift; sourceTree = "<group>"; };
		351B516F26D44E8D00BD2BD7 /* MockDateProvider.swift */ = {isa = PBXFileReference; lastKnownFileType = sourcecode.swift; path = MockDateProvider.swift; sourceTree = "<group>"; };
		351B517126D44EF300BD2BD7 /* MockInMemoryCachedOfferings.swift */ = {isa = PBXFileReference; lastKnownFileType = sourcecode.swift; path = MockInMemoryCachedOfferings.swift; sourceTree = "<group>"; };
		351B517326D44F4B00BD2BD7 /* MockPaymentDiscount.swift */ = {isa = PBXFileReference; lastKnownFileType = sourcecode.swift; path = MockPaymentDiscount.swift; sourceTree = "<group>"; };
		351B517526D44F7200BD2BD7 /* MockProductDiscount.swift */ = {isa = PBXFileReference; lastKnownFileType = sourcecode.swift; path = MockProductDiscount.swift; sourceTree = "<group>"; };
		351B517926D44FF000BD2BD7 /* MockRequestFetcher.swift */ = {isa = PBXFileReference; lastKnownFileType = sourcecode.swift; path = MockRequestFetcher.swift; sourceTree = "<group>"; };
		3530C18822653E8F00D6DF52 /* AdSupport.framework */ = {isa = PBXFileReference; lastKnownFileType = wrapper.framework; name = AdSupport.framework; path = System/Library/Frameworks/AdSupport.framework; sourceTree = SDKROOT; };
		354895D3267AE4B4001DC5B1 /* AttributionKey.swift */ = {isa = PBXFileReference; lastKnownFileType = sourcecode.swift; path = AttributionKey.swift; sourceTree = "<group>"; };
		354895D5267BEDE3001DC5B1 /* ReservedSubscriberAttributes.swift */ = {isa = PBXFileReference; lastKnownFileType = sourcecode.swift; path = ReservedSubscriberAttributes.swift; sourceTree = "<group>"; };
		35549322269E298B005F9AE9 /* OfferingsFactory.swift */ = {isa = PBXFileReference; lastKnownFileType = sourcecode.swift; path = OfferingsFactory.swift; sourceTree = "<group>"; };
		357C9BC022725CFA006BC624 /* iAd.framework */ = {isa = PBXFileReference; lastKnownFileType = wrapper.framework; name = iAd.framework; path = Platforms/iPhoneOS.platform/Developer/SDKs/iPhoneOS12.2.sdk/System/Library/Frameworks/iAd.framework; sourceTree = DEVELOPER_DIR; };
		3597020F24BF6A710010506E /* TransactionsFactory.swift */ = {isa = PBXFileReference; lastKnownFileType = sourcecode.swift; path = TransactionsFactory.swift; sourceTree = "<group>"; };
		3597021124BF6AAC0010506E /* TransactionsFactoryTests.swift */ = {isa = PBXFileReference; lastKnownFileType = sourcecode.swift; path = TransactionsFactoryTests.swift; sourceTree = "<group>"; };
		359E3ABE26FBE8CD0094617C /* PartialMockProductsManager.swift */ = {isa = PBXFileReference; lastKnownFileType = sourcecode.swift; path = PartialMockProductsManager.swift; sourceTree = "<group>"; };
		359E8E3E26DEBEEB00B869F9 /* TrialOrIntroPriceEligibilityChecker.swift */ = {isa = PBXFileReference; lastKnownFileType = sourcecode.swift; path = TrialOrIntroPriceEligibilityChecker.swift; sourceTree = "<group>"; };
		35D0E5CF26A5886C0099EAD8 /* ErrorUtils.swift */ = {isa = PBXFileReference; lastKnownFileType = sourcecode.swift; path = ErrorUtils.swift; sourceTree = "<group>"; };
		35D832CC262A5B7500E60AC5 /* ETagManager.swift */ = {isa = PBXFileReference; lastKnownFileType = sourcecode.swift; path = ETagManager.swift; sourceTree = "<group>"; };
		35D832D1262E56DB00E60AC5 /* HTTPStatusCodes.swift */ = {isa = PBXFileReference; lastKnownFileType = sourcecode.swift; path = HTTPStatusCodes.swift; sourceTree = "<group>"; };
		35D832F3262E606500E60AC5 /* HTTPResponse.swift */ = {isa = PBXFileReference; lastKnownFileType = sourcecode.swift; path = HTTPResponse.swift; sourceTree = "<group>"; };
		35D832FF262FAD8000E60AC5 /* ETagManagerTests.swift */ = {isa = PBXFileReference; fileEncoding = 4; lastKnownFileType = sourcecode.swift; path = ETagManagerTests.swift; sourceTree = "<group>"; };
		35D83311262FBD4200E60AC5 /* MockETagManager.swift */ = {isa = PBXFileReference; lastKnownFileType = sourcecode.swift; path = MockETagManager.swift; sourceTree = "<group>"; };
		35E1CE1F26E022C20008560A /* TrialOrIntroPriceEligibilityCheckerTests.swift */ = {isa = PBXFileReference; lastKnownFileType = sourcecode.swift; path = TrialOrIntroPriceEligibilityCheckerTests.swift; sourceTree = "<group>"; };
		35E840C5270FB47C00899AE2 /* ManageSubscriptionsModalHelper.swift */ = {isa = PBXFileReference; fileEncoding = 4; lastKnownFileType = sourcecode.swift; path = ManageSubscriptionsModalHelper.swift; sourceTree = "<group>"; };
		35E840C9270FB52800899AE2 /* ManageSubscriptionsModalHelperTests.swift */ = {isa = PBXFileReference; fileEncoding = 4; lastKnownFileType = sourcecode.swift; path = ManageSubscriptionsModalHelperTests.swift; sourceTree = "<group>"; };
		35E840CD2710E2EB00899AE2 /* MockManageSubscriptionsModalHelper.swift */ = {isa = PBXFileReference; lastKnownFileType = sourcecode.swift; path = MockManageSubscriptionsModalHelper.swift; sourceTree = "<group>"; };
		35F6FD61267426D600ABCB53 /* ETagAndResponseWrapper.swift */ = {isa = PBXFileReference; lastKnownFileType = sourcecode.swift; path = ETagAndResponseWrapper.swift; sourceTree = "<group>"; };
		35F82BAA26A84E130051DF03 /* Dictionary+Extensions.swift */ = {isa = PBXFileReference; lastKnownFileType = sourcecode.swift; path = "Dictionary+Extensions.swift"; sourceTree = "<group>"; };
		35F82BB126A98EC50051DF03 /* AttributionDataMigratorTests.swift */ = {isa = PBXFileReference; fileEncoding = 4; lastKnownFileType = sourcecode.swift; path = AttributionDataMigratorTests.swift; sourceTree = "<group>"; };
		35F82BB326A9A74D0051DF03 /* HTTPClient.swift */ = {isa = PBXFileReference; lastKnownFileType = sourcecode.swift; path = HTTPClient.swift; sourceTree = "<group>"; };
		35F82BB526A9B8030051DF03 /* AttributionDataMigrator.swift */ = {isa = PBXFileReference; fileEncoding = 4; lastKnownFileType = sourcecode.swift; path = AttributionDataMigrator.swift; sourceTree = "<group>"; };
		35F8B8F926E02AE1003C3363 /* MockTrialOrIntroPriceEligibilityChecker.swift */ = {isa = PBXFileReference; lastKnownFileType = sourcecode.swift; path = MockTrialOrIntroPriceEligibilityChecker.swift; sourceTree = "<group>"; };
		3628C1F100BB3C1782860D24 /* ProductsFetcherSK2.swift */ = {isa = PBXFileReference; lastKnownFileType = sourcecode.swift; path = ProductsFetcherSK2.swift; sourceTree = "<group>"; };
		37E350420D54B99BB39448E0 /* AttributionTypeFactoryTests.swift */ = {isa = PBXFileReference; fileEncoding = 4; lastKnownFileType = sourcecode.swift; path = AttributionTypeFactoryTests.swift; sourceTree = "<group>"; };
		37E3507939634ED5A9280544 /* Strings.swift */ = {isa = PBXFileReference; fileEncoding = 4; lastKnownFileType = sourcecode.swift; path = Strings.swift; sourceTree = "<group>"; };
		37E3508E52201122137D4B4A /* PurchasesSubscriberAttributesTests.swift */ = {isa = PBXFileReference; fileEncoding = 4; lastKnownFileType = sourcecode.swift; path = PurchasesSubscriberAttributesTests.swift; sourceTree = "<group>"; };
		37E3508EC20EEBAB4EAC4C82 /* NSDate+RCExtensionsTests.swift */ = {isa = PBXFileReference; fileEncoding = 4; lastKnownFileType = sourcecode.swift; path = "NSDate+RCExtensionsTests.swift"; sourceTree = "<group>"; };
		37E35092F0E41512E0D610BA /* ContainerFactory.swift */ = {isa = PBXFileReference; fileEncoding = 4; lastKnownFileType = sourcecode.swift; path = ContainerFactory.swift; sourceTree = "<group>"; };
		37E350E57B0A393455A72B40 /* ProductInfoTests.swift */ = {isa = PBXFileReference; fileEncoding = 4; lastKnownFileType = sourcecode.swift; path = ProductInfoTests.swift; sourceTree = "<group>"; };
		37E351D0EBC4698E1D3585A6 /* ReceiptParserTests.swift */ = {isa = PBXFileReference; fileEncoding = 4; lastKnownFileType = sourcecode.swift; path = ReceiptParserTests.swift; sourceTree = "<group>"; };
		37E351EB3689AF304E5B1031 /* MockASN1ContainerBuilder.swift */ = {isa = PBXFileReference; fileEncoding = 4; lastKnownFileType = sourcecode.swift; path = MockASN1ContainerBuilder.swift; sourceTree = "<group>"; };
		37E351F0E21361EAEC078A0D /* ProductsFetcherSK1Tests.swift */ = {isa = PBXFileReference; fileEncoding = 4; lastKnownFileType = sourcecode.swift; path = ProductsFetcherSK1Tests.swift; sourceTree = "<group>"; };
		37E3521731D8DC16873F55F3 /* AttributionFetcher.swift */ = {isa = PBXFileReference; fileEncoding = 4; lastKnownFileType = sourcecode.swift; path = AttributionFetcher.swift; sourceTree = "<group>"; };
		37E35294EBC1E5A879C95540 /* IdentityManagerTests.swift */ = {isa = PBXFileReference; fileEncoding = 4; lastKnownFileType = sourcecode.swift; path = IdentityManagerTests.swift; sourceTree = "<group>"; };
		37E352F86A0A8EB05BAD77C4 /* StoreKitWrapperTests.swift */ = {isa = PBXFileReference; fileEncoding = 4; lastKnownFileType = sourcecode.swift; path = StoreKitWrapperTests.swift; sourceTree = "<group>"; };
		37E353AF2CAD3CEDE6D9B368 /* NSError+RCExtensionsTests.swift */ = {isa = PBXFileReference; fileEncoding = 4; lastKnownFileType = sourcecode.swift; path = "NSError+RCExtensionsTests.swift"; sourceTree = "<group>"; };
		37E353CBE9CF2572A72A347F /* HTTPClientTests.swift */ = {isa = PBXFileReference; fileEncoding = 4; lastKnownFileType = sourcecode.swift; path = HTTPClientTests.swift; sourceTree = "<group>"; };
		37E353FD94A8FD5CD8796530 /* DateFormatter+Extensions.swift */ = {isa = PBXFileReference; fileEncoding = 4; lastKnownFileType = sourcecode.swift; path = "DateFormatter+Extensions.swift"; sourceTree = "<group>"; };
		37E3548189DA008320B3FC98 /* ProductInfoExtractorTests.swift */ = {isa = PBXFileReference; fileEncoding = 4; lastKnownFileType = sourcecode.swift; path = ProductInfoExtractorTests.swift; sourceTree = "<group>"; };
		37E354B13440508B46C9A530 /* MockReceiptParser.swift */ = {isa = PBXFileReference; fileEncoding = 4; lastKnownFileType = sourcecode.swift; path = MockReceiptParser.swift; sourceTree = "<group>"; };
		37E354B18710B488B8B0D443 /* IntroEligibilityCalculatorTests.swift */ = {isa = PBXFileReference; fileEncoding = 4; lastKnownFileType = sourcecode.swift; path = IntroEligibilityCalculatorTests.swift; sourceTree = "<group>"; };
		37E354FE32DD3EA3FF3ECD0A /* AttributionPosterTests.swift */ = {isa = PBXFileReference; fileEncoding = 4; lastKnownFileType = sourcecode.swift; path = AttributionPosterTests.swift; sourceTree = "<group>"; };
		37E355744D64075AA91342DE /* MockInAppPurchaseBuilder.swift */ = {isa = PBXFileReference; fileEncoding = 4; lastKnownFileType = sourcecode.swift; path = MockInAppPurchaseBuilder.swift; sourceTree = "<group>"; };
		37E355CBB3F3A31A32687B14 /* Transaction.swift */ = {isa = PBXFileReference; fileEncoding = 4; lastKnownFileType = sourcecode.swift; path = Transaction.swift; sourceTree = "<group>"; };
		37E3567189CF6A746EE3CCC2 /* DateExtensions.swift */ = {isa = PBXFileReference; fileEncoding = 4; lastKnownFileType = sourcecode.swift; path = DateExtensions.swift; sourceTree = "<group>"; };
		37E3567E972B9B04FE079ABA /* SubscriberAttributesManagerTests.swift */ = {isa = PBXFileReference; fileEncoding = 4; lastKnownFileType = sourcecode.swift; path = SubscriberAttributesManagerTests.swift; sourceTree = "<group>"; };
		37E357C2D977BBB081216B5F /* OfferingsTests.swift */ = {isa = PBXFileReference; fileEncoding = 4; lastKnownFileType = sourcecode.swift; path = OfferingsTests.swift; sourceTree = "<group>"; };
		37E357D16038F07915D7825D /* MockUserDefaults.swift */ = {isa = PBXFileReference; fileEncoding = 4; lastKnownFileType = sourcecode.swift; path = MockUserDefaults.swift; sourceTree = "<group>"; };
		37E357F69438004E1F443C03 /* BackendSubscriberAttributesTests.swift */ = {isa = PBXFileReference; fileEncoding = 4; lastKnownFileType = sourcecode.swift; path = BackendSubscriberAttributesTests.swift; sourceTree = "<group>"; };
		37E3582920E16E065502E5FC /* EntitlementInfosTests.swift */ = {isa = PBXFileReference; fileEncoding = 4; lastKnownFileType = sourcecode.swift; path = EntitlementInfosTests.swift; sourceTree = "<group>"; };
		37E3583675928C01D92E3166 /* ProductInfoExtensions.swift */ = {isa = PBXFileReference; fileEncoding = 4; lastKnownFileType = sourcecode.swift; path = ProductInfoExtensions.swift; sourceTree = "<group>"; };
		37E358BF58C99AC39073B96C /* BackendTests.swift */ = {isa = PBXFileReference; fileEncoding = 4; lastKnownFileType = sourcecode.swift; path = BackendTests.swift; sourceTree = "<group>"; };
		37E359D8F304C83184560135 /* CustomerInfoTests.swift */ = {isa = PBXFileReference; fileEncoding = 4; lastKnownFileType = sourcecode.swift; path = CustomerInfoTests.swift; sourceTree = "<group>"; };
		37E35ABEE9FD79CCA64E4F8B /* NSData+RCExtensionsTests.swift */ = {isa = PBXFileReference; fileEncoding = 4; lastKnownFileType = sourcecode.swift; path = "NSData+RCExtensionsTests.swift"; sourceTree = "<group>"; };
		37E35B08709090FBBFB16EBD /* MockProductsRequest.swift */ = {isa = PBXFileReference; fileEncoding = 4; lastKnownFileType = sourcecode.swift; path = MockProductsRequest.swift; sourceTree = "<group>"; };
		37E35B9AC7A350CA2437049D /* ISOPeriodFormatterTests.swift */ = {isa = PBXFileReference; fileEncoding = 4; lastKnownFileType = sourcecode.swift; path = ISOPeriodFormatterTests.swift; sourceTree = "<group>"; };
		37E35C1554F296F7F1317747 /* MockAppleReceiptBuilder.swift */ = {isa = PBXFileReference; fileEncoding = 4; lastKnownFileType = sourcecode.swift; path = MockAppleReceiptBuilder.swift; sourceTree = "<group>"; };
		37E35C4A4B241A545D1D06BD /* ASN1ObjectIdentifierEncoder.swift */ = {isa = PBXFileReference; fileEncoding = 4; lastKnownFileType = sourcecode.swift; path = ASN1ObjectIdentifierEncoder.swift; sourceTree = "<group>"; };
		37E35C4A795A0F056381A1B3 /* DeviceCacheSubscriberAttributesTests.swift */ = {isa = PBXFileReference; fileEncoding = 4; lastKnownFileType = sourcecode.swift; path = DeviceCacheSubscriberAttributesTests.swift; sourceTree = "<group>"; };
		37E35C7060D7E486F5958BED /* ProductsManager.swift */ = {isa = PBXFileReference; fileEncoding = 4; lastKnownFileType = sourcecode.swift; path = ProductsManager.swift; sourceTree = "<group>"; };
		37E35C9439E087F63ECC4F59 /* MockProductsManager.swift */ = {isa = PBXFileReference; fileEncoding = 4; lastKnownFileType = sourcecode.swift; path = MockProductsManager.swift; sourceTree = "<group>"; };
		37E35CD16BB73BB091E64D9A /* AttributionData.swift */ = {isa = PBXFileReference; fileEncoding = 4; lastKnownFileType = sourcecode.swift; path = AttributionData.swift; sourceTree = "<group>"; };
		37E35D87B7E6F91E27E98F42 /* DeviceCacheTests.swift */ = {isa = PBXFileReference; fileEncoding = 4; lastKnownFileType = sourcecode.swift; path = DeviceCacheTests.swift; sourceTree = "<group>"; };
		37E35DE5707E845DA3FF51BC /* PurchasesTests.swift */ = {isa = PBXFileReference; fileEncoding = 4; lastKnownFileType = sourcecode.swift; path = PurchasesTests.swift; sourceTree = "<group>"; };
		37E35E3250FBBB03D92E06EC /* InMemoryCachedObjectTests.swift */ = {isa = PBXFileReference; fileEncoding = 4; lastKnownFileType = sourcecode.swift; path = InMemoryCachedObjectTests.swift; sourceTree = "<group>"; };
		37E35E8DCF998D9DB63850F8 /* ProductsRequestFactory.swift */ = {isa = PBXFileReference; fileEncoding = 4; lastKnownFileType = sourcecode.swift; path = ProductsRequestFactory.swift; sourceTree = "<group>"; };
		37E35E992F1916C7F3911E7B /* CustomerInfoManagerTests.swift */ = {isa = PBXFileReference; fileEncoding = 4; lastKnownFileType = sourcecode.swift; path = CustomerInfoManagerTests.swift; sourceTree = "<group>"; };
		37E35EEE7783629CDE41B70C /* SystemInfoTests.swift */ = {isa = PBXFileReference; fileEncoding = 4; lastKnownFileType = sourcecode.swift; path = SystemInfoTests.swift; sourceTree = "<group>"; };
		37E35F783903362B65FB7AF3 /* MockProductsRequestFactory.swift */ = {isa = PBXFileReference; fileEncoding = 4; lastKnownFileType = sourcecode.swift; path = MockProductsRequestFactory.swift; sourceTree = "<group>"; };
		37E35FDA0A44EA03EA12DAA2 /* DateFormatter+ExtensionsTests.swift */ = {isa = PBXFileReference; fileEncoding = 4; lastKnownFileType = sourcecode.swift; path = "DateFormatter+ExtensionsTests.swift"; sourceTree = "<group>"; };
		57EAE526274324C60060EB74 /* Lock.swift */ = {isa = PBXFileReference; lastKnownFileType = sourcecode.swift; path = Lock.swift; sourceTree = "<group>"; };
		5791CE7F273F26A000E50C4B /* base64encoded_sandboxReceipt.txt */ = {isa = PBXFileReference; fileEncoding = 4; lastKnownFileType = text; path = base64encoded_sandboxReceipt.txt; sourceTree = "<group>"; };
		57EAE52C274468900060EB74 /* RawDataContainer.swift */ = {isa = PBXFileReference; lastKnownFileType = sourcecode.swift; path = RawDataContainer.swift; sourceTree = "<group>"; };
		57EAE52A274332830060EB74 /* Obsoletions.swift */ = {isa = PBXFileReference; lastKnownFileType = sourcecode.swift; path = Obsoletions.swift; sourceTree = "<group>"; };
		80E80EF026970DC3008F245A /* ReceiptFetcher.swift */ = {isa = PBXFileReference; lastKnownFileType = sourcecode.swift; path = ReceiptFetcher.swift; sourceTree = "<group>"; };
		84C3F1AC1D7E1E64341D3936 /* Pods_RevenueCat_PurchasesTests.framework */ = {isa = PBXFileReference; explicitFileType = wrapper.framework; includeInIndex = 0; path = Pods_RevenueCat_PurchasesTests.framework; sourceTree = BUILT_PRODUCTS_DIR; };
		9A65DFDD258AD60A00DE00B0 /* LogIntent.swift */ = {isa = PBXFileReference; fileEncoding = 4; lastKnownFileType = sourcecode.swift; path = LogIntent.swift; sourceTree = "<group>"; };
		9A65E03525918B0500DE00B0 /* ConfigureStrings.swift */ = {isa = PBXFileReference; fileEncoding = 4; lastKnownFileType = sourcecode.swift; path = ConfigureStrings.swift; sourceTree = "<group>"; };
		9A65E03A25918B0900DE00B0 /* CustomerInfoStrings.swift */ = {isa = PBXFileReference; fileEncoding = 4; lastKnownFileType = sourcecode.swift; path = CustomerInfoStrings.swift; sourceTree = "<group>"; };
		9A65E0752591977200DE00B0 /* IdentityStrings.swift */ = {isa = PBXFileReference; fileEncoding = 4; lastKnownFileType = sourcecode.swift; path = IdentityStrings.swift; sourceTree = "<group>"; };
		9A65E07A2591977500DE00B0 /* NetworkStrings.swift */ = {isa = PBXFileReference; fileEncoding = 4; lastKnownFileType = sourcecode.swift; path = NetworkStrings.swift; sourceTree = "<group>"; };
		9A65E07F2591977900DE00B0 /* ReceiptStrings.swift */ = {isa = PBXFileReference; fileEncoding = 4; lastKnownFileType = sourcecode.swift; path = ReceiptStrings.swift; sourceTree = "<group>"; };
		9A65E09F2591A23200DE00B0 /* OfferingStrings.swift */ = {isa = PBXFileReference; fileEncoding = 4; lastKnownFileType = sourcecode.swift; path = OfferingStrings.swift; sourceTree = "<group>"; };
		9A65E0A42591A23500DE00B0 /* PurchaseStrings.swift */ = {isa = PBXFileReference; fileEncoding = 4; lastKnownFileType = sourcecode.swift; path = PurchaseStrings.swift; sourceTree = "<group>"; };
		9A65E0A92591A23800DE00B0 /* RestoreStrings.swift */ = {isa = PBXFileReference; fileEncoding = 4; lastKnownFileType = sourcecode.swift; path = RestoreStrings.swift; sourceTree = "<group>"; };
		A525BF4A26C320D100C354C4 /* SubscriberAttributesManager.swift */ = {isa = PBXFileReference; lastKnownFileType = sourcecode.swift; path = SubscriberAttributesManager.swift; sourceTree = "<group>"; };
		A55C3D002734ADB40016E9FD /* SKError+Extensions.swift */ = {isa = PBXFileReference; lastKnownFileType = sourcecode.swift; path = "SKError+Extensions.swift"; sourceTree = "<group>"; };
		A55D082F2722368600D919E0 /* SK2BeginRefundRequestHelper.swift */ = {isa = PBXFileReference; lastKnownFileType = sourcecode.swift; path = SK2BeginRefundRequestHelper.swift; sourceTree = "<group>"; };
		A55D08312722471200D919E0 /* MockSK2BeginRefundRequestHelper.swift */ = {isa = PBXFileReference; lastKnownFileType = sourcecode.swift; path = MockSK2BeginRefundRequestHelper.swift; sourceTree = "<group>"; };
		A563F585271E072B00246E0C /* MockBeginRefundRequestHelper.swift */ = {isa = PBXFileReference; lastKnownFileType = sourcecode.swift; path = MockBeginRefundRequestHelper.swift; sourceTree = "<group>"; };
		A563F587271E076800246E0C /* BeginRefundRequestHelperTests.swift */ = {isa = PBXFileReference; lastKnownFileType = sourcecode.swift; path = BeginRefundRequestHelperTests.swift; sourceTree = "<group>"; };
		A56F9AB026990E9200AFC48F /* CustomerInfo.swift */ = {isa = PBXFileReference; lastKnownFileType = sourcecode.swift; path = CustomerInfo.swift; sourceTree = "<group>"; };
		A5F0104D2717B3150090732D /* BeginRefundRequestHelper.swift */ = {isa = PBXFileReference; lastKnownFileType = sourcecode.swift; path = BeginRefundRequestHelper.swift; sourceTree = "<group>"; };
		B302206927271BCB008F1A0D /* Decoder+Extensions.swift */ = {isa = PBXFileReference; lastKnownFileType = sourcecode.swift; path = "Decoder+Extensions.swift"; sourceTree = "<group>"; };
		B302206B2727436F008F1A0D /* UnexpectedBackendResponseSubErrorCode.swift */ = {isa = PBXFileReference; lastKnownFileType = sourcecode.swift; path = UnexpectedBackendResponseSubErrorCode.swift; sourceTree = "<group>"; };
		B302206D2728B798008F1A0D /* BackendErrorStrings.swift */ = {isa = PBXFileReference; lastKnownFileType = sourcecode.swift; path = BackendErrorStrings.swift; sourceTree = "<group>"; };
		B3022071272B3DDC008F1A0D /* DescribableError.swift */ = {isa = PBXFileReference; lastKnownFileType = sourcecode.swift; path = DescribableError.swift; sourceTree = "<group>"; };
		B3083A122699334C007B5503 /* Offering.swift */ = {isa = PBXFileReference; lastKnownFileType = sourcecode.swift; path = Offering.swift; sourceTree = "<group>"; };
		B319514A26C1991E002CA9AC /* base64EncodedReceiptSampleForDataExtension.txt */ = {isa = PBXFileReference; fileEncoding = 4; lastKnownFileType = text; path = base64EncodedReceiptSampleForDataExtension.txt; sourceTree = "<group>"; };
		B32B750026868C1D005647BF /* EntitlementInfo.swift */ = {isa = PBXFileReference; fileEncoding = 4; lastKnownFileType = sourcecode.swift; path = EntitlementInfo.swift; sourceTree = "<group>"; };
		B33CEA9F268CDCC9008A3144 /* ISOPeriodFormatter.swift */ = {isa = PBXFileReference; lastKnownFileType = sourcecode.swift; path = ISOPeriodFormatter.swift; sourceTree = "<group>"; };
		B34D2AA526976FC700D88C3A /* ErrorCode.swift */ = {isa = PBXFileReference; lastKnownFileType = sourcecode.swift; path = ErrorCode.swift; sourceTree = "<group>"; };
		B35042C326CDB79A00905B95 /* Purchases.swift */ = {isa = PBXFileReference; lastKnownFileType = sourcecode.swift; path = Purchases.swift; sourceTree = "<group>"; };
		B35042C526CDD3B100905B95 /* PurchasesDelegate.swift */ = {isa = PBXFileReference; lastKnownFileType = sourcecode.swift; path = PurchasesDelegate.swift; sourceTree = "<group>"; };
		B35F9E0826B4BEED00095C3F /* String+Extensions.swift */ = {isa = PBXFileReference; fileEncoding = 4; lastKnownFileType = sourcecode.swift; path = "String+Extensions.swift"; sourceTree = "<group>"; };
		B36824BD268FBC5B00957E4C /* XCTest.framework */ = {isa = PBXFileReference; lastKnownFileType = wrapper.framework; name = XCTest.framework; path = Platforms/iPhoneOS.platform/Developer/Library/Frameworks/XCTest.framework; sourceTree = DEVELOPER_DIR; };
		B372EC53268FEDC60099171E /* PromotionalOffer.swift */ = {isa = PBXFileReference; lastKnownFileType = sourcecode.swift; path = PromotionalOffer.swift; sourceTree = "<group>"; };
		B372EC55268FEF020099171E /* ProductInfo.swift */ = {isa = PBXFileReference; lastKnownFileType = sourcecode.swift; path = ProductInfo.swift; sourceTree = "<group>"; };
		B3766F1D26BDA95100141450 /* IntroEligibilityResponse.swift */ = {isa = PBXFileReference; lastKnownFileType = sourcecode.swift; path = IntroEligibilityResponse.swift; sourceTree = "<group>"; };
		B3852F9F26C1ED1F005384F8 /* IdentityManager.swift */ = {isa = PBXFileReference; lastKnownFileType = sourcecode.swift; path = IdentityManager.swift; sourceTree = "<group>"; };
		B390F5B9271DDC7400B64D65 /* PurchasesDeprecation.swift */ = {isa = PBXFileReference; lastKnownFileType = sourcecode.swift; path = PurchasesDeprecation.swift; sourceTree = "<group>"; };
		B39E8119268E849900D31189 /* AttributionNetwork.swift */ = {isa = PBXFileReference; lastKnownFileType = sourcecode.swift; path = AttributionNetwork.swift; sourceTree = "<group>"; };
		B39E811C268E887500D31189 /* SubscriberAttribute.swift */ = {isa = PBXFileReference; lastKnownFileType = sourcecode.swift; path = SubscriberAttribute.swift; sourceTree = "<group>"; };
		B3A36AAD26BC76340059EDEA /* CustomerInfoManager.swift */ = {isa = PBXFileReference; lastKnownFileType = sourcecode.swift; path = CustomerInfoManager.swift; sourceTree = "<group>"; };
		B3A55B7C26C452A7007EFC56 /* AttributionPoster.swift */ = {isa = PBXFileReference; lastKnownFileType = sourcecode.swift; path = AttributionPoster.swift; sourceTree = "<group>"; };
		B3AA6235268A81C700894871 /* EntitlementInfos.swift */ = {isa = PBXFileReference; lastKnownFileType = sourcecode.swift; path = EntitlementInfos.swift; sourceTree = "<group>"; };
		B3AA6237268B926F00894871 /* SystemInfo.swift */ = {isa = PBXFileReference; lastKnownFileType = sourcecode.swift; path = SystemInfo.swift; sourceTree = "<group>"; };
		B3B4E76026E036E700C200D3 /* RevenueCat.xctestplan */ = {isa = PBXFileReference; fileEncoding = 4; lastKnownFileType = text; name = RevenueCat.xctestplan; path = RevenueCat.xcodeproj/RevenueCat.xctestplan; sourceTree = "<group>"; };
		B3B5FBB3269CED4B00104A0C /* BackendErrorCode.swift */ = {isa = PBXFileReference; lastKnownFileType = sourcecode.swift; path = BackendErrorCode.swift; sourceTree = "<group>"; };
		B3B5FBB5269CED6400104A0C /* ErrorDetails.swift */ = {isa = PBXFileReference; lastKnownFileType = sourcecode.swift; path = ErrorDetails.swift; sourceTree = "<group>"; };
		B3B5FBBB269D121B00104A0C /* Offerings.swift */ = {isa = PBXFileReference; lastKnownFileType = sourcecode.swift; path = Offerings.swift; sourceTree = "<group>"; };
		B3B5FBBE269E081E00104A0C /* InMemoryCachedObject.swift */ = {isa = PBXFileReference; lastKnownFileType = sourcecode.swift; path = InMemoryCachedObject.swift; sourceTree = "<group>"; };
		B3B5FBC0269E17CE00104A0C /* DeviceCache.swift */ = {isa = PBXFileReference; lastKnownFileType = sourcecode.swift; path = DeviceCache.swift; sourceTree = "<group>"; };
		B3C1AEF9268FF4DB0013D50D /* ProductInfoEnums.swift */ = {isa = PBXFileReference; lastKnownFileType = sourcecode.swift; path = ProductInfoEnums.swift; sourceTree = "<group>"; };
		B3C4AAD426B8911300E1B3C8 /* Backend.swift */ = {isa = PBXFileReference; lastKnownFileType = sourcecode.swift; path = Backend.swift; sourceTree = "<group>"; };
		B3D3C4712685784800CB3C21 /* Package.swift */ = {isa = PBXFileReference; fileEncoding = 4; lastKnownFileType = sourcecode.swift; path = Package.swift; sourceTree = "<group>"; };
		B3DDB55826854865008CCF23 /* PurchaseOwnershipType.swift */ = {isa = PBXFileReference; lastKnownFileType = sourcecode.swift; path = PurchaseOwnershipType.swift; sourceTree = "<group>"; };
		B3DF6A4F269524080030D57C /* IntroEligibility.swift */ = {isa = PBXFileReference; lastKnownFileType = sourcecode.swift; path = IntroEligibility.swift; sourceTree = "<group>"; };
		B3E26A4926BE0A8E003ACCF3 /* Error+Extensions.swift */ = {isa = PBXFileReference; lastKnownFileType = sourcecode.swift; path = "Error+Extensions.swift"; sourceTree = "<group>"; };
		B3F8418E26F3A93400E560FB /* ErrorCodeTests.swift */ = {isa = PBXFileReference; lastKnownFileType = sourcecode.swift; path = ErrorCodeTests.swift; sourceTree = "<group>"; };
		EFB3CBAA73855779FE828CE2 /* ProductsFetcherSK1.swift */ = {isa = PBXFileReference; lastKnownFileType = sourcecode.swift; path = ProductsFetcherSK1.swift; sourceTree = "<group>"; };
		F5714EA426D6C24D00635477 /* JSONDecoder+Extensions.swift */ = {isa = PBXFileReference; lastKnownFileType = sourcecode.swift; path = "JSONDecoder+Extensions.swift"; sourceTree = "<group>"; };
		F5714EA726D7A83A00635477 /* Store+Extensions.swift */ = {isa = PBXFileReference; lastKnownFileType = sourcecode.swift; path = "Store+Extensions.swift"; sourceTree = "<group>"; };
		F5714EA926D7A85D00635477 /* PeriodType+Extensions.swift */ = {isa = PBXFileReference; lastKnownFileType = sourcecode.swift; path = "PeriodType+Extensions.swift"; sourceTree = "<group>"; };
		F5714EAB26D7A87B00635477 /* PurchaseOwnershipType+Extensions.swift */ = {isa = PBXFileReference; lastKnownFileType = sourcecode.swift; path = "PurchaseOwnershipType+Extensions.swift"; sourceTree = "<group>"; };
		F5714EC126D8D82100635477 /* EntitlementProductData+Extensions.swift */ = {isa = PBXFileReference; lastKnownFileType = sourcecode.swift; path = "EntitlementProductData+Extensions.swift"; sourceTree = "<group>"; };
		F5714EC326D8D86800635477 /* EntitlementData+Extensions.swift */ = {isa = PBXFileReference; lastKnownFileType = sourcecode.swift; path = "EntitlementData+Extensions.swift"; sourceTree = "<group>"; };
		F5714EE426DC2F1D00635477 /* CodableStrings.swift */ = {isa = PBXFileReference; lastKnownFileType = sourcecode.swift; path = CodableStrings.swift; sourceTree = "<group>"; };
		F575858C26C088FE00C12B97 /* OfferingsManager.swift */ = {isa = PBXFileReference; lastKnownFileType = sourcecode.swift; path = OfferingsManager.swift; sourceTree = "<group>"; };
		F575858E26C0893600C12B97 /* MockOfferingsManager.swift */ = {isa = PBXFileReference; lastKnownFileType = sourcecode.swift; path = MockOfferingsManager.swift; sourceTree = "<group>"; };
		F575859126C08E3F00C12B97 /* OfferingsManagerTests.swift */ = {isa = PBXFileReference; lastKnownFileType = sourcecode.swift; path = OfferingsManagerTests.swift; sourceTree = "<group>"; };
		F591492526B994B400D32E58 /* SKPaymentTransactionExtensionsTests.swift */ = {isa = PBXFileReference; lastKnownFileType = sourcecode.swift; path = SKPaymentTransactionExtensionsTests.swift; sourceTree = "<group>"; };
		F591492726B9956C00D32E58 /* MockTransaction.swift */ = {isa = PBXFileReference; fileEncoding = 4; lastKnownFileType = sourcecode.swift; path = MockTransaction.swift; sourceTree = "<group>"; };
		F5BE423F26962ACF00254A30 /* ReceiptRefreshPolicy.swift */ = {isa = PBXFileReference; lastKnownFileType = sourcecode.swift; path = ReceiptRefreshPolicy.swift; sourceTree = "<group>"; };
		F5BE424126965F9F00254A30 /* ProductInfoExtractor.swift */ = {isa = PBXFileReference; lastKnownFileType = sourcecode.swift; path = ProductInfoExtractor.swift; sourceTree = "<group>"; };
		F5BE4244269676E200254A30 /* StoreKitRequestFetcherTests.swift */ = {isa = PBXFileReference; fileEncoding = 4; lastKnownFileType = sourcecode.swift; path = StoreKitRequestFetcherTests.swift; sourceTree = "<group>"; };
		F5BE443C26977F9B00254A30 /* HTTPRequest.swift */ = {isa = PBXFileReference; lastKnownFileType = sourcecode.swift; path = HTTPRequest.swift; sourceTree = "<group>"; };
		F5BE44422698581100254A30 /* AttributionTypeFactory.swift */ = {isa = PBXFileReference; lastKnownFileType = sourcecode.swift; path = AttributionTypeFactory.swift; sourceTree = "<group>"; };
		F5BE4478269E4A4C00254A30 /* AfficheClientProxy.swift */ = {isa = PBXFileReference; lastKnownFileType = sourcecode.swift; path = AfficheClientProxy.swift; sourceTree = "<group>"; };
		F5BE447A269E4A7500254A30 /* TrackingManagerProxy.swift */ = {isa = PBXFileReference; lastKnownFileType = sourcecode.swift; path = TrackingManagerProxy.swift; sourceTree = "<group>"; };
		F5BE447C269E4ADB00254A30 /* ASIdManagerProxy.swift */ = {isa = PBXFileReference; lastKnownFileType = sourcecode.swift; path = ASIdManagerProxy.swift; sourceTree = "<group>"; };
		F5C0196826E880800005D61E /* StoreKitStrings.swift */ = {isa = PBXFileReference; lastKnownFileType = sourcecode.swift; path = StoreKitStrings.swift; sourceTree = "<group>"; };
		F5E4383726B8530700841CC8 /* SKPaymentTransaction+Extensions.swift */ = {isa = PBXFileReference; lastKnownFileType = sourcecode.swift; path = "SKPaymentTransaction+Extensions.swift"; sourceTree = "<group>"; };
		FECF627761D375C8431EB866 /* ProductDetails.swift */ = {isa = PBXFileReference; lastKnownFileType = sourcecode.swift; path = ProductDetails.swift; sourceTree = "<group>"; };
/* End PBXFileReference section */

/* Begin PBXFrameworksBuildPhase section */
		2DAC5F6F26F13C9800C5258F /* Frameworks */ = {
			isa = PBXFrameworksBuildPhase;
			buildActionMask = 2147483647;
			files = (
				2D803F6926F149E70069D717 /* RevenueCat.framework in Frameworks */,
				2D9C5ED726F281750057FC45 /* OHHTTPStubsSwift in Frameworks */,
				2D9C5ED526F281750057FC45 /* OHHTTPStubs in Frameworks */,
				2D803F6826F144C40069D717 /* Nimble in Frameworks */,
			);
			runOnlyForDeploymentPostprocessing = 0;
		};
		2DC5621324EC63420031F69B /* Frameworks */ = {
			isa = PBXFrameworksBuildPhase;
			buildActionMask = 2147483647;
			files = (
			);
			runOnlyForDeploymentPostprocessing = 0;
		};
		2DC5621B24EC63430031F69B /* Frameworks */ = {
			isa = PBXFrameworksBuildPhase;
			buildActionMask = 2147483647;
			files = (
				B36824BE268FBC5B00957E4C /* XCTest.framework in Frameworks */,
				2D9C5ED326F2816F0057FC45 /* OHHTTPStubsSwift in Frameworks */,
				2D9C5ED126F2816F0057FC45 /* OHHTTPStubs in Frameworks */,
				2D803F6326F144830069D717 /* Nimble in Frameworks */,
			);
			runOnlyForDeploymentPostprocessing = 0;
		};
		2DE20B69264087FB004C597D /* Frameworks */ = {
			isa = PBXFrameworksBuildPhase;
			buildActionMask = 2147483647;
			files = (
				2D803F6626F144BF0069D717 /* Nimble in Frameworks */,
				2DA85A8C26DEA7FB00F1136D /* RevenueCat.framework in Frameworks */,
				2DE20B7626408807004C597D /* StoreKitTest.framework in Frameworks */,
			);
			runOnlyForDeploymentPostprocessing = 0;
		};
		2DE20B7C26409EB7004C597D /* Frameworks */ = {
			isa = PBXFrameworksBuildPhase;
			buildActionMask = 2147483647;
			files = (
				2DE20B9226409ECF004C597D /* StoreKit.framework in Frameworks */,
			);
			runOnlyForDeploymentPostprocessing = 0;
		};
/* End PBXFrameworksBuildPhase section */

/* Begin PBXGroup section */
		006E105DDA8D0D0FA32D690C /* StoreKit2 */ = {
			isa = PBXGroup;
			children = (
				2D294E5B26DECFD500B8FE4F /* StoreKit2TransactionListener.swift */,
				3628C1F100BB3C1782860D24 /* ProductsFetcherSK2.swift */,
				A55D082F2722368600D919E0 /* SK2BeginRefundRequestHelper.swift */,
			);
			path = StoreKit2;
			sourceTree = "<group>";
		};
		2CD72940268A820E00BFC976 /* FoundationExtensions */ = {
			isa = PBXGroup;
			children = (
				2CD72941268A823900BFC976 /* Data+Extensions.swift */,
				2CD72943268A826F00BFC976 /* Date+Extensions.swift */,
				37E353FD94A8FD5CD8796530 /* DateFormatter+Extensions.swift */,
				B302206927271BCB008F1A0D /* Decoder+Extensions.swift */,
				35F82BAA26A84E130051DF03 /* Dictionary+Extensions.swift */,
				B3E26A4926BE0A8E003ACCF3 /* Error+Extensions.swift */,
				F5714EA426D6C24D00635477 /* JSONDecoder+Extensions.swift */,
				2CD72947268A828400BFC976 /* Locale+Extensions.swift */,
				B35F9E0826B4BEED00095C3F /* String+Extensions.swift */,
				2D9C7BB226D838FC006838BE /* UIApplication+RCExtensions.swift */,
			);
			path = FoundationExtensions;
			sourceTree = "<group>";
		};
		2D11F5DE250FF63E005A70E8 /* Logging */ = {
			isa = PBXGroup;
			children = (
				2D11F5DF250FF658005A70E8 /* Strings */,
				2DC19194255F36D10039389A /* Logger.swift */,
				9A65DFDD258AD60A00DE00B0 /* LogIntent.swift */,
			);
			path = Logging;
			sourceTree = "<group>";
		};
		2D11F5DF250FF658005A70E8 /* Strings */ = {
			isa = PBXGroup;
			children = (
				2D11F5E0250FF886005A70E8 /* AttributionStrings.swift */,
				B302206D2728B798008F1A0D /* BackendErrorStrings.swift */,
				F5714EE426DC2F1D00635477 /* CodableStrings.swift */,
				9A65E03525918B0500DE00B0 /* ConfigureStrings.swift */,
				9A65E0752591977200DE00B0 /* IdentityStrings.swift */,
				9A65E07A2591977500DE00B0 /* NetworkStrings.swift */,
				9A65E09F2591A23200DE00B0 /* OfferingStrings.swift */,
				9A65E03A25918B0900DE00B0 /* CustomerInfoStrings.swift */,
				9A65E0A42591A23500DE00B0 /* PurchaseStrings.swift */,
				9A65E07F2591977900DE00B0 /* ReceiptStrings.swift */,
				9A65E0A92591A23800DE00B0 /* RestoreStrings.swift */,
				F5C0196826E880800005D61E /* StoreKitStrings.swift */,
				37E3507939634ED5A9280544 /* Strings.swift */,
			);
			path = Strings;
			sourceTree = "<group>";
		};
		2D1A28CB24AA6F4B006BE931 /* LocalReceiptParsing */ = {
			isa = PBXGroup;
			children = (
				37E35FCF87558ACB498521F1 /* BasicTypes */,
				37E355596456B3DFA01EF081 /* Builders */,
				37E35556F2D7B8B28B169C77 /* DataConverters */,
				2D5BB46A24C8E8ED00E27537 /* ReceiptParser.swift */,
				2D8F622224D30F9D00F993AA /* ReceiptParsingError.swift */,
			);
			path = LocalReceiptParsing;
			sourceTree = "<group>";
		};
		2D1DB44A26EA61AB00DDE736 /* StoreKit1 */ = {
			isa = PBXGroup;
			children = (
				EFB3CBAA73855779FE828CE2 /* ProductsFetcherSK1.swift */,
				2D991AC9268BA56900085481 /* StoreKitRequestFetcher.swift */,
				2D4E926426990AB1000E10B0 /* StoreKitWrapper.swift */,
				F5E4383626B852D700841CC8 /* StoreKitExtensions */,
			);
			path = StoreKit1;
			sourceTree = "<group>";
		};
		2D971CBF274432B00093F35F /* Recovered References */ = {
			isa = PBXGroup;
			children = (
				A55C3D002734ADB40016E9FD /* SKError+Extensions.swift */,
			);
			name = "Recovered References";
			sourceTree = "<group>";
		};
		2DAC5F7326F13C9800C5258F /* StoreKitUnitTests */ = {
			isa = PBXGroup;
			children = (
				359E3ABD26FBE8AB0094617C /* Mocks */,
				2D8FC8AB26E01AE70049A85C /* PurchasesOrchestratorTests.swift */,
				35E1CE1F26E022C20008560A /* TrialOrIntroPriceEligibilityCheckerTests.swift */,
				2D69384426DFF93300FCDBC0 /* ProductDetailsTests.swift */,
				2D9C5EC926F2805C0057FC45 /* ProductsManagerTests.swift */,
				2D43017726EBFD7100BAB891 /* UnitTestsConfiguration.storekit */,
				2D90F8CB26FD2BA1009B9142 /* StoreKitConfigTestCase.swift */,
			);
			path = StoreKitUnitTests;
			sourceTree = "<group>";
		};
		2DC5621724EC63420031F69B /* Purchases */ = {
			isa = PBXGroup;
			children = (
				35E840C1270FB45600899AE2 /* Support */,
				F5BE44412698580200254A30 /* Attribution */,
				B3B5FBBD269E080A00104A0C /* Caching */,
				F5714EA626D7A82E00635477 /* CodableExtensions */,
				B324DC482720C15300103EE9 /* Error Handling */,
				2CD72940268A820E00BFC976 /* FoundationExtensions */,
				B3A36AAC26BC76230059EDEA /* Identity */,
				2D1A28CB24AA6F4B006BE931 /* LocalReceiptParsing */,
				2D11F5DE250FF63E005A70E8 /* Logging */,
				2DDA3E4524DB0B4500EDFE5B /* Misc */,
				35D832CB262A5B3400E60AC5 /* Networking */,
				B3DDB55726854850008CCF23 /* Public */,
				354235D524C11138008C84EE /* Purchasing */,
				354895D0267AE32D001DC5B1 /* SubscriberAttributes */,
				2DC5621924EC63430031F69B /* Info.plist */,
			);
			path = Purchases;
			sourceTree = "<group>";
		};
		2DC5622224EC63430031F69B /* PurchasesTests */ = {
			isa = PBXGroup;
			children = (
				35E840C8270FB51C00899AE2 /* Support */,
				F5BE444626985E6E00254A30 /* Attribution */,
				37E35AE0CDC4C2AA8260FB58 /* Caching */,
				35F82BBB26A9BFA60051DF03 /* FoundationExtensions */,
				37E35BCB85973ABD4CEC5904 /* Identity */,
				2DD02D5924AD128A00419CD9 /* LocalReceiptParsing */,
				35272E1A26D0023400F22C3B /* Misc */,
				2DDF41DD24F6F4F9005BC22D /* Mocks */,
				35D832FE262FAD6900E60AC5 /* Networking */,
				354235D624C11160008C84EE /* Purchasing */,
				2DDE559824C8B5D100DCB087 /* Resources */,
				F591492426B994A100D32E58 /* StoreKitExtensions */,
				B36824BB268FBB9B00957E4C /* SubscriberAttributes */,
				37E35A5970D1604E8C8011FC /* TestHelpers */,
				2DC5622524EC63430031F69B /* Info.plist */,
			);
			path = PurchasesTests;
			sourceTree = "<group>";
		};
		2DD02D5924AD128A00419CD9 /* LocalReceiptParsing */ = {
			isa = PBXGroup;
			children = (
				2DDF41C124F6F4C3005BC22D /* Builders */,
				2DDF41BD24F6F4C3005BC22D /* DataConverters */,
				2DDF41C624F6F4C3005BC22D /* TestsAgainstRealReceipts */,
				37E351D0EBC4698E1D3585A6 /* ReceiptParserTests.swift */,
			);
			path = LocalReceiptParsing;
			sourceTree = "<group>";
		};
		2DDA3E4524DB0B4500EDFE5B /* Misc */ = {
			isa = PBXGroup;
			children = (
				37E3567189CF6A746EE3CCC2 /* DateExtensions.swift */,
				0313FD40268A506400168386 /* DateProvider.swift */,
				B33CEA9F268CDCC9008A3144 /* ISOPeriodFormatter.swift */,
				2DDA3E4624DB0B5400EDFE5B /* OperationDispatcher.swift */,
				B3AA6237268B926F00894871 /* SystemInfo.swift */,
				2D22BF6426F3CB31001AE2F9 /* FatalErrorUtil.swift */,
				57EAE526274324C60060EB74 /* Lock.swift */,
				57EAE52A274332830060EB74 /* Obsoletions.swift */,
			);
			path = Misc;
			sourceTree = "<group>";
		};
		2DDE559824C8B5D100DCB087 /* Resources */ = {
			isa = PBXGroup;
			children = (
				2DDE559924C8B5E300DCB087 /* receipts */,
			);
			path = Resources;
			sourceTree = "<group>";
		};
		2DDE559924C8B5E300DCB087 /* receipts */ = {
			isa = PBXGroup;
			children = (
				2DDE559A24C8B5E300DCB087 /* verifyReceiptSample1.txt */,
				2DDE559B24C8B5E300DCB087 /* base64encodedreceiptsample1.txt */,
				5791CE7F273F26A000E50C4B /* base64encoded_sandboxReceipt.txt */,
				B319514A26C1991E002CA9AC /* base64EncodedReceiptSampleForDataExtension.txt */,
			);
			path = receipts;
			sourceTree = "<group>";
		};
		2DDF41BD24F6F4C3005BC22D /* DataConverters */ = {
			isa = PBXGroup;
			children = (
				2DDF41BF24F6F4C3005BC22D /* UInt8+ExtensionsTests.swift */,
				2DDF41C024F6F4C3005BC22D /* ArraySlice_UInt8+ExtensionsTests.swift */,
			);
			path = DataConverters;
			sourceTree = "<group>";
		};
		2DDF41C124F6F4C3005BC22D /* Builders */ = {
			isa = PBXGroup;
			children = (
				2DDF41C224F6F4C3005BC22D /* ASN1ObjectIdentifierBuilderTests.swift */,
				2DDF41C324F6F4C3005BC22D /* AppleReceiptBuilderTests.swift */,
				2DDF41C424F6F4C3005BC22D /* ASN1ContainerBuilderTests.swift */,
				2DDF41C524F6F4C3005BC22D /* InAppPurchaseBuilderTests.swift */,
			);
			path = Builders;
			sourceTree = "<group>";
		};
		2DDF41C624F6F4C3005BC22D /* TestsAgainstRealReceipts */ = {
			isa = PBXGroup;
			children = (
				2DDF41C724F6F4C3005BC22D /* ReceiptParsing+TestsWithRealReceipts.swift */,
			);
			path = TestsAgainstRealReceipts;
			sourceTree = "<group>";
		};
		2DDF41DD24F6F4F9005BC22D /* Mocks */ = {
			isa = PBXGroup;
			children = (
				37E35C1554F296F7F1317747 /* MockAppleReceiptBuilder.swift */,
				37E351EB3689AF304E5B1031 /* MockASN1ContainerBuilder.swift */,
				351B515F26D44BB600BD2BD7 /* MockAttributionDataMigrator.swift */,
				351B515926D44B6200BD2BD7 /* MockAttributionFetcher.swift */,
				351B514426D449E600BD2BD7 /* MockAttributionTypeFactory.swift */,
				351B514026D4498F00BD2BD7 /* MockBackend.swift */,
				2D1C3F3826B9D8B800112626 /* MockBundle.swift */,
				351B514826D44A2F00BD2BD7 /* MockCustomerInfoManager.swift */,
				351B516F26D44E8D00BD2BD7 /* MockDateProvider.swift */,
				351B513C26D4491E00BD2BD7 /* MockDeviceCache.swift */,
				35D83311262FBD4200E60AC5 /* MockETagManager.swift */,
				351B514C26D44A8600BD2BD7 /* MockHTTPClient.swift */,
				351B513E26D4496000BD2BD7 /* MockIdentityManager.swift */,
				37E355744D64075AA91342DE /* MockInAppPurchaseBuilder.swift */,
				351B517126D44EF300BD2BD7 /* MockInMemoryCachedOfferings.swift */,
				351B515B26D44B7900BD2BD7 /* MockIntroEligibilityCalculator.swift */,
				351B515526D44B2300BD2BD7 /* MockNotificationCenter.swift */,
				351B515726D44B3E00BD2BD7 /* MockOfferingsFactory.swift */,
				F575858E26C0893600C12B97 /* MockOfferingsManager.swift */,
				351B514A26D44A4A00BD2BD7 /* MockOperationDispatcher.swift */,
				351B517326D44F4B00BD2BD7 /* MockPaymentDiscount.swift */,
				351B517526D44F7200BD2BD7 /* MockProductDiscount.swift */,
				37E35C9439E087F63ECC4F59 /* MockProductsManager.swift */,
				37E35B08709090FBBFB16EBD /* MockProductsRequest.swift */,
				37E35F783903362B65FB7AF3 /* MockProductsRequestFactory.swift */,
				351B515D26D44B9900BD2BD7 /* MockPurchasesDelegate.swift */,
				351B515126D44AF000BD2BD7 /* MockReceiptFetcher.swift */,
				37E354B13440508B46C9A530 /* MockReceiptParser.swift */,
				351B517926D44FF000BD2BD7 /* MockRequestFetcher.swift */,
				2DDF41E724F6F61B005BC22D /* MockSKDiscount.swift */,
				2DDF41E524F6F5DC005BC22D /* MockSK1Product.swift */,
				351B515326D44B0A00BD2BD7 /* MockStoreKitWrapper.swift */,
				351B514226D449C100BD2BD7 /* MockSubscriberAttributesManager.swift */,
				351B514626D44A0D00BD2BD7 /* MockSystemInfo.swift */,
				F591492726B9956C00D32E58 /* MockTransaction.swift */,
				35F8B8F926E02AE1003C3363 /* MockTrialOrIntroPriceEligibilityChecker.swift */,
				37E357D16038F07915D7825D /* MockUserDefaults.swift */,
				2DDF41E924F6F844005BC22D /* SKProductSubscriptionDurationExtensions.swift */,
				2D90F8C926FD257A009B9142 /* MockStoreKit2TransactionListener.swift */,
				35E840CD2710E2EB00899AE2 /* MockManageSubscriptionsModalHelper.swift */,
				A563F585271E072B00246E0C /* MockBeginRefundRequestHelper.swift */,
				A55D08312722471200D919E0 /* MockSK2BeginRefundRequestHelper.swift */,
			);
			path = Mocks;
			sourceTree = "<group>";
		};
		2DE20B6D264087FB004C597D /* BackendIntegrationTests */ = {
			isa = PBXGroup;
			children = (
				2DE20B7926408921004C597D /* Configuration.storekit */,
				2DE61A83264190830021CEA0 /* Constants.swift */,
				2DE20B70264087FB004C597D /* Info.plist */,
				2DE20B6E264087FB004C597D /* BackendIntegrationTests.swift */,
			);
			path = BackendIntegrationTests;
			sourceTree = "<group>";
		};
		2DE20B8026409EB7004C597D /* BackendIntegrationTestApp */ = {
			isa = PBXGroup;
			children = (
				2DE20B8726409EB8004C597D /* Preview Content */,
				2DE20B8526409EB8004C597D /* Assets.xcassets */,
				2DE20B8326409EB7004C597D /* ContentView.swift */,
				2DE20B8A26409EB8004C597D /* Info.plist */,
				2DE20B8126409EB7004C597D /* BackendIntegrationTestApp.swift */,
			);
			path = BackendIntegrationTestApp;
			sourceTree = "<group>";
		};
		2DE20B8726409EB8004C597D /* Preview Content */ = {
			isa = PBXGroup;
			children = (
				2DE20B8826409EB8004C597D /* Preview Assets.xcassets */,
			);
			path = "Preview Content";
			sourceTree = "<group>";
		};
		2DEAC2DB26EFE46E006914ED /* UnitTestsHostApp */ = {
			isa = PBXGroup;
			children = (
				2D1E788926FE215500760949 /* SceneDelegate.swift */,
				2DEAC2DC26EFE46E006914ED /* AppDelegate.swift */,
				2DEAC2E026EFE46E006914ED /* ViewController.swift */,
				2DEAC2E226EFE46E006914ED /* Main.storyboard */,
				2DEAC2E526EFE470006914ED /* Assets.xcassets */,
				2DEAC2E726EFE470006914ED /* LaunchScreen.storyboard */,
				2DEAC2EA26EFE470006914ED /* Info.plist */,
			);
			path = UnitTestsHostApp;
			sourceTree = "<group>";
		};
		352629F41F7C4B9100C04F2C = {
			isa = PBXGroup;
			children = (
				B3B4E76026E036E700C200D3 /* RevenueCat.xctestplan */,
				2D545DBF26F8F96D0044BAC9 /* UnitTests.xctestplan */,
				2DC5621724EC63420031F69B /* Purchases */,
				2DC5622224EC63430031F69B /* PurchasesTests */,
				2DAC5F7326F13C9800C5258F /* StoreKitUnitTests */,
				2DE20B6D264087FB004C597D /* BackendIntegrationTests */,
				2DE20B8026409EB7004C597D /* BackendIntegrationTestApp */,
				2DEAC2DB26EFE46E006914ED /* UnitTestsHostApp */,
				352629FF1F7C4B9100C04F2C /* Products */,
				3530C18722653E8F00D6DF52 /* Frameworks */,
				2DBB3E10269C9B8700BBF431 /* SwiftStyleGuide.swift */,
				2DEC0CFB24A2A1B100B0E5BB /* Package.swift */,
				2D971CBF274432B00093F35F /* Recovered References */,
			);
			sourceTree = "<group>";
		};
		352629FF1F7C4B9100C04F2C /* Products */ = {
			isa = PBXGroup;
			children = (
				2DC5621624EC63420031F69B /* RevenueCat.framework */,
				2DC5621E24EC63430031F69B /* RevenueCatTests.xctest */,
				2DE20B6C264087FB004C597D /* BackendIntegrationTests.xctest */,
				2DE20B7F26409EB7004C597D /* BackendIntegrationTestsHostApp.app */,
				2DEAC2DA26EFE46E006914ED /* UnitTestsHostApp.app */,
				2DAC5F7226F13C9800C5258F /* StoreKitUnitTests.xctest */,
			);
			name = Products;
			sourceTree = "<group>";
		};
		35272E1A26D0023400F22C3B /* Misc */ = {
			isa = PBXGroup;
			children = (
				37E35B9AC7A350CA2437049D /* ISOPeriodFormatterTests.swift */,
				37E35EEE7783629CDE41B70C /* SystemInfoTests.swift */,
				2D22BF6626F3CBFB001AE2F9 /* XCTestCase+Extensions.swift */,
			);
			path = Misc;
			sourceTree = "<group>";
		};
		3530C18722653E8F00D6DF52 /* Frameworks */ = {
			isa = PBXGroup;
			children = (
				B36824BD268FBC5B00957E4C /* XCTest.framework */,
				2DE20B9126409ECF004C597D /* StoreKit.framework */,
				2DE20B7526408806004C597D /* StoreKitTest.framework */,
				357C9BC022725CFA006BC624 /* iAd.framework */,
				350A1B84226E3E8700CCA10F /* AppKit.framework */,
				3530C18822653E8F00D6DF52 /* AdSupport.framework */,
				33FFC8744F2BAE7BD8889A4C /* Pods_RevenueCat.framework */,
				84C3F1AC1D7E1E64341D3936 /* Pods_RevenueCat_PurchasesTests.framework */,
			);
			name = Frameworks;
			sourceTree = "<group>";
		};
		354235D524C11138008C84EE /* Purchasing */ = {
			isa = PBXGroup;
			children = (
				2D1DB44A26EA61AB00DDE736 /* StoreKit1 */,
				006E105DDA8D0D0FA32D690C /* StoreKit2 */,
				2D97458E24BDFCEF006245E9 /* IntroEligibilityCalculator.swift */,
				35549322269E298B005F9AE9 /* OfferingsFactory.swift */,
				F575858C26C088FE00C12B97 /* OfferingsManager.swift */,
				B372EC55268FEF020099171E /* ProductInfo.swift */,
				B3C1AEF9268FF4DB0013D50D /* ProductInfoEnums.swift */,
				F5BE424126965F9F00254A30 /* ProductInfoExtractor.swift */,
				37E35C7060D7E486F5958BED /* ProductsManager.swift */,
				37E35E8DCF998D9DB63850F8 /* ProductsRequestFactory.swift */,
				B372EC53268FEDC60099171E /* PromotionalOffer.swift */,
				2D9F4A5426C30CA800B07B43 /* PurchasesOrchestrator.swift */,
				80E80EF026970DC3008F245A /* ReceiptFetcher.swift */,
				F5BE423F26962ACF00254A30 /* ReceiptRefreshPolicy.swift */,
				3597020F24BF6A710010506E /* TransactionsFactory.swift */,
				FECF627761D375C8431EB866 /* ProductDetails.swift */,
				359E8E3E26DEBEEB00B869F9 /* TrialOrIntroPriceEligibilityChecker.swift */,
			);
			path = Purchasing;
			sourceTree = "<group>";
		};
		354235D624C11160008C84EE /* Purchasing */ = {
			isa = PBXGroup;
			children = (
				37E3582920E16E065502E5FC /* EntitlementInfosTests.swift */,
				B3F8418E26F3A93400E560FB /* ErrorCodeTests.swift */,
				37E354B18710B488B8B0D443 /* IntroEligibilityCalculatorTests.swift */,
				F575859126C08E3F00C12B97 /* OfferingsManagerTests.swift */,
				37E357C2D977BBB081216B5F /* OfferingsTests.swift */,
				37E3583675928C01D92E3166 /* ProductInfoExtensions.swift */,
				37E3548189DA008320B3FC98 /* ProductInfoExtractorTests.swift */,
				37E350E57B0A393455A72B40 /* ProductInfoTests.swift */,
				B390F5B9271DDC7400B64D65 /* PurchasesDeprecation.swift */,
				37E351F0E21361EAEC078A0D /* ProductsFetcherSK1Tests.swift */,
				37E359D8F304C83184560135 /* CustomerInfoTests.swift */,
				37E35DE5707E845DA3FF51BC /* PurchasesTests.swift */,
				2D84458826B9CD270033B5A3 /* ReceiptFetcherTests.swift */,
				F5BE4244269676E200254A30 /* StoreKitRequestFetcherTests.swift */,
				37E352F86A0A8EB05BAD77C4 /* StoreKitWrapperTests.swift */,
				3597021124BF6AAC0010506E /* TransactionsFactoryTests.swift */,
			);
			path = Purchasing;
			sourceTree = "<group>";
		};
		354895D0267AE32D001DC5B1 /* SubscriberAttributes */ = {
			isa = PBXGroup;
			children = (
				35F82BB526A9B8030051DF03 /* AttributionDataMigrator.swift */,
				354895D3267AE4B4001DC5B1 /* AttributionKey.swift */,
				354895D5267BEDE3001DC5B1 /* ReservedSubscriberAttributes.swift */,
				B39E811C268E887500D31189 /* SubscriberAttribute.swift */,
				A525BF4A26C320D100C354C4 /* SubscriberAttributesManager.swift */,
			);
			path = SubscriberAttributes;
			sourceTree = "<group>";
		};
		359E3ABD26FBE8AB0094617C /* Mocks */ = {
			isa = PBXGroup;
			children = (
				359E3ABE26FBE8CD0094617C /* PartialMockProductsManager.swift */,
			);
			path = Mocks;
			sourceTree = "<group>";
		};
		35D832CB262A5B3400E60AC5 /* Networking */ = {
			isa = PBXGroup;
			children = (
				B3C4AAD426B8911300E1B3C8 /* Backend.swift */,
				35F6FD61267426D600ABCB53 /* ETagAndResponseWrapper.swift */,
				35D832CC262A5B7500E60AC5 /* ETagManager.swift */,
				35F82BB326A9A74D0051DF03 /* HTTPClient.swift */,
				F5BE443C26977F9B00254A30 /* HTTPRequest.swift */,
				35D832F3262E606500E60AC5 /* HTTPResponse.swift */,
				35D832D1262E56DB00E60AC5 /* HTTPStatusCodes.swift */,
				B3766F1D26BDA95100141450 /* IntroEligibilityResponse.swift */,
			);
			path = Networking;
			sourceTree = "<group>";
		};
		35D832FE262FAD6900E60AC5 /* Networking */ = {
			isa = PBXGroup;
			children = (
				37E358BF58C99AC39073B96C /* BackendTests.swift */,
				37E353CBE9CF2572A72A347F /* HTTPClientTests.swift */,
				35D832FF262FAD8000E60AC5 /* ETagManagerTests.swift */,
			);
			path = Networking;
			sourceTree = "<group>";
		};
		35E840C1270FB45600899AE2 /* Support */ = {
			isa = PBXGroup;
			children = (
				35E840C5270FB47C00899AE2 /* ManageSubscriptionsModalHelper.swift */,
				A5F0104D2717B3150090732D /* BeginRefundRequestHelper.swift */,
			);
			path = Support;
			sourceTree = "<group>";
		};
		35E840C8270FB51C00899AE2 /* Support */ = {
			isa = PBXGroup;
			children = (
				35E840C9270FB52800899AE2 /* ManageSubscriptionsModalHelperTests.swift */,
				A563F587271E076800246E0C /* BeginRefundRequestHelperTests.swift */,
			);
			path = Support;
			sourceTree = "<group>";
		};
		35F82BBB26A9BFA60051DF03 /* FoundationExtensions */ = {
			isa = PBXGroup;
			children = (
				37E353AF2CAD3CEDE6D9B368 /* NSError+RCExtensionsTests.swift */,
				37E3508EC20EEBAB4EAC4C82 /* NSDate+RCExtensionsTests.swift */,
				37E35ABEE9FD79CCA64E4F8B /* NSData+RCExtensionsTests.swift */,
				2DD269162522A20A006AC4BC /* DictionaryExtensionsTests.swift */,
				37E35FDA0A44EA03EA12DAA2 /* DateFormatter+ExtensionsTests.swift */,
			);
			path = FoundationExtensions;
			sourceTree = "<group>";
		};
		37E35556F2D7B8B28B169C77 /* DataConverters */ = {
			isa = PBXGroup;
			children = (
				2DDF41B924F6F392005BC22D /* ArraySlice_UInt8+Extensions.swift */,
				2DDF41B824F6F392005BC22D /* UInt8+Extensions.swift */,
			);
			path = DataConverters;
			sourceTree = "<group>";
		};
		37E355596456B3DFA01EF081 /* Builders */ = {
			isa = PBXGroup;
			children = (
				2DDF41B124F6F387005BC22D /* AppleReceiptBuilder.swift */,
				2DDF41B024F6F387005BC22D /* ASN1ContainerBuilder.swift */,
				2DDF41B224F6F387005BC22D /* ASN1ObjectIdentifierBuilder.swift */,
				2DDF41AF24F6F387005BC22D /* InAppPurchaseBuilder.swift */,
			);
			path = Builders;
			sourceTree = "<group>";
		};
		37E35A5970D1604E8C8011FC /* TestHelpers */ = {
			isa = PBXGroup;
			children = (
				37E35C4A4B241A545D1D06BD /* ASN1ObjectIdentifierEncoder.swift */,
				37E35092F0E41512E0D610BA /* ContainerFactory.swift */,
			);
			path = TestHelpers;
			sourceTree = "<group>";
		};
		37E35AE0CDC4C2AA8260FB58 /* Caching */ = {
			isa = PBXGroup;
			children = (
				37E35D87B7E6F91E27E98F42 /* DeviceCacheTests.swift */,
				37E35E3250FBBB03D92E06EC /* InMemoryCachedObjectTests.swift */,
			);
			path = Caching;
			sourceTree = "<group>";
		};
		37E35BCB85973ABD4CEC5904 /* Identity */ = {
			isa = PBXGroup;
			children = (
				37E35E992F1916C7F3911E7B /* CustomerInfoManagerTests.swift */,
				37E35294EBC1E5A879C95540 /* IdentityManagerTests.swift */,
			);
			path = Identity;
			sourceTree = "<group>";
		};
		37E35FCF87558ACB498521F1 /* BasicTypes */ = {
			isa = PBXGroup;
			children = (
				2DDF41A724F6F37C005BC22D /* AppleReceipt.swift */,
				2DDF41A824F6F37C005BC22D /* ASN1Container.swift */,
				2DDF41A924F6F37C005BC22D /* ASN1ObjectIdentifier.swift */,
				2DDF41AA24F6F37C005BC22D /* InAppPurchase.swift */,
			);
			path = BasicTypes;
			sourceTree = "<group>";
		};
		B324DC482720C15300103EE9 /* Error Handling */ = {
			isa = PBXGroup;
			children = (
				B3B5FBB3269CED4B00104A0C /* BackendErrorCode.swift */,
				B3022071272B3DDC008F1A0D /* DescribableError.swift */,
				B3B5FBB5269CED6400104A0C /* ErrorDetails.swift */,
				35D0E5CF26A5886C0099EAD8 /* ErrorUtils.swift */,
				2D971CC02744364C0093F35F /* SKError+Extensions.swift */,
				B302206B2727436F008F1A0D /* UnexpectedBackendResponseSubErrorCode.swift */,
			);
			path = "Error Handling";
			sourceTree = "<group>";
		};
		B36824BB268FBB9B00957E4C /* SubscriberAttributes */ = {
			isa = PBXGroup;
			children = (
				37E357F69438004E1F443C03 /* BackendSubscriberAttributesTests.swift */,
				37E3567E972B9B04FE079ABA /* SubscriberAttributesManagerTests.swift */,
				37E3508E52201122137D4B4A /* PurchasesSubscriberAttributesTests.swift */,
				37E35C4A795A0F056381A1B3 /* DeviceCacheSubscriberAttributesTests.swift */,
				35F82BB126A98EC50051DF03 /* AttributionDataMigratorTests.swift */,
				2D8DB34A24072AAE00BE3D31 /* SubscriberAttributeTests.swift */,
			);
			path = SubscriberAttributes;
			sourceTree = "<group>";
		};
		B3A36AAC26BC76230059EDEA /* Identity */ = {
			isa = PBXGroup;
			children = (
				B3852F9F26C1ED1F005384F8 /* IdentityManager.swift */,
				B3A36AAD26BC76340059EDEA /* CustomerInfoManager.swift */,
			);
			path = Identity;
			sourceTree = "<group>";
		};
		B3B5FBB7269CED6D00104A0C /* Errors */ = {
			isa = PBXGroup;
			children = (
				B34D2AA526976FC700D88C3A /* ErrorCode.swift */,
			);
			path = Errors;
			sourceTree = "<group>";
		};
		B3B5FBBD269E080A00104A0C /* Caching */ = {
			isa = PBXGroup;
			children = (
				B3B5FBC0269E17CE00104A0C /* DeviceCache.swift */,
				B3B5FBBE269E081E00104A0C /* InMemoryCachedObject.swift */,
			);
			path = Caching;
			sourceTree = "<group>";
		};
		B3DDB55726854850008CCF23 /* Public */ = {
			isa = PBXGroup;
			children = (
				B3B5FBB7269CED6D00104A0C /* Errors */,
				B39E8119268E849900D31189 /* AttributionNetwork.swift */,
				A56F9AB026990E9200AFC48F /* CustomerInfo.swift */,
				B32B750026868C1D005647BF /* EntitlementInfo.swift */,
				B3AA6235268A81C700894871 /* EntitlementInfos.swift */,
				B3DF6A4F269524080030D57C /* IntroEligibility.swift */,
				B3083A122699334C007B5503 /* Offering.swift */,
				B3B5FBBB269D121B00104A0C /* Offerings.swift */,
				B3D3C4712685784800CB3C21 /* Package.swift */,
				B3DDB55826854865008CCF23 /* PurchaseOwnershipType.swift */,
				B35042C326CDB79A00905B95 /* Purchases.swift */,
				B35042C526CDD3B100905B95 /* PurchasesDelegate.swift */,
				57EAE52C274468900060EB74 /* RawDataContainer.swift */,
				2DC5621824EC63430031F69B /* RevenueCat.h */,
				37E355CBB3F3A31A32687B14 /* Transaction.swift */,
			);
			path = Public;
			sourceTree = "<group>";
		};
		F5714EA626D7A82E00635477 /* CodableExtensions */ = {
			isa = PBXGroup;
			children = (
				F5714EC326D8D86800635477 /* EntitlementData+Extensions.swift */,
				F5714EC126D8D82100635477 /* EntitlementProductData+Extensions.swift */,
				F5714EA926D7A85D00635477 /* PeriodType+Extensions.swift */,
				F5714EAB26D7A87B00635477 /* PurchaseOwnershipType+Extensions.swift */,
				F5714EA726D7A83A00635477 /* Store+Extensions.swift */,
			);
			path = CodableExtensions;
			sourceTree = "<group>";
		};
		F591492426B994A100D32E58 /* StoreKitExtensions */ = {
			isa = PBXGroup;
			children = (
				F591492526B994B400D32E58 /* SKPaymentTransactionExtensionsTests.swift */,
			);
			path = StoreKitExtensions;
			sourceTree = "<group>";
		};
		F5BE44412698580200254A30 /* Attribution */ = {
			isa = PBXGroup;
			children = (
				F5BE4478269E4A4C00254A30 /* AfficheClientProxy.swift */,
				F5BE447C269E4ADB00254A30 /* ASIdManagerProxy.swift */,
				37E35CD16BB73BB091E64D9A /* AttributionData.swift */,
				37E3521731D8DC16873F55F3 /* AttributionFetcher.swift */,
				B3A55B7C26C452A7007EFC56 /* AttributionPoster.swift */,
				F5BE44422698581100254A30 /* AttributionTypeFactory.swift */,
				F5BE447A269E4A7500254A30 /* TrackingManagerProxy.swift */,
			);
			path = Attribution;
			sourceTree = "<group>";
		};
		F5BE444626985E6E00254A30 /* Attribution */ = {
			isa = PBXGroup;
			children = (
				37E354FE32DD3EA3FF3ECD0A /* AttributionPosterTests.swift */,
				37E350420D54B99BB39448E0 /* AttributionTypeFactoryTests.swift */,
			);
			path = Attribution;
			sourceTree = "<group>";
		};
		F5E4383626B852D700841CC8 /* StoreKitExtensions */ = {
			isa = PBXGroup;
			children = (
				F5E4383726B8530700841CC8 /* SKPaymentTransaction+Extensions.swift */,
			);
			path = StoreKitExtensions;
			sourceTree = "<group>";
		};
/* End PBXGroup section */

/* Begin PBXHeadersBuildPhase section */
		2DC5621124EC63420031F69B /* Headers */ = {
			isa = PBXHeadersBuildPhase;
			buildActionMask = 2147483647;
			files = (
				B3645F3D26E042B9002C490E /* RevenueCat.h in Headers */,
			);
			runOnlyForDeploymentPostprocessing = 0;
		};
/* End PBXHeadersBuildPhase section */

/* Begin PBXNativeTarget section */
		2DAC5F7126F13C9800C5258F /* StoreKitUnitTests */ = {
			isa = PBXNativeTarget;
			buildConfigurationList = 2DAC5F7826F13C9800C5258F /* Build configuration list for PBXNativeTarget "StoreKitUnitTests" */;
			buildPhases = (
				2DAC5F6E26F13C9800C5258F /* Sources */,
				2DAC5F6F26F13C9800C5258F /* Frameworks */,
				2DAC5F7026F13C9800C5258F /* Resources */,
			);
			buildRules = (
			);
			dependencies = (
				2D803F6B26F150190069D717 /* PBXTargetDependency */,
				2DAC5F7726F13C9800C5258F /* PBXTargetDependency */,
			);
			name = StoreKitUnitTests;
			packageProductDependencies = (
				2D803F6726F144C40069D717 /* Nimble */,
				2D9C5ED426F281750057FC45 /* OHHTTPStubs */,
				2D9C5ED626F281750057FC45 /* OHHTTPStubsSwift */,
			);
			productName = StoreKitUnitTests;
			productReference = 2DAC5F7226F13C9800C5258F /* StoreKitUnitTests.xctest */;
			productType = "com.apple.product-type.bundle.unit-test";
		};
		2DC5621524EC63420031F69B /* RevenueCat */ = {
			isa = PBXNativeTarget;
			buildConfigurationList = 2DC5622724EC63430031F69B /* Build configuration list for PBXNativeTarget "RevenueCat" */;
			buildPhases = (
				2DC5621124EC63420031F69B /* Headers */,
				2DC5621224EC63420031F69B /* Sources */,
				2DC5621324EC63420031F69B /* Frameworks */,
				2DC5621424EC63420031F69B /* Resources */,
				F578415E26A0407A00EA3D8A /* Check TARGET_OS macro */,
				B3C302D926D8066F002B72D1 /* SwiftLint */,
			);
			buildRules = (
			);
			dependencies = (
			);
			name = RevenueCat;
			packageProductDependencies = (
			);
			productName = Purchases;
			productReference = 2DC5621624EC63420031F69B /* RevenueCat.framework */;
			productType = "com.apple.product-type.framework";
		};
		2DC5621D24EC63430031F69B /* RevenueCatTests */ = {
			isa = PBXNativeTarget;
			buildConfigurationList = 2DC5622A24EC63430031F69B /* Build configuration list for PBXNativeTarget "RevenueCatTests" */;
			buildPhases = (
				2DC5621A24EC63430031F69B /* Sources */,
				2DC5621B24EC63430031F69B /* Frameworks */,
				2DC5621C24EC63430031F69B /* Resources */,
			);
			buildRules = (
			);
			dependencies = (
				2DC5622124EC63430031F69B /* PBXTargetDependency */,
				2DFF6C55270CA11400ECAFAB /* PBXTargetDependency */,
			);
			name = RevenueCatTests;
			packageProductDependencies = (
				2D803F6226F144830069D717 /* Nimble */,
				2D9C5ED026F2816F0057FC45 /* OHHTTPStubs */,
				2D9C5ED226F2816F0057FC45 /* OHHTTPStubsSwift */,
			);
			productName = PurchasesTests;
			productReference = 2DC5621E24EC63430031F69B /* RevenueCatTests.xctest */;
			productType = "com.apple.product-type.bundle.unit-test";
		};
		2DE20B6B264087FB004C597D /* BackendIntegrationTests */ = {
			isa = PBXNativeTarget;
			buildConfigurationList = 2DE20B73264087FB004C597D /* Build configuration list for PBXNativeTarget "BackendIntegrationTests" */;
			buildPhases = (
				2DE20B68264087FB004C597D /* Sources */,
				2DE20B69264087FB004C597D /* Frameworks */,
				2DE20B6A264087FB004C597D /* Resources */,
			);
			buildRules = (
			);
			dependencies = (
				2D803F6D26F150200069D717 /* PBXTargetDependency */,
				2DE20B8F26409EC0004C597D /* PBXTargetDependency */,
			);
			name = BackendIntegrationTests;
			packageProductDependencies = (
				2D803F6526F144BF0069D717 /* Nimble */,
			);
			productName = BackendIntegrationTests;
			productReference = 2DE20B6C264087FB004C597D /* BackendIntegrationTests.xctest */;
			productType = "com.apple.product-type.bundle.unit-test";
		};
		2DE20B7E26409EB7004C597D /* BackendIntegrationTestsHostApp */ = {
			isa = PBXNativeTarget;
			buildConfigurationList = 2DE20B8B26409EB8004C597D /* Build configuration list for PBXNativeTarget "BackendIntegrationTestsHostApp" */;
			buildPhases = (
				2DE20B7B26409EB7004C597D /* Sources */,
				2DE20B7C26409EB7004C597D /* Frameworks */,
				2DE20B7D26409EB7004C597D /* Resources */,
			);
			buildRules = (
			);
			dependencies = (
			);
			name = BackendIntegrationTestsHostApp;
			productName = StoreKitTestApp;
			productReference = 2DE20B7F26409EB7004C597D /* BackendIntegrationTestsHostApp.app */;
			productType = "com.apple.product-type.application";
		};
		2DEAC2D926EFE46E006914ED /* UnitTestsHostApp */ = {
			isa = PBXNativeTarget;
			buildConfigurationList = 2DEAC2ED26EFE470006914ED /* Build configuration list for PBXNativeTarget "UnitTestsHostApp" */;
			buildPhases = (
				2DEAC2D626EFE46E006914ED /* Sources */,
				2DEAC2D826EFE46E006914ED /* Resources */,
			);
			buildRules = (
			);
			dependencies = (
			);
			name = UnitTestsHostApp;
			productName = UnitTestsHostApp;
			productReference = 2DEAC2DA26EFE46E006914ED /* UnitTestsHostApp.app */;
			productType = "com.apple.product-type.application";
		};
/* End PBXNativeTarget section */

/* Begin PBXProject section */
		352629F51F7C4B9100C04F2C /* Project object */ = {
			isa = PBXProject;
			attributes = {
				LastSwiftUpdateCheck = 1300;
				LastUpgradeCheck = 1310;
				ORGANIZATIONNAME = RevenueCat;
				TargetAttributes = {
					2DAC5F7126F13C9800C5258F = {
						CreatedOnToolsVersion = 13.0;
						TestTargetID = 2DEAC2D926EFE46E006914ED;
					};
					2DC5621524EC63420031F69B = {
						CreatedOnToolsVersion = 12.0;
						LastSwiftMigration = 1250;
						ProvisioningStyle = Automatic;
					};
					2DC5621D24EC63430031F69B = {
						CreatedOnToolsVersion = 12.0;
						LastSwiftMigration = 1250;
						ProvisioningStyle = Automatic;
					};
					2DE20B6B264087FB004C597D = {
						CreatedOnToolsVersion = 12.5;
						ProvisioningStyle = Automatic;
						TestTargetID = 2DE20B7E26409EB7004C597D;
					};
					2DE20B7E26409EB7004C597D = {
						CreatedOnToolsVersion = 12.5;
						ProvisioningStyle = Automatic;
					};
					2DEAC2D926EFE46E006914ED = {
						CreatedOnToolsVersion = 12.5.1;
					};
				};
			};
			buildConfigurationList = 352629F81F7C4B9100C04F2C /* Build configuration list for PBXProject "RevenueCat" */;
			compatibilityVersion = "Xcode 8.0";
			developmentRegion = en;
			hasScannedForEncodings = 0;
			knownRegions = (
				en,
				Base,
			);
			mainGroup = 352629F41F7C4B9100C04F2C;
			packageReferences = (
				2D803F6126F144830069D717 /* XCRemoteSwiftPackageReference "nimble" */,
				2D9C5ECB26F2815E0057FC45 /* XCRemoteSwiftPackageReference "OHHTTPStubs" */,
			);
			productRefGroup = 352629FF1F7C4B9100C04F2C /* Products */;
			projectDirPath = "";
			projectRoot = "";
			targets = (
				2DC5621524EC63420031F69B /* RevenueCat */,
				2DC5621D24EC63430031F69B /* RevenueCatTests */,
				2DE20B7E26409EB7004C597D /* BackendIntegrationTestsHostApp */,
				2DE20B6B264087FB004C597D /* BackendIntegrationTests */,
				2DEAC2D926EFE46E006914ED /* UnitTestsHostApp */,
				2DAC5F7126F13C9800C5258F /* StoreKitUnitTests */,
			);
		};
/* End PBXProject section */

/* Begin PBXResourcesBuildPhase section */
		2DAC5F7026F13C9800C5258F /* Resources */ = {
			isa = PBXResourcesBuildPhase;
			buildActionMask = 2147483647;
			files = (
				2DAC5F7B26F13D1400C5258F /* UnitTestsConfiguration.storekit in Resources */,
			);
			runOnlyForDeploymentPostprocessing = 0;
		};
		2DC5621424EC63420031F69B /* Resources */ = {
			isa = PBXResourcesBuildPhase;
			buildActionMask = 2147483647;
			files = (
			);
			runOnlyForDeploymentPostprocessing = 0;
		};
		2DC5621C24EC63430031F69B /* Resources */ = {
			isa = PBXResourcesBuildPhase;
			buildActionMask = 2147483647;
			files = (
				2D4D6AF624F7193700B656BE /* verifyReceiptSample1.txt in Resources */,
				2D4D6AF724F7193700B656BE /* base64encodedreceiptsample1.txt in Resources */,
				5791CE80273F26A000E50C4B /* base64encoded_sandboxReceipt.txt in Resources */,
				B319514B26C1991E002CA9AC /* base64EncodedReceiptSampleForDataExtension.txt in Resources */,
			);
			runOnlyForDeploymentPostprocessing = 0;
		};
		2DE20B6A264087FB004C597D /* Resources */ = {
			isa = PBXResourcesBuildPhase;
			buildActionMask = 2147483647;
			files = (
				2D735F7D26EFF189004E82A7 /* Configuration.storekit in Resources */,
			);
			runOnlyForDeploymentPostprocessing = 0;
		};
		2DE20B7D26409EB7004C597D /* Resources */ = {
			isa = PBXResourcesBuildPhase;
			buildActionMask = 2147483647;
			files = (
				2DE20B8926409EB8004C597D /* Preview Assets.xcassets in Resources */,
				2DE20B8626409EB8004C597D /* Assets.xcassets in Resources */,
			);
			runOnlyForDeploymentPostprocessing = 0;
		};
		2DEAC2D826EFE46E006914ED /* Resources */ = {
			isa = PBXResourcesBuildPhase;
			buildActionMask = 2147483647;
			files = (
				2DEAC2E926EFE470006914ED /* LaunchScreen.storyboard in Resources */,
				2D735F7E26EFF198004E82A7 /* UnitTestsConfiguration.storekit in Resources */,
				2DEAC2E626EFE470006914ED /* Assets.xcassets in Resources */,
				2DEAC2E426EFE46E006914ED /* Main.storyboard in Resources */,
			);
			runOnlyForDeploymentPostprocessing = 0;
		};
/* End PBXResourcesBuildPhase section */

/* Begin PBXShellScriptBuildPhase section */
		B3C302D926D8066F002B72D1 /* SwiftLint */ = {
			isa = PBXShellScriptBuildPhase;
			buildActionMask = 2147483647;
			files = (
			);
			inputFileListPaths = (
			);
			inputPaths = (
			);
			name = SwiftLint;
			outputFileListPaths = (
			);
			outputPaths = (
			);
			runOnlyForDeploymentPostprocessing = 0;
			shellPath = /bin/sh;
			shellScript = "scripts/swiftlint.sh\n";
		};
		F578415E26A0407A00EA3D8A /* Check TARGET_OS macro */ = {
			isa = PBXShellScriptBuildPhase;
			buildActionMask = 2147483647;
			files = (
			);
			inputFileListPaths = (
			);
			inputPaths = (
			);
			name = "Check TARGET_OS macro";
			outputFileListPaths = (
			);
			outputPaths = (
			);
			runOnlyForDeploymentPostprocessing = 0;
			shellPath = /bin/sh;
			shellScript = "if grep -rl 2>/dev/null --include=\"*.swift\" \"TARGET_OS\" \"${SRCROOT}\"; then\n  echo \"error: TARGET_OS macro has been found in some Swift files\"\n  exit 1\nfi\n\n";
		};
/* End PBXShellScriptBuildPhase section */

/* Begin PBXSourcesBuildPhase section */
		2DAC5F6E26F13C9800C5258F /* Sources */ = {
			isa = PBXSourcesBuildPhase;
			buildActionMask = 2147483647;
			files = (
				2D9C5ECA26F2805C0057FC45 /* ProductsManagerTests.swift in Sources */,
				3543914526F926D900E669DF /* SKProductSubscriptionDurationExtensions.swift in Sources */,
				3543913926F90FFB00E669DF /* MockBackend.swift in Sources */,
				2D9C5EC826F280510057FC45 /* ProductDetailsTests.swift in Sources */,
				3543914426F911F300E669DF /* MockCustomerInfoManager.swift in Sources */,
				3543914226F911F300E669DF /* MockSK1Product.swift in Sources */,
				3543913826F90FE100E669DF /* MockIntroEligibilityCalculator.swift in Sources */,
				359E3ABF26FBE8CD0094617C /* PartialMockProductsManager.swift in Sources */,
				3543914126F911CC00E669DF /* MockDeviceCache.swift in Sources */,
				3543913C26F9101600E669DF /* MockOperationDispatcher.swift in Sources */,
				3543913626F90D6A00E669DF /* TrialOrIntroPriceEligibilityCheckerTests.swift in Sources */,
				2D90F8C726FD221D009B9142 /* MockASN1ContainerBuilder.swift in Sources */,
				2D90F8C326FD214F009B9142 /* MockAttributionTypeFactory.swift in Sources */,
				A55D083427235DED00D919E0 /* BeginRefundRequestHelperTests.swift in Sources */,
				2D90F8CC26FD2BA1009B9142 /* StoreKitConfigTestCase.swift in Sources */,
				2D90F8BC26FD20C2009B9142 /* MockReceiptParser.swift in Sources */,
				2D90F8C226FD20F7009B9142 /* MockETagManager.swift in Sources */,
				2D90F8B526FD2093009B9142 /* MockSystemInfo.swift in Sources */,
				2D90F8C126FD20F2009B9142 /* MockHTTPClient.swift in Sources */,
				A55D083527235E2800D919E0 /* ManageSubscriptionsModalHelperTests.swift in Sources */,
				2DFF6C56270CA28800ECAFAB /* MockRequestFetcher.swift in Sources */,
				2D90F8C826FD2225009B9142 /* MockAppleReceiptBuilder.swift in Sources */,
				2D90F8C026FD20DF009B9142 /* MockAttributionDataMigrator.swift in Sources */,
				2D90F8B826FD20AA009B9142 /* MockReceiptFetcher.swift in Sources */,
				2D90F8B626FD2099009B9142 /* MockSubscriberAttributesManager.swift in Sources */,
				2D90F8BF26FD20D6009B9142 /* MockAttributionFetcher.swift in Sources */,
				2D90F8C526FD216A009B9142 /* MockSKDiscount.swift in Sources */,
				2D90F8B326FD2082009B9142 /* MockProductsManager.swift in Sources */,
				2D90F8CA26FD257A009B9142 /* MockStoreKit2TransactionListener.swift in Sources */,
				35B745A82711001A00458D46 /* MockManageSubscriptionsModalHelper.swift in Sources */,
				2D90F8B126FD1E52009B9142 /* PurchasesOrchestratorTests.swift in Sources */,
				A563F589271E1DAD00246E0C /* MockBeginRefundRequestHelper.swift in Sources */,
				2D90F8B426FD208B009B9142 /* MockStoreKitWrapper.swift in Sources */,
				2D90F8BB26FD20BD009B9142 /* MockIdentityManager.swift in Sources */,
				A55D083627236F0200D919E0 /* MockSK2BeginRefundRequestHelper.swift in Sources */,
			);
			runOnlyForDeploymentPostprocessing = 0;
		};
		2DC5621224EC63420031F69B /* Sources */ = {
			isa = PBXSourcesBuildPhase;
			buildActionMask = 2147483647;
			files = (
				B3A36AAE26BC76340059EDEA /* CustomerInfoManager.swift in Sources */,
				B3083A132699334C007B5503 /* Offering.swift in Sources */,
				2CD72942268A823900BFC976 /* Data+Extensions.swift in Sources */,
				B3B5FBBC269D121B00104A0C /* Offerings.swift in Sources */,
				9A65E03B25918B0900DE00B0 /* CustomerInfoStrings.swift in Sources */,
				B3B5FBB6269CED6400104A0C /* ErrorDetails.swift in Sources */,
				2D991ACA268BA56900085481 /* StoreKitRequestFetcher.swift in Sources */,
				B3B5FBB4269CED4B00104A0C /* BackendErrorCode.swift in Sources */,
				2DDF41B624F6F387005BC22D /* ASN1ObjectIdentifierBuilder.swift in Sources */,
				35D832D2262E56DB00E60AC5 /* HTTPStatusCodes.swift in Sources */,
				F5E4383826B8530700841CC8 /* SKPaymentTransaction+Extensions.swift in Sources */,
				B3022072272B3DDC008F1A0D /* DescribableError.swift in Sources */,
				F5C0196926E880800005D61E /* StoreKitStrings.swift in Sources */,
				B302206C2727436F008F1A0D /* UnexpectedBackendResponseSubErrorCode.swift in Sources */,
				2D4E926526990AB1000E10B0 /* StoreKitWrapper.swift in Sources */,
				2DDF419624F6F331005BC22D /* ProductsRequestFactory.swift in Sources */,
				2DDF419724F6F331005BC22D /* DateExtensions.swift in Sources */,
				9A65E0A52591A23500DE00B0 /* PurchaseStrings.swift in Sources */,
				57EAE52B274332830060EB74 /* Obsoletions.swift in Sources */,
				B3C1AEFA268FF4DB0013D50D /* ProductInfoEnums.swift in Sources */,
				2DC5623024EC63730031F69B /* OperationDispatcher.swift in Sources */,
				F5714EE526DC2F1D00635477 /* CodableStrings.swift in Sources */,
				35F6FD62267426D600ABCB53 /* ETagAndResponseWrapper.swift in Sources */,
				B3852FA026C1ED1F005384F8 /* IdentityManager.swift in Sources */,
				9A65E03625918B0500DE00B0 /* ConfigureStrings.swift in Sources */,
				F5714EC226D8D82100635477 /* EntitlementProductData+Extensions.swift in Sources */,
				354895D6267BEDE3001DC5B1 /* ReservedSubscriberAttributes.swift in Sources */,
				2D11F5E1250FF886005A70E8 /* AttributionStrings.swift in Sources */,
				2CD72944268A826F00BFC976 /* Date+Extensions.swift in Sources */,
				B3AA6238268B926F00894871 /* SystemInfo.swift in Sources */,
				2D294E5C26DECFD500B8FE4F /* StoreKit2TransactionListener.swift in Sources */,
				2DDF41B524F6F387005BC22D /* AppleReceiptBuilder.swift in Sources */,
				B3C4AAD526B8911300E1B3C8 /* Backend.swift in Sources */,
				B34D2AA626976FC700D88C3A /* ErrorCode.swift in Sources */,
				B39E811D268E887500D31189 /* SubscriberAttribute.swift in Sources */,
				A5F0104E2717B3150090732D /* BeginRefundRequestHelper.swift in Sources */,
				F5BE4479269E4A4C00254A30 /* AfficheClientProxy.swift in Sources */,
				B33CEAA0268CDCC9008A3144 /* ISOPeriodFormatter.swift in Sources */,
				2DDF41A324F6F331005BC22D /* ReceiptParser.swift in Sources */,
				35D832F4262E606500E60AC5 /* HTTPResponse.swift in Sources */,
				A56F9AB126990E9200AFC48F /* CustomerInfo.swift in Sources */,
				2DDF41AE24F6F37C005BC22D /* InAppPurchase.swift in Sources */,
				B32B750126868C1D005647BF /* EntitlementInfo.swift in Sources */,
				35F82BB426A9A74D0051DF03 /* HTTPClient.swift in Sources */,
				B3A55B7D26C452A7007EFC56 /* AttributionPoster.swift in Sources */,
				2DC19195255F36D10039389A /* Logger.swift in Sources */,
				2DDF419F24F6F331005BC22D /* ReceiptParsingError.swift in Sources */,
				2DDF419D24F6F331005BC22D /* IntroEligibilityCalculator.swift in Sources */,
				A525BF4B26C320D100C354C4 /* SubscriberAttributesManager.swift in Sources */,
				B3E26A4A26BE0A8E003ACCF3 /* Error+Extensions.swift in Sources */,
				57EAE52D274468900060EB74 /* RawDataContainer.swift in Sources */,
				B35042C426CDB79A00905B95 /* Purchases.swift in Sources */,
				2D22BF6526F3CB31001AE2F9 /* FatalErrorUtil.swift in Sources */,
				B3B5FBBF269E081E00104A0C /* InMemoryCachedObject.swift in Sources */,
				9A65E0802591977900DE00B0 /* ReceiptStrings.swift in Sources */,
				B3DDB55926854865008CCF23 /* PurchaseOwnershipType.swift in Sources */,
				2DC5623224EC63730031F69B /* TransactionsFactory.swift in Sources */,
				2DDF41B424F6F387005BC22D /* ASN1ContainerBuilder.swift in Sources */,
				B35F9E0926B4BEED00095C3F /* String+Extensions.swift in Sources */,
				2DDF41AC24F6F37C005BC22D /* ASN1Container.swift in Sources */,
				9A65E07B2591977500DE00B0 /* NetworkStrings.swift in Sources */,
				F5714EAC26D7A87B00635477 /* PurchaseOwnershipType+Extensions.swift in Sources */,
				F5BE424026962ACF00254A30 /* ReceiptRefreshPolicy.swift in Sources */,
				9A65E0762591977200DE00B0 /* IdentityStrings.swift in Sources */,
				F5714EAA26D7A85D00635477 /* PeriodType+Extensions.swift in Sources */,
				F5BE447D269E4ADB00254A30 /* ASIdManagerProxy.swift in Sources */,
				80E80EF226970E04008F245A /* ReceiptFetcher.swift in Sources */,
				F5BE443D26977F9B00254A30 /* HTTPRequest.swift in Sources */,
				2DDF41AB24F6F37C005BC22D /* AppleReceipt.swift in Sources */,
				2DDF41BB24F6F392005BC22D /* UInt8+Extensions.swift in Sources */,
				B3B5FBC1269E17CE00104A0C /* DeviceCache.swift in Sources */,
				F5BE424226965F9F00254A30 /* ProductInfoExtractor.swift in Sources */,
				2DDF41AD24F6F37C005BC22D /* ASN1ObjectIdentifier.swift in Sources */,
				F5714EC426D8D86800635477 /* EntitlementData+Extensions.swift in Sources */,
				35549323269E298B005F9AE9 /* OfferingsFactory.swift in Sources */,
				2CD72948268A828400BFC976 /* Locale+Extensions.swift in Sources */,
				2D9C7BB326D838FC006838BE /* UIApplication+RCExtensions.swift in Sources */,
				2DC5622E24EC636C0031F69B /* Transaction.swift in Sources */,
				9A65E0AA2591A23800DE00B0 /* RestoreStrings.swift in Sources */,
				35F82BB626A9B8040051DF03 /* AttributionDataMigrator.swift in Sources */,
				A55D08302722368600D919E0 /* SK2BeginRefundRequestHelper.swift in Sources */,
				35D832CD262A5B7500E60AC5 /* ETagManager.swift in Sources */,
				2DDF41BC24F6F392005BC22D /* ArraySlice_UInt8+Extensions.swift in Sources */,
				F575858D26C088FE00C12B97 /* OfferingsManager.swift in Sources */,
				354895D4267AE4B4001DC5B1 /* AttributionKey.swift in Sources */,
				F5714EA826D7A83A00635477 /* Store+Extensions.swift in Sources */,
				35F82BAB26A84E130051DF03 /* Dictionary+Extensions.swift in Sources */,
				9A65E0A02591A23200DE00B0 /* OfferingStrings.swift in Sources */,
				2DDF41A224F6F331005BC22D /* ProductsManager.swift in Sources */,
				B3AA6236268A81C700894871 /* EntitlementInfos.swift in Sources */,
				B372EC56268FEF020099171E /* ProductInfo.swift in Sources */,
				359E8E3F26DEBEEB00B869F9 /* TrialOrIntroPriceEligibilityChecker.swift in Sources */,
				F5BE44432698581100254A30 /* AttributionTypeFactory.swift in Sources */,
				2D971CC12744364C0093F35F /* SKError+Extensions.swift in Sources */,
				57EAE527274324C60060EB74 /* Lock.swift in Sources */,
				B32B74FF26868AEB005647BF /* Package.swift in Sources */,
				2DDF41B324F6F387005BC22D /* InAppPurchaseBuilder.swift in Sources */,
				F5BE447B269E4A7500254A30 /* TrackingManagerProxy.swift in Sources */,
				B34D2AA0269606E400D88C3A /* IntroEligibility.swift in Sources */,
				B302206E2728B798008F1A0D /* BackendErrorStrings.swift in Sources */,
				35D0E5D026A5886C0099EAD8 /* ErrorUtils.swift in Sources */,
				B372EC54268FEDC60099171E /* PromotionalOffer.swift in Sources */,
				9A65DFDE258AD60A00DE00B0 /* LogIntent.swift in Sources */,
				B35042C626CDD3B100905B95 /* PurchasesDelegate.swift in Sources */,
				0313FD41268A506400168386 /* DateProvider.swift in Sources */,
				B39E811A268E849900D31189 /* AttributionNetwork.swift in Sources */,
				37E35C8515C5E2D01B0AF5C1 /* Strings.swift in Sources */,
				2D9F4A5526C30CA800B07B43 /* PurchasesOrchestrator.swift in Sources */,
				37E3529267833EA8ED9F06BE /* DateFormatter+Extensions.swift in Sources */,
				37E350C67712B9E054FEF297 /* AttributionData.swift in Sources */,
				37E3578711F5FDD5DC6458A8 /* AttributionFetcher.swift in Sources */,
				F5714EA526D6C24D00635477 /* JSONDecoder+Extensions.swift in Sources */,
				B302206A27271BCB008F1A0D /* Decoder+Extensions.swift in Sources */,
				B3766F1E26BDA95100141450 /* IntroEligibilityResponse.swift in Sources */,
				6E38843A0CAFD551013D0A3F /* ProductDetails.swift in Sources */,
				35E840CC270FB70D00899AE2 /* ManageSubscriptionsModalHelper.swift in Sources */,
				42F1DF385E3C1F9903A07FBF /* ProductsFetcherSK1.swift in Sources */,
				805B60C97993B311CEC93EAF /* ProductsFetcherSK2.swift in Sources */,
			);
			runOnlyForDeploymentPostprocessing = 0;
		};
		2DC5621A24EC63430031F69B /* Sources */ = {
			isa = PBXSourcesBuildPhase;
			buildActionMask = 2147483647;
			files = (
				2DDF41E824F6F61B005BC22D /* MockSKDiscount.swift in Sources */,
				35272E2226D0048D00F22C3B /* HTTPClientTests.swift in Sources */,
				2DDF41CB24F6F4C3005BC22D /* ASN1ObjectIdentifierBuilderTests.swift in Sources */,
				B36824BF268FBC8700957E4C /* SubscriberAttributeTests.swift in Sources */,
				351B51BC26D450E800BD2BD7 /* OfferingsTests.swift in Sources */,
				2DDF41CF24F6F4C3005BC22D /* ReceiptParsing+TestsWithRealReceipts.swift in Sources */,
				351B514326D449C100BD2BD7 /* MockSubscriberAttributesManager.swift in Sources */,
				B300E4C026D4371200B22262 /* SKPaymentTransactionExtensionsTests.swift in Sources */,
				2DDF41C924F6F4C3005BC22D /* UInt8+ExtensionsTests.swift in Sources */,
				2D4D6AF524F717B800B656BE /* ContainerFactory.swift in Sources */,
				351B514726D44A0D00BD2BD7 /* MockSystemInfo.swift in Sources */,
				351B515026D44ACE00BD2BD7 /* BackendSubscriberAttributesTests.swift in Sources */,
				B300E4C226D439B700B22262 /* IntroEligibilityCalculatorTests.swift in Sources */,
				2DDF41CA24F6F4C3005BC22D /* ArraySlice_UInt8+ExtensionsTests.swift in Sources */,
				2DDF41E124F6F527005BC22D /* MockReceiptParser.swift in Sources */,
				351B514D26D44A8600BD2BD7 /* MockHTTPClient.swift in Sources */,
				351B516926D44C9500BD2BD7 /* BackendTests.swift in Sources */,
				35F82BB226A98EC50051DF03 /* AttributionDataMigratorTests.swift in Sources */,
				351B51BF26D450E800BD2BD7 /* StoreKitRequestFetcherTests.swift in Sources */,
				2DDF41E224F6F527005BC22D /* MockProductsRequest.swift in Sources */,
				351B514B26D44A4A00BD2BD7 /* MockOperationDispatcher.swift in Sources */,
				351B514926D44A2F00BD2BD7 /* MockCustomerInfoManager.swift in Sources */,
				351B517426D44F4B00BD2BD7 /* MockPaymentDiscount.swift in Sources */,
				351B51B926D450E800BD2BD7 /* TransactionsFactoryTests.swift in Sources */,
				351B51BB26D450E800BD2BD7 /* ProductInfoExtractorTests.swift in Sources */,
				351B515426D44B0A00BD2BD7 /* MockStoreKitWrapper.swift in Sources */,
				35F8B8FA26E02AE1003C3363 /* MockTrialOrIntroPriceEligibilityChecker.swift in Sources */,
				35D83300262FAD8000E60AC5 /* ETagManagerTests.swift in Sources */,
				351B514126D4498F00BD2BD7 /* MockBackend.swift in Sources */,
				351B513B26D448F400BD2BD7 /* AttributionPosterTests.swift in Sources */,
				351B51B526D450E800BD2BD7 /* ProductsFetcherSK1Tests.swift in Sources */,
				2DDF41CC24F6F4C3005BC22D /* AppleReceiptBuilderTests.swift in Sources */,
				351B51C026D450E800BD2BD7 /* PurchasesTests.swift in Sources */,
				2DDF41CD24F6F4C3005BC22D /* ASN1ContainerBuilderTests.swift in Sources */,
				351B513D26D4491E00BD2BD7 /* MockDeviceCache.swift in Sources */,
				351B515C26D44B7900BD2BD7 /* MockIntroEligibilityCalculator.swift in Sources */,
				35D83312262FBD4200E60AC5 /* MockETagManager.swift in Sources */,
				351B51C326D450F200BD2BD7 /* InMemoryCachedObjectTests.swift in Sources */,
				351B517226D44EF300BD2BD7 /* MockInMemoryCachedOfferings.swift in Sources */,
				351B51A426D450BC00BD2BD7 /* NSError+RCExtensionsTests.swift in Sources */,
				351B51B826D450E800BD2BD7 /* StoreKitWrapperTests.swift in Sources */,
				2DDF41E624F6F5DC005BC22D /* MockSK1Product.swift in Sources */,
				351B51BA26D450E800BD2BD7 /* ProductInfoExtensions.swift in Sources */,
				35E840CE2710E2EB00899AE2 /* MockManageSubscriptionsModalHelper.swift in Sources */,
				F591492826B9956C00D32E58 /* MockTransaction.swift in Sources */,
				351B517626D44F7200BD2BD7 /* MockProductDiscount.swift in Sources */,
				351B516A26D44CB300BD2BD7 /* ISOPeriodFormatterTests.swift in Sources */,
				2DDF41DE24F6F527005BC22D /* MockAppleReceiptBuilder.swift in Sources */,
				2DDF41E324F6F527005BC22D /* MockASN1ContainerBuilder.swift in Sources */,
				2DDF41DA24F6F4DB005BC22D /* ReceiptParserTests.swift in Sources */,
				351B519F26D4508A00BD2BD7 /* DeviceCacheTests.swift in Sources */,
				2D22BF6826F3CC6D001AE2F9 /* XCTestCase+Extensions.swift in Sources */,
				351B51B626D450E800BD2BD7 /* ReceiptFetcherTests.swift in Sources */,
				351B51A726D450D400BD2BD7 /* SystemInfoTests.swift in Sources */,
				351B515626D44B2300BD2BD7 /* MockNotificationCenter.swift in Sources */,
				351B515226D44AF000BD2BD7 /* MockReceiptFetcher.swift in Sources */,
				351B51C226D450E800BD2BD7 /* ProductInfoTests.swift in Sources */,
				351B51BE26D450E800BD2BD7 /* CustomerInfoTests.swift in Sources */,
				35272E1B26D0029300F22C3B /* DeviceCacheSubscriberAttributesTests.swift in Sources */,
				351B516126D44BEB00BD2BD7 /* IdentityManagerTests.swift in Sources */,
				351B51C126D450E800BD2BD7 /* OfferingsManagerTests.swift in Sources */,
				35D8330A262FBA9A00E60AC5 /* MockUserDefaults.swift in Sources */,
				2DDF41DF24F6F527005BC22D /* MockProductsManager.swift in Sources */,
				351B514F26D44ACE00BD2BD7 /* PurchasesSubscriberAttributesTests.swift in Sources */,
				351B516226D44BEE00BD2BD7 /* CustomerInfoManagerTests.swift in Sources */,
				351B51A326D450BC00BD2BD7 /* DictionaryExtensionsTests.swift in Sources */,
				351B515826D44B3E00BD2BD7 /* MockOfferingsFactory.swift in Sources */,
				351B51A526D450BC00BD2BD7 /* NSDate+RCExtensionsTests.swift in Sources */,
				B390F5BA271DDC7400B64D65 /* PurchasesDeprecation.swift in Sources */,
				2D4D6AF424F717B800B656BE /* ASN1ObjectIdentifierEncoder.swift in Sources */,
				F5BE444726985E7B00254A30 /* AttributionTypeFactoryTests.swift in Sources */,
				2DDF41EA24F6F844005BC22D /* SKProductSubscriptionDurationExtensions.swift in Sources */,
				351B517A26D44FF000BD2BD7 /* MockRequestFetcher.swift in Sources */,
				351B514E26D44ACE00BD2BD7 /* SubscriberAttributesManagerTests.swift in Sources */,
				2DDF41CE24F6F4C3005BC22D /* InAppPurchaseBuilderTests.swift in Sources */,
				B300E4BF26D436F900B22262 /* LogIntent.swift in Sources */,
				351B513F26D4496000BD2BD7 /* MockIdentityManager.swift in Sources */,
				B319514926C19856002CA9AC /* NSData+RCExtensionsTests.swift in Sources */,
				351B517026D44E8D00BD2BD7 /* MockDateProvider.swift in Sources */,
				2D1C3F3926B9D8B800112626 /* MockBundle.swift in Sources */,
				351B515E26D44B9900BD2BD7 /* MockPurchasesDelegate.swift in Sources */,
				351B515A26D44B6200BD2BD7 /* MockAttributionFetcher.swift in Sources */,
				351B51BD26D450E800BD2BD7 /* EntitlementInfosTests.swift in Sources */,
				351B514526D449E600BD2BD7 /* MockAttributionTypeFactory.swift in Sources */,
				F575858F26C0893600C12B97 /* MockOfferingsManager.swift in Sources */,
				A563F586271E072B00246E0C /* MockBeginRefundRequestHelper.swift in Sources */,
				2DA85A8A26DEA7DC00F1136D /* MockProductsRequestFactory.swift in Sources */,
				351B516026D44BB600BD2BD7 /* MockAttributionDataMigrator.swift in Sources */,
				2DDF41E024F6F527005BC22D /* MockInAppPurchaseBuilder.swift in Sources */,
				37E352973B0901E3CAA717E1 /* DateFormatter+ExtensionsTests.swift in Sources */,
				B3F8418F26F3A93400E560FB /* ErrorCodeTests.swift in Sources */,
			);
			runOnlyForDeploymentPostprocessing = 0;
		};
		2DE20B68264087FB004C597D /* Sources */ = {
			isa = PBXSourcesBuildPhase;
			buildActionMask = 2147483647;
			files = (
				2DA85A8B26DEA7DD00F1136D /* MockProductsRequestFactory.swift in Sources */,
				2D3BFAD326DEA47100370B11 /* MockSKDiscount.swift in Sources */,
				2D3BFAD426DEA49200370B11 /* SKProductSubscriptionDurationExtensions.swift in Sources */,
				2DE20B6F264087FB004C597D /* BackendIntegrationTests.swift in Sources */,
				2D3BFAD126DEA45C00370B11 /* MockSK1Product.swift in Sources */,
				2DE61A84264190830021CEA0 /* Constants.swift in Sources */,
				2D3BFAD226DEA46600370B11 /* MockProductsRequest.swift in Sources */,
			);
			runOnlyForDeploymentPostprocessing = 0;
		};
		2DE20B7B26409EB7004C597D /* Sources */ = {
			isa = PBXSourcesBuildPhase;
			buildActionMask = 2147483647;
			files = (
				2DE20B8426409EB7004C597D /* ContentView.swift in Sources */,
				2DE20B8226409EB7004C597D /* BackendIntegrationTestApp.swift in Sources */,
			);
			runOnlyForDeploymentPostprocessing = 0;
		};
		2DEAC2D626EFE46E006914ED /* Sources */ = {
			isa = PBXSourcesBuildPhase;
			buildActionMask = 2147483647;
			files = (
				2DEAC2E126EFE46E006914ED /* ViewController.swift in Sources */,
				2DEAC2DD26EFE46E006914ED /* AppDelegate.swift in Sources */,
				2D1E789926FE216800760949 /* SceneDelegate.swift in Sources */,
			);
			runOnlyForDeploymentPostprocessing = 0;
		};
/* End PBXSourcesBuildPhase section */

/* Begin PBXTargetDependency section */
		2D803F6B26F150190069D717 /* PBXTargetDependency */ = {
			isa = PBXTargetDependency;
			target = 2DC5621524EC63420031F69B /* RevenueCat */;
			targetProxy = 2D803F6A26F150190069D717 /* PBXContainerItemProxy */;
		};
		2D803F6D26F150200069D717 /* PBXTargetDependency */ = {
			isa = PBXTargetDependency;
			target = 2DC5621524EC63420031F69B /* RevenueCat */;
			targetProxy = 2D803F6C26F150200069D717 /* PBXContainerItemProxy */;
		};
		2DAC5F7726F13C9800C5258F /* PBXTargetDependency */ = {
			isa = PBXTargetDependency;
			target = 2DEAC2D926EFE46E006914ED /* UnitTestsHostApp */;
			targetProxy = 2DAC5F7626F13C9800C5258F /* PBXContainerItemProxy */;
		};
		2DC5622124EC63430031F69B /* PBXTargetDependency */ = {
			isa = PBXTargetDependency;
			target = 2DC5621524EC63420031F69B /* RevenueCat */;
			targetProxy = 2DC5622024EC63430031F69B /* PBXContainerItemProxy */;
		};
		2DE20B8F26409EC0004C597D /* PBXTargetDependency */ = {
			isa = PBXTargetDependency;
			target = 2DE20B7E26409EB7004C597D /* BackendIntegrationTestsHostApp */;
			targetProxy = 2DE20B8E26409EC0004C597D /* PBXContainerItemProxy */;
		};
		2DFF6C55270CA11400ECAFAB /* PBXTargetDependency */ = {
			isa = PBXTargetDependency;
			target = 2DEAC2D926EFE46E006914ED /* UnitTestsHostApp */;
			targetProxy = 2DFF6C54270CA11400ECAFAB /* PBXContainerItemProxy */;
		};
/* End PBXTargetDependency section */

/* Begin PBXVariantGroup section */
		2DEAC2E226EFE46E006914ED /* Main.storyboard */ = {
			isa = PBXVariantGroup;
			children = (
				2DEAC2E326EFE46E006914ED /* Base */,
			);
			name = Main.storyboard;
			sourceTree = "<group>";
		};
		2DEAC2E726EFE470006914ED /* LaunchScreen.storyboard */ = {
			isa = PBXVariantGroup;
			children = (
				2DEAC2E826EFE470006914ED /* Base */,
			);
			name = LaunchScreen.storyboard;
			sourceTree = "<group>";
		};
/* End PBXVariantGroup section */

/* Begin XCBuildConfiguration section */
		2DAC5F7926F13C9800C5258F /* Debug */ = {
			isa = XCBuildConfiguration;
			buildSettings = {
				BUNDLE_LOADER = "$(TEST_HOST)";
				CLANG_CXX_LANGUAGE_STANDARD = "gnu++17";
				CLANG_ENABLE_OBJC_WEAK = YES;
				CODE_SIGN_STYLE = Automatic;
				CURRENT_PROJECT_VERSION = 1;
				DEVELOPMENT_TEAM = "";
				GENERATE_INFOPLIST_FILE = YES;
				IPHONEOS_DEPLOYMENT_TARGET = 14.1;
				LD_RUNPATH_SEARCH_PATHS = (
					"$(inherited)",
					"@executable_path/Frameworks",
					"@loader_path/Frameworks",
				);
				MARKETING_VERSION = 1.0;
				MTL_ENABLE_DEBUG_INFO = INCLUDE_SOURCE;
				MTL_FAST_MATH = YES;
				PRODUCT_BUNDLE_IDENTIFIER = com.revenuecat.StoreKitUnitTests;
				PRODUCT_NAME = "$(TARGET_NAME)";
				SWIFT_ACTIVE_COMPILATION_CONDITIONS = DEBUG;
				SWIFT_EMIT_LOC_STRINGS = NO;
				SWIFT_OPTIMIZATION_LEVEL = "-Onone";
				SWIFT_VERSION = 5.0;
				TARGETED_DEVICE_FAMILY = "1,2";
				TEST_HOST = "$(BUILT_PRODUCTS_DIR)/UnitTestsHostApp.app/UnitTestsHostApp";
				TVOS_DEPLOYMENT_TARGET = 14.1;
				WATCHOS_DEPLOYMENT_TARGET = 6.2;
			};
			name = Debug;
		};
		2DAC5F7A26F13C9800C5258F /* Release */ = {
			isa = XCBuildConfiguration;
			buildSettings = {
				BUNDLE_LOADER = "$(TEST_HOST)";
				CLANG_CXX_LANGUAGE_STANDARD = "gnu++17";
				CLANG_ENABLE_OBJC_WEAK = YES;
				CODE_SIGN_STYLE = Automatic;
				CURRENT_PROJECT_VERSION = 1;
				DEVELOPMENT_TEAM = "";
				GENERATE_INFOPLIST_FILE = YES;
				IPHONEOS_DEPLOYMENT_TARGET = 14.1;
				LD_RUNPATH_SEARCH_PATHS = (
					"$(inherited)",
					"@executable_path/Frameworks",
					"@loader_path/Frameworks",
				);
				MARKETING_VERSION = 1.0;
				MTL_FAST_MATH = YES;
				PRODUCT_BUNDLE_IDENTIFIER = com.revenuecat.StoreKitUnitTests;
				PRODUCT_NAME = "$(TARGET_NAME)";
				SWIFT_EMIT_LOC_STRINGS = NO;
				SWIFT_VERSION = 5.0;
				TARGETED_DEVICE_FAMILY = "1,2";
				TEST_HOST = "$(BUILT_PRODUCTS_DIR)/UnitTestsHostApp.app/UnitTestsHostApp";
				TVOS_DEPLOYMENT_TARGET = 14.1;
				WATCHOS_DEPLOYMENT_TARGET = 6.2;
			};
			name = Release;
		};
		2DC5622824EC63430031F69B /* Debug */ = {
			isa = XCBuildConfiguration;
			buildSettings = {
				APPLICATION_EXTENSION_API_ONLY = YES;
				BUILD_LIBRARY_FOR_DISTRIBUTION = YES;
				CLANG_ENABLE_OBJC_WEAK = YES;
				CLANG_WARN_QUOTED_INCLUDE_IN_FRAMEWORK_HEADER = YES;
				CODE_SIGN_STYLE = Automatic;
				DEFINES_MODULE = YES;
				DEVELOPMENT_TEAM = 8SXR2327BM;
				DYLIB_COMPATIBILITY_VERSION = 1;
				DYLIB_CURRENT_VERSION = 1;
				DYLIB_INSTALL_NAME_BASE = "@rpath";
				INFOPLIST_FILE = Purchases/Info.plist;
				INSTALL_PATH = "$(LOCAL_LIBRARY_DIR)/Frameworks";
				IPHONEOS_DEPLOYMENT_TARGET = 12.0;
				LD_RUNPATH_SEARCH_PATHS = (
					"$(inherited)",
					"@executable_path/Frameworks",
					"@loader_path/Frameworks",
				);
				MACOSX_DEPLOYMENT_TARGET = 10.12;
				MTL_ENABLE_DEBUG_INFO = INCLUDE_SOURCE;
				MTL_FAST_MATH = YES;
				PRODUCT_BUNDLE_IDENTIFIER = com.revenuecat.Purchases;
				PRODUCT_NAME = "$(TARGET_NAME:c99extidentifier)";
				SDKROOT = "";
				SKIP_INSTALL = YES;
				SUPPORTED_PLATFORMS = "macosx iphonesimulator iphoneos watchsimulator watchos appletvsimulator appletvos";
				SWIFT_ACTIVE_COMPILATION_CONDITIONS = DEBUG;
				SWIFT_OPTIMIZATION_LEVEL = "-Onone";
				SWIFT_VERSION = 5.0;
				TARGETED_DEVICE_FAMILY = "1,2,3,4,6";
				TVOS_DEPLOYMENT_TARGET = 9.0;
				WATCHOS_DEPLOYMENT_TARGET = 6.2;
			};
			name = Debug;
		};
		2DC5622924EC63430031F69B /* Release */ = {
			isa = XCBuildConfiguration;
			buildSettings = {
				APPLICATION_EXTENSION_API_ONLY = YES;
				BUILD_LIBRARY_FOR_DISTRIBUTION = YES;
				CLANG_ENABLE_OBJC_WEAK = YES;
				CLANG_WARN_QUOTED_INCLUDE_IN_FRAMEWORK_HEADER = YES;
				CODE_SIGN_IDENTITY = "Apple Development";
				CODE_SIGN_STYLE = Manual;
				DEFINES_MODULE = YES;
				DEVELOPMENT_TEAM = "";
				DYLIB_COMPATIBILITY_VERSION = 1;
				DYLIB_CURRENT_VERSION = 1;
				DYLIB_INSTALL_NAME_BASE = "@rpath";
				INFOPLIST_FILE = Purchases/Info.plist;
				INSTALL_PATH = "$(LOCAL_LIBRARY_DIR)/Frameworks";
				IPHONEOS_DEPLOYMENT_TARGET = 12.0;
				LD_RUNPATH_SEARCH_PATHS = (
					"$(inherited)",
					"@executable_path/Frameworks",
					"@loader_path/Frameworks",
				);
				MACOSX_DEPLOYMENT_TARGET = 10.12;
				MTL_FAST_MATH = YES;
				PRODUCT_BUNDLE_IDENTIFIER = com.revenuecat.Purchases;
				PRODUCT_NAME = "$(TARGET_NAME:c99extidentifier)";
				PROVISIONING_PROFILE_SPECIFIER = "";
				SDKROOT = "";
				SKIP_INSTALL = YES;
				SUPPORTED_PLATFORMS = "macosx iphonesimulator iphoneos watchsimulator watchos appletvsimulator appletvos";
				SWIFT_OPTIMIZATION_LEVEL = "-Onone";
				SWIFT_VERSION = 5.0;
				TARGETED_DEVICE_FAMILY = "1,2,3,4,6";
				TVOS_DEPLOYMENT_TARGET = 9.0;
				WATCHOS_DEPLOYMENT_TARGET = 6.2;
			};
			name = Release;
		};
		2DC5622B24EC63430031F69B /* Debug */ = {
			isa = XCBuildConfiguration;
			buildSettings = {
				ALLOW_TARGET_PLATFORM_SPECIALIZATION = YES;
				ALWAYS_EMBED_SWIFT_STANDARD_LIBRARIES = "$(inherited)";
				CLANG_ENABLE_MODULES = YES;
				CLANG_ENABLE_OBJC_WEAK = YES;
				CLANG_WARN_QUOTED_INCLUDE_IN_FRAMEWORK_HEADER = YES;
				CODE_SIGN_STYLE = Automatic;
				DEVELOPMENT_TEAM = 8SXR2327BM;
				INFOPLIST_FILE = PurchasesTests/Info.plist;
				IPHONEOS_DEPLOYMENT_TARGET = 12.0;
				LD_RUNPATH_SEARCH_PATHS = (
					"$(inherited)",
					"@executable_path/Frameworks",
					"@loader_path/Frameworks",
				);
				MACOSX_DEPLOYMENT_TARGET = 10.12;
				MTL_ENABLE_DEBUG_INFO = INCLUDE_SOURCE;
				MTL_FAST_MATH = YES;
				PRODUCT_BUNDLE_IDENTIFIER = com.revenuecat.PurchasesTests;
				PRODUCT_NAME = "$(TARGET_NAME)";
				SDKROOT = "";
				SUPPORTED_PLATFORMS = "watchsimulator watchos macosx iphonesimulator iphoneos appletvsimulator appletvos";
				SUPPORTS_MACCATALYST = YES;
				SWIFT_ACTIVE_COMPILATION_CONDITIONS = DEBUG;
				SWIFT_OBJC_BRIDGING_HEADER = "";
				SWIFT_OPTIMIZATION_LEVEL = "-Onone";
				SWIFT_VERSION = 5.0;
				TARGETED_DEVICE_FAMILY = "1,2,3,6";
				TVOS_DEPLOYMENT_TARGET = 9.0;
				WATCHOS_DEPLOYMENT_TARGET = 6.2;
			};
			name = Debug;
		};
		2DC5622C24EC63430031F69B /* Release */ = {
			isa = XCBuildConfiguration;
			buildSettings = {
				ALLOW_TARGET_PLATFORM_SPECIALIZATION = YES;
				ALWAYS_EMBED_SWIFT_STANDARD_LIBRARIES = "$(inherited)";
				CLANG_ENABLE_MODULES = YES;
				CLANG_ENABLE_OBJC_WEAK = YES;
				CLANG_WARN_QUOTED_INCLUDE_IN_FRAMEWORK_HEADER = YES;
				CODE_SIGN_STYLE = Automatic;
				DEVELOPMENT_TEAM = 8SXR2327BM;
				INFOPLIST_FILE = PurchasesTests/Info.plist;
				IPHONEOS_DEPLOYMENT_TARGET = 12.0;
				LD_RUNPATH_SEARCH_PATHS = (
					"$(inherited)",
					"@executable_path/Frameworks",
					"@loader_path/Frameworks",
				);
				MACOSX_DEPLOYMENT_TARGET = 10.12;
				MTL_FAST_MATH = YES;
				PRODUCT_BUNDLE_IDENTIFIER = com.revenuecat.PurchasesTests;
				PRODUCT_NAME = "$(TARGET_NAME)";
				SDKROOT = "";
				SUPPORTED_PLATFORMS = "watchsimulator watchos macosx iphonesimulator iphoneos appletvsimulator appletvos";
				SUPPORTS_MACCATALYST = YES;
				SWIFT_OBJC_BRIDGING_HEADER = "";
				SWIFT_VERSION = 5.0;
				TARGETED_DEVICE_FAMILY = "1,2,3,6";
				TVOS_DEPLOYMENT_TARGET = 9.0;
				WATCHOS_DEPLOYMENT_TARGET = 6.2;
			};
			name = Release;
		};
		2DE20B71264087FB004C597D /* Debug */ = {
			isa = XCBuildConfiguration;
			buildSettings = {
				CLANG_ENABLE_OBJC_WEAK = YES;
				CLANG_WARN_QUOTED_INCLUDE_IN_FRAMEWORK_HEADER = YES;
				CODE_SIGN_STYLE = Automatic;
				INFOPLIST_FILE = BackendIntegrationTests/Info.plist;
				IPHONEOS_DEPLOYMENT_TARGET = 14.1;
				LD_RUNPATH_SEARCH_PATHS = (
					"$(inherited)",
					"@executable_path/Frameworks",
					"@loader_path/Frameworks",
				);
				MACOSX_DEPLOYMENT_TARGET = 11.3;
				MTL_ENABLE_DEBUG_INFO = INCLUDE_SOURCE;
				MTL_FAST_MATH = YES;
				PRODUCT_BUNDLE_IDENTIFIER = com.revenuecat.BackendIntegrationTests;
				PRODUCT_NAME = "$(TARGET_NAME)";
				SWIFT_ACTIVE_COMPILATION_CONDITIONS = DEBUG;
				SWIFT_OPTIMIZATION_LEVEL = "-Onone";
				SWIFT_VERSION = 5.0;
				TARGETED_DEVICE_FAMILY = "1,2";
				TEST_HOST = "$(BUILT_PRODUCTS_DIR)/BackendIntegrationTestsHostApp.app/BackendIntegrationTestsHostApp";
				TVOS_DEPLOYMENT_TARGET = 14.1;
				WATCHOS_DEPLOYMENT_TARGET = 7.1;
			};
			name = Debug;
		};
		2DE20B72264087FB004C597D /* Release */ = {
			isa = XCBuildConfiguration;
			buildSettings = {
				CLANG_ENABLE_OBJC_WEAK = YES;
				CLANG_WARN_QUOTED_INCLUDE_IN_FRAMEWORK_HEADER = YES;
				CODE_SIGN_STYLE = Automatic;
				INFOPLIST_FILE = BackendIntegrationTests/Info.plist;
				IPHONEOS_DEPLOYMENT_TARGET = 14.1;
				LD_RUNPATH_SEARCH_PATHS = (
					"$(inherited)",
					"@executable_path/Frameworks",
					"@loader_path/Frameworks",
				);
				MACOSX_DEPLOYMENT_TARGET = 11.3;
				MTL_FAST_MATH = YES;
				PRODUCT_BUNDLE_IDENTIFIER = com.revenuecat.BackendIntegrationTests;
				PRODUCT_NAME = "$(TARGET_NAME)";
				SWIFT_VERSION = 5.0;
				TARGETED_DEVICE_FAMILY = "1,2";
				TEST_HOST = "$(BUILT_PRODUCTS_DIR)/BackendIntegrationTestsHostApp.app/BackendIntegrationTestsHostApp";
				TVOS_DEPLOYMENT_TARGET = 14.1;
				WATCHOS_DEPLOYMENT_TARGET = 7.1;
			};
			name = Release;
		};
		2DE20B8C26409EB8004C597D /* Debug */ = {
			isa = XCBuildConfiguration;
			buildSettings = {
				ASSETCATALOG_COMPILER_APPICON_NAME = AppIcon;
				ASSETCATALOG_COMPILER_GLOBAL_ACCENT_COLOR_NAME = AccentColor;
				CLANG_ENABLE_OBJC_WEAK = YES;
				CLANG_WARN_QUOTED_INCLUDE_IN_FRAMEWORK_HEADER = YES;
				CODE_SIGN_STYLE = Automatic;
				DEVELOPMENT_ASSET_PATHS = "\"BackendIntegrationTestApp/Preview Content\"";
				DEVELOPMENT_TEAM = "";
				ENABLE_PREVIEWS = YES;
				INFOPLIST_FILE = BackendIntegrationTestApp/Info.plist;
				IPHONEOS_DEPLOYMENT_TARGET = 14.1;
				LD_RUNPATH_SEARCH_PATHS = (
					"$(inherited)",
					"@executable_path/Frameworks",
				);
				MTL_ENABLE_DEBUG_INFO = INCLUDE_SOURCE;
				MTL_FAST_MATH = YES;
				PRODUCT_BUNDLE_IDENTIFIER = com.revenuecat.StoreKitTestApp;
				PRODUCT_NAME = "$(TARGET_NAME)";
				SWIFT_ACTIVE_COMPILATION_CONDITIONS = DEBUG;
				SWIFT_OPTIMIZATION_LEVEL = "-Onone";
				SWIFT_VERSION = 5.0;
				TARGETED_DEVICE_FAMILY = "1,2";
				TVOS_DEPLOYMENT_TARGET = 14.1;
				WATCHOS_DEPLOYMENT_TARGET = 6.2;
			};
			name = Debug;
		};
		2DE20B8D26409EB8004C597D /* Release */ = {
			isa = XCBuildConfiguration;
			buildSettings = {
				ASSETCATALOG_COMPILER_APPICON_NAME = AppIcon;
				ASSETCATALOG_COMPILER_GLOBAL_ACCENT_COLOR_NAME = AccentColor;
				CLANG_ENABLE_OBJC_WEAK = YES;
				CLANG_WARN_QUOTED_INCLUDE_IN_FRAMEWORK_HEADER = YES;
				CODE_SIGN_STYLE = Automatic;
				DEVELOPMENT_ASSET_PATHS = "\"BackendIntegrationTestApp/Preview Content\"";
				DEVELOPMENT_TEAM = "";
				ENABLE_PREVIEWS = YES;
				INFOPLIST_FILE = BackendIntegrationTestApp/Info.plist;
				IPHONEOS_DEPLOYMENT_TARGET = 14.1;
				LD_RUNPATH_SEARCH_PATHS = (
					"$(inherited)",
					"@executable_path/Frameworks",
				);
				MTL_FAST_MATH = YES;
				PRODUCT_BUNDLE_IDENTIFIER = com.revenuecat.StoreKitTestApp;
				PRODUCT_NAME = "$(TARGET_NAME)";
				SWIFT_VERSION = 5.0;
				TARGETED_DEVICE_FAMILY = "1,2";
				TVOS_DEPLOYMENT_TARGET = 14.1;
				WATCHOS_DEPLOYMENT_TARGET = 6.2;
			};
			name = Release;
		};
		2DEAC2EB26EFE470006914ED /* Debug */ = {
			isa = XCBuildConfiguration;
			buildSettings = {
				ASSETCATALOG_COMPILER_APPICON_NAME = AppIcon;
				ASSETCATALOG_COMPILER_GLOBAL_ACCENT_COLOR_NAME = AccentColor;
				CLANG_ENABLE_OBJC_WEAK = YES;
				CODE_SIGN_STYLE = Automatic;
				DEVELOPMENT_TEAM = "";
				INFOPLIST_FILE = UnitTestsHostApp/Info.plist;
				IPHONEOS_DEPLOYMENT_TARGET = 14.1;
				LD_RUNPATH_SEARCH_PATHS = (
					"$(inherited)",
					"@executable_path/Frameworks",
				);
				MACOSX_DEPLOYMENT_TARGET = 11.2;
				MTL_ENABLE_DEBUG_INFO = INCLUDE_SOURCE;
				MTL_FAST_MATH = YES;
				PRODUCT_BUNDLE_IDENTIFIER = com.revenuecat.StoreKitUnitTestsHostApp;
				PRODUCT_NAME = "$(TARGET_NAME)";
				SWIFT_ACTIVE_COMPILATION_CONDITIONS = DEBUG;
				SWIFT_OPTIMIZATION_LEVEL = "-Onone";
				SWIFT_VERSION = 5.0;
				TARGETED_DEVICE_FAMILY = "1,2";
				TVOS_DEPLOYMENT_TARGET = 9.0;
				WATCHOS_DEPLOYMENT_TARGET = 6.2;
			};
			name = Debug;
		};
		2DEAC2EC26EFE470006914ED /* Release */ = {
			isa = XCBuildConfiguration;
			buildSettings = {
				ASSETCATALOG_COMPILER_APPICON_NAME = AppIcon;
				ASSETCATALOG_COMPILER_GLOBAL_ACCENT_COLOR_NAME = AccentColor;
				CLANG_ENABLE_OBJC_WEAK = YES;
				CODE_SIGN_STYLE = Automatic;
				DEVELOPMENT_TEAM = "";
				INFOPLIST_FILE = UnitTestsHostApp/Info.plist;
				IPHONEOS_DEPLOYMENT_TARGET = 14.1;
				LD_RUNPATH_SEARCH_PATHS = (
					"$(inherited)",
					"@executable_path/Frameworks",
				);
				MACOSX_DEPLOYMENT_TARGET = 11.2;
				MTL_FAST_MATH = YES;
				PRODUCT_BUNDLE_IDENTIFIER = com.revenuecat.StoreKitUnitTestsHostApp;
				PRODUCT_NAME = "$(TARGET_NAME)";
				SWIFT_VERSION = 5.0;
				TARGETED_DEVICE_FAMILY = "1,2";
				TVOS_DEPLOYMENT_TARGET = 9.0;
				WATCHOS_DEPLOYMENT_TARGET = 6.2;
			};
			name = Release;
		};
		35262A101F7C4B9100C04F2C /* Debug */ = {
			isa = XCBuildConfiguration;
			buildSettings = {
				ALWAYS_SEARCH_USER_PATHS = NO;
				CLANG_ANALYZER_NONNULL = YES;
				CLANG_ANALYZER_NUMBER_OBJECT_CONVERSION = YES_AGGRESSIVE;
				CLANG_CXX_LANGUAGE_STANDARD = "gnu++14";
				CLANG_CXX_LIBRARY = "libc++";
				CLANG_ENABLE_MODULES = YES;
				CLANG_ENABLE_OBJC_ARC = YES;
				CLANG_WARN_BLOCK_CAPTURE_AUTORELEASING = YES;
				CLANG_WARN_BOOL_CONVERSION = YES;
				CLANG_WARN_COMMA = YES;
				CLANG_WARN_CONSTANT_CONVERSION = YES;
				CLANG_WARN_DEPRECATED_OBJC_IMPLEMENTATIONS = YES;
				CLANG_WARN_DIRECT_OBJC_ISA_USAGE = YES_ERROR;
				CLANG_WARN_DOCUMENTATION_COMMENTS = YES;
				CLANG_WARN_EMPTY_BODY = YES;
				CLANG_WARN_ENUM_CONVERSION = YES;
				CLANG_WARN_INFINITE_RECURSION = YES;
				CLANG_WARN_INT_CONVERSION = YES;
				CLANG_WARN_NON_LITERAL_NULL_CONVERSION = YES;
				CLANG_WARN_OBJC_IMPLICIT_RETAIN_SELF = YES;
				CLANG_WARN_OBJC_LITERAL_CONVERSION = YES;
				CLANG_WARN_OBJC_ROOT_CLASS = YES_ERROR;
				CLANG_WARN_QUOTED_INCLUDE_IN_FRAMEWORK_HEADER = YES;
				CLANG_WARN_RANGE_LOOP_ANALYSIS = YES;
				CLANG_WARN_STRICT_PROTOTYPES = YES;
				CLANG_WARN_SUSPICIOUS_MOVE = YES;
				CLANG_WARN_UNGUARDED_AVAILABILITY = YES_AGGRESSIVE;
				CLANG_WARN_UNREACHABLE_CODE = YES;
				CLANG_WARN__DUPLICATE_METHOD_MATCH = YES;
				COPY_PHASE_STRIP = NO;
				CURRENT_PROJECT_VERSION = 1;
				DEBUG_INFORMATION_FORMAT = dwarf;
				ENABLE_STRICT_OBJC_MSGSEND = YES;
				ENABLE_TESTABILITY = YES;
				GCC_C_LANGUAGE_STANDARD = gnu11;
				GCC_DYNAMIC_NO_PIC = NO;
				GCC_NO_COMMON_BLOCKS = YES;
				GCC_OPTIMIZATION_LEVEL = 0;
				GCC_PREPROCESSOR_DEFINITIONS = (
					"DEBUG=1",
					"$(inherited)",
				);
				GCC_WARN_64_TO_32_BIT_CONVERSION = YES;
				GCC_WARN_ABOUT_RETURN_TYPE = YES_ERROR;
				GCC_WARN_UNDECLARED_SELECTOR = YES;
				GCC_WARN_UNINITIALIZED_AUTOS = YES_AGGRESSIVE;
				GCC_WARN_UNUSED_FUNCTION = YES;
				GCC_WARN_UNUSED_VARIABLE = YES;
				MTL_ENABLE_DEBUG_INFO = YES;
				ONLY_ACTIVE_ARCH = YES;
				SDKROOT = iphoneos;
				SUPPORTS_MACCATALYST = YES;
				VERSIONING_SYSTEM = "apple-generic";
				VERSION_INFO_PREFIX = "";
			};
			name = Debug;
		};
		35262A111F7C4B9100C04F2C /* Release */ = {
			isa = XCBuildConfiguration;
			buildSettings = {
				ALWAYS_SEARCH_USER_PATHS = NO;
				CLANG_ANALYZER_NONNULL = YES;
				CLANG_ANALYZER_NUMBER_OBJECT_CONVERSION = YES_AGGRESSIVE;
				CLANG_CXX_LANGUAGE_STANDARD = "gnu++14";
				CLANG_CXX_LIBRARY = "libc++";
				CLANG_ENABLE_MODULES = YES;
				CLANG_ENABLE_OBJC_ARC = YES;
				CLANG_WARN_BLOCK_CAPTURE_AUTORELEASING = YES;
				CLANG_WARN_BOOL_CONVERSION = YES;
				CLANG_WARN_COMMA = YES;
				CLANG_WARN_CONSTANT_CONVERSION = YES;
				CLANG_WARN_DEPRECATED_OBJC_IMPLEMENTATIONS = YES;
				CLANG_WARN_DIRECT_OBJC_ISA_USAGE = YES_ERROR;
				CLANG_WARN_DOCUMENTATION_COMMENTS = YES;
				CLANG_WARN_EMPTY_BODY = YES;
				CLANG_WARN_ENUM_CONVERSION = YES;
				CLANG_WARN_INFINITE_RECURSION = YES;
				CLANG_WARN_INT_CONVERSION = YES;
				CLANG_WARN_NON_LITERAL_NULL_CONVERSION = YES;
				CLANG_WARN_OBJC_IMPLICIT_RETAIN_SELF = YES;
				CLANG_WARN_OBJC_LITERAL_CONVERSION = YES;
				CLANG_WARN_OBJC_ROOT_CLASS = YES_ERROR;
				CLANG_WARN_QUOTED_INCLUDE_IN_FRAMEWORK_HEADER = YES;
				CLANG_WARN_RANGE_LOOP_ANALYSIS = YES;
				CLANG_WARN_STRICT_PROTOTYPES = YES;
				CLANG_WARN_SUSPICIOUS_MOVE = YES;
				CLANG_WARN_UNGUARDED_AVAILABILITY = YES_AGGRESSIVE;
				CLANG_WARN_UNREACHABLE_CODE = YES;
				CLANG_WARN__DUPLICATE_METHOD_MATCH = YES;
				COPY_PHASE_STRIP = NO;
				CURRENT_PROJECT_VERSION = 1;
				DEBUG_INFORMATION_FORMAT = "dwarf-with-dsym";
				ENABLE_NS_ASSERTIONS = NO;
				ENABLE_STRICT_OBJC_MSGSEND = YES;
				GCC_C_LANGUAGE_STANDARD = gnu11;
				GCC_NO_COMMON_BLOCKS = YES;
				GCC_WARN_64_TO_32_BIT_CONVERSION = YES;
				GCC_WARN_ABOUT_RETURN_TYPE = YES_ERROR;
				GCC_WARN_UNDECLARED_SELECTOR = YES;
				GCC_WARN_UNINITIALIZED_AUTOS = YES_AGGRESSIVE;
				GCC_WARN_UNUSED_FUNCTION = YES;
				GCC_WARN_UNUSED_VARIABLE = YES;
				MTL_ENABLE_DEBUG_INFO = NO;
				ONLY_ACTIVE_ARCH = YES;
				SDKROOT = iphoneos;
				SUPPORTS_MACCATALYST = YES;
				SWIFT_COMPILATION_MODE = wholemodule;
				SWIFT_OPTIMIZATION_LEVEL = "-O";
				VALIDATE_PRODUCT = YES;
				VERSIONING_SYSTEM = "apple-generic";
				VERSION_INFO_PREFIX = "";
			};
			name = Release;
		};
/* End XCBuildConfiguration section */

/* Begin XCConfigurationList section */
		2DAC5F7826F13C9800C5258F /* Build configuration list for PBXNativeTarget "StoreKitUnitTests" */ = {
			isa = XCConfigurationList;
			buildConfigurations = (
				2DAC5F7926F13C9800C5258F /* Debug */,
				2DAC5F7A26F13C9800C5258F /* Release */,
			);
			defaultConfigurationIsVisible = 0;
			defaultConfigurationName = Release;
		};
		2DC5622724EC63430031F69B /* Build configuration list for PBXNativeTarget "RevenueCat" */ = {
			isa = XCConfigurationList;
			buildConfigurations = (
				2DC5622824EC63430031F69B /* Debug */,
				2DC5622924EC63430031F69B /* Release */,
			);
			defaultConfigurationIsVisible = 0;
			defaultConfigurationName = Release;
		};
		2DC5622A24EC63430031F69B /* Build configuration list for PBXNativeTarget "RevenueCatTests" */ = {
			isa = XCConfigurationList;
			buildConfigurations = (
				2DC5622B24EC63430031F69B /* Debug */,
				2DC5622C24EC63430031F69B /* Release */,
			);
			defaultConfigurationIsVisible = 0;
			defaultConfigurationName = Release;
		};
		2DE20B73264087FB004C597D /* Build configuration list for PBXNativeTarget "BackendIntegrationTests" */ = {
			isa = XCConfigurationList;
			buildConfigurations = (
				2DE20B71264087FB004C597D /* Debug */,
				2DE20B72264087FB004C597D /* Release */,
			);
			defaultConfigurationIsVisible = 0;
			defaultConfigurationName = Release;
		};
		2DE20B8B26409EB8004C597D /* Build configuration list for PBXNativeTarget "BackendIntegrationTestsHostApp" */ = {
			isa = XCConfigurationList;
			buildConfigurations = (
				2DE20B8C26409EB8004C597D /* Debug */,
				2DE20B8D26409EB8004C597D /* Release */,
			);
			defaultConfigurationIsVisible = 0;
			defaultConfigurationName = Release;
		};
		2DEAC2ED26EFE470006914ED /* Build configuration list for PBXNativeTarget "UnitTestsHostApp" */ = {
			isa = XCConfigurationList;
			buildConfigurations = (
				2DEAC2EB26EFE470006914ED /* Debug */,
				2DEAC2EC26EFE470006914ED /* Release */,
			);
			defaultConfigurationIsVisible = 0;
			defaultConfigurationName = Release;
		};
		352629F81F7C4B9100C04F2C /* Build configuration list for PBXProject "RevenueCat" */ = {
			isa = XCConfigurationList;
			buildConfigurations = (
				35262A101F7C4B9100C04F2C /* Debug */,
				35262A111F7C4B9100C04F2C /* Release */,
			);
			defaultConfigurationIsVisible = 0;
			defaultConfigurationName = Release;
		};
/* End XCConfigurationList section */

/* Begin XCRemoteSwiftPackageReference section */
		2D803F6126F144830069D717 /* XCRemoteSwiftPackageReference "nimble" */ = {
			isa = XCRemoteSwiftPackageReference;
			repositoryURL = "https://github.com/quick/nimble";
			requirement = {
				branch = main;
				kind = branch;
			};
		};
		2D9C5ECB26F2815E0057FC45 /* XCRemoteSwiftPackageReference "OHHTTPStubs" */ = {
			isa = XCRemoteSwiftPackageReference;
			repositoryURL = "https://github.com/AliSoftware/OHHTTPStubs.git";
			requirement = {
				kind = upToNextMajorVersion;
				minimumVersion = 9.0.0;
			};
		};
/* End XCRemoteSwiftPackageReference section */

/* Begin XCSwiftPackageProductDependency section */
		2D803F6226F144830069D717 /* Nimble */ = {
			isa = XCSwiftPackageProductDependency;
			package = 2D803F6126F144830069D717 /* XCRemoteSwiftPackageReference "nimble" */;
			productName = Nimble;
		};
		2D803F6526F144BF0069D717 /* Nimble */ = {
			isa = XCSwiftPackageProductDependency;
			package = 2D803F6126F144830069D717 /* XCRemoteSwiftPackageReference "nimble" */;
			productName = Nimble;
		};
		2D803F6726F144C40069D717 /* Nimble */ = {
			isa = XCSwiftPackageProductDependency;
			package = 2D803F6126F144830069D717 /* XCRemoteSwiftPackageReference "nimble" */;
			productName = Nimble;
		};
		2D9C5ED026F2816F0057FC45 /* OHHTTPStubs */ = {
			isa = XCSwiftPackageProductDependency;
			package = 2D9C5ECB26F2815E0057FC45 /* XCRemoteSwiftPackageReference "OHHTTPStubs" */;
			productName = OHHTTPStubs;
		};
		2D9C5ED226F2816F0057FC45 /* OHHTTPStubsSwift */ = {
			isa = XCSwiftPackageProductDependency;
			package = 2D9C5ECB26F2815E0057FC45 /* XCRemoteSwiftPackageReference "OHHTTPStubs" */;
			productName = OHHTTPStubsSwift;
		};
		2D9C5ED426F281750057FC45 /* OHHTTPStubs */ = {
			isa = XCSwiftPackageProductDependency;
			package = 2D9C5ECB26F2815E0057FC45 /* XCRemoteSwiftPackageReference "OHHTTPStubs" */;
			productName = OHHTTPStubs;
		};
		2D9C5ED626F281750057FC45 /* OHHTTPStubsSwift */ = {
			isa = XCSwiftPackageProductDependency;
			package = 2D9C5ECB26F2815E0057FC45 /* XCRemoteSwiftPackageReference "OHHTTPStubs" */;
			productName = OHHTTPStubsSwift;
		};
/* End XCSwiftPackageProductDependency section */
	};
	rootObject = 352629F51F7C4B9100C04F2C /* Project object */;
}<|MERGE_RESOLUTION|>--- conflicted
+++ resolved
@@ -202,14 +202,11 @@
 		37E35C8515C5E2D01B0AF5C1 /* Strings.swift in Sources */ = {isa = PBXBuildFile; fileRef = 37E3507939634ED5A9280544 /* Strings.swift */; };
 		42F1DF385E3C1F9903A07FBF /* ProductsFetcherSK1.swift in Sources */ = {isa = PBXBuildFile; fileRef = EFB3CBAA73855779FE828CE2 /* ProductsFetcherSK1.swift */; };
 		57EAE527274324C60060EB74 /* Lock.swift in Sources */ = {isa = PBXBuildFile; fileRef = 57EAE526274324C60060EB74 /* Lock.swift */; };
-<<<<<<< HEAD
 		6E38843A0CAFD551013D0A3F /* ProductDetails.swift in Sources */ = {isa = PBXBuildFile; fileRef = FECF627761D375C8431EB866 /* ProductDetails.swift */; };
 		805B60C97993B311CEC93EAF /* ProductsFetcherSK2.swift in Sources */ = {isa = PBXBuildFile; fileRef = 3628C1F100BB3C1782860D24 /* ProductsFetcherSK2.swift */; };
-=======
 		5791CE80273F26A000E50C4B /* base64encoded_sandboxReceipt.txt in Resources */ = {isa = PBXBuildFile; fileRef = 5791CE7F273F26A000E50C4B /* base64encoded_sandboxReceipt.txt */; };
 		57EAE52D274468900060EB74 /* RawDataContainer.swift in Sources */ = {isa = PBXBuildFile; fileRef = 57EAE52C274468900060EB74 /* RawDataContainer.swift */; };
 		57EAE52B274332830060EB74 /* Obsoletions.swift in Sources */ = {isa = PBXBuildFile; fileRef = 57EAE52A274332830060EB74 /* Obsoletions.swift */; };
->>>>>>> 7819a543
 		80E80EF226970E04008F245A /* ReceiptFetcher.swift in Sources */ = {isa = PBXBuildFile; fileRef = 80E80EF026970DC3008F245A /* ReceiptFetcher.swift */; };
 		9A65DFDE258AD60A00DE00B0 /* LogIntent.swift in Sources */ = {isa = PBXBuildFile; fileRef = 9A65DFDD258AD60A00DE00B0 /* LogIntent.swift */; };
 		9A65E03625918B0500DE00B0 /* ConfigureStrings.swift in Sources */ = {isa = PBXBuildFile; fileRef = 9A65E03525918B0500DE00B0 /* ConfigureStrings.swift */; };
