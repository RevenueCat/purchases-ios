--- conflicted
+++ resolved
@@ -1888,38 +1888,6 @@
 			};
 			name = Release;
 		};
-<<<<<<< HEAD
-=======
-		B3645F4726E042F2002C490E /* Debug */ = {
-			isa = XCBuildConfiguration;
-			buildSettings = {
-				CLANG_CXX_LANGUAGE_STANDARD = "gnu++17";
-				CLANG_ENABLE_OBJC_WEAK = YES;
-				CODE_SIGN_STYLE = Automatic;
-				GCC_TREAT_WARNINGS_AS_ERRORS = YES;
-				MACOSX_DEPLOYMENT_TARGET = 11.3;
-				MTL_ENABLE_DEBUG_INFO = INCLUDE_SOURCE;
-				MTL_FAST_MATH = YES;
-				PRODUCT_NAME = "$(TARGET_NAME)";
-				SDKROOT = macosx;
-			};
-			name = Debug;
-		};
-		B3645F4826E042F2002C490E /* Release */ = {
-			isa = XCBuildConfiguration;
-			buildSettings = {
-				CLANG_CXX_LANGUAGE_STANDARD = "gnu++17";
-				CLANG_ENABLE_OBJC_WEAK = YES;
-				CODE_SIGN_STYLE = Automatic;
-				GCC_TREAT_WARNINGS_AS_ERRORS = YES;
-				MACOSX_DEPLOYMENT_TARGET = 11.3;
-				MTL_FAST_MATH = YES;
-				PRODUCT_NAME = "$(TARGET_NAME)";
-				SDKROOT = macosx;
-			};
-			name = Release;
-		};
->>>>>>> fc2b1349
 /* End XCBuildConfiguration section */
 
 /* Begin XCConfigurationList section */
