--- conflicted
+++ resolved
@@ -218,10 +218,7 @@
 		57AC4C182770F55C00DDE30F /* SK2StoreProduct.swift in Sources */ = {isa = PBXBuildFile; fileRef = 57AC4C172770F55C00DDE30F /* SK2StoreProduct.swift */; };
 		57AC4C1C2770F56200DDE30F /* SK1StoreProduct.swift in Sources */ = {isa = PBXBuildFile; fileRef = 57AC4C1B2770F56200DDE30F /* SK1StoreProduct.swift */; };
 		57BD50AA27692B7500211D6D /* StoreKitError+Extensions.swift in Sources */ = {isa = PBXBuildFile; fileRef = 57BD50A927692B7500211D6D /* StoreKitError+Extensions.swift */; };
-<<<<<<< HEAD
-=======
 		57E0473B277260DE0082FE91 /* SnapshotTesting in Frameworks */ = {isa = PBXBuildFile; productRef = 57E0473A277260DE0082FE91 /* SnapshotTesting */; };
->>>>>>> 5dedf3c9
 		57E2230727500BB1002DB06E /* AtomicTests.swift in Sources */ = {isa = PBXBuildFile; fileRef = 57E2230627500BB1002DB06E /* AtomicTests.swift */; };
 		57EAE527274324C60060EB74 /* Lock.swift in Sources */ = {isa = PBXBuildFile; fileRef = 57EAE526274324C60060EB74 /* Lock.swift */; };
 		57EAE52B274332830060EB74 /* Obsoletions.swift in Sources */ = {isa = PBXBuildFile; fileRef = 57EAE52A274332830060EB74 /* Obsoletions.swift */; };
@@ -575,10 +572,7 @@
 		57AC4C172770F55C00DDE30F /* SK2StoreProduct.swift */ = {isa = PBXFileReference; lastKnownFileType = sourcecode.swift; path = SK2StoreProduct.swift; sourceTree = "<group>"; };
 		57AC4C1B2770F56200DDE30F /* SK1StoreProduct.swift */ = {isa = PBXFileReference; lastKnownFileType = sourcecode.swift; path = SK1StoreProduct.swift; sourceTree = "<group>"; };
 		57BD50A927692B7500211D6D /* StoreKitError+Extensions.swift */ = {isa = PBXFileReference; lastKnownFileType = sourcecode.swift; path = "StoreKitError+Extensions.swift"; sourceTree = "<group>"; };
-<<<<<<< HEAD
-=======
 		57E0474B27729A1E0082FE91 /* __Snapshots__ */ = {isa = PBXFileReference; lastKnownFileType = folder; path = __Snapshots__; sourceTree = "<group>"; };
->>>>>>> 5dedf3c9
 		57E2230627500BB1002DB06E /* AtomicTests.swift */ = {isa = PBXFileReference; lastKnownFileType = sourcecode.swift; path = AtomicTests.swift; sourceTree = "<group>"; };
 		57EAE526274324C60060EB74 /* Lock.swift */ = {isa = PBXFileReference; lastKnownFileType = sourcecode.swift; path = Lock.swift; sourceTree = "<group>"; };
 		57EAE52A274332830060EB74 /* Obsoletions.swift */ = {isa = PBXFileReference; lastKnownFileType = sourcecode.swift; path = Obsoletions.swift; sourceTree = "<group>"; };
