--- conflicted
+++ resolved
@@ -278,16 +278,13 @@
 		57DE806D28074976008D6C6F /* Storefront.swift in Sources */ = {isa = PBXBuildFile; fileRef = 57DE806C28074976008D6C6F /* Storefront.swift */; };
 		57DE807128074C23008D6C6F /* SK1Storefront.swift in Sources */ = {isa = PBXBuildFile; fileRef = 57DE807028074C23008D6C6F /* SK1Storefront.swift */; };
 		57DE807328074C76008D6C6F /* SK2Storefront.swift in Sources */ = {isa = PBXBuildFile; fileRef = 57DE807228074C76008D6C6F /* SK2Storefront.swift */; };
+		57DE80802807529F008D6C6F /* MockStorefront.swift in Sources */ = {isa = PBXBuildFile; fileRef = 57DE807F2807529F008D6C6F /* MockStorefront.swift */; };
+		57DE80812807529F008D6C6F /* MockStorefront.swift in Sources */ = {isa = PBXBuildFile; fileRef = 57DE807F2807529F008D6C6F /* MockStorefront.swift */; };
 		57DE80892807540D008D6C6F /* StorefrontTests.swift in Sources */ = {isa = PBXBuildFile; fileRef = 57DE80882807540D008D6C6F /* StorefrontTests.swift */; };
 		57DE80AE28075D77008D6C6F /* OSVersionEquivalent.swift in Sources */ = {isa = PBXBuildFile; fileRef = 57DE80AD28075D77008D6C6F /* OSVersionEquivalent.swift */; };
 		57DE80AF28075D77008D6C6F /* OSVersionEquivalent.swift in Sources */ = {isa = PBXBuildFile; fileRef = 57DE80AD28075D77008D6C6F /* OSVersionEquivalent.swift */; };
 		57DE80BE28077010008D6C6F /* XCTestCase+Extensions.swift in Sources */ = {isa = PBXBuildFile; fileRef = 2D22BF6626F3CBFB001AE2F9 /* XCTestCase+Extensions.swift */; };
 		57DE80BF2807705F008D6C6F /* XCTestCase+Extensions.swift in Sources */ = {isa = PBXBuildFile; fileRef = 2D22BF6626F3CBFB001AE2F9 /* XCTestCase+Extensions.swift */; };
-<<<<<<< HEAD
-=======
-		57DE80802807529F008D6C6F /* MockStorefront.swift in Sources */ = {isa = PBXBuildFile; fileRef = 57DE807F2807529F008D6C6F /* MockStorefront.swift */; };
-		57DE80812807529F008D6C6F /* MockStorefront.swift in Sources */ = {isa = PBXBuildFile; fileRef = 57DE807F2807529F008D6C6F /* MockStorefront.swift */; };
->>>>>>> c987f102
 		57E0473B277260DE0082FE91 /* SnapshotTesting in Frameworks */ = {isa = PBXBuildFile; productRef = 57E0473A277260DE0082FE91 /* SnapshotTesting */; };
 		57E2230727500BB1002DB06E /* AtomicTests.swift in Sources */ = {isa = PBXBuildFile; fileRef = 57E2230627500BB1002DB06E /* AtomicTests.swift */; };
 		57EAE527274324C60060EB74 /* Lock.swift in Sources */ = {isa = PBXBuildFile; fileRef = 57EAE526274324C60060EB74 /* Lock.swift */; };
@@ -314,8 +311,8 @@
 		A563F589271E1DAD00246E0C /* MockBeginRefundRequestHelper.swift in Sources */ = {isa = PBXBuildFile; fileRef = A563F585271E072B00246E0C /* MockBeginRefundRequestHelper.swift */; };
 		A56C2E012819C33500995421 /* BackendPostAdServicesTokenTests.swift in Sources */ = {isa = PBXBuildFile; fileRef = A56C2E002819C33500995421 /* BackendPostAdServicesTokenTests.swift */; };
 		A56F9AB126990E9200AFC48F /* CustomerInfo.swift in Sources */ = {isa = PBXBuildFile; fileRef = A56F9AB026990E9200AFC48F /* CustomerInfo.swift */; };
-        A5B6CDDA28106018007629D5 /* PostAdServicesTokenOperation.swift in Sources */ = {isa = PBXBuildFile; fileRef = A5B6CDD928106018007629D5 /* PostAdServicesTokenOperation.swift */; };
 		A5B6CDD8280F3843007629D5 /* AdServices.framework in Frameworks */ = {isa = PBXBuildFile; fileRef = A5B6CDD5280F3843007629D5 /* AdServices.framework */; platformFilters = (ios, maccatalyst, macos, ); settings = {ATTRIBUTES = (Weak, ); }; };
+		A5B6CDDA28106018007629D5 /* PostAdServicesTokenOperation.swift in Sources */ = {isa = PBXBuildFile; fileRef = A5B6CDD928106018007629D5 /* PostAdServicesTokenOperation.swift */; };
 		A5F0104E2717B3150090732D /* BeginRefundRequestHelper.swift in Sources */ = {isa = PBXBuildFile; fileRef = A5F0104D2717B3150090732D /* BeginRefundRequestHelper.swift */; };
 		B300E4BF26D436F900B22262 /* LogIntent.swift in Sources */ = {isa = PBXBuildFile; fileRef = 9A65DFDD258AD60A00DE00B0 /* LogIntent.swift */; };
 		B300E4C026D4371200B22262 /* SKPaymentTransactionExtensionsTests.swift in Sources */ = {isa = PBXBuildFile; fileRef = F591492526B994B400D32E58 /* SKPaymentTransactionExtensionsTests.swift */; };
@@ -721,9 +718,9 @@
 		57DE806C28074976008D6C6F /* Storefront.swift */ = {isa = PBXFileReference; lastKnownFileType = sourcecode.swift; path = Storefront.swift; sourceTree = "<group>"; };
 		57DE807028074C23008D6C6F /* SK1Storefront.swift */ = {isa = PBXFileReference; lastKnownFileType = sourcecode.swift; path = SK1Storefront.swift; sourceTree = "<group>"; };
 		57DE807228074C76008D6C6F /* SK2Storefront.swift */ = {isa = PBXFileReference; fileEncoding = 4; lastKnownFileType = sourcecode.swift; path = SK2Storefront.swift; sourceTree = "<group>"; };
+		57DE807F2807529F008D6C6F /* MockStorefront.swift */ = {isa = PBXFileReference; lastKnownFileType = sourcecode.swift; path = MockStorefront.swift; sourceTree = "<group>"; };
 		57DE80882807540D008D6C6F /* StorefrontTests.swift */ = {isa = PBXFileReference; lastKnownFileType = sourcecode.swift; path = StorefrontTests.swift; sourceTree = "<group>"; };
 		57DE80AD28075D77008D6C6F /* OSVersionEquivalent.swift */ = {isa = PBXFileReference; lastKnownFileType = sourcecode.swift; path = OSVersionEquivalent.swift; sourceTree = "<group>"; };
-		57DE807F2807529F008D6C6F /* MockStorefront.swift */ = {isa = PBXFileReference; lastKnownFileType = sourcecode.swift; path = MockStorefront.swift; sourceTree = "<group>"; };
 		57E0474B27729A1E0082FE91 /* __Snapshots__ */ = {isa = PBXFileReference; lastKnownFileType = folder; path = __Snapshots__; sourceTree = "<group>"; };
 		57E2230627500BB1002DB06E /* AtomicTests.swift */ = {isa = PBXFileReference; lastKnownFileType = sourcecode.swift; path = AtomicTests.swift; sourceTree = "<group>"; };
 		57EAE526274324C60060EB74 /* Lock.swift */ = {isa = PBXFileReference; lastKnownFileType = sourcecode.swift; path = Lock.swift; sourceTree = "<group>"; };
@@ -748,8 +745,8 @@
 		A563F587271E076800246E0C /* BeginRefundRequestHelperTests.swift */ = {isa = PBXFileReference; lastKnownFileType = sourcecode.swift; path = BeginRefundRequestHelperTests.swift; sourceTree = "<group>"; };
 		A56C2E002819C33500995421 /* BackendPostAdServicesTokenTests.swift */ = {isa = PBXFileReference; lastKnownFileType = sourcecode.swift; path = BackendPostAdServicesTokenTests.swift; sourceTree = "<group>"; };
 		A56F9AB026990E9200AFC48F /* CustomerInfo.swift */ = {isa = PBXFileReference; lastKnownFileType = sourcecode.swift; path = CustomerInfo.swift; sourceTree = "<group>"; };
+		A5B6CDD5280F3843007629D5 /* AdServices.framework */ = {isa = PBXFileReference; lastKnownFileType = wrapper.framework; name = AdServices.framework; path = Platforms/MacOSX.platform/Developer/SDKs/MacOSX12.3.sdk/System/Library/Frameworks/AdServices.framework; sourceTree = DEVELOPER_DIR; };
 		A5B6CDD928106018007629D5 /* PostAdServicesTokenOperation.swift */ = {isa = PBXFileReference; lastKnownFileType = sourcecode.swift; path = PostAdServicesTokenOperation.swift; sourceTree = "<group>"; };
-		A5B6CDD5280F3843007629D5 /* AdServices.framework */ = {isa = PBXFileReference; lastKnownFileType = wrapper.framework; name = AdServices.framework; path = Platforms/MacOSX.platform/Developer/SDKs/MacOSX12.3.sdk/System/Library/Frameworks/AdServices.framework; sourceTree = DEVELOPER_DIR; };
 		A5F0104D2717B3150090732D /* BeginRefundRequestHelper.swift */ = {isa = PBXFileReference; lastKnownFileType = sourcecode.swift; path = BeginRefundRequestHelper.swift; sourceTree = "<group>"; };
 		B302206927271BCB008F1A0D /* Decoder+Extensions.swift */ = {isa = PBXFileReference; lastKnownFileType = sourcecode.swift; path = "Decoder+Extensions.swift"; sourceTree = "<group>"; };
 		B302206D2728B798008F1A0D /* BackendErrorStrings.swift */ = {isa = PBXFileReference; lastKnownFileType = sourcecode.swift; path = BackendErrorStrings.swift; sourceTree = "<group>"; };
@@ -1309,6 +1306,7 @@
 				3530C18722653E8F00D6DF52 /* Frameworks */,
 				2DBB3E10269C9B8700BBF431 /* SwiftStyleGuide.swift */,
 				2DEC0CFB24A2A1B100B0E5BB /* Package.swift */,
+				A55D5D56282B30EF00FA7623 /* Recovered References */,
 			);
 			sourceTree = "<group>";
 		};
@@ -1606,6 +1604,14 @@
 			path = Responses;
 			sourceTree = "<group>";
 		};
+		A55D5D56282B30EF00FA7623 /* Recovered References */ = {
+			isa = PBXGroup;
+			children = (
+				A5B6CDD928106018007629D5 /* PostAdServicesTokenOperation.swift */,
+			);
+			name = "Recovered References";
+			sourceTree = "<group>";
+		};
 		B324DC482720C15300103EE9 /* Error Handling */ = {
 			isa = PBXGroup;
 			children = (
@@ -1643,12 +1649,7 @@
 				B34605B4279A6E380031CA74 /* GetIntroEligibilityOperation.swift */,
 				B34605BA279A6E380031CA74 /* GetOfferingsOperation.swift */,
 				B34605B7279A6E380031CA74 /* LogInOperation.swift */,
-<<<<<<< HEAD
-                A5B6CDD928106018007629D5 /* PostAdServicesTokenOperation.swift */,
-=======
 				B34605AB279A6E380031CA74 /* NetworkOperation.swift */,
-				B34605B8279A6E380031CA74 /* PostAttributionDataOperation.swift */,
->>>>>>> c987f102
 				B34605AD279A6E380031CA74 /* PostOfferForSigningOperation.swift */,
 				B34605B6279A6E380031CA74 /* PostReceiptDataOperation.swift */,
 				B34605B9279A6E380031CA74 /* PostSubscriberAttributesOperation.swift */,
@@ -1723,11 +1724,6 @@
 		F5BE44412698580200254A30 /* Attribution */ = {
 			isa = PBXGroup;
 			children = (
-<<<<<<< HEAD
-				B39E8119268E849900D31189 /* AttributionNetwork.swift */,
-=======
-				F5BE4478269E4A4C00254A30 /* AfficheClientProxy.swift */,
->>>>>>> c987f102
 				F5BE447C269E4ADB00254A30 /* ASIdManagerProxy.swift */,
 				37E35CD16BB73BB091E64D9A /* AttributionData.swift */,
 				37E3521731D8DC16873F55F3 /* AttributionFetcher.swift */,
