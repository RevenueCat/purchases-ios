Pod::Spec.new do |s|
  s.name             = "RevenueCat"
<<<<<<< HEAD
  s.version          = "5.25.3"
=======
  s.version          = "5.51.0-SNAPSHOT"
>>>>>>> 5a9e669a
  s.summary          = "Subscription and in-app-purchase backend service."

  s.description      = <<-DESC
                       Save yourself the hassle of implementing a subscriptions backend. Use RevenueCat instead https://www.revenuecat.com/
                       DESC

  s.homepage         = "https://www.revenuecat.com/"
  s.license          =  { :type => 'MIT' }
  s.author           = { "RevenueCat, Inc." => "support@revenuecat.com" }
  s.source           = { :git => "https://github.com/revenuecat/purchases-ios.git", :tag => s.version.to_s }
  s.documentation_url = "https://docs.revenuecat.com/"

  s.framework      = 'StoreKit'
  s.swift_version  = '5.7'

  s.ios.deployment_target = '13.0'
  s.watchos.deployment_target = '6.2'
  s.tvos.deployment_target = '13.0'
  s.osx.deployment_target = '10.15'
  s.visionos.deployment_target = '1.0'
  
  s.pod_target_xcconfig = {
    'DEFINES_MODULE' => 'YES',
    'SWIFT_ACTIVE_COMPILATION_CONDITIONS[sdk=xros*]' => '$(inherited) VISION_OS',
    'SWIFT_ACTIVE_COMPILATION_CONDITIONS[sdk=xrsimulator*]' => '$(inherited) VISION_OS',
  }

  s.source_files = 'Sources/**/*.swift'
  s.exclude_files = 'Sources/LocalReceiptParsing/ReceiptParser-only-files/**'
  
  s.resource_bundles = {'RevenueCat' => ['Sources/PrivacyInfo.xcprivacy']}
end<|MERGE_RESOLUTION|>--- conflicted
+++ resolved
@@ -1,10 +1,6 @@
 Pod::Spec.new do |s|
   s.name             = "RevenueCat"
-<<<<<<< HEAD
-  s.version          = "5.25.3"
-=======
   s.version          = "5.51.0-SNAPSHOT"
->>>>>>> 5a9e669a
   s.summary          = "Subscription and in-app-purchase backend service."
 
   s.description      = <<-DESC
