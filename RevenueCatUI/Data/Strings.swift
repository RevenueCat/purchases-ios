//
//  Copyright RevenueCat Inc. All Rights Reserved.
//
//  Licensed under the MIT License (the "License");
//  you may not use this file except in compliance with the License.
//  You may obtain a copy of the License at
//
//      https://opensource.org/licenses/MIT
//
//  Strings.swift
//
//  Created by Nacho Soto on 7/31/23.

import Foundation
import RevenueCat

// swiftlint:disable identifier_name

enum Strings {

    case package_not_subscription(Package)
    case found_multiple_packages_of_same_identifier(String)
    case unrecognized_variable_name(variableName: String)

    case product_already_subscribed

    case determining_whether_to_display_paywall
    case displaying_paywall
    case not_displaying_paywall
    case dismissing_paywall
    case tier_has_no_available_products_for_paywall(String)

    case attempted_to_track_event_with_missing_data

    case image_starting_request(URL)
    case image_result(Result<(), ImageLoader.Error>)

    case restoring_purchases
    case restored_purchases
    case restore_purchases_with_empty_result
    case setting_restored_customer_info

    case executing_purchase_logic
    case executing_external_purchase_logic
    case executing_restore_logic
    case executing_external_restore_logic

    case no_price_format_price_formatter_unavailable
    case no_price_format_price_string_incompatible
    case no_price_round_price_formatter_nil
    case no_price_round_price_string_incompatible
    case no_price_round_formatter_failed

    case invalid_color_string(String)
    case paywall_view_model_construction_failed(Error)
    case paywall_contains_no_localization_data
    case paywall_could_not_find_localization(String)
    case paywall_invalid_url(String)
<<<<<<< HEAD
=======
    case no_in_app_browser_tvos
>>>>>>> 0c0dbc5a

    // Customer Center
    case could_not_find_subscription_information
    case could_not_offer_for_any_active_subscriptions
    case could_not_offer_for_active_subscriptions(String, String)
    case error_fetching_promotional_offer(Error)
    case promo_offer_not_loaded

}

extension Strings: CustomStringConvertible {

    var description: String {
        switch self {
        case let .package_not_subscription(package):
            return "Expected package '\(package.identifier)' to be a subscription. " +
            "Type: \(package.packageType.debugDescription)"

        case let .found_multiple_packages_of_same_identifier(identifier):
            return "Found multiple packages with same identifier '\(identifier)'. Will use the first one."

        case let .unrecognized_variable_name(variableName):
            return "Found an unrecognized variable '\(variableName)'. It will be replaced with an empty string.\n" +
            "See the docs for more information: https://www.revenuecat.com/docs/paywalls#variables"

        case .product_already_subscribed:
            return "User is already subscribed to this product. Ignoring."

        case .determining_whether_to_display_paywall:
            return "Determining whether to display paywall"

        case .displaying_paywall:
            return "Condition met: will display paywall"

        case .not_displaying_paywall:
            return "Condition not met: will not display paywall"

        case .dismissing_paywall:
            return "Dismissing PaywallView"

        case let .tier_has_no_available_products_for_paywall(tierName):
            return "Tier '\(tierName)' has no available products and will be removed from the paywall."

        case .attempted_to_track_event_with_missing_data:
            return "Attempted to track event with missing data"

        case let .image_starting_request(url):
            return "Starting request for image: '\(url)'"

        case let .image_result(result):
            switch result {
            case .success:
                return "Successfully loaded image"
            case let .failure(error):
                return "Failed loading image: \(error)"
            }

        case .restoring_purchases:
            return "Restoring purchases"

        case .restored_purchases:
            return "Restored purchases successfully with unlocked subscriptions"

        case .restore_purchases_with_empty_result:
            return "Restored purchases successfully with no subscriptions"

        case .setting_restored_customer_info:
            return "Setting restored customer info"

        case .executing_external_purchase_logic:
            return "Will execute custom StoreKit purchase logic provided by your app. " +
            "No StoreKit purchasing logic will be performed by RevenueCat. " +
            "You must have initialized your `PaywallView` appropriately."

        case .executing_purchase_logic:
            return "Will execute purchase logic provided by RevenueCat."

        case .executing_restore_logic:
            return "Will execute restore purchases logic provided by RevenueCat."

        case .executing_external_restore_logic:
            return "Will execute custom StoreKit restore purchases logic provided by your app. " +
            "No StoreKit restore purchases logic will be performed by RevenueCat. " +
            "You must have initialized your `PaywallView` appropriately."

        case .no_price_format_price_formatter_unavailable:
            return "Could not determine price format because price formatter is unavailable."

        case .no_price_format_price_string_incompatible:
            return "Could not determine price format because price string is incompatible."

        case .no_price_round_price_formatter_nil:
            return "Could not round price because price formatter is nil."

        case .no_price_round_price_string_incompatible:
            return "Could not round price because price string is incompatible."

        case .no_price_round_formatter_failed:
            return "Could not round price because formatter failed to round price."

        case .paywall_view_model_construction_failed(let error):
            return "Paywall view model construction failed: \(error)\n" +
            "Will use fallback paywall."

        case .paywall_could_not_find_localization(let string):
            return "Could not find paywall localization data for \(string)"

        case .paywall_contains_no_localization_data:
            return "Paywall contains no localization data."

        case .paywall_invalid_url(let urlLid):
            return "No valid URL is configured for \(urlLid)"

<<<<<<< HEAD
=======
        case .no_in_app_browser_tvos:
            return "Opening URL in external browser, as tvOS does not support in-app browsers."

>>>>>>> 0c0dbc5a
        case .invalid_color_string(let colorString):
            return "Invalid hex color string: \(colorString)"

        case .could_not_find_subscription_information:
            return "Could not find information for an active subscription"

        case let .error_fetching_promotional_offer(error):
            return "Error fetching promotional offer for active product: \(error)"

        case .promo_offer_not_loaded:
            return "Promotional offer details not loaded"

        case .could_not_offer_for_any_active_subscriptions:
            return "Could not find offer with id for any active subscription"

        case .could_not_offer_for_active_subscriptions(let discount, let subscription):
            return "Could not find offer with id \(discount) for active subscription \(subscription)"

        }
    }

}<|MERGE_RESOLUTION|>--- conflicted
+++ resolved
@@ -56,10 +56,7 @@
     case paywall_contains_no_localization_data
     case paywall_could_not_find_localization(String)
     case paywall_invalid_url(String)
-<<<<<<< HEAD
-=======
     case no_in_app_browser_tvos
->>>>>>> 0c0dbc5a
 
     // Customer Center
     case could_not_find_subscription_information
@@ -173,12 +170,9 @@
         case .paywall_invalid_url(let urlLid):
             return "No valid URL is configured for \(urlLid)"
 
-<<<<<<< HEAD
-=======
         case .no_in_app_browser_tvos:
             return "Opening URL in external browser, as tvOS does not support in-app browsers."
 
->>>>>>> 0c0dbc5a
         case .invalid_color_string(let colorString):
             return "Invalid hex color string: \(colorString)"
 
