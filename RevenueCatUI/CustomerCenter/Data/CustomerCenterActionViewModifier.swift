//
//  Copyright RevenueCat Inc. All Rights Reserved.
//
//  Licensed under the MIT License (the "License");
//  you may not use this file except in compliance with the License.
//  You may obtain a copy of the License at
//
//      https://opensource.org/licenses/MIT
//
//  CustomerCenterActionPreferencesViewModifier.swift
//
//  Created by Cesar de la Vega on 2024-06-17.

import Combine
import RevenueCat
import SwiftUI

#if os(iOS)

/// A wrapper that makes any value unique by including a UUID
struct UniqueWrapper<T> {
    let id = UUID()
    let value: T
}

extension UniqueWrapper: Equatable {
    static func == (lhs: UniqueWrapper<T>, rhs: UniqueWrapper<T>) -> Bool {
        lhs.id == rhs.id
    }
}

/// A view modifier that connects CustomerCenterViewModel actions to the SwiftUI preference system using Combine
@available(iOS 15.0, *)
@available(macOS, unavailable)
@available(tvOS, unavailable)
@available(watchOS, unavailable)
struct CustomerCenterActionViewModifier: ViewModifier {

    let actionWrapper: CustomerCenterActionWrapper

    @State private var restoreStarted: UniqueWrapper<Void>?
    @State private var restoreFailed: UniqueWrapper<NSError>?
    @State private var restoreCompleted: UniqueWrapper<CustomerInfo>?
    @State private var showingManageSubscriptions: UniqueWrapper<Void>?
    @State private var refundRequestStarted: UniqueWrapper<String>?
    @State private var refundRequestCompleted: UniqueWrapper<(String, RefundRequestStatus)>?
    @State private var feedbackSurveyCompleted: UniqueWrapper<String>?
    @State private var showingChangePlans: UniqueWrapper<String?>?
    @State private var managementOptionSelected: UniqueWrapper<CustomerCenterActionable>?
    @State private var customActionSelected: UniqueWrapper<(String, String?)>?
    @State private var promotionalOfferSuccess: UniqueWrapper<Void>?

    func body(content: Content) -> some View {
        content
            .onAppear {
                subscribeToActionWrapper()
            }
        // Apply preferences based on state
            .preference(key: CustomerCenterView.RestoreStartedPreferenceKey.self,
                        value: restoreStarted)
            .preference(key: CustomerCenterView.RestoreFailedPreferenceKey.self,
                        value: restoreFailed)
            .preference(key: CustomerCenterView.RestoreCompletedPreferenceKey.self,
                        value: restoreCompleted)
            .preference(key: CustomerCenterView.ShowingManageSubscriptionsPreferenceKey.self,
                        value: showingManageSubscriptions)
            .preference(key: CustomerCenterView.RefundRequestStartedPreferenceKey.self,
                        value: refundRequestStarted)
            .preference(key: CustomerCenterView.RefundRequestCompletedPreferenceKey.self,
                        value: refundRequestCompleted)
            .preference(key: CustomerCenterView.FeedbackSurveyCompletedPreferenceKey.self,
                        value: feedbackSurveyCompleted)
            .preference(key: CustomerCenterView.ManagementOptionSelectedPreferenceKey.self,
                        value: managementOptionSelected)
            .preference(key: CustomerCenterView.CustomActionPreferenceKey.self,
                        value: customActionSelected)
            .preference(key: CustomerCenterView.PromotionalOfferSuccessPreferenceKey.self,
                        value: promotionalOfferSuccess)
            .preference(key: CustomerCenterView.ChangePlansSelectedPreferenceKey.self,
                        value: showingChangePlans)
    }

    @MainActor
    private func subscribeToActionWrapper() {
<<<<<<< HEAD
        actionWrapper.onCustomerCenterRestoreStarted {
            restoreStarted = UniqueWrapper(value: ())
        }
=======
        subscribeToRestoreActions()
        subscribeToRefundActions()
        subscribeToOtherActions()
    }

    @MainActor
    private func subscribeToRestoreActions() {
        actionWrapper.restoreStarted
            .sink { _ in
                restoreStarted = UniqueWrapper(value: ())
            }
            .store(in: &cancellables)
>>>>>>> a2cf3968

        actionWrapper.onCustomerCenterRestoreFailed { error in
            restoreFailed = UniqueWrapper(value: error as NSError)
        }

<<<<<<< HEAD
        actionWrapper.onCustomerCenterRestoreCompleted { info in
            restoreCompleted = UniqueWrapper(value: info)
        }

        actionWrapper.onCustomerCenterShowingManageSubscriptions {
            showingManageSubscriptions = UniqueWrapper(value: ())
        }
=======
        actionWrapper.restoreCompleted
            .sink { info in
                restoreCompleted = UniqueWrapper(value: info)
            }
            .store(in: &cancellables)
    }

    @MainActor
    private func subscribeToRefundActions() {
        actionWrapper.showingManageSubscriptions
            .sink { _ in
                showingManageSubscriptions = UniqueWrapper(value: ())
            }
            .store(in: &cancellables)
>>>>>>> a2cf3968

        actionWrapper.onCustomerCenterRefundRequestStarted { productId in
            refundRequestStarted = UniqueWrapper(value: productId)
        }

<<<<<<< HEAD
        actionWrapper.onCustomerCenterRefundRequestCompleted { productId, status in
            refundRequestCompleted = UniqueWrapper(value: (productId, status))
        }

        actionWrapper.onCustomerCenterFeedbackSurveyCompleted { reason in
            feedbackSurveyCompleted = UniqueWrapper(value: reason)
        }
=======
        actionWrapper.refundRequestCompleted
            .sink { productId, status in
                refundRequestCompleted = UniqueWrapper(value: (productId, status))
            }
            .store(in: &cancellables)
    }

    @MainActor
    private func subscribeToOtherActions() {
        actionWrapper.feedbackSurveyCompleted
            .sink { reason in
                feedbackSurveyCompleted = UniqueWrapper(value: reason)
            }
            .store(in: &cancellables)
>>>>>>> a2cf3968

        actionWrapper.onCustomerCenterManagementOptionSelected { action in
            managementOptionSelected = UniqueWrapper(value: action)
        }

<<<<<<< HEAD
        actionWrapper.onCustomerCenterPromotionalOfferSuccess {
            promotionalOfferSuccess = UniqueWrapper(value: ())
        }
=======
        actionWrapper.promotionalOfferSuccess
            .sink { _ in
                promotionalOfferSuccess = UniqueWrapper(value: ())
            }
            .store(in: &cancellables)

        actionWrapper.showingChangePlans
            .sink { subscriptionGroupID in
                showingChangePlans = UniqueWrapper(value: subscriptionGroupID)
            }
            .store(in: &cancellables)

        actionWrapper.customActionSelected
            .sink { actionIdentifier, activePurchaseId in
                customActionSelected = UniqueWrapper(value: (actionIdentifier, activePurchaseId))
            }
            .store(in: &cancellables)
>>>>>>> a2cf3968
    }
}

#endif<|MERGE_RESOLUTION|>--- conflicted
+++ resolved
@@ -37,56 +37,17 @@
 struct CustomerCenterActionViewModifier: ViewModifier {
 
     let actionWrapper: CustomerCenterActionWrapper
-
-    @State private var restoreStarted: UniqueWrapper<Void>?
-    @State private var restoreFailed: UniqueWrapper<NSError>?
-    @State private var restoreCompleted: UniqueWrapper<CustomerInfo>?
-    @State private var showingManageSubscriptions: UniqueWrapper<Void>?
-    @State private var refundRequestStarted: UniqueWrapper<String>?
-    @State private var refundRequestCompleted: UniqueWrapper<(String, RefundRequestStatus)>?
-    @State private var feedbackSurveyCompleted: UniqueWrapper<String>?
-    @State private var showingChangePlans: UniqueWrapper<String?>?
-    @State private var managementOptionSelected: UniqueWrapper<CustomerCenterActionable>?
-    @State private var customActionSelected: UniqueWrapper<(String, String?)>?
-    @State private var promotionalOfferSuccess: UniqueWrapper<Void>?
+    @Environment(\.customerCenterActions) private var actions: CustomerCenterEnvironmentActions
 
     func body(content: Content) -> some View {
         content
             .onAppear {
                 subscribeToActionWrapper()
             }
-        // Apply preferences based on state
-            .preference(key: CustomerCenterView.RestoreStartedPreferenceKey.self,
-                        value: restoreStarted)
-            .preference(key: CustomerCenterView.RestoreFailedPreferenceKey.self,
-                        value: restoreFailed)
-            .preference(key: CustomerCenterView.RestoreCompletedPreferenceKey.self,
-                        value: restoreCompleted)
-            .preference(key: CustomerCenterView.ShowingManageSubscriptionsPreferenceKey.self,
-                        value: showingManageSubscriptions)
-            .preference(key: CustomerCenterView.RefundRequestStartedPreferenceKey.self,
-                        value: refundRequestStarted)
-            .preference(key: CustomerCenterView.RefundRequestCompletedPreferenceKey.self,
-                        value: refundRequestCompleted)
-            .preference(key: CustomerCenterView.FeedbackSurveyCompletedPreferenceKey.self,
-                        value: feedbackSurveyCompleted)
-            .preference(key: CustomerCenterView.ManagementOptionSelectedPreferenceKey.self,
-                        value: managementOptionSelected)
-            .preference(key: CustomerCenterView.CustomActionPreferenceKey.self,
-                        value: customActionSelected)
-            .preference(key: CustomerCenterView.PromotionalOfferSuccessPreferenceKey.self,
-                        value: promotionalOfferSuccess)
-            .preference(key: CustomerCenterView.ChangePlansSelectedPreferenceKey.self,
-                        value: showingChangePlans)
     }
 
     @MainActor
     private func subscribeToActionWrapper() {
-<<<<<<< HEAD
-        actionWrapper.onCustomerCenterRestoreStarted {
-            restoreStarted = UniqueWrapper(value: ())
-        }
-=======
         subscribeToRestoreActions()
         subscribeToRefundActions()
         subscribeToOtherActions()
@@ -94,98 +55,57 @@
 
     @MainActor
     private func subscribeToRestoreActions() {
-        actionWrapper.restoreStarted
-            .sink { _ in
-                restoreStarted = UniqueWrapper(value: ())
-            }
-            .store(in: &cancellables)
->>>>>>> a2cf3968
+        actionWrapper.onCustomerCenterRestoreStarted {
+            actions.restoreStarted()
+        }
 
         actionWrapper.onCustomerCenterRestoreFailed { error in
-            restoreFailed = UniqueWrapper(value: error as NSError)
+            actions.restoreFailed(error)
         }
 
-<<<<<<< HEAD
         actionWrapper.onCustomerCenterRestoreCompleted { info in
-            restoreCompleted = UniqueWrapper(value: info)
+            actions.restoreCompleted(info)
         }
-
-        actionWrapper.onCustomerCenterShowingManageSubscriptions {
-            showingManageSubscriptions = UniqueWrapper(value: ())
-        }
-=======
-        actionWrapper.restoreCompleted
-            .sink { info in
-                restoreCompleted = UniqueWrapper(value: info)
-            }
-            .store(in: &cancellables)
     }
 
     @MainActor
     private func subscribeToRefundActions() {
-        actionWrapper.showingManageSubscriptions
-            .sink { _ in
-                showingManageSubscriptions = UniqueWrapper(value: ())
-            }
-            .store(in: &cancellables)
->>>>>>> a2cf3968
+        actionWrapper.onCustomerCenterShowingManageSubscriptions {
+            actions.showingManageSubscriptions()
+        }
 
         actionWrapper.onCustomerCenterRefundRequestStarted { productId in
-            refundRequestStarted = UniqueWrapper(value: productId)
+            actions.refundRequestStarted(productId)
         }
 
-<<<<<<< HEAD
         actionWrapper.onCustomerCenterRefundRequestCompleted { productId, status in
-            refundRequestCompleted = UniqueWrapper(value: (productId, status))
+            actions.refundRequestCompleted(productId, status)
         }
-
-        actionWrapper.onCustomerCenterFeedbackSurveyCompleted { reason in
-            feedbackSurveyCompleted = UniqueWrapper(value: reason)
-        }
-=======
-        actionWrapper.refundRequestCompleted
-            .sink { productId, status in
-                refundRequestCompleted = UniqueWrapper(value: (productId, status))
-            }
-            .store(in: &cancellables)
     }
 
     @MainActor
     private func subscribeToOtherActions() {
-        actionWrapper.feedbackSurveyCompleted
-            .sink { reason in
-                feedbackSurveyCompleted = UniqueWrapper(value: reason)
-            }
-            .store(in: &cancellables)
->>>>>>> a2cf3968
+        actionWrapper.onCustomerCenterFeedbackSurveyCompleted { reason in
+            actions.feedbackSurveyCompleted(reason)
+        }
 
         actionWrapper.onCustomerCenterManagementOptionSelected { action in
-            managementOptionSelected = UniqueWrapper(value: action)
+            actions.managementOptionSelected(action)
         }
 
-<<<<<<< HEAD
         actionWrapper.onCustomerCenterPromotionalOfferSuccess {
-            promotionalOfferSuccess = UniqueWrapper(value: ())
+            actions.promotionalOfferSuccess()
         }
-=======
-        actionWrapper.promotionalOfferSuccess
-            .sink { _ in
-                promotionalOfferSuccess = UniqueWrapper(value: ())
+
+        actionWrapper.onCustomerCenterChangePlansSelected { subscriptionGroupID in
+            if let id = subscriptionGroupID {
+                actions.changePlansSelected(id)
             }
-            .store(in: &cancellables)
+        }
 
-        actionWrapper.showingChangePlans
-            .sink { subscriptionGroupID in
-                showingChangePlans = UniqueWrapper(value: subscriptionGroupID)
-            }
-            .store(in: &cancellables)
-
-        actionWrapper.customActionSelected
-            .sink { actionIdentifier, activePurchaseId in
-                customActionSelected = UniqueWrapper(value: (actionIdentifier, activePurchaseId))
-            }
-            .store(in: &cancellables)
->>>>>>> a2cf3968
+        actionWrapper.onCustomerCenterCustomActionSelected { actionIdentifier, activePurchaseId in
+            actions.customActionSelected(actionIdentifier, activePurchaseId)
+        }
     }
 }
 
