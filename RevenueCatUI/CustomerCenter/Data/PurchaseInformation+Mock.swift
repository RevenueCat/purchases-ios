--- conflicted
+++ resolved
@@ -44,12 +44,8 @@
         productIdentifier: "product_id2",
         store: .appStore,
         isLifetime: false,
-<<<<<<< HEAD
         isTrial: true,
-=======
-        isTrial: false,
         isCancelled: false,
->>>>>>> 57c0717e
         latestPurchaseDate: nil,
         customerInfoRequestedDate: Date(),
         managementURL: URL(string: "https://www.revenuecat.com")!
