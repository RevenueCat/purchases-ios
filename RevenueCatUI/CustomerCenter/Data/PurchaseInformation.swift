//
//  Copyright RevenueCat Inc. All Rights Reserved.
//
//  Licensed under the MIT License (the "License");
//  you may not use this file except in compliance with the License.
//  You may obtain a copy of the License at
//
//      https://opensource.org/licenses/MIT
//
//  SubscriptionInformation.swift
//
//
//  Created by Cesar de la Vega on 28/5/24.
//

import Foundation
@_spi(Internal) import RevenueCat
import StoreKit

// swiftlint:disable file_length

/// Information about a purchase.
struct PurchaseInformation {

    /// The `localizedTitle` of the StoreKit product, if available.
    /// Otherwise, the display name configured in the RevenueCat dashboard.
    /// If neither the title or the display name are available, the product identifier will be used as a fallback.
    let title: String

    /// Pricing details of the latest purchase.
    let pricePaid: PricePaid

    /// Renewal pricing details of the subscription.
    /// It can be nil if we don't have renewal information, if it's a consumable, or if it doesn't renew
    let renewalPrice: RenewalPrice?

    /// The unique product identifier for the purchase.
    let productIdentifier: String

    /// The store from which the purchase was made (e.g., App Store, Play Store).
    let store: Store

    /// Indicates whether the purchase is a subscription (renewable or non-renewable).
    let isSubscription: Bool

    /// The product type from StoreKit (autoRenewableSubscription, nonRenewableSubscription, etc.)
    let productType: StoreProduct.ProductType?

    /// Indicates whether the purchase is under a trial period.
    /// - `true` for purchases within the trial period.
    /// - `false` for purchases outside the trial period.
    let isTrial: Bool

    /// Indicates whether the purchased subscription is cancelled
    /// - `true` if the subscription is user-cancelled
    /// - `false` if the subscription is not user-cancelled
    ///
    /// Note: `false` for non-subscriptions
    let isCancelled: Bool

    /// Indicates whether the purchase is a sandbox one
    let isSandbox: Bool

    let latestPurchaseDate: Date

    /// Date when this subscription first started.
    ///
    /// Note: This property does not update with renewals, nor for product changes within a subscription group or
    /// resubscriptions by lapsed subscribers. `nil` for non-subscriptions
    let originalPurchaseDate: Date?

    /// Indicates whether the purchased subscription is expired
    ///
    /// Note: `false` for non-subscriptions
    let isExpired: Bool

    /// The fetch date of this CustomerInfo. (a.k.a. CustomerInfo.requestedDate)
    let customerInfoRequestedDate: Date

    /// Indicates the date when the subscription expires.
    ///
    /// Note: `nil` for non-subscriptions, and for renewing subscriptions
    let expirationDate: Date?

    /// Indicates the date when the subscription renews.
    ///
    /// Note: `nil` for non-subscriptions, and for expiring subscriptions
     let renewalDate: Date?

    /// The date an unsubscribe was detected.
    ///
    /// Note: `nil` for non-subscriptions, and for expiring subscriptions
    let unsubscribeDetectedAt: Date?

    /// Date when RevenueCat detected any billing issues with this subscription.
    ///
    /// Note: `nil` for non-subscriptions, and for expiring subscriptions
    let billingIssuesDetectedAt: Date?

    /// Date when any grace period for this subscription expires/expired.
    /// nil if the customer has never been in a grace period.
    ///
    /// Note: `nil` for non-subscriptions, and for expiring subscriptions
    let gracePeriodExpiresDate: Date?

    /// Date when RevenueCat detected a refund of this subscription.
    ///
    /// Note: `nil` for non-subscriptions
    let refundedAtDate: Date?

    /// Product specific management URL
    let managementURL: URL?

    let periodType: PeriodType

    let ownershipType: PurchaseOwnershipType?

    let subscriptionGroupID: String?

    /// The unique identifier for the transaction created by RevenueCat.
    let transactionIdentifier: String?

    /// The unique identifier for the transaction created by the Store.
    let storeTransactionIdentifier: String?

    /// Remote configured set of product ids to handle change plans flow.
    let changePlan: CustomerCenterConfigData.ChangePlan?

    /// Indicates the product lasts forever
    let isLifetime: Bool

    private let dateFormatter: DateFormatter
    private let numberFormatter: NumberFormatter

    init(title: String,
         pricePaid: PricePaid,
         renewalPrice: RenewalPrice?,
         productIdentifier: String,
         store: Store,
         isSubscription: Bool,
         productType: StoreProduct.ProductType?,
         isTrial: Bool,
         isCancelled: Bool,
         isExpired: Bool,
         isSandbox: Bool,
         latestPurchaseDate: Date,
         originalPurchaseDate: Date?,
         customerInfoRequestedDate: Date,
         dateFormatter: DateFormatter = Self.defaultDateFormatter,
         numberFormatter: NumberFormatter = Self.defaultNumberFormatter,
         managementURL: URL?,
         expirationDate: Date? = nil,
         renewalDate: Date? = nil,
         periodType: PeriodType = .normal,
         ownershipType: PurchaseOwnershipType? = nil,
         subscriptionGroupID: String? = nil,
         unsubscribeDetectedAt: Date? = nil,
         billingIssuesDetectedAt: Date? = nil,
         gracePeriodExpiresDate: Date? = nil,
         refundedAtDate: Date? = nil,
         transactionIdentifier: String? = nil,
         storeTransactionIdentifier: String? = nil,
         changePlan: CustomerCenterConfigData.ChangePlan? = nil,
         isLifetime: Bool = false
    ) {
        self.title = title
        self.pricePaid = pricePaid
        self.renewalPrice = renewalPrice
        self.productIdentifier = productIdentifier
        self.store = store
        self.isSubscription = isSubscription
        self.productType = productType
        self.isTrial = isTrial
        self.isCancelled = isCancelled
        self.isSandbox = isSandbox
        self.isExpired = isExpired
        self.latestPurchaseDate = latestPurchaseDate
        self.originalPurchaseDate = originalPurchaseDate
        self.customerInfoRequestedDate = customerInfoRequestedDate
        self.managementURL = managementURL
        self.expirationDate = expirationDate
        self.renewalDate = renewalDate
        self.dateFormatter = dateFormatter
        self.periodType = periodType
        self.numberFormatter = numberFormatter
        self.ownershipType = ownershipType
        self.subscriptionGroupID = subscriptionGroupID
        self.unsubscribeDetectedAt = unsubscribeDetectedAt
        self.billingIssuesDetectedAt = billingIssuesDetectedAt
        self.gracePeriodExpiresDate = gracePeriodExpiresDate
        self.refundedAtDate = refundedAtDate
        self.transactionIdentifier = transactionIdentifier
        self.storeTransactionIdentifier = storeTransactionIdentifier
        self.changePlan = changePlan
        self.isLifetime = isLifetime
    }

    // swiftlint:disable:next function_body_length
    init(entitlement: EntitlementInfo? = nil,
         subscribedProduct: StoreProduct? = nil,
         transaction: Transaction,
         renewalPrice: RenewalPrice? = nil,
         customerInfoRequestedDate: Date,
         dateFormatter: DateFormatter = Self.defaultDateFormatter,
         numberFormatter: NumberFormatter = Self.defaultNumberFormatter,
         managementURL: URL?,
         changePlan: CustomerCenterConfigData.ChangePlan? = nil,
         localization: CustomerCenterConfigData.Localization
    ) {
        self.dateFormatter = dateFormatter
        self.numberFormatter = numberFormatter

        self.changePlan = changePlan

        // Determine subscription type first to use in title logic
        let isSubscriptionType = transaction.isSubscrition && transaction.store != .promotional

        self.title = Self.determineTitle(
            subscribedProduct: subscribedProduct,
            isSubscription: isSubscriptionType,
            localization: localization
        )
        self.subscriptionGroupID = subscribedProduct?.subscriptionGroupIdentifier

        self.customerInfoRequestedDate = customerInfoRequestedDate
        self.managementURL = managementURL
        self.isSubscription = transaction.isSubscription
            && transaction.store != .promotional
        self.productType = subscribedProduct?.productType

        self.isLifetime = subscribedProduct?.productType == .nonConsumable

        // Use entitlement data if available, otherwise derive from transaction
        if let entitlement = entitlement {
            self.productIdentifier = entitlement.productIdentifier
            self.store = entitlement.store
            self.isTrial = entitlement.periodType == .trial
            self.isCancelled = entitlement.isCancelled

            // entitlement.latestPurchaseDate is optional, but it shouldn't.
            // date will be the one from the entitlement
            self.latestPurchaseDate = entitlement.latestPurchaseDate ?? transaction.purchaseDate
            self.expirationDate = entitlement.expirationDate
            self.renewalDate = entitlement.willRenew ? entitlement.expirationDate : nil
            self.periodType = entitlement.periodType
            self.ownershipType = entitlement.ownershipType
            self.isExpired = !entitlement.isActive
            self.unsubscribeDetectedAt = entitlement.unsubscribeDetectedAt
            self.billingIssuesDetectedAt = entitlement.billingIssueDetectedAt
            self.gracePeriodExpiresDate = nil
            self.refundedAtDate = nil
            self.transactionIdentifier = nil
            self.storeTransactionIdentifier = nil
            self.isSandbox = entitlement.isSandbox
            self.originalPurchaseDate = entitlement.originalPurchaseDate
        } else {
            switch transaction.type {
            case let .subscription(isActive, willRenew, expiresDate, isTrial, ownershipType):
                self.isTrial = isTrial
                self.expirationDate = expiresDate
                self.renewalDate = willRenew ? expiresDate : nil
                self.ownershipType = ownershipType
                self.isExpired = !isActive

            case .nonSubscription:
                self.isTrial = false
                self.isExpired = false
                self.renewalDate = nil
                self.expirationDate = nil
                self.ownershipType = nil
            }

            self.latestPurchaseDate = transaction.purchaseDate
            self.productIdentifier = transaction.productIdentifier
            self.store = transaction.store
            self.isCancelled = transaction.isCancelled
            self.periodType = transaction.periodType
            self.unsubscribeDetectedAt = transaction.unsubscribeDetectedAt
            self.billingIssuesDetectedAt = transaction.billingIssuesDetectedAt
            self.gracePeriodExpiresDate = transaction.gracePeriodExpiresDate
            self.refundedAtDate = transaction.refundedAtDate
            self.transactionIdentifier = transaction.identifier
            self.storeTransactionIdentifier = transaction.storeIdentifier
            self.isSandbox = transaction.isSandbox
            self.originalPurchaseDate = transaction.originalPurchaseDate
        }

        if self.expirationDate == nil {
            self.renewalPrice = nil
        } else if let renewalPrice {
            self.renewalPrice = renewalPrice
        } else {
            self.renewalPrice = transaction.determineRenewalPrice(numberFormatter: numberFormatter)
        }

        self.pricePaid = transaction.paidPrice(numberFormatter: numberFormatter)
    }

    enum PricePaid: Equatable, Hashable {
        case free
        case nonFree(String)
        case unknown
    }

    enum RenewalPrice: Equatable, Hashable {
        case free
        case nonFree(String)
    }

    static let defaultDateFormatter: DateFormatter = {
         let dateFormatter = DateFormatter()
         dateFormatter.dateStyle = .medium
         return dateFormatter
     }()

    static let defaultNumberFormatter: NumberFormatter = {
        let formatter = NumberFormatter()
        formatter.numberStyle = .currency
        return formatter
    }()
}

extension PurchaseInformation: Hashable {

    func hash(into hasher: inout Hasher) {
        hasher.combine(title)
        hasher.combine(pricePaid)
        hasher.combine(renewalPrice)
        hasher.combine(renewalDate)
        hasher.combine(productIdentifier)
        hasher.combine(store)
        hasher.combine(isSubscription)
        hasher.combine(productType)
        hasher.combine(isCancelled)
        hasher.combine(latestPurchaseDate)
        hasher.combine(customerInfoRequestedDate)
        hasher.combine(expirationDate)
        hasher.combine(renewalDate)
        hasher.combine(managementURL)
        hasher.combine(unsubscribeDetectedAt)
        hasher.combine(billingIssuesDetectedAt)
        hasher.combine(gracePeriodExpiresDate)
        hasher.combine(refundedAtDate)
        hasher.combine(transactionIdentifier)
        hasher.combine(storeTransactionIdentifier)
        hasher.combine(ownershipType)
        hasher.combine(periodType)
    }
 }

extension PurchaseInformation: Identifiable {

    var id: Self { self }
}

// swiftlint:enable nesting

extension PurchaseInformation {

    /// Provides detailed information about a user's purchase, including renewal price.
    ///
    /// This function fetches the renewal price details for the given product asynchronously from
    /// StoreKit 2 and constructs a `PurchaseInformation` object with the provided
    /// transaction, entitlement, and subscribed product details.
    ///
    /// - Parameters:
    ///   - entitlement: Optional entitlement information associated with the purchase.
    ///   - subscribedProduct: The product the user has subscribed to, represented as a `StoreProduct`.
    ///   - transaction: The transaction information for the purchase.
    /// - Returns: A `PurchaseInformation` object containing the purchase details, including the renewal price.
    ///
    @available(iOS 15.0, macOS 12.0, tvOS 15.0, watchOS 8.0, visionOS 1.0, *)
    // swiftlint:disable:next function_parameter_count
    static func purchaseInformationUsingRenewalInfo(
        entitlement: EntitlementInfo? = nil,
        subscribedProduct: StoreProduct,
        transaction: Transaction,
        customerCenterStoreKitUtilities: CustomerCenterStoreKitUtilitiesType,
        customerInfoRequestedDate: Date,
        dateFormatter: DateFormatter = Self.defaultDateFormatter,
        numberFormatter: NumberFormatter = Self.defaultNumberFormatter,
        managementURL: URL?,
        changePlan: CustomerCenterConfigData.ChangePlan?,
        localization: CustomerCenterConfigData.Localization
    ) async -> PurchaseInformation {
        let renewalPriceDetails = await Self.extractPriceDetailsFromRenewalInfo(
            forProduct: subscribedProduct,
            customerCenterStoreKitUtilities: customerCenterStoreKitUtilities,
            numberFormatter: numberFormatter
        )
        return PurchaseInformation(
            entitlement: entitlement,
            subscribedProduct: subscribedProduct,
            transaction: transaction,
            renewalPrice: renewalPriceDetails,
            customerInfoRequestedDate: customerInfoRequestedDate,
            dateFormatter: dateFormatter,
            numberFormatter: numberFormatter,
            managementURL: managementURL,
            changePlan: changePlan,
            localization: localization
        )
    }

    @available(iOS 15.0, macOS 12.0, tvOS 15.0, watchOS 8.0, visionOS 1.0, *)
    private static func extractPriceDetailsFromRenewalInfo(
        forProduct product: StoreProduct,
        customerCenterStoreKitUtilities: CustomerCenterStoreKitUtilitiesType,
        numberFormatter: NumberFormatter
    ) async -> RenewalPrice? {
        guard let renewalPriceDetails = await customerCenterStoreKitUtilities.renewalPriceFromRenewalInfo(
            for: product
        ) else {
            return nil
        }

        numberFormatter.currencyCode = renewalPriceDetails.currencyCode

        guard let formattedPrice =
                numberFormatter.string(from: renewalPriceDetails.price as NSNumber) else {
            return nil
        }

        return .nonFree(formattedPrice)
    }
}

private extension Transaction {

    func determineRenewalPrice(numberFormatter: NumberFormatter) -> PurchaseInformation.RenewalPrice? {
        if store == .promotional {
            return nil
        }

        guard self.store == .rcBilling else {
            // RCBilling does not support product price changes yet
            // So it's the only store we can infer the renewal price from
            // latest price paid
            return nil
        }

        if unableToInferRenewalPrice {
            return nil
        }

        guard let price = self.price else {
            return nil
        }

        if price.amount.isZero {
            return .free
        }

        numberFormatter.currencyCode = price.currency

        guard let formattedPrice = numberFormatter.string(from: price.amount as NSNumber) else { return nil }

        return .nonFree(formattedPrice)
    }

    func paidPrice(numberFormatter: NumberFormatter) -> PurchaseInformation.PricePaid {
        if self.store == .promotional || self.price?.amount.isZero == true {
            return .free
        }

        guard let price = self.price, price.amount != 0 else {
            return .unknown
        }

        numberFormatter.currencyCode = price.currency

        guard let formattedPrice = numberFormatter.string(from: price.amount as NSNumber) else { return .unknown }

        return .nonFree(formattedPrice)
    }

    var unableToInferRenewalPrice: Bool {
        if case let .subscription(_, willRenew, _, isTrial, _) = self.type {
            return !willRenew || isTrial
        }

        // For non-subscriptions, always return true
        return true
    }
}

private extension EntitlementInfo {

    var isCancelled: Bool {
        unsubscribeDetectedAt != nil && !willRenew
    }
}

extension PurchaseInformation {

    func pricePaidString(localizations: CustomerCenterConfigData.Localization) -> String? {
        switch pricePaid {
        case .free:
            return localizations[.free]
        case let .nonFree(priceString):
            return priceString
        case .unknown:
            return nil
        }
    }

    func priceRenewalString(
        localizations: CustomerCenterConfigData.Localization
    ) -> String? {
        guard let renewalPrice, let renewalDate else {
            return nil
        }

        switch renewalPrice {
        case .free:
            return localizations[.renewsOnDateForPrice]
                .replacingOccurrences(of: "{{ date }}", with: dateFormatter.string(from: renewalDate))
                .replacingOccurrences(of: "{{ price }}", with: localizations[.free].lowercased())
        case .nonFree(let priceString):
            return localizations[.renewsOnDateForPrice]
                .replacingOccurrences(of: "{{ date }}", with: dateFormatter.string(from: renewalDate))
                .replacingOccurrences(of: "{{ price }}", with: priceString)
        }
    }

    func expirationString(
        localizations: CustomerCenterConfigData.Localization
    ) -> String? {
        guard let expirationDate else {
            return nil
        }

        var string = localizations[.expiresOnDateWithoutChanges]
        if isExpired {
            string = localizations[.purchaseInfoExpiredOnDate]
        }

        return string
            .replacingOccurrences(of: "{{ date }}", with: dateFormatter.string(from: expirationDate))
    }

}

extension PurchaseInformation {

<<<<<<< HEAD
    private static func determineTitle(
        subscribedProduct: StoreProduct?,
        isSubscription: Bool,
        localization: CustomerCenterConfigData.Localization
    ) -> String {
        if let localizedTitle = subscribedProduct?.localizedTitle, !localizedTitle.isEmpty {
            return localizedTitle
        }

        let purchaseTypeKey: CCLocalizedString = isSubscription ? .typeSubscription : .typeOneTimePurchase
        return localization[purchaseTypeKey]
=======
    var isAppStoreRenewableSubscription: Bool {
        return productType == .autoRenewableSubscription && store == .appStore
>>>>>>> f19c2d66
    }

    var storeLocalizationKey: CCLocalizedString {
        switch store {
        case .appStore: return .storeAppStore
        case .macAppStore: return .storeMacAppStore
        case .playStore: return .storePlayStore
        case .promotional: return .cardStorePromotional
        case .amazon: return .storeAmazon
        case .unknownStore: return .storeUnknownStore
        case .paddle, .stripe, .rcBilling, .external: return .storeWeb

        #if TEST_STORE
        case .testStore: return .testStore
        #endif
        }
    }
}
// swiftlint:enable file_length<|MERGE_RESOLUTION|>--- conflicted
+++ resolved
@@ -213,7 +213,7 @@
         self.changePlan = changePlan
 
         // Determine subscription type first to use in title logic
-        let isSubscriptionType = transaction.isSubscrition && transaction.store != .promotional
+        let isSubscriptionType = transaction.isSubscription && transaction.store != .promotional
 
         self.title = Self.determineTitle(
             subscribedProduct: subscribedProduct,
@@ -543,7 +543,6 @@
 
 extension PurchaseInformation {
 
-<<<<<<< HEAD
     private static func determineTitle(
         subscribedProduct: StoreProduct?,
         isSubscription: Bool,
@@ -555,10 +554,10 @@
 
         let purchaseTypeKey: CCLocalizedString = isSubscription ? .typeSubscription : .typeOneTimePurchase
         return localization[purchaseTypeKey]
-=======
+    }
+
     var isAppStoreRenewableSubscription: Bool {
         return productType == .autoRenewableSubscription && store == .appStore
->>>>>>> f19c2d66
     }
 
     var storeLocalizationKey: CCLocalizedString {
