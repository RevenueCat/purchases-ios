--- conflicted
+++ resolved
@@ -128,11 +128,8 @@
         self.expirationDate = expirationDate
         self.renewalDate = renewalDate
         self.dateFormatter = dateFormatter
-<<<<<<< HEAD
         self.periodType = periodType
-=======
         self.numberFormatter = numberFormatter
->>>>>>> 4fe3b837
     }
 
     // swiftlint:disable:next function_body_length
@@ -145,19 +142,15 @@
          numberFormatter: NumberFormatter = Self.defaultNumberFormatter,
          managementURL: URL?
     ) {
-<<<<<<< HEAD
-=======
         self.dateFormatter = dateFormatter
         self.numberFormatter = numberFormatter
 
->>>>>>> 4fe3b837
         // Title and duration from product if available
         self.title = subscribedProduct?.localizedTitle ?? transaction.productIdentifier
         self.durationTitle = subscribedProduct?.subscriptionPeriod?.durationTitle
 
         self.customerInfoRequestedDate = customerInfoRequestedDate
         self.managementURL = managementURL
-        self.dateFormatter = dateFormatter
 
         // Use entitlement data if available, otherwise derive from transaction
         if let entitlement = entitlement {
@@ -215,11 +208,7 @@
             self.renewalPrice = transaction.determineRenewalPrice(numberFormatter: numberFormatter)
         }
 
-<<<<<<< HEAD
-        self.pricePaid = transaction.paidPrice()
-=======
         self.pricePaid = transaction.paidPrice(numberFormatter: numberFormatter)
->>>>>>> 4fe3b837
     }
 
     struct ExpirationOrRenewal: Equatable {
@@ -516,34 +505,32 @@
         return self.hasSuffix("_lifetime") && store == .promotional
     }
 }
-<<<<<<< HEAD
 
 extension PurchaseInformation {
 
-    func billingInformation(localizations: CustomerCenterConfigData.Localization) -> String? {
-        if let renewalPrice, let renewalDate {
-            return renewalPrice.renewalBillingInfo(
-                date: renewalDate,
-                dateFormatter: dateFormatter,
-                localizations: localizations
-            )
-        } else if let expirationDate {
-            return localizations[.expiresOnDateWithoutChanges]
-                .replacingOccurrences(of: "{{ date }}", with: dateFormatter.string(from: expirationDate))
-        }
-
-        return nil
-    }
-}
-
-private extension PurchaseInformation.PriceDetails {
-    func renewalBillingInfo(
+    func pricePaidString(localizations: CustomerCenterConfigData.Localization) -> String? {
+        switch pricePaid {
+        case .free:
+            return localizations[.free]
+        case let .nonFree(priceString):
+            return priceString
+        case .unknown:
+            return nil
+        }
+    }
+}
+
+private extension PurchaseInformation {
+    func renewalPriceString(
         date: Date,
         dateFormatter: DateFormatter,
         localizations: CustomerCenterConfigData.Localization
-    ) -> String {
-        // WIP: ingore periodType until Offer is included in SubscriptionInfo
-        switch self {
+    ) -> String? {
+        guard let renewalPrice else {
+            return nil
+        }
+
+        switch renewalPrice {
         case .free:
             return localizations[.renewsOnDate]
                 .replacingOccurrences(of: "{{ date }}", with: dateFormatter.string(from: date))
@@ -551,15 +538,6 @@
             return localizations[.renewsOnDateForPrice]
                 .replacingOccurrences(of: "{{ date }}", with: dateFormatter.string(from: date))
                 .replacingOccurrences(of: "{{ price }}", with: priceString)
-        case .unknown:
-            return localizations[.unknown]
-        }
-    }
-
-    var isCancelled: Bool {
-        false
-    }
-}
-=======
-// swiftlint:enable file_length
->>>>>>> 4fe3b837
+        }
+    }
+}