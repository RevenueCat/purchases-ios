//
//  Copyright RevenueCat Inc. All Rights Reserved.
//
//  Licensed under the MIT License (the "License");
//  you may not use this file except in compliance with the License.
//  You may obtain a copy of the License at
//
//      https://opensource.org/licenses/MIT
//
//  SubscriptionInformation.swift
//
//
//  Created by Cesar de la Vega on 28/5/24.
//

import Foundation
@_spi(Internal) import RevenueCat
import StoreKit

// swiftlint:disable nesting file_length

/// Information about a purchase.
struct PurchaseInformation {

    /// The title of the storekit product, if applicable.
    /// - Note: See `StoreProduct.localizedTitle` for more details.
    let title: String?

    /// The duration of the product, if applicable.
    /// - Note: See `StoreProduct.localizedDetails` for more details.
    let durationTitle: String?

    let explanation: Explanation

    /// Pricing details of the purchase.
    let price: PriceDetails

    /// Subscription expiration or renewal details, if applicable.
    let expirationOrRenewal: ExpirationOrRenewal?

    /// The unique product identifier for the purchase.
    let productIdentifier: String

    /// The store from which the purchase was made (e.g., App Store, Play Store).
    let store: Store

    /// Indicates whether the purchase grants lifetime access.
    /// - `true` for non-subscription purchases.
    /// - `false` for subscriptions, even if the expiration date is set far in the future.
    let isLifetime: Bool

    /// Indicates whether the purchase is under a trial period.
    /// - `true` for purchases within the trial period.
    /// - `false` for purchases outside the trial period.
    let isTrial: Bool

    /// Indicates wheter the purchased subscripcion is cancelled
    /// - `true` if the subscription is user-cancelled
    /// - `false` if the subscription is not user-cancelled
    ///
    /// Note: `false` for non-subscriptions
    let isCancelled: Bool

    let latestPurchaseDate: Date?

    /// The fetch date of this CustomerInfo. (a.k.a. CustomerInfo.requestedDate)
    let customerInfoRequestedDate: Date

<<<<<<< HEAD
    let introductoryDiscount: StoreProductDiscountType?

    let expirationDate: Date?

    let renewalDate: Date?

    private let dateFormatter: DateFormatter
=======
    let managePurchaseURL: URL?
>>>>>>> 48bf32b7

    init(title: String,
         durationTitle: String?,
         explanation: Explanation,
         price: PriceDetails,
         expirationOrRenewal: ExpirationOrRenewal?,
         productIdentifier: String,
         store: Store,
         isLifetime: Bool,
         isTrial: Bool,
         latestPurchaseDate: Date?,
         customerInfoRequestedDate: Date,
<<<<<<< HEAD
         isCancelled: Bool = false,
         introductoryDiscount: StoreProductDiscountType? = nil,
         expirationDate: Date? = nil,
         renewalDate: Date? = nil
=======
         managePurchaseURL: URL?
>>>>>>> 48bf32b7
    ) {
        self.title = title
        self.durationTitle = durationTitle
        self.explanation = explanation
        self.price = price
        self.expirationOrRenewal = expirationOrRenewal
        self.productIdentifier = productIdentifier
        self.store = store
        self.isLifetime = isLifetime
        self.isTrial = isTrial
        self.isCancelled = isCancelled
        self.latestPurchaseDate = latestPurchaseDate
        self.customerInfoRequestedDate = customerInfoRequestedDate
<<<<<<< HEAD
        self.introductoryDiscount = introductoryDiscount
        self.expirationDate = expirationDate
        self.renewalDate = renewalDate
        self.dateFormatter = Self.defaultDateFormatter
=======
        self.managePurchaseURL = managePurchaseURL
>>>>>>> 48bf32b7
    }

    // swiftlint:disable:next function_body_length
    init(entitlement: EntitlementInfo? = nil,
         storeProduct: StoreProduct? = nil,
         transaction: Transaction,
         renewalPrice: PriceDetails? = nil,
         customerInfoRequestedDate: Date,
<<<<<<< HEAD
         dateFormatter: DateFormatter = Self.defaultDateFormatter) {
=======
         dateFormatter: DateFormatter = DateFormatter(),
         managePurchaseURL: URL?) {
>>>>>>> 48bf32b7
        dateFormatter.dateStyle = .medium

        // Title and duration from product if available
        self.title = storeProduct?.localizedTitle
        self.durationTitle = storeProduct?.subscriptionPeriod?.durationTitle
        self.customerInfoRequestedDate = customerInfoRequestedDate
<<<<<<< HEAD
        self.introductoryDiscount = storeProduct?.introductoryDiscount
=======
        self.managePurchaseURL = managePurchaseURL
>>>>>>> 48bf32b7

        // Use entitlement data if available, otherwise derive from transaction
        if let entitlement = entitlement {
            self.explanation = entitlement.explanation
            self.expirationOrRenewal = entitlement.expirationOrRenewal(dateFormatter: dateFormatter)
            self.productIdentifier = entitlement.productIdentifier
            self.store = entitlement.store
            if let renewalPrice {
                self.price = renewalPrice
            } else {
                self.price = entitlement.priceBestEffort(product: storeProduct)
            }
            self.isLifetime = entitlement.expirationDate == nil

            self.isTrial = entitlement.periodType == .trial
            self.isCancelled = entitlement.isCancelled
            self.latestPurchaseDate = entitlement.latestPurchaseDate
            self.expirationDate = entitlement.expirationDate
            self.renewalDate = entitlement.willRenew ? entitlement.expirationDate : nil
        } else {
            switch transaction.type {
            case let .subscription(isActive, willRenew, expiresDate, isTrial):
                self.explanation = expiresDate != nil
                    ? (isActive ? (willRenew ? .earliestRenewal : .earliestExpiration) : .expired)
                    : .lifetime
                self.expirationOrRenewal = expiresDate.map { date in
                    let dateString = dateFormatter.string(from: date)
                    let label: ExpirationOrRenewal.Label = isActive
                        ? (willRenew ? .nextBillingDate : .expires)
                        : .expired
                    return ExpirationOrRenewal(label: label, date: .date(dateString))
                }
                self.isLifetime = false
                self.isTrial = isTrial

                self.expirationDate = expiresDate
                self.renewalDate = willRenew ? expiresDate : nil
                self.latestPurchaseDate = (transaction as? RevenueCat.SubscriptionInfo)?.purchaseDate

            case .nonSubscription:
                self.explanation = .lifetime
                self.expirationOrRenewal = nil
                self.isLifetime = true
                self.renewalDate = nil
                self.expirationDate = nil
                self.isTrial = false
                self.latestPurchaseDate = (transaction as? NonSubscriptionTransaction)?.purchaseDate
            }

            self.productIdentifier = transaction.productIdentifier
            self.store = transaction.store
            self.isCancelled = transaction.isCancelled

            if transaction.store == .promotional {
                self.price = .free
            } else {
                if let renewalPrice {
                    self.price = renewalPrice
                } else {
                    self.price = storeProduct.map { .paid($0.localizedPriceString) } ?? .unknown
                }
            }
        }

        self.dateFormatter = dateFormatter
    }

    struct ExpirationOrRenewal: Equatable {
        let label: Label
        let date: Date

        enum Label {
            case nextBillingDate
            case expires
            case expired
        }

        enum Date: Equatable {
            case never
            case date(String)
        }
    }

    enum PriceDetails: Equatable {
        case free
        case paid(String)
        case unknown
    }

    enum Explanation {
        case promotional
        case google
        case externalWeb
        case rcWebBilling
        case otherStorePurchase
        case amazon
        case earliestRenewal
        case earliestExpiration
        case expired
        case lifetime
    }

    private static let defaultDateFormatter: DateFormatter = {
        let dateFormatter = DateFormatter()
        dateFormatter.dateStyle = .medium
        return dateFormatter
    }()
}
// swiftlint:enable nesting

extension PurchaseInformation {

    /// Provides detailed information about a user's purchase, including renewal price.
    ///
    /// This function fetches the renewal price details for the given product asynchronously from
    /// StoreKit 2 and constructs a `PurchaseInformation` object with the provided
    /// transaction, entitlement, and subscribed product details.
    ///
    /// - Parameters:
    ///   - entitlement: Optional entitlement information associated with the purchase.
    ///   - subscribedProduct: The product the user has subscribed to, represented as a `StoreProduct`.
    ///   - transaction: The transaction information for the purchase.
    /// - Returns: A `PurchaseInformation` object containing the purchase details, including the renewal price.
    ///
    @available(iOS 15.0, macOS 12.0, tvOS 15.0, watchOS 8.0, visionOS 1.0, *)
    static func purchaseInformationUsingRenewalInfo(
        entitlement: EntitlementInfo? = nil,
        storeProduct: StoreProduct,
        transaction: Transaction,
        customerCenterStoreKitUtilities: CustomerCenterStoreKitUtilitiesType,
        customerInfoRequestedDate: Date,
        managePurchaseURL: URL?
    ) async -> PurchaseInformation {
        let renewalPriceDetails = await Self.extractPriceDetailsFromRenewalInfo(
            forProduct: storeProduct,
            customerCenterStoreKitUtilities: customerCenterStoreKitUtilities
        )
        return PurchaseInformation(
            entitlement: entitlement,
            storeProduct: storeProduct,
            transaction: transaction,
            renewalPrice: renewalPriceDetails,
            customerInfoRequestedDate: customerInfoRequestedDate,
            managePurchaseURL: managePurchaseURL
        )
    }

    @available(iOS 15.0, macOS 12.0, tvOS 15.0, watchOS 8.0, visionOS 1.0, *)
    private static func extractPriceDetailsFromRenewalInfo(
        forProduct product: StoreProduct,
        customerCenterStoreKitUtilities: CustomerCenterStoreKitUtilitiesType
    ) async -> PriceDetails? {
        guard let renewalPriceDetails = await customerCenterStoreKitUtilities.renewalPriceFromRenewalInfo(
            for: product
        ) else {
            return nil
        }

        let formatter = NumberFormatter()
        formatter.numberStyle = .currency
        formatter.currencyCode = renewalPriceDetails.currencyCode

        guard let formattedPrice = formatter.string(from: renewalPriceDetails.price as NSNumber) else { return nil }

        return .paid(formattedPrice)
    }
}

extension PurchaseInformation: Identifiable {

    var id: String {
        let formatter = ISO8601DateFormatter()
        let purchaseDateString = latestPurchaseDate.map { formatter.string(from: $0) }
            ?? formatter.string(from: Date())
        return "\(productIdentifier)_\(purchaseDateString)"
    }
}

extension PurchaseInformation: Equatable { }

private extension EntitlementInfo {

    var isCancelled: Bool {
        unsubscribeDetectedAt != nil && !willRenew
    }

    func priceBestEffort(product: StoreProduct?) -> PurchaseInformation.PriceDetails {
        if let product {
            return .paid(product.localizedPriceString)
        }
        if self.store == .promotional {
            return .free
        }
        return .unknown
    }

    func durationTitleBestEffort(productIdentifier: String) -> String? {
        switch self.store {
        case .promotional:
            if productIdentifier.isPromotionalLifetime(store: store) {
                return "Lifetime"
            }
        case .appStore, .macAppStore, .playStore, .stripe, .unknownStore, .amazon, .rcBilling, .external:
            return nil
        @unknown default:
            return nil
        }
        return nil
    }

    func expirationOrRenewal(dateFormatter: DateFormatter) -> PurchaseInformation.ExpirationOrRenewal? {
        guard let date = expirationDateBestEffort(dateFormatter: dateFormatter) else {
            return nil
        }
        let label: PurchaseInformation.ExpirationOrRenewal.Label =
        self.isActive ? (
            self.willRenew ? .nextBillingDate : .expires
        ) : .expired
        return PurchaseInformation.ExpirationOrRenewal(label: label, date: date)

    }

    var explanation: PurchaseInformation.Explanation {
        switch self.store {
        case .appStore, .macAppStore:
            if self.expirationDate != nil {
                if self.isActive {
                    return self.willRenew ? .earliestRenewal : .earliestExpiration
                } else {
                    return .expired
                }
            } else {
                return .lifetime
            }
        case .promotional:
            return .promotional
        case .playStore:
            return .google
        case .rcBilling:
            return .rcWebBilling
        case .stripe:
            return .externalWeb
        case .external, .unknownStore:
            return .otherStorePurchase
        case .amazon:
            return .amazon
        }
    }

    private func expirationDateBestEffort(
        dateFormatter: DateFormatter
    ) -> PurchaseInformation.ExpirationOrRenewal.Date? {
        if self.expirationDate == nil {
            return .never
        }
        switch self.store {
        case .promotional:
            if self.productIdentifier.isPromotionalLifetime(store: self.store) {
                return .never
            }
            if let date = self.expirationDate.map({ dateFormatter.string(from: $0) }) {
                return .date(date)
            }
            return nil
        case .appStore, .macAppStore, .playStore, .stripe, .unknownStore, .amazon, .rcBilling, .external:
            if let date = self.expirationDate.map({ dateFormatter.string(from: $0) }) {
                return .date(date)
            }
            return nil
        @unknown default:
            return nil
        }
    }

}

private extension String {

    func isPromotionalLifetime(store: Store) -> Bool {
        return self.hasSuffix("_lifetime") && store == .promotional
    }
<<<<<<< HEAD
}

extension PurchaseInformation {

    var billingInformation: String {
        guard let expirationDate else {
            // non subscription
            return price.billingInformation
        }

        if let introductoryDiscount {
            if isCancelled {
                var renewString = "\(introductoryDiscount.localizedPricePerPeriodByPaymentMode(.current))."
                renewString += "\n"
                renewString += "Expires on \(dateFormatter.string(from: expirationDate)) without further charges."
                return renewString
            }

            if introductoryDiscount.paymentMode == .freeTrial {
                var renewString = "Free trial until \(dateFormatter.string(from: expirationDate))."
                renewString += "\n"
                renewString += priceAfterDiscount
                return renewString
            } else {
                var renewString = "\(introductoryDiscount.localizedPricePerPeriodByPaymentMode(.current))."
                renewString += "\n"
                renewString += priceAfterDiscount
                return renewString
            }
        } else if isCancelled {
            return "Expires on \(dateFormatter.string(from: expirationDate)) without further charges."
        } else {
            switch price {
            case let .paid(priceString):
                return "Renews on \(dateFormatter.string(from: expirationDate)) for \(priceString)."
            case .free, .unknown:
                return "Renews on \(dateFormatter.string(from: expirationDate))"
            }
        }
    }

    var priceAfterDiscount: String {
        "\(durationTitle.map { "\($0)" } ?? "") \(price.billingInformation + " " + "afterwards.")"
    }
}

private extension StoreProductDiscountType {
    var titleString: String {
        switch paymentMode {
        case .payAsYouGo:
            return "Pay as you go"
        case .freeTrial:
            return "Free trial"
        case .payUpFront:
            return "Pay up front"
        }
    }
}

private extension PurchaseInformation.PriceDetails {
    var billingInformation: String {
        switch self {
        case .free:
            return "Free"
        case .paid(let priceString):
            return priceString
        case .unknown:
            return "Unknown"
        }
    }

    var isCancelled: Bool {
        false
    }
=======

>>>>>>> 48bf32b7
}<|MERGE_RESOLUTION|>--- conflicted
+++ resolved
@@ -66,7 +66,6 @@
     /// The fetch date of this CustomerInfo. (a.k.a. CustomerInfo.requestedDate)
     let customerInfoRequestedDate: Date
 
-<<<<<<< HEAD
     let introductoryDiscount: StoreProductDiscountType?
 
     let expirationDate: Date?
@@ -74,9 +73,8 @@
     let renewalDate: Date?
 
     private let dateFormatter: DateFormatter
-=======
+
     let managePurchaseURL: URL?
->>>>>>> 48bf32b7
 
     init(title: String,
          durationTitle: String?,
@@ -89,14 +87,11 @@
          isTrial: Bool,
          latestPurchaseDate: Date?,
          customerInfoRequestedDate: Date,
-<<<<<<< HEAD
          isCancelled: Bool = false,
          introductoryDiscount: StoreProductDiscountType? = nil,
          expirationDate: Date? = nil,
-         renewalDate: Date? = nil
-=======
+         renewalDate: Date? = nil,
          managePurchaseURL: URL?
->>>>>>> 48bf32b7
     ) {
         self.title = title
         self.durationTitle = durationTitle
@@ -110,14 +105,11 @@
         self.isCancelled = isCancelled
         self.latestPurchaseDate = latestPurchaseDate
         self.customerInfoRequestedDate = customerInfoRequestedDate
-<<<<<<< HEAD
         self.introductoryDiscount = introductoryDiscount
         self.expirationDate = expirationDate
         self.renewalDate = renewalDate
         self.dateFormatter = Self.defaultDateFormatter
-=======
         self.managePurchaseURL = managePurchaseURL
->>>>>>> 48bf32b7
     }
 
     // swiftlint:disable:next function_body_length
@@ -126,23 +118,17 @@
          transaction: Transaction,
          renewalPrice: PriceDetails? = nil,
          customerInfoRequestedDate: Date,
-<<<<<<< HEAD
-         dateFormatter: DateFormatter = Self.defaultDateFormatter) {
-=======
-         dateFormatter: DateFormatter = DateFormatter(),
-         managePurchaseURL: URL?) {
->>>>>>> 48bf32b7
+         managePurchaseURL: URL?,
+         dateFormatter: DateFormatter = Self.defaultDateFormatter
+    ) {
         dateFormatter.dateStyle = .medium
 
         // Title and duration from product if available
         self.title = storeProduct?.localizedTitle
         self.durationTitle = storeProduct?.subscriptionPeriod?.durationTitle
         self.customerInfoRequestedDate = customerInfoRequestedDate
-<<<<<<< HEAD
         self.introductoryDiscount = storeProduct?.introductoryDiscount
-=======
         self.managePurchaseURL = managePurchaseURL
->>>>>>> 48bf32b7
 
         // Use entitlement data if available, otherwise derive from transaction
         if let entitlement = entitlement {
@@ -321,8 +307,6 @@
     }
 }
 
-extension PurchaseInformation: Equatable { }
-
 private extension EntitlementInfo {
 
     var isCancelled: Bool {
@@ -424,35 +408,27 @@
     func isPromotionalLifetime(store: Store) -> Bool {
         return self.hasSuffix("_lifetime") && store == .promotional
     }
-<<<<<<< HEAD
 }
 
 extension PurchaseInformation {
 
-    var billingInformation: String {
+    func billingInformation(localizations: CustomerCenterConfigData.Localization) -> String {
         guard let expirationDate else {
             // non subscription
-            return price.billingInformation
+            return "Paid \(price.billingInformation(localizations: localizations))"
         }
 
         if let introductoryDiscount {
             if isCancelled {
                 var renewString = "\(introductoryDiscount.localizedPricePerPeriodByPaymentMode(.current))."
-                renewString += "\n"
                 renewString += "Expires on \(dateFormatter.string(from: expirationDate)) without further charges."
                 return renewString
             }
 
             if introductoryDiscount.paymentMode == .freeTrial {
-                var renewString = "Free trial until \(dateFormatter.string(from: expirationDate))."
-                renewString += "\n"
-                renewString += priceAfterDiscount
-                return renewString
+                return "Free trial until \(dateFormatter.string(from: expirationDate)). \(priceAfterDiscount(localizations: localizations))"
             } else {
-                var renewString = "\(introductoryDiscount.localizedPricePerPeriodByPaymentMode(.current))."
-                renewString += "\n"
-                renewString += priceAfterDiscount
-                return renewString
+                return "\(introductoryDiscount.localizedPricePerPeriodByPaymentMode(.current)). \(priceAfterDiscount(localizations: localizations))"
             }
         } else if isCancelled {
             return "Expires on \(dateFormatter.string(from: expirationDate)) without further charges."
@@ -466,26 +442,13 @@
         }
     }
 
-    var priceAfterDiscount: String {
-        "\(durationTitle.map { "\($0)" } ?? "") \(price.billingInformation + " " + "afterwards.")"
-    }
-}
-
-private extension StoreProductDiscountType {
-    var titleString: String {
-        switch paymentMode {
-        case .payAsYouGo:
-            return "Pay as you go"
-        case .freeTrial:
-            return "Free trial"
-        case .payUpFront:
-            return "Pay up front"
-        }
+    func priceAfterDiscount(localizations: CustomerCenterConfigData.Localization) -> String {
+        "\(durationTitle.map { "\($0)" } ?? "") \(price.billingInformation(localizations: localizations) + " " + "afterwards.")"
     }
 }
 
 private extension PurchaseInformation.PriceDetails {
-    var billingInformation: String {
+    func billingInformation(localizations: CustomerCenterConfigData.Localization) -> String {
         switch self {
         case .free:
             return "Free"
@@ -499,7 +462,4 @@
     var isCancelled: Bool {
         false
     }
-=======
-
->>>>>>> 48bf32b7
 }