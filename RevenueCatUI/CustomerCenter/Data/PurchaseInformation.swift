--- conflicted
+++ resolved
@@ -129,11 +129,7 @@
         dateFormatter.dateStyle = .medium
 
         // Title and duration from product if available
-<<<<<<< HEAD
         self.title = storeProduct?.localizedTitle ?? transaction.displayName ?? transaction.productIdentifier
-=======
-        self.title = storeProduct?.localizedTitle
->>>>>>> 4087a9ca
         self.durationTitle = storeProduct?.subscriptionPeriod?.durationTitle
         self.customerInfoRequestedDate = customerInfoRequestedDate
         self.introductoryDiscount = storeProduct?.introductoryDiscount
@@ -145,15 +141,11 @@
             self.expirationOrRenewal = entitlement.expirationOrRenewal(dateFormatter: dateFormatter)
             self.productIdentifier = entitlement.productIdentifier
             self.store = entitlement.store
-<<<<<<< HEAD
-
-=======
             if let renewalPrice {
                 self.price = renewalPrice
             } else {
                 self.price = entitlement.priceBestEffort(product: storeProduct)
             }
->>>>>>> 4087a9ca
             self.isLifetime = entitlement.expirationDate == nil
 
             self.isTrial = entitlement.periodType == .trial
@@ -196,7 +188,6 @@
             self.isCancelled = transaction.isCancelled
         }
 
-<<<<<<< HEAD
         if self.expirationDate == nil {
             self.renewalPrice = nil
         } else if let renewalPrice {
@@ -207,19 +198,6 @@
 
         self.pricePaid = transaction.paidPrice()
 
-=======
-            if transaction.store == .promotional {
-                self.price = .free
-            } else {
-                if let renewalPrice {
-                    self.price = renewalPrice
-                } else {
-                    self.price = storeProduct.map { .paid($0.localizedPriceString) } ?? .unknown
-                }
-            }
-        }
-
->>>>>>> 4087a9ca
         self.dateFormatter = dateFormatter
     }
 
@@ -334,16 +312,12 @@
     }
 }
 
-<<<<<<< HEAD
 private extension Transaction {
 
     func determineRenewalPrice() -> PurchaseInformation.PriceDetails {
         if self.productIdentifier.isPromotionalLifetime(store: self.store) {
             return .free
         }
-=======
-private extension EntitlementInfo {
->>>>>>> 4087a9ca
 
         guard let price = self.price,
               price.amount != 0 else {
@@ -480,7 +454,6 @@
         return self.hasSuffix("_lifetime") && store == .promotional
     }
 }
-<<<<<<< HEAD
 
 extension PurchaseInformation {
 
@@ -492,35 +465,18 @@
                                       with: pricePaid.billingInformation(localizations: localizations))
         }
 
-=======
-
-extension PurchaseInformation {
-
-    func billingInformation(localizations: CustomerCenterConfigData.Localization) -> String {
-        guard let expirationDate else {
-            // non subscription
-            return localizations[.pricePaid]
-                .replacingOccurrences(of: "{{ price }}", with: price.billingInformation(localizations: localizations))
-        }
-
->>>>>>> 4087a9ca
         if let introductoryDiscount {
             if isCancelled {
                 var renewString = "\(introductoryDiscount.localizedPricePerPeriodByPaymentMode(.current))."
                 renewString += localizations[.expiresOnDateWithoutChanges]
-<<<<<<< HEAD
                     .replacingOccurrences(of: "{{ date }}",
                                           with: dateFormatter.string(from: expirationDate))
-=======
-                    .replacingOccurrences(of: "{{ date }}", with: dateFormatter.string(from: expirationDate))
->>>>>>> 4087a9ca
                 return renewString
             }
 
             if introductoryDiscount.paymentMode == .freeTrial {
                 return localizations[.freeTrialUntilDate]
                     .replacingOccurrences(of: "{{ date }}", with: dateFormatter.string(from: expirationDate))
-<<<<<<< HEAD
                     .replacingOccurrences(of: "{{ price }}", with: priceAfterDiscount(localizations: localizations))
             } else {
                 let introPrice = introductoryDiscount.localizedPricePerPeriodByPaymentMode(.current)
@@ -529,48 +485,28 @@
                 } else {
                     return "\(introPrice)."
                 }
-=======
-            } else {
-                let introPrice = introductoryDiscount.localizedPricePerPeriodByPaymentMode(.current)
-                return "\(introPrice). \(priceAfterDiscount(localizations: localizations))"
->>>>>>> 4087a9ca
             }
         } else if isCancelled {
             return localizations[.expiresOnDateWithoutChanges]
                 .replacingOccurrences(of: "{{ date }}", with: dateFormatter.string(from: expirationDate))
         } else {
-<<<<<<< HEAD
             switch renewalPrice {
             case let .nonFree(priceString):
                 return localizations[.renewsOnDateForPrice]
                     .replacingOccurrences(of: "{{ date }}", with: dateFormatter.string(from: expirationDate))
                     .replacingOccurrences(of: "{{ price }}", with: priceString)
             case .free, .unknown, .none:
-=======
-            switch price {
-            case let .paid(priceString):
-                return localizations[.renewsOnDateForPrice]
-                    .replacingOccurrences(of: "{{ date }}", with: dateFormatter.string(from: expirationDate))
-                    .replacingOccurrences(of: "{{ price }}", with: priceString)
-            case .free, .unknown:
->>>>>>> 4087a9ca
                 return localizations[.renewsOnDate]
                     .replacingOccurrences(of: "{{ date }}", with: dateFormatter.string(from: expirationDate))
             }
         }
     }
 
-<<<<<<< HEAD
     func priceAfterDiscount(price: PurchaseInformation.PriceDetails,
                             localizations: CustomerCenterConfigData.Localization) -> String {
         return localizations[.priceAfterwards]
             .replacingOccurrences(of: "{{ price }}",
                                   with: price.billingInformation(localizations: localizations))
-=======
-    func priceAfterDiscount(localizations: CustomerCenterConfigData.Localization) -> String {
-        return localizations[.priceAfterwards]
-            .replacingOccurrences(of: "{{ price }}", with: price.billingInformation(localizations: localizations))
->>>>>>> 4087a9ca
     }
 }
 
@@ -579,11 +515,7 @@
         switch self {
         case .free:
             return localizations[.free]
-<<<<<<< HEAD
         case .nonFree(let priceString):
-=======
-        case .paid(let priceString):
->>>>>>> 4087a9ca
             return priceString
         case .unknown:
             return "Unknown"
