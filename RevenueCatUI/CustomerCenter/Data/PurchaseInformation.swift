--- conflicted
+++ resolved
@@ -221,11 +221,7 @@
         }
     }
 
-<<<<<<< HEAD
-    enum PriceDetails: Equatable, Hashable {
-=======
     enum PricePaid: Equatable, Hashable {
->>>>>>> 3c8fa305
         case free
         case nonFree(String)
         case unknown
@@ -268,13 +264,9 @@
         hasher.combine(title)
         hasher.combine(durationTitle)
         hasher.combine(explanation)
-<<<<<<< HEAD
-        hasher.combine(price)
-=======
         hasher.combine(pricePaid)
         hasher.combine(renewalPrice)
         hasher.combine(renewalDate)
->>>>>>> 3c8fa305
         hasher.combine(productIdentifier)
         hasher.combine(store)
         hasher.combine(isLifetime)
