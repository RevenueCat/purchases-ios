//
//  Copyright RevenueCat Inc. All Rights Reserved.
//
//  Licensed under the MIT License (the "License");
//  you may not use this file except in compliance with the License.
//  You may obtain a copy of the License at
//
//      https://opensource.org/licenses/MIT
//
//  SubscriptionInformation.swift
//
//
//  Created by Cesar de la Vega on 28/5/24.
//

import Foundation
import RevenueCat
import StoreKit

// swiftlint:disable file_length

/// Information about a purchase.
struct PurchaseInformation {

    /// The `localizedTitle` of the StoreKit product, if available.
    /// Otherwise, the display name configured in the RevenueCat dashboard.
    /// If neither the title or the display name are available, the product identifier will be used as a fallback.
    let title: String

    /// Pricing details of the latest purchase.
    let pricePaid: PricePaid

    /// Renewal pricing details of the subscription.
    /// It can be nil if we don't have renewal information, if it's a consumable, or if it doesn't renew
    let renewalPrice: RenewalPrice?

    /// The unique product identifier for the purchase.
    let productIdentifier: String

    /// The store from which the purchase was made (e.g., App Store, Play Store).
    let store: Store

    /// Indicates whether the purchase grants lifetime access.
    /// - `true` for non-subscription purchases.
    /// - `false` for subscriptions, even if the expiration date is set far in the future.
    let isLifetime: Bool

    /// Indicates whether the purchase is under a trial period.
    /// - `true` for purchases within the trial period.
    /// - `false` for purchases outside the trial period.
    let isTrial: Bool

    /// Indicates whether the purchased subscription is cancelled
    /// - `true` if the subscription is user-cancelled
    /// - `false` if the subscription is not user-cancelled
    ///
    /// Note: `false` for non-subscriptions
    let isCancelled: Bool

    let latestPurchaseDate: Date

    /// Indicates whether the purchased subscription is active
    ///
    /// Note: `false` for non-subscriptions
    let isActive: Bool

    /// The fetch date of this CustomerInfo. (a.k.a. CustomerInfo.requestedDate)
    let customerInfoRequestedDate: Date

    /// Indicates the date when the subscription expires.
    ///
    /// Note: `nil` for non-subscriptions, and for renewing subscriptions
    let expirationDate: Date?

    /// Indicates the date when the subscription renews.
    ///
    /// Note: `nil` for non-subscriptions, and for expiring subscriptions
     let renewalDate: Date?

    /// Product specific management URL
    let managementURL: URL?

    let periodType: PeriodType

    let ownershipType: PurchaseOwnershipType?

    let subscriptionGroupID: String?

    private let dateFormatter: DateFormatter
    private let numberFormatter: NumberFormatter

    init(title: String,
         pricePaid: PricePaid,
         renewalPrice: RenewalPrice?,
         productIdentifier: String,
         store: Store,
         isLifetime: Bool,
         isTrial: Bool,
         isCancelled: Bool,
         isActive: Bool,
         latestPurchaseDate: Date,
         customerInfoRequestedDate: Date,
         dateFormatter: DateFormatter = Self.defaultDateFormatter,
         numberFormatter: NumberFormatter = Self.defaultNumberFormatter,
         managementURL: URL?,
         expirationDate: Date? = nil,
         renewalDate: Date? = nil,
         periodType: PeriodType = .normal,
         ownershipType: PurchaseOwnershipType? = nil,
         subscriptionGroupID: String? = nil
    ) {
        self.title = title
        self.pricePaid = pricePaid
        self.renewalPrice = renewalPrice
        self.productIdentifier = productIdentifier
        self.store = store
        self.isLifetime = isLifetime
        self.isTrial = isTrial
        self.isCancelled = isCancelled
        self.isActive = isActive
        self.latestPurchaseDate = latestPurchaseDate
        self.customerInfoRequestedDate = customerInfoRequestedDate
        self.managementURL = managementURL
        self.expirationDate = expirationDate
        self.renewalDate = renewalDate
        self.dateFormatter = dateFormatter
        self.periodType = periodType
        self.numberFormatter = numberFormatter
        self.ownershipType = ownershipType
        self.subscriptionGroupID = subscriptionGroupID
    }

    init(entitlement: EntitlementInfo? = nil,
         subscribedProduct: StoreProduct? = nil,
         transaction: Transaction,
         renewalPrice: RenewalPrice? = nil,
         customerInfoRequestedDate: Date,
         dateFormatter: DateFormatter = Self.defaultDateFormatter,
         numberFormatter: NumberFormatter = Self.defaultNumberFormatter,
         managementURL: URL?
    ) {
        self.dateFormatter = dateFormatter
        self.numberFormatter = numberFormatter

        // Title and duration from product if available
        self.title = subscribedProduct?.localizedTitle ?? transaction.productIdentifier
<<<<<<< HEAD
        self.durationTitle = subscribedProduct?.subscriptionPeriod?.durationTitle
        self.subscriptionGroupID = subscribedProduct?.subscriptionGroupIdentifier
=======

>>>>>>> df8e0f0f
        self.customerInfoRequestedDate = customerInfoRequestedDate
        self.managementURL = managementURL

        // Use entitlement data if available, otherwise derive from transaction
        if let entitlement = entitlement {
            self.productIdentifier = entitlement.productIdentifier
            self.store = entitlement.store
            self.isLifetime = entitlement.expirationDate == nil
            self.isTrial = entitlement.periodType == .trial
            self.isCancelled = entitlement.isCancelled
            // entitlement.latestPurchaseDate is optional, but it shouldn't.
            // date will be the one from the entitlement
            self.latestPurchaseDate = entitlement.latestPurchaseDate ?? transaction.purchaseDate
            self.expirationDate = entitlement.expirationDate
            self.renewalDate = entitlement.willRenew ? entitlement.expirationDate : nil
            self.periodType = entitlement.periodType
            self.ownershipType = entitlement.ownershipType
            self.isActive = entitlement.isActive
        } else {
            switch transaction.type {
            case let .subscription(isActive, willRenew, expiresDate, isTrial, ownershipType):
                self.isLifetime = false
                self.isTrial = isTrial
                self.expirationDate = expiresDate
                self.renewalDate = willRenew ? expiresDate : nil
                self.ownershipType = ownershipType
                self.isActive = isActive

            case .nonSubscription:
                self.isLifetime = true
                self.isTrial = false
                self.isActive = false
                self.renewalDate = nil
                self.expirationDate = nil
                self.ownershipType = nil
            }

            self.latestPurchaseDate = transaction.purchaseDate
            self.productIdentifier = transaction.productIdentifier
            self.store = transaction.store
            self.isCancelled = transaction.isCancelled
            self.periodType = transaction.periodType
        }

        if self.expirationDate == nil {
            self.renewalPrice = nil
        } else if let renewalPrice {
            self.renewalPrice = renewalPrice
        } else {
            self.renewalPrice = transaction.determineRenewalPrice(numberFormatter: numberFormatter)
        }

        self.pricePaid = transaction.paidPrice(numberFormatter: numberFormatter)
    }

    enum PricePaid: Equatable, Hashable {
        case free
        case nonFree(String)
        case unknown
    }

    enum RenewalPrice: Equatable, Hashable {
        case free
        case nonFree(String)
    }

    static let defaultDateFormatter: DateFormatter = {
         let dateFormatter = DateFormatter()
         dateFormatter.dateStyle = .medium
         return dateFormatter
     }()

    static let defaultNumberFormatter: NumberFormatter = {
        let formatter = NumberFormatter()
        formatter.numberStyle = .currency
        return formatter
    }()
}

extension PurchaseInformation: Hashable {

    func hash(into hasher: inout Hasher) {
        hasher.combine(title)
        hasher.combine(pricePaid)
        hasher.combine(renewalPrice)
        hasher.combine(renewalDate)
        hasher.combine(productIdentifier)
        hasher.combine(store)
        hasher.combine(isLifetime)
        hasher.combine(isCancelled)
        hasher.combine(latestPurchaseDate)
        hasher.combine(customerInfoRequestedDate)
        hasher.combine(expirationDate)
        hasher.combine(renewalDate)
        hasher.combine(managementURL)
    }
 }

extension PurchaseInformation: Identifiable {

    var id: Self { self }
}

// swiftlint:enable nesting

extension PurchaseInformation {

    /// Provides detailed information about a user's purchase, including renewal price.
    ///
    /// This function fetches the renewal price details for the given product asynchronously from
    /// StoreKit 2 and constructs a `PurchaseInformation` object with the provided
    /// transaction, entitlement, and subscribed product details.
    ///
    /// - Parameters:
    ///   - entitlement: Optional entitlement information associated with the purchase.
    ///   - subscribedProduct: The product the user has subscribed to, represented as a `StoreProduct`.
    ///   - transaction: The transaction information for the purchase.
    /// - Returns: A `PurchaseInformation` object containing the purchase details, including the renewal price.
    ///
    @available(iOS 15.0, macOS 12.0, tvOS 15.0, watchOS 8.0, visionOS 1.0, *)
    static func purchaseInformationUsingRenewalInfo(
        entitlement: EntitlementInfo? = nil,
        subscribedProduct: StoreProduct,
        transaction: Transaction,
        customerCenterStoreKitUtilities: CustomerCenterStoreKitUtilitiesType,
        customerInfoRequestedDate: Date,
        dateFormatter: DateFormatter = Self.defaultDateFormatter,
        numberFormatter: NumberFormatter = Self.defaultNumberFormatter,
        managementURL: URL?
    ) async -> PurchaseInformation {
        let renewalPriceDetails = await Self.extractPriceDetailsFromRenewalInfo(
            forProduct: subscribedProduct,
            customerCenterStoreKitUtilities: customerCenterStoreKitUtilities,
            numberFormatter: numberFormatter
        )
        return PurchaseInformation(
            entitlement: entitlement,
            subscribedProduct: subscribedProduct,
            transaction: transaction,
            renewalPrice: renewalPriceDetails,
            customerInfoRequestedDate: customerInfoRequestedDate,
            dateFormatter: dateFormatter,
            numberFormatter: numberFormatter,
            managementURL: managementURL
        )
    }

    @available(iOS 15.0, macOS 12.0, tvOS 15.0, watchOS 8.0, visionOS 1.0, *)
    private static func extractPriceDetailsFromRenewalInfo(
        forProduct product: StoreProduct,
        customerCenterStoreKitUtilities: CustomerCenterStoreKitUtilitiesType,
        numberFormatter: NumberFormatter
    ) async -> RenewalPrice? {
        guard let renewalPriceDetails = await customerCenterStoreKitUtilities.renewalPriceFromRenewalInfo(
            for: product
        ) else {
            return nil
        }

        numberFormatter.currencyCode = renewalPriceDetails.currencyCode

        guard let formattedPrice =
                numberFormatter.string(from: renewalPriceDetails.price as NSNumber) else {
            return nil
        }

        return .nonFree(formattedPrice)
    }
}

private extension Transaction {

    func determineRenewalPrice(numberFormatter: NumberFormatter) -> PurchaseInformation.RenewalPrice? {
        if self.productIdentifier.isPromotionalLifetime(store: self.store) {
            return nil
        }

        guard self.store == .rcBilling else {
            // RCBilling does not support product price changes yet
            // So it's the only store we can infer the renewal price from
            // latest price paid
            return nil
        }

        if unableToInferRenewalPrice {
            return nil
        }

        guard let price = self.price else {
            return nil
        }

        if price.amount.isZero {
            return .free
        }

        numberFormatter.currencyCode = price.currency

        guard let formattedPrice = numberFormatter.string(from: price.amount as NSNumber) else { return nil }

        return .nonFree(formattedPrice)
    }

    func paidPrice(numberFormatter: NumberFormatter) -> PurchaseInformation.PricePaid {
        if self.store == .promotional || self.price?.amount.isZero == true {
            return .free
        }

        guard let price = self.price,
              price.amount != 0 else {
            return .unknown
        }

        numberFormatter.currencyCode = price.currency

        guard let formattedPrice = numberFormatter.string(from: price.amount as NSNumber) else { return .unknown }

        return .nonFree(formattedPrice)
    }

    var unableToInferRenewalPrice: Bool {
        if case let .subscription(_, willRenew, _, isTrial, _) = self.type {
            return !willRenew || isTrial
        }

        // For non-subscriptions, always return true
        return true
    }
}

private extension EntitlementInfo {

    var isCancelled: Bool {
        unsubscribeDetectedAt != nil && !willRenew
    }
}

private extension String {

    func isPromotionalLifetime(store: Store) -> Bool {
        return self.hasSuffix("_lifetime") && store == .promotional
    }
}

extension PurchaseInformation {

    func pricePaidString(localizations: CustomerCenterConfigData.Localization) -> String? {
        switch pricePaid {
        case .free:
            return localizations[.free]
        case let .nonFree(priceString):
            return priceString
        case .unknown:
            return nil
        }
    }

    func priceRenewalString(
        date: Date,
        localizations: CustomerCenterConfigData.Localization
    ) -> String? {
        guard let renewalPrice else {
            return nil
        }

        switch renewalPrice {
        case .free:
            return localizations[.renewsOnDateForPrice]
                .replacingOccurrences(of: "{{ date }}", with: dateFormatter.string(from: date))
                .replacingOccurrences(of: "{{ price }}", with: localizations[.free].lowercased())
        case .nonFree(let priceString):
            return localizations[.renewsOnDateForPrice]
                .replacingOccurrences(of: "{{ date }}", with: dateFormatter.string(from: date))
                .replacingOccurrences(of: "{{ price }}", with: priceString)
        }
    }

    func expirationString(
        localizations: CustomerCenterConfigData.Localization
    ) -> String? {
        guard let expirationDate else {
            return nil
        }

        return localizations[.expiresOnDateWithoutChanges]
            .replacingOccurrences(of: "{{ date }}", with: dateFormatter.string(from: expirationDate))
    }
}
// swiftlint:enable file_length<|MERGE_RESOLUTION|>--- conflicted
+++ resolved
@@ -144,12 +144,8 @@
 
         // Title and duration from product if available
         self.title = subscribedProduct?.localizedTitle ?? transaction.productIdentifier
-<<<<<<< HEAD
-        self.durationTitle = subscribedProduct?.subscriptionPeriod?.durationTitle
         self.subscriptionGroupID = subscribedProduct?.subscriptionGroupIdentifier
-=======
-
->>>>>>> df8e0f0f
+
         self.customerInfoRequestedDate = customerInfoRequestedDate
         self.managementURL = managementURL
 
