//
//  Copyright RevenueCat Inc. All Rights Reserved.
//
//  Licensed under the MIT License (the "License");
//  you may not use this file except in compliance with the License.
//  You may obtain a copy of the License at
//
//      https://opensource.org/licenses/MIT
//
//  SubscriptionInformation.swift
//
//
//  Created by Cesar de la Vega on 28/5/24.
//

import Foundation
import RevenueCat
import StoreKit

// swiftlint:disable file_length

/// Information about a purchase.
struct PurchaseInformation {

    /// The `localizedTitle` of the StoreKit product, if available.
    /// Otherwise, the display name configured in the RevenueCat dashboard.
    /// If neither the title or the display name are available, the product identifier will be used as a fallback.
    let title: String

    /// Pricing details of the latest purchase.
    let pricePaid: PricePaid

    /// Renewal pricing details of the subscription.
    /// It can be nil if we don't have renewal information, if it's a consumable, or if it doesn't renew
    let renewalPrice: RenewalPrice?

    /// The unique product identifier for the purchase.
    let productIdentifier: String

    /// The store from which the purchase was made (e.g., App Store, Play Store).
    let store: Store

    /// Indicates whether the purchase grants lifetime access.
    /// - `true` for non-subscription purchases.
    /// - `false` for subscriptions, even if the expiration date is set far in the future.
    let isLifetime: Bool

    /// Indicates whether the purchase is under a trial period.
    /// - `true` for purchases within the trial period.
    /// - `false` for purchases outside the trial period.
    let isTrial: Bool

    /// Indicates whether the purchased subscription is cancelled
    /// - `true` if the subscription is user-cancelled
    /// - `false` if the subscription is not user-cancelled
    ///
    /// Note: `false` for non-subscriptions
    let isCancelled: Bool

    let latestPurchaseDate: Date

    /// Indicates whether the purchased subscription is active
    ///
    /// Note: `false` for non-subscriptions
    let isActive: Bool

    /// The fetch date of this CustomerInfo. (a.k.a. CustomerInfo.requestedDate)
    let customerInfoRequestedDate: Date

    /// Indicates the date when the subscription expires.
    ///
    /// Note: `nil` for non-subscriptions, and for renewing subscriptions
    let expirationDate: Date?

    /// Indicates the date when the subscription renews.
    ///
    /// Note: `nil` for non-subscriptions, and for expiring subscriptions
     let renewalDate: Date?

    /// The date an unsubscribe was detected.
    ///
    /// Note: `nil` for non-subscriptions, and for expiring subscriptions
    let unsubscribeDetectedAt: Date?

    /// Date when RevenueCat detected any billing issues with this subscription.
    ///
    /// Note: `nil` for non-subscriptions, and for expiring subscriptions
    let billingIssuesDetectedAt: Date?

    /// Date when any grace period for this subscription expires/expired.
    /// nil if the customer has never been in a grace period.
    ///
    /// Note: `nil` for non-subscriptions, and for expiring subscriptions
    let gracePeriodExpiresDate: Date?

    /// Date when RevenueCat detected a refund of this subscription.
    ///
    /// Note: `nil` for non-subscriptions
    let refundedAtDate: Date?

    /// Product specific management URL
    let managementURL: URL?

    let periodType: PeriodType

    let ownershipType: PurchaseOwnershipType?

<<<<<<< HEAD
    let subscriptionGroupID: String?
=======
    /// The unique identifier for the transaction created by RevenueCat.
    let transactionIdentifier: String?

    /// The unique identifier for the transaction created by the Store.
    let storeTransactionIdentifier: String?
>>>>>>> 0209bed1

    private let dateFormatter: DateFormatter
    private let numberFormatter: NumberFormatter

    init(title: String,
         pricePaid: PricePaid,
         renewalPrice: RenewalPrice?,
         productIdentifier: String,
         store: Store,
         isLifetime: Bool,
         isTrial: Bool,
         isCancelled: Bool,
         isActive: Bool,
         latestPurchaseDate: Date,
         customerInfoRequestedDate: Date,
         dateFormatter: DateFormatter = Self.defaultDateFormatter,
         numberFormatter: NumberFormatter = Self.defaultNumberFormatter,
         managementURL: URL?,
         expirationDate: Date? = nil,
         renewalDate: Date? = nil,
         periodType: PeriodType = .normal,
         ownershipType: PurchaseOwnershipType? = nil,
<<<<<<< HEAD
         subscriptionGroupID: String? = nil
=======
         unsubscribeDetectedAt: Date? = nil,
         billingIssuesDetectedAt: Date? = nil,
         gracePeriodExpiresDate: Date? = nil,
         refundedAtDate: Date? = nil,
         transactionIdentifier: String? = nil,
         storeTransactionIdentifier: String? = nil
>>>>>>> 0209bed1
    ) {
        self.title = title
        self.pricePaid = pricePaid
        self.renewalPrice = renewalPrice
        self.productIdentifier = productIdentifier
        self.store = store
        self.isLifetime = isLifetime
        self.isTrial = isTrial
        self.isCancelled = isCancelled
        self.isActive = isActive
        self.latestPurchaseDate = latestPurchaseDate
        self.customerInfoRequestedDate = customerInfoRequestedDate
        self.managementURL = managementURL
        self.expirationDate = expirationDate
        self.renewalDate = renewalDate
        self.dateFormatter = dateFormatter
        self.periodType = periodType
        self.numberFormatter = numberFormatter
        self.ownershipType = ownershipType
<<<<<<< HEAD
        self.subscriptionGroupID = subscriptionGroupID
=======
        self.unsubscribeDetectedAt = unsubscribeDetectedAt
        self.billingIssuesDetectedAt = billingIssuesDetectedAt
        self.gracePeriodExpiresDate = gracePeriodExpiresDate
        self.refundedAtDate = refundedAtDate
        self.transactionIdentifier = transactionIdentifier
        self.storeTransactionIdentifier = storeTransactionIdentifier
>>>>>>> 0209bed1
    }

    // swiftlint:disable:next function_body_length
    init(entitlement: EntitlementInfo? = nil,
         subscribedProduct: StoreProduct? = nil,
         transaction: Transaction,
         renewalPrice: RenewalPrice? = nil,
         customerInfoRequestedDate: Date,
         dateFormatter: DateFormatter = Self.defaultDateFormatter,
         numberFormatter: NumberFormatter = Self.defaultNumberFormatter,
         managementURL: URL?
    ) {
        self.dateFormatter = dateFormatter
        self.numberFormatter = numberFormatter

        // Title and duration from product if available
        self.title = subscribedProduct?.localizedTitle ?? transaction.productIdentifier
        self.subscriptionGroupID = subscribedProduct?.subscriptionGroupIdentifier

        self.customerInfoRequestedDate = customerInfoRequestedDate
        self.managementURL = managementURL

        // Use entitlement data if available, otherwise derive from transaction
        if let entitlement = entitlement {
            self.productIdentifier = entitlement.productIdentifier
            self.store = entitlement.store
            self.isLifetime = entitlement.expirationDate == nil
            self.isTrial = entitlement.periodType == .trial
            self.isCancelled = entitlement.isCancelled
            // entitlement.latestPurchaseDate is optional, but it shouldn't.
            // date will be the one from the entitlement
            self.latestPurchaseDate = entitlement.latestPurchaseDate ?? transaction.purchaseDate
            self.expirationDate = entitlement.expirationDate
            self.renewalDate = entitlement.willRenew ? entitlement.expirationDate : nil
            self.periodType = entitlement.periodType
            self.ownershipType = entitlement.ownershipType
            self.isActive = entitlement.isActive
            self.unsubscribeDetectedAt = entitlement.unsubscribeDetectedAt
            self.billingIssuesDetectedAt = entitlement.billingIssueDetectedAt
            self.gracePeriodExpiresDate = nil
            self.refundedAtDate = nil
            self.transactionIdentifier = nil
            self.storeTransactionIdentifier = nil
        } else {
            switch transaction.type {
            case let .subscription(isActive, willRenew, expiresDate, isTrial, ownershipType):
                self.isLifetime = false
                self.isTrial = isTrial
                self.expirationDate = expiresDate
                self.renewalDate = willRenew ? expiresDate : nil
                self.ownershipType = ownershipType
                self.isActive = isActive

            case .nonSubscription:
                self.isLifetime = true
                self.isTrial = false
                self.isActive = false
                self.renewalDate = nil
                self.expirationDate = nil
                self.ownershipType = nil
            }

            self.latestPurchaseDate = transaction.purchaseDate
            self.productIdentifier = transaction.productIdentifier
            self.store = transaction.store
            self.isCancelled = transaction.isCancelled
            self.periodType = transaction.periodType
            self.unsubscribeDetectedAt = transaction.unsubscribeDetectedAt
            self.billingIssuesDetectedAt = transaction.billingIssuesDetectedAt
            self.gracePeriodExpiresDate = transaction.gracePeriodExpiresDate
            self.refundedAtDate = transaction.refundedAtDate
            self.transactionIdentifier = transaction.identifier
            self.storeTransactionIdentifier = transaction.storeIdentifier
        }

        if self.expirationDate == nil {
            self.renewalPrice = nil
        } else if let renewalPrice {
            self.renewalPrice = renewalPrice
        } else {
            self.renewalPrice = transaction.determineRenewalPrice(numberFormatter: numberFormatter)
        }

        self.pricePaid = transaction.paidPrice(numberFormatter: numberFormatter)
    }

    enum PricePaid: Equatable, Hashable {
        case free
        case nonFree(String)
        case unknown
    }

    enum RenewalPrice: Equatable, Hashable {
        case free
        case nonFree(String)
    }

    static let defaultDateFormatter: DateFormatter = {
         let dateFormatter = DateFormatter()
         dateFormatter.dateStyle = .medium
         return dateFormatter
     }()

    static let defaultNumberFormatter: NumberFormatter = {
        let formatter = NumberFormatter()
        formatter.numberStyle = .currency
        return formatter
    }()
}

extension PurchaseInformation: Hashable {

    func hash(into hasher: inout Hasher) {
        hasher.combine(title)
        hasher.combine(pricePaid)
        hasher.combine(renewalPrice)
        hasher.combine(renewalDate)
        hasher.combine(productIdentifier)
        hasher.combine(store)
        hasher.combine(isLifetime)
        hasher.combine(isCancelled)
        hasher.combine(latestPurchaseDate)
        hasher.combine(customerInfoRequestedDate)
        hasher.combine(expirationDate)
        hasher.combine(renewalDate)
        hasher.combine(managementURL)
        hasher.combine(unsubscribeDetectedAt)
        hasher.combine(billingIssuesDetectedAt)
        hasher.combine(gracePeriodExpiresDate)
        hasher.combine(refundedAtDate)
        hasher.combine(transactionIdentifier)
        hasher.combine(storeTransactionIdentifier)
        hasher.combine(ownershipType)
        hasher.combine(periodType)
    }
 }

extension PurchaseInformation: Identifiable {

    var id: Self { self }
}

// swiftlint:enable nesting

extension PurchaseInformation {

    /// Provides detailed information about a user's purchase, including renewal price.
    ///
    /// This function fetches the renewal price details for the given product asynchronously from
    /// StoreKit 2 and constructs a `PurchaseInformation` object with the provided
    /// transaction, entitlement, and subscribed product details.
    ///
    /// - Parameters:
    ///   - entitlement: Optional entitlement information associated with the purchase.
    ///   - subscribedProduct: The product the user has subscribed to, represented as a `StoreProduct`.
    ///   - transaction: The transaction information for the purchase.
    /// - Returns: A `PurchaseInformation` object containing the purchase details, including the renewal price.
    ///
    @available(iOS 15.0, macOS 12.0, tvOS 15.0, watchOS 8.0, visionOS 1.0, *)
    static func purchaseInformationUsingRenewalInfo(
        entitlement: EntitlementInfo? = nil,
        subscribedProduct: StoreProduct,
        transaction: Transaction,
        customerCenterStoreKitUtilities: CustomerCenterStoreKitUtilitiesType,
        customerInfoRequestedDate: Date,
        dateFormatter: DateFormatter = Self.defaultDateFormatter,
        numberFormatter: NumberFormatter = Self.defaultNumberFormatter,
        managementURL: URL?
    ) async -> PurchaseInformation {
        let renewalPriceDetails = await Self.extractPriceDetailsFromRenewalInfo(
            forProduct: subscribedProduct,
            customerCenterStoreKitUtilities: customerCenterStoreKitUtilities,
            numberFormatter: numberFormatter
        )
        return PurchaseInformation(
            entitlement: entitlement,
            subscribedProduct: subscribedProduct,
            transaction: transaction,
            renewalPrice: renewalPriceDetails,
            customerInfoRequestedDate: customerInfoRequestedDate,
            dateFormatter: dateFormatter,
            numberFormatter: numberFormatter,
            managementURL: managementURL
        )
    }

    @available(iOS 15.0, macOS 12.0, tvOS 15.0, watchOS 8.0, visionOS 1.0, *)
    private static func extractPriceDetailsFromRenewalInfo(
        forProduct product: StoreProduct,
        customerCenterStoreKitUtilities: CustomerCenterStoreKitUtilitiesType,
        numberFormatter: NumberFormatter
    ) async -> RenewalPrice? {
        guard let renewalPriceDetails = await customerCenterStoreKitUtilities.renewalPriceFromRenewalInfo(
            for: product
        ) else {
            return nil
        }

        numberFormatter.currencyCode = renewalPriceDetails.currencyCode

        guard let formattedPrice =
                numberFormatter.string(from: renewalPriceDetails.price as NSNumber) else {
            return nil
        }

        return .nonFree(formattedPrice)
    }
}

private extension Transaction {

    func determineRenewalPrice(numberFormatter: NumberFormatter) -> PurchaseInformation.RenewalPrice? {
        if self.productIdentifier.isPromotionalLifetime(store: self.store) {
            return nil
        }

        guard self.store == .rcBilling else {
            // RCBilling does not support product price changes yet
            // So it's the only store we can infer the renewal price from
            // latest price paid
            return nil
        }

        if unableToInferRenewalPrice {
            return nil
        }

        guard let price = self.price else {
            return nil
        }

        if price.amount.isZero {
            return .free
        }

        numberFormatter.currencyCode = price.currency

        guard let formattedPrice = numberFormatter.string(from: price.amount as NSNumber) else { return nil }

        return .nonFree(formattedPrice)
    }

    func paidPrice(numberFormatter: NumberFormatter) -> PurchaseInformation.PricePaid {
        if self.store == .promotional || self.price?.amount.isZero == true {
            return .free
        }

        guard let price = self.price,
              price.amount != 0 else {
            return .unknown
        }

        numberFormatter.currencyCode = price.currency

        guard let formattedPrice = numberFormatter.string(from: price.amount as NSNumber) else { return .unknown }

        return .nonFree(formattedPrice)
    }

    var unableToInferRenewalPrice: Bool {
        if case let .subscription(_, willRenew, _, isTrial, _) = self.type {
            return !willRenew || isTrial
        }

        // For non-subscriptions, always return true
        return true
    }
}

private extension EntitlementInfo {

    var isCancelled: Bool {
        unsubscribeDetectedAt != nil && !willRenew
    }
}

private extension String {

    func isPromotionalLifetime(store: Store) -> Bool {
        return self.hasSuffix("_lifetime") && store == .promotional
    }
}

extension PurchaseInformation {

    func pricePaidString(localizations: CustomerCenterConfigData.Localization) -> String? {
        switch pricePaid {
        case .free:
            return localizations[.free]
        case let .nonFree(priceString):
            return priceString
        case .unknown:
            return nil
        }
    }

    func priceRenewalString(
        date: Date,
        localizations: CustomerCenterConfigData.Localization
    ) -> String? {
        guard let renewalPrice else {
            return nil
        }

        switch renewalPrice {
        case .free:
            return localizations[.renewsOnDateForPrice]
                .replacingOccurrences(of: "{{ date }}", with: dateFormatter.string(from: date))
                .replacingOccurrences(of: "{{ price }}", with: localizations[.free].lowercased())
        case .nonFree(let priceString):
            return localizations[.renewsOnDateForPrice]
                .replacingOccurrences(of: "{{ date }}", with: dateFormatter.string(from: date))
                .replacingOccurrences(of: "{{ price }}", with: priceString)
        }
    }

    func expirationString(
        localizations: CustomerCenterConfigData.Localization
    ) -> String? {
        guard let expirationDate else {
            return nil
        }

        return localizations[.expiresOnDateWithoutChanges]
            .replacingOccurrences(of: "{{ date }}", with: dateFormatter.string(from: expirationDate))
    }
}
// swiftlint:enable file_length<|MERGE_RESOLUTION|>--- conflicted
+++ resolved
@@ -105,15 +105,13 @@
 
     let ownershipType: PurchaseOwnershipType?
 
-<<<<<<< HEAD
     let subscriptionGroupID: String?
-=======
+
     /// The unique identifier for the transaction created by RevenueCat.
     let transactionIdentifier: String?
 
     /// The unique identifier for the transaction created by the Store.
     let storeTransactionIdentifier: String?
->>>>>>> 0209bed1
 
     private let dateFormatter: DateFormatter
     private let numberFormatter: NumberFormatter
@@ -136,16 +134,13 @@
          renewalDate: Date? = nil,
          periodType: PeriodType = .normal,
          ownershipType: PurchaseOwnershipType? = nil,
-<<<<<<< HEAD
          subscriptionGroupID: String? = nil
-=======
          unsubscribeDetectedAt: Date? = nil,
          billingIssuesDetectedAt: Date? = nil,
          gracePeriodExpiresDate: Date? = nil,
          refundedAtDate: Date? = nil,
          transactionIdentifier: String? = nil,
          storeTransactionIdentifier: String? = nil
->>>>>>> 0209bed1
     ) {
         self.title = title
         self.pricePaid = pricePaid
@@ -165,16 +160,13 @@
         self.periodType = periodType
         self.numberFormatter = numberFormatter
         self.ownershipType = ownershipType
-<<<<<<< HEAD
         self.subscriptionGroupID = subscriptionGroupID
-=======
         self.unsubscribeDetectedAt = unsubscribeDetectedAt
         self.billingIssuesDetectedAt = billingIssuesDetectedAt
         self.gracePeriodExpiresDate = gracePeriodExpiresDate
         self.refundedAtDate = refundedAtDate
         self.transactionIdentifier = transactionIdentifier
         self.storeTransactionIdentifier = storeTransactionIdentifier
->>>>>>> 0209bed1
     }
 
     // swiftlint:disable:next function_body_length
