--- conflicted
+++ resolved
@@ -254,7 +254,6 @@
     }
 }
 
-<<<<<<< HEAD
 extension PurchaseInformation: Identifiable {
 
     var id: String {
@@ -265,14 +264,11 @@
     }
 }
 
-fileprivate extension EntitlementInfo {
-=======
 private extension EntitlementInfo {
 
     var isCancelled: Bool {
         unsubscribeDetectedAt != nil && !willRenew
     }
->>>>>>> 078bcf8a
 
     func priceBestEffort(product: StoreProduct?) -> PurchaseInformation.PriceDetails {
         if let product {
