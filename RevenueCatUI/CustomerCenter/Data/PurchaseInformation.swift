--- conflicted
+++ resolved
@@ -53,18 +53,6 @@
     /// - `true` for purchases within the trial period.
     /// - `false` for purchases outside the trial period.
     let isTrial: Bool
-
-    /// Indicates whether the purchased subscription is cancelled
-    /// - `true` if the subscription is user-cancelled
-    /// - `false` if the subscription is not user-cancelled
-    ///
-    /// Note: `false` for non-subscriptions
-    let isCancelled: Bool
-
-    let latestPurchaseDate: Date?
-
-    /// The fetch date of this CustomerInfo. (a.k.a. CustomerInfo.requestedDate)
-    let customerInfoRequestedDate: Date
 
     /// Indicates wheter the purchased subscripcion is cancelled
     /// - `true` if the subscription is user-cancelled
@@ -72,6 +60,11 @@
     ///
     /// Note: `false` for non-subscriptions
     let isCancelled: Bool
+
+    let latestPurchaseDate: Date?
+
+    /// The fetch date of this CustomerInfo. (a.k.a. CustomerInfo.requestedDate)
+    let customerInfoRequestedDate: Date
 
     let introductoryDiscount: StoreProductDiscountType?
 
@@ -90,10 +83,9 @@
          store: Store,
          isLifetime: Bool,
          isTrial: Bool,
-         isCancelled: Bool,
          latestPurchaseDate: Date?,
+         customerInfoRequestedDate: Date,
          isCancelled: Bool = false,
-         customerInfoRequestedDate: Date,
          introductoryDiscount: StoreProductDiscountType? = nil,
          expirationDate: Date? = nil,
          renewalDate: Date? = nil
@@ -109,7 +101,6 @@
         self.isTrial = isTrial
         self.isCancelled = isCancelled
         self.latestPurchaseDate = latestPurchaseDate
-        self.isCancelled = isCancelled
         self.customerInfoRequestedDate = customerInfoRequestedDate
         self.introductoryDiscount = introductoryDiscount
         self.expirationDate = expirationDate
@@ -144,16 +135,10 @@
                 self.price = entitlement.priceBestEffort(product: storeProduct)
             }
             self.isLifetime = entitlement.expirationDate == nil
-<<<<<<< HEAD
-
-=======
+
             self.isTrial = entitlement.periodType == .trial
             self.isCancelled = entitlement.isCancelled
->>>>>>> c7edb46f
             self.latestPurchaseDate = entitlement.latestPurchaseDate
-
-            self.isTrial = entitlement.periodType == .trial
-            self.isCancelled = entitlement.unsubscribeDetectedAt != nil && !entitlement.willRenew
             self.expirationDate = entitlement.expirationDate
             self.renewalDate = entitlement.willRenew ? entitlement.expirationDate : nil
         } else {
@@ -199,8 +184,6 @@
                     self.price = storeProduct.map { .paid($0.localizedPriceString) } ?? .unknown
                 }
             }
-
-            self.isCancelled = transaction.isCancelled
         }
 
         self.dateFormatter = dateFormatter
@@ -405,19 +388,7 @@
     }
 }
 
-<<<<<<< HEAD
 extension PurchaseInformation {
-=======
-protocol Transaction {
-
-    var productIdentifier: String { get }
-    var store: Store { get }
-    var type: TransactionType { get }
-    var isCancelled: Bool { get }
-}
-
-enum TransactionType {
->>>>>>> c7edb46f
 
     var billingInformation: String {
         guard let expirationDate else {
@@ -456,13 +427,8 @@
         }
     }
 
-<<<<<<< HEAD
     var priceAfterDiscount: String {
         "\(durationTitle.map { "\($0)" } ?? "") \(price.billingInformation + " " + "afterwards.")"
-=======
-    var isCancelled: Bool {
-        unsubscribeDetectedAt != nil && !willRenew
->>>>>>> c7edb46f
     }
 }
 
