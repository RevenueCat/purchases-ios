--- conflicted
+++ resolved
@@ -66,11 +66,7 @@
 @available(tvOS, unavailable)
 @available(watchOS, unavailable)
 extension ButtonStyle where Self == CustomerCenterButtonStyle {
-<<<<<<< HEAD
-    static func customerCenterScrollView(for colorScheme: ColorScheme) -> CustomerCenterButtonStyle {
-=======
     static func customerCenterButtonStyle(for colorScheme: ColorScheme) -> CustomerCenterButtonStyle {
->>>>>>> b188e09e
         CustomerCenterButtonStyle(
             normalColor: Color(colorScheme == .light
                                ? UIColor.systemBackground
