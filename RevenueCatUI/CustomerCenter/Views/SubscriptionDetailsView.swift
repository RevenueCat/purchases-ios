--- conflicted
+++ resolved
@@ -47,22 +47,7 @@
                     )
                 }
 
-<<<<<<< HEAD
-                let priceValue: String? = {
-                    switch purchaseInformation.pricePaid {
-                    case .free:
-                        return localization[.free]
-                    case .nonFree(let localizedPrice):
-                        return localizedPrice
-                    case .unknown:
-                        return nil
-                    }
-                }()
-
-                if let price = priceValue {
-=======
                 if let price = price(from: purchaseInformation) {
->>>>>>> 4fe3b837
                     IconLabelView(
                         iconName: "coloncurrencysign",
                         label: localization[.currentPrice],
