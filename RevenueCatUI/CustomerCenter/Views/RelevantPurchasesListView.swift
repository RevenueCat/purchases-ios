//
//  Copyright RevenueCat Inc. All Rights Reserved.
//
//  Licensed under the MIT License (the "License");
//  you may not use this file except in compliance with the License.
//  You may obtain a copy of the License at
//
//      https://opensource.org/licenses/MIT
//
//  RelevantPurchasesListView.swift
//
//  Created by Facundo Menzella on 14/5/25.

import RevenueCat
import SwiftUI

#if os(iOS)

@available(iOS 15.0, *)
@available(macOS, unavailable)
@available(tvOS, unavailable)
@available(watchOS, unavailable)
struct RelevantPurchasesListView: View {
    
    @Environment(\.appearance)
    private var appearance: CustomerCenterConfigData.Appearance
    
    @Environment(\.colorScheme)
    private var colorScheme
    
    @Environment(\.localization)
    private var localization: CustomerCenterConfigData.Localization
    
    @Environment(\.navigationOptions)
    var navigationOptions
    
    @StateObject
    private var viewModel: RelevantPurchasesListViewModel
    
    @ObservedObject
    private var customerInfoViewModel: CustomerCenterViewModel
    
    init(
        customerInfoViewModel: CustomerCenterViewModel,
        screen: CustomerCenterConfigData.Screen,
        originalAppUserId: String,
        originalPurchaseDate: Date?,
        shouldShowSeeAllPurchases: Bool,
        purchasesProvider: CustomerCenterPurchasesType,
        actionWrapper: CustomerCenterActionWrapper
    ) {
        let viewModel = RelevantPurchasesListViewModel(
            screen: screen,
            actionWrapper: actionWrapper,
            originalAppUserId: originalAppUserId,
            originalPurchaseDate: originalPurchaseDate,
            shouldShowSeeAllPurchases: shouldShowSeeAllPurchases,
            purchasesProvider: purchasesProvider
        )
        
        self.init(
            customerInfoViewModel: customerInfoViewModel,
            viewModel: viewModel
        )
    }
    
    // Used for Previews
    fileprivate init(
        customerInfoViewModel: CustomerCenterViewModel,
        viewModel: RelevantPurchasesListViewModel
    ) {
        self.customerInfoViewModel = customerInfoViewModel
        self._viewModel = .init(wrappedValue: viewModel)
    }
    
    var body: some View {
        content
            .applyIf(self.viewModel.screen.type == .management, apply: {
                $0.navigationTitle(self.viewModel.screen.title)
                    .navigationBarTitleDisplayMode(.inline)
            })
            .compatibleNavigation(
                item: $viewModel.purchaseInformation,
                usesNavigationStack: navigationOptions.usesNavigationStack
            ) { _ in
                SubscriptionDetailView(
                    customerInfoViewModel: customerInfoViewModel,
                    screen: viewModel.screen,
                    purchaseInformation: viewModel.purchaseInformation,
                    showPurchaseHistory: false,
                    allowsMissingPurchaseAction: false,
                    purchasesProvider: self.viewModel.purchasesProvider,
                    actionWrapper: self.viewModel.actionWrapper
                )
                .environment(\.appearance, appearance)
                .environment(\.localization, localization)
                .environment(\.navigationOptions, navigationOptions)
            }
            .compatibleNavigation(
                isPresented: $viewModel.showAllPurchases,
                usesNavigationStack: navigationOptions.usesNavigationStack
            ) {
                PurchaseHistoryView(
                    viewModel: PurchaseHistoryViewModel(purchasesProvider: self.viewModel.purchasesProvider)
                )
                .environment(\.appearance, appearance)
                .environment(\.localization, localization)
                .environment(\.navigationOptions, navigationOptions)
            }
            .overlay {
                RestorePurchasesAlert(
                    isPresented: self.$viewModel.showRestoreAlert,
                    actionWrapper: self.viewModel.actionWrapper,
                    customerCenterViewModel: customerInfoViewModel
                )
            }
    }
    
    @ViewBuilder
    var content: some View {
        ScrollViewWithOSBackground {
            LazyVStack(spacing: 0) {
<<<<<<< HEAD
                if !customerInfoViewModel.subscriptionsSection.isEmpty {
                    PurchasesInformationSection(
                        title: localization[.subscriptionsSectionTitle],
                        items: customerInfoViewModel.subscriptionsSection,
=======
                if !customerInfoViewModel.activeSubscriptionPurchases.isEmpty {
                    PurchasesInformationSection(
                        title: localization[.subscriptionsSectionTitle],
                        items: customerInfoViewModel.activeSubscriptionPurchases,
>>>>>>> 900b0684
                        localization: localization
                    ) {
                        viewModel.purchaseInformation = $0
                    }
                    .tint(colorScheme == .dark ? .white : .black)
                } else {
                    ScrollViewSection(title: localization[.subscriptionsSectionTitle]) {
                        NoSubscriptionsCardView(localization: localization)
                            .cornerRadius(10)
                            .padding(.horizontal)
                            .padding(.bottom, 32)
                    }
<<<<<<< HEAD
                    
                    if !customerInfoViewModel.nonSubscriptionsSection.isEmpty {
                        PurchasesInformationSection(
                            title: localization[.purchasesSectionTitle],
                            items: activeNonSubscriptionPurchasesToShow,
                            localization: localization
                        ) {
                            viewModel.purchaseInformation = $0
                        }
                        .tint(colorScheme == .dark ? .white : .black)
=======
                }

                if !customerInfoViewModel.activeNonSubscriptionPurchases.isEmpty {
                    PurchasesInformationSection(
                        title: localization[.purchasesSectionTitle],
                        items: activeNonSubscriptionPurchasesToShow,
                        localization: localization
                    ) {
                        viewModel.purchaseInformation = $0
>>>>>>> 900b0684
                    }
                    .tint(colorScheme == .dark ? .white : .black)
                }
                
                ScrollViewSection(title: localization[.actionsSectionTitle]) {
                    ActiveSubscriptionButtonsView(viewModel: viewModel)
                        .padding(.horizontal)
                        .padding(.bottom, 16)
                }
                
                if viewModel.shouldShowSeeAllPurchases {
                    seeAllSubscriptionsButton
                        .padding(.bottom, 32)
                } else {
                    Spacer().frame(height: 16)
                }
                
                accountDetailsView
            }
            .padding(.top, 16)
        }
    }
    
    private var activeNonSubscriptionPurchasesToShow: [PurchaseInformation] {
        Array(customerInfoViewModel.nonSubscriptionsSection
            .prefix(RelevantPurchasesListViewModel.maxNonSubscriptionsToShow))
    }
    
    private var seeAllSubscriptionsButton: some View {
        Button {
            viewModel.showAllPurchases = true
        } label: {
            CompatibilityLabeledContent(localization[.seeAllPurchases]) {
                Image(systemName: "chevron.forward")
            }
            .padding(.horizontal)
            .padding(.vertical, 12)
            .background(Color(colorScheme == .light
                              ? UIColor.systemBackground
                              : UIColor.secondarySystemBackground))
            .cornerRadius(10)
            .padding(.horizontal)
        }
        .tint(colorScheme == .dark ? .white : .black)
    }
    
    @ViewBuilder
    private var accountDetailsView: some View {
        ScrollViewSection(title: localization[.accountDetails]) {
            VStack {
                if let originalPurchaseDate = viewModel.originalPurchaseDate {
                    CompatibilityLabeledContent(
                        localization[.dateWhenAppWasPurchased],
                        content: dateFormatter.string(from: originalPurchaseDate)
                    )
                    
                    Divider()
                }
                
                CompatibilityLabeledContent(
                    localization[.userId],
                    content: viewModel.originalAppUserId
                )
                .contextMenu {
                    Button {
                        UIPasteboard.general.string = viewModel.originalAppUserId
                    } label: {
                        Text(localization[.copy])
                        Image(systemName: "doc.on.clipboard")
                    }
                }
            }
            .padding()
            .background(Color(colorScheme == .light
                              ? UIColor.systemBackground
                              : UIColor.secondarySystemBackground))
            .cornerRadius(10)
            .padding(.horizontal)
        }
    }
    
    private var dateFormatter: DateFormatter {
        let formatter = DateFormatter()
        formatter.dateStyle = .medium
        formatter.timeStyle = .none
        return formatter
    }
}

#if DEBUG
@available(iOS 15.0, *)
@available(macOS, unavailable)
@available(tvOS, unavailable)
@available(watchOS, unavailable)
struct RelevantPurchasesListView_Previews: PreviewProvider {
    
    // swiftlint:disable force_unwrapping
    static var previews: some View {
        let purchases = [
            PurchaseInformation.yearlyExpiring(store: .amazon, renewalDate: PurchaseInformation.defaulRenewalDate),
            PurchaseInformation.yearlyExpiring(store: .appStore),
            .free
        ]
        
        let warningOffMock = CustomerCenterConfigData.mock(
            displayPurchaseHistoryLink: true
        )
        
        let warningOnMock = CustomerCenterConfigData.mock(
            displayPurchaseHistoryLink: true,
            shouldWarnCustomersAboutMultipleSubscriptions: true
        )
        
        ForEach(ColorScheme.allCases, id: \.self) { colorScheme in
            CompatibilityNavigationStack {
                RelevantPurchasesListView(
                    customerInfoViewModel: CustomerCenterViewModel(
                        activeSubscriptionPurchases: purchases,
                        activeNonSubscriptionPurchases: [],
                        configuration: .default
                    ),
                    viewModel: RelevantPurchasesListViewModel(
                        screen: warningOffMock.screens[.management]!,
                        originalAppUserId: "originalAppUserId",
                        shouldShowSeeAllPurchases: true
                    )
                )
                .environment(\.supportInformation, warningOffMock.support)
            }
            .preferredColorScheme(colorScheme)
            .previewDisplayName("Active subs - \(colorScheme)")
            
            CompatibilityNavigationStack {
                RelevantPurchasesListView(
                    customerInfoViewModel: CustomerCenterViewModel(
                        activeSubscriptionPurchases: [],
                        activeNonSubscriptionPurchases: [],
                        configuration: .default
                    ),
                    viewModel: RelevantPurchasesListViewModel(
                        screen: warningOffMock.screens[.management]!,
                        originalAppUserId: "originalAppUserId",
                        shouldShowSeeAllPurchases: true
                    )
                )
                .environment(\.supportInformation, warningOffMock.support)
            }
            .preferredColorScheme(colorScheme)
            .previewDisplayName("Empty - \(colorScheme)")
            
            CompatibilityNavigationStack {
                RelevantPurchasesListView(
                    customerInfoViewModel: CustomerCenterViewModel(
                        activeSubscriptionPurchases: [],
                        activeNonSubscriptionPurchases: [.consumable, .lifetime],
                        configuration: .default
                    ),
                    viewModel: RelevantPurchasesListViewModel(
                        screen: warningOffMock.screens[.management]!,
                        originalAppUserId: "originalAppUserId",
                        shouldShowSeeAllPurchases: true
                    )
                )
                .environment(\.supportInformation, warningOffMock.support)
            }
            .preferredColorScheme(colorScheme)
            .previewDisplayName("No subscriptions - \(colorScheme)")
            
            CompatibilityNavigationStack {
                RelevantPurchasesListView(
                    customerInfoViewModel: CustomerCenterViewModel(
                        activeSubscriptionPurchases: [],
                        activeNonSubscriptionPurchases: [],
                        configuration: .default
                    ),
                    viewModel: RelevantPurchasesListViewModel(
                        screen: warningOffMock.screens[.management]!,
                        originalAppUserId: "originalAppUserId",
                        shouldShowSeeAllPurchases: true
                    )
                )
                .environment(\.supportInformation, warningOffMock.support)
            }
            .preferredColorScheme(colorScheme)
            .previewDisplayName("Empty - \(colorScheme)")

            CompatibilityNavigationStack {
                RelevantPurchasesListView(
                    customerInfoViewModel: CustomerCenterViewModel(
                        activeSubscriptionPurchases: [],
                        activeNonSubscriptionPurchases: [.consumable, .lifetime],
                        configuration: .default
                    ),
                    viewModel: RelevantPurchasesListViewModel(
                        screen: warningOffMock.screens[.management]!,
                        originalAppUserId: "originalAppUserId",
                        shouldShowSeeAllPurchases: true
                    )
                )
                .environment(\.supportInformation, warningOffMock.support)
            }
            .preferredColorScheme(colorScheme)
            .previewDisplayName("No subscriptions - \(colorScheme)")

            CompatibilityNavigationStack {
                RelevantPurchasesListView(
                    customerInfoViewModel: CustomerCenterViewModel(
                        activeSubscriptionPurchases: purchases,
                        activeNonSubscriptionPurchases: [],
                        configuration: .default
                    ),
                    viewModel: RelevantPurchasesListViewModel(
                        screen: warningOffMock.screens[.management]!,
                        originalAppUserId: "originalAppUserId",
                        activePurchases: purchases,
                        nonSubscriptionPurchases: [.consumable, .lifetime],
                        shouldShowSeeAllPurchases: false
                    )
                )
                .environment(\.supportInformation, warningOffMock.support)
            }
            .preferredColorScheme(colorScheme)
            .previewDisplayName("Active subs & other - \(colorScheme)")
            
            CompatibilityNavigationStack {
                RelevantPurchasesListView(
                    customerInfoViewModel: CustomerCenterViewModel(
                        activeSubscriptionPurchases: [],
                        activeNonSubscriptionPurchases: [],
                        configuration: .default
                    ),
                    viewModel: RelevantPurchasesListViewModel(
                        screen: warningOnMock.screens[.management]!,
                        originalAppUserId: "originalAppUserId",
                        activePurchases: [],
                        shouldShowSeeAllPurchases: false
                    )
                )
                .environment(\.supportInformation, warningOnMock.support)
            }
            .preferredColorScheme(colorScheme)
            .previewDisplayName("Empty - \(colorScheme)")
        }
        .environment(\.localization, CustomerCenterConfigData.default.localization)
        .environment(\.appearance, CustomerCenterConfigData.default.appearance)
    }
    
}

#endif

#endif<|MERGE_RESOLUTION|>--- conflicted
+++ resolved
@@ -21,25 +21,25 @@
 @available(tvOS, unavailable)
 @available(watchOS, unavailable)
 struct RelevantPurchasesListView: View {
-    
+
     @Environment(\.appearance)
     private var appearance: CustomerCenterConfigData.Appearance
-    
+
     @Environment(\.colorScheme)
     private var colorScheme
-    
+
     @Environment(\.localization)
     private var localization: CustomerCenterConfigData.Localization
-    
+
     @Environment(\.navigationOptions)
     var navigationOptions
-    
+
     @StateObject
     private var viewModel: RelevantPurchasesListViewModel
-    
+
     @ObservedObject
     private var customerInfoViewModel: CustomerCenterViewModel
-    
+
     init(
         customerInfoViewModel: CustomerCenterViewModel,
         screen: CustomerCenterConfigData.Screen,
@@ -57,13 +57,13 @@
             shouldShowSeeAllPurchases: shouldShowSeeAllPurchases,
             purchasesProvider: purchasesProvider
         )
-        
+
         self.init(
             customerInfoViewModel: customerInfoViewModel,
             viewModel: viewModel
         )
     }
-    
+
     // Used for Previews
     fileprivate init(
         customerInfoViewModel: CustomerCenterViewModel,
@@ -72,7 +72,7 @@
         self.customerInfoViewModel = customerInfoViewModel
         self._viewModel = .init(wrappedValue: viewModel)
     }
-    
+
     var body: some View {
         content
             .applyIf(self.viewModel.screen.type == .management, apply: {
@@ -115,22 +115,15 @@
                 )
             }
     }
-    
+
     @ViewBuilder
     var content: some View {
         ScrollViewWithOSBackground {
             LazyVStack(spacing: 0) {
-<<<<<<< HEAD
                 if !customerInfoViewModel.subscriptionsSection.isEmpty {
                     PurchasesInformationSection(
                         title: localization[.subscriptionsSectionTitle],
                         items: customerInfoViewModel.subscriptionsSection,
-=======
-                if !customerInfoViewModel.activeSubscriptionPurchases.isEmpty {
-                    PurchasesInformationSection(
-                        title: localization[.subscriptionsSectionTitle],
-                        items: customerInfoViewModel.activeSubscriptionPurchases,
->>>>>>> 900b0684
                         localization: localization
                     ) {
                         viewModel.purchaseInformation = $0
@@ -143,56 +136,44 @@
                             .padding(.horizontal)
                             .padding(.bottom, 32)
                     }
-<<<<<<< HEAD
-                    
-                    if !customerInfoViewModel.nonSubscriptionsSection.isEmpty {
-                        PurchasesInformationSection(
-                            title: localization[.purchasesSectionTitle],
-                            items: activeNonSubscriptionPurchasesToShow,
-                            localization: localization
-                        ) {
-                            viewModel.purchaseInformation = $0
-                        }
-                        .tint(colorScheme == .dark ? .white : .black)
-=======
                 }
 
-                if !customerInfoViewModel.activeNonSubscriptionPurchases.isEmpty {
+                if !customerInfoViewModel.nonSubscriptionsSection.isEmpty {
                     PurchasesInformationSection(
                         title: localization[.purchasesSectionTitle],
                         items: activeNonSubscriptionPurchasesToShow,
                         localization: localization
                     ) {
                         viewModel.purchaseInformation = $0
->>>>>>> 900b0684
                     }
                     .tint(colorScheme == .dark ? .white : .black)
+
+
+                    ScrollViewSection(title: localization[.actionsSectionTitle]) {
+                        ActiveSubscriptionButtonsView(viewModel: viewModel)
+                            .padding(.horizontal)
+                            .padding(.bottom, 16)
+                    }
+
+                    if viewModel.shouldShowSeeAllPurchases {
+                        seeAllSubscriptionsButton
+                            .padding(.bottom, 32)
+                    } else {
+                        Spacer().frame(height: 16)
+                    }
+
+                    accountDetailsView
                 }
-                
-                ScrollViewSection(title: localization[.actionsSectionTitle]) {
-                    ActiveSubscriptionButtonsView(viewModel: viewModel)
-                        .padding(.horizontal)
-                        .padding(.bottom, 16)
-                }
-                
-                if viewModel.shouldShowSeeAllPurchases {
-                    seeAllSubscriptionsButton
-                        .padding(.bottom, 32)
-                } else {
-                    Spacer().frame(height: 16)
-                }
-                
-                accountDetailsView
             }
             .padding(.top, 16)
         }
     }
-    
+
     private var activeNonSubscriptionPurchasesToShow: [PurchaseInformation] {
         Array(customerInfoViewModel.nonSubscriptionsSection
             .prefix(RelevantPurchasesListViewModel.maxNonSubscriptionsToShow))
     }
-    
+
     private var seeAllSubscriptionsButton: some View {
         Button {
             viewModel.showAllPurchases = true
@@ -210,7 +191,7 @@
         }
         .tint(colorScheme == .dark ? .white : .black)
     }
-    
+
     @ViewBuilder
     private var accountDetailsView: some View {
         ScrollViewSection(title: localization[.accountDetails]) {
@@ -220,10 +201,10 @@
                         localization[.dateWhenAppWasPurchased],
                         content: dateFormatter.string(from: originalPurchaseDate)
                     )
-                    
+
                     Divider()
                 }
-                
+
                 CompatibilityLabeledContent(
                     localization[.userId],
                     content: viewModel.originalAppUserId
@@ -245,7 +226,7 @@
             .padding(.horizontal)
         }
     }
-    
+
     private var dateFormatter: DateFormatter {
         let formatter = DateFormatter()
         formatter.dateStyle = .medium
@@ -260,7 +241,7 @@
 @available(tvOS, unavailable)
 @available(watchOS, unavailable)
 struct RelevantPurchasesListView_Previews: PreviewProvider {
-    
+
     // swiftlint:disable force_unwrapping
     static var previews: some View {
         let purchases = [
@@ -268,16 +249,16 @@
             PurchaseInformation.yearlyExpiring(store: .appStore),
             .free
         ]
-        
+
         let warningOffMock = CustomerCenterConfigData.mock(
             displayPurchaseHistoryLink: true
         )
-        
+
         let warningOnMock = CustomerCenterConfigData.mock(
             displayPurchaseHistoryLink: true,
             shouldWarnCustomersAboutMultipleSubscriptions: true
         )
-        
+
         ForEach(ColorScheme.allCases, id: \.self) { colorScheme in
             CompatibilityNavigationStack {
                 RelevantPurchasesListView(
@@ -296,7 +277,7 @@
             }
             .preferredColorScheme(colorScheme)
             .previewDisplayName("Active subs - \(colorScheme)")
-            
+
             CompatibilityNavigationStack {
                 RelevantPurchasesListView(
                     customerInfoViewModel: CustomerCenterViewModel(
@@ -314,7 +295,7 @@
             }
             .preferredColorScheme(colorScheme)
             .previewDisplayName("Empty - \(colorScheme)")
-            
+
             CompatibilityNavigationStack {
                 RelevantPurchasesListView(
                     customerInfoViewModel: CustomerCenterViewModel(
@@ -332,7 +313,7 @@
             }
             .preferredColorScheme(colorScheme)
             .previewDisplayName("No subscriptions - \(colorScheme)")
-            
+
             CompatibilityNavigationStack {
                 RelevantPurchasesListView(
                     customerInfoViewModel: CustomerCenterViewModel(
@@ -388,7 +369,7 @@
             }
             .preferredColorScheme(colorScheme)
             .previewDisplayName("Active subs & other - \(colorScheme)")
-            
+
             CompatibilityNavigationStack {
                 RelevantPurchasesListView(
                     customerInfoViewModel: CustomerCenterViewModel(
@@ -411,7 +392,7 @@
         .environment(\.localization, CustomerCenterConfigData.default.localization)
         .environment(\.appearance, CustomerCenterConfigData.default.appearance)
     }
-    
+
 }
 
 #endif
