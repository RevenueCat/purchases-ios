--- conflicted
+++ resolved
@@ -34,17 +34,11 @@
     @EnvironmentObject private var customerCenterViewModel: CustomerCenterViewModel
     @StateObject private var viewModel: RestorePurchasesAlertViewModel
 
-<<<<<<< HEAD
-=======
-    @State
-    private var alertType: AlertType
->>>>>>> d23292ae
     @Environment(\.localization)
     private var localization
     @Environment(\.supportInformation)
     private var supportInformation: CustomerCenterConfigData.Support?
 
-<<<<<<< HEAD
     init(
         isPresented: Binding<Bool>,
         actionWrapper: CustomerCenterActionWrapper
@@ -60,17 +54,6 @@
     ) {
         self._isPresented = isPresented
         self._viewModel = StateObject(wrappedValue: viewModel)
-=======
-    init(isPresented: Binding<Bool>) {
-        self._isPresented = isPresented
-        self._alertType = State(initialValue: .restorePurchases)
-    }
-
-    // For previews
-    fileprivate init(isPresented: Binding<Bool>, alertType: AlertType) {
-        self._isPresented = isPresented
-        self._alertType = State(initialValue: alertType)
->>>>>>> d23292ae
     }
 
     private var supportURL: URL? {
@@ -343,48 +326,10 @@
             )
             .environment(\.localization, CustomerCenterConfigTestData.customerCenterData.localization)
             .environmentObject(viewModelApple)
+            .emergeRenderingMode(.window)
     }
 
 }
 #endif
 
-#endif
-
-#if DEBUG
-@available(iOS 15.0, macOS 12.0, tvOS 15.0, watchOS 8.0, *)
-@available(macOS, unavailable)
-@available(tvOS, unavailable)
-@available(watchOS, unavailable)
-struct RestorePurchasesAlert_Previews: PreviewProvider {
-    static var previews: some View {
-        PreviewContainer(alertType: RestorePurchasesAlert.AlertType.restorePurchases)
-            .previewDisplayName("Restore Purchases")
-
-        PreviewContainer(alertType: RestorePurchasesAlert.AlertType.purchasesRecovered)
-            .previewDisplayName("Purchases Recovered")
-
-        PreviewContainer(alertType: RestorePurchasesAlert.AlertType.purchasesNotFound)
-            .previewDisplayName("Purchases Not Found")
-    }
-}
-
-@available(iOS 15.0, macOS 12.0, tvOS 15.0, watchOS 8.0, *)
-@available(macOS, unavailable)
-@available(tvOS, unavailable)
-@available(watchOS, unavailable)
-private struct PreviewContainer: View {
-    @State private var isPresented = true
-    let alertType: RestorePurchasesAlert.AlertType
-
-    var body: some View {
-        Color.clear
-            .modifier(RestorePurchasesAlert(isPresented: $isPresented, alertType: alertType))
-            .environmentObject(CustomerCenterViewModel(actionWrapper: CustomerCenterActionWrapper()))
-            .environment(\.localization, CustomerCenterConfigTestData.customerCenterData.localization)
-            .emergeRenderingMode(.window)
-            .onAppear {
-                self.isPresented = true
-            }
-    }
-}
 #endif