//
//  Copyright RevenueCat Inc. All Rights Reserved.
//
//  Licensed under the MIT License (the "License");
//  you may not use this file except in compliance with the License.
//  You may obtain a copy of the License at
//
//      https://opensource.org/licenses/MIT
//
//  SubscriptionDetailView.swift
//
//  Created by Facundo Menzella on 14/5/25.

import RevenueCat
import SwiftUI

#if os(iOS)

@available(iOS 15.0, *)
@available(macOS, unavailable)
@available(tvOS, unavailable)
@available(watchOS, unavailable)
struct SubscriptionDetailView: View {

    @Environment(\.appearance)
    private var appearance: CustomerCenterConfigData.Appearance

    @Environment(\.colorScheme)
    private var colorScheme

    @Environment(\.localization)
    private var localization: CustomerCenterConfigData.Localization

    @Environment(\.navigationOptions)
    var navigationOptions

    @Environment(\.supportInformation)
    private var support

    @StateObject
    private var viewModel: SubscriptionDetailViewModel

    @ObservedObject
    private var customerInfoViewModel: CustomerCenterViewModel

    @State
    private var showSimulatorAlert: Bool = false

    init(
        customerInfoViewModel: CustomerCenterViewModel,
        screen: CustomerCenterConfigData.Screen,
        purchaseInformation: PurchaseInformation?,
        showPurchaseHistory: Bool,
<<<<<<< HEAD
        virtualCurrencies: [String: VirtualCurrencyInfo]?,
=======
        allowsMissingPurchaseAction: Bool,
>>>>>>> df8e0f0f
        purchasesProvider: CustomerCenterPurchasesType,
        actionWrapper: CustomerCenterActionWrapper) {
            let viewModel = SubscriptionDetailViewModel(
                customerInfoViewModel: customerInfoViewModel,
                screen: screen,
                showPurchaseHistory: showPurchaseHistory,
<<<<<<< HEAD
                virtualCurrencies: virtualCurrencies,
=======
                allowsMissingPurchaseAction: allowsMissingPurchaseAction,
>>>>>>> df8e0f0f
                actionWrapper: actionWrapper,
                purchaseInformation: purchaseInformation,
                purchasesProvider: purchasesProvider)

            self.init(
                customerInfoViewModel: customerInfoViewModel,
                viewModel: viewModel
            )
        }

    fileprivate init(
        customerInfoViewModel: CustomerCenterViewModel,
        viewModel: SubscriptionDetailViewModel
    ) {
        self.customerInfoViewModel = customerInfoViewModel
        self._viewModel = .init(wrappedValue: viewModel)
    }

    var body: some View {
        content
            .modifier(CustomerCenterActionViewModifier(actionWrapper: viewModel.actionWrapper))
        // This is needed because `CustomerCenterViewModel` is isolated to @MainActor
        // A bigger refactor is needed, but its already throwing a warning.
            .modifier(self.customerInfoViewModel.purchasesProvider
                .manageSubscriptionsSheetViewModifier(isPresented: .init(
                    get: { customerInfoViewModel.manageSubscriptionsSheet },
                    set: { manage in DispatchQueue.main.async {
                        customerInfoViewModel.manageSubscriptionsSheet = manage } }
                )))
            .onCustomerCenterPromotionalOfferSuccess {
                viewModel.refreshPurchase()
            }
            .onCustomerCenterShowingManageSubscriptions {
                Task { @MainActor in
                    customerInfoViewModel.manageSubscriptionsSheet = true
                }
            }
            .onChangeOf(customerInfoViewModel.manageSubscriptionsSheet) { manageSubscriptionsSheet in
                if !manageSubscriptionsSheet {
                    viewModel.refreshPurchase()
                }
            }
            .compatibleNavigation(
                isPresented: $viewModel.showAllPurchases,
                usesNavigationStack: navigationOptions.usesNavigationStack
            ) {
                PurchaseHistoryView(
                    viewModel: PurchaseHistoryViewModel(purchasesProvider: self.viewModel.purchasesProvider)
                )
                .environment(\.appearance, appearance)
                .environment(\.localization, localization)
                .environment(\.navigationOptions, navigationOptions)
            }
<<<<<<< HEAD
            .compatibleNavigation(
                isPresented: $viewModel.showAllInAppCurrenciesScreen,
                usesNavigationStack: navigationOptions.usesNavigationStack
            ) {
                VirtualCurrencyBalancesScreen(
                    viewModel: VirtualCurrencyBalancesScreenViewModel(
                        purchasesProvider: self.viewModel.purchasesProvider
                    )
                )
                .environment(\.appearance, appearance)
                .environment(\.localization, localization)
                .environment(\.navigationOptions, navigationOptions)
            }
            .sheet(item: self.$viewModel.promotionalOfferData) { promotionalOfferData in
                PromotionalOfferView(
                    promotionalOffer: promotionalOfferData.promotionalOffer,
                    product: promotionalOfferData.product,
                    promoOfferDetails: promotionalOfferData.promoOfferDetails,
                    purchasesProvider: self.viewModel.purchasesProvider,
                    onDismissPromotionalOfferView: { userAction in
                        Task(priority: .userInitiated) {
                            await self.viewModel.handleDismissPromotionalOfferView(userAction)
                        }
                    }
                )
                .environment(\.appearance, appearance)
                .environment(\.localization, localization)
                .interactiveDismissDisabled()
=======
            .sheet(isPresented: .isNotNil(self.$viewModel.feedbackSurveyData)) {
                if let feedback = viewModel.feedbackSurveyData {
                    FeedbackSurveyView(
                        feedbackSurveyData: feedback,
                        purchasesProvider: self.viewModel.purchasesProvider,
                        actionWrapper: self.viewModel.actionWrapper,
                        isPresented: .isNotNil(self.$viewModel.feedbackSurveyData))
                    .environment(\.appearance, appearance)
                    .environment(\.localization, localization)
                    .environment(\.navigationOptions, navigationOptions)
                }
>>>>>>> df8e0f0f
            }
            .sheet(item: self.$viewModel.inAppBrowserURL,
                   onDismiss: {
                self.viewModel.onDismissInAppBrowser()
            }, content: { inAppBrowserURL in
                SafariView(url: inAppBrowserURL.url)
            })
            .alert(isPresented: $showSimulatorAlert, content: {
                return Alert(
                    title: Text("Can't open URL"),
                    message: Text("There's no email app in the simulator"),
                    dismissButton: .default(Text("Ok")))
            })
    }

    @ViewBuilder
    var content: some View {
        ScrollViewWithOSBackground {
            LazyVStack(spacing: 0) {
                if viewModel.isRefreshing {
                    ProgressView()
                        .padding(.vertical)
                }
                if let purchaseInformation = self.viewModel.purchaseInformation {
                    PurchaseInformationCardView(
                        purchaseInformation: purchaseInformation,
                        localization: localization,
                        refundStatus: viewModel.refundRequestStatus,
                        showChevron: false
                    )
                    .cornerRadius(10)
                    .padding(.horizontal)
                    .padding(.vertical, 32)
                } else {
                    let fallbackDescription = localization[.tryCheckRestore]

                    CompatibilityContentUnavailableView(
                        self.viewModel.screen.title,
                        systemImage: "exclamationmark.triangle.fill",
                        description: Text(self.viewModel.screen.subtitle ?? fallbackDescription)
                    )
                    .padding()
                    .background(Color(colorScheme == .light
                                      ? UIColor.systemBackground
                                      : UIColor.secondarySystemBackground))
                    .cornerRadius(10)
                    .padding(.horizontal)
                    .padding(.vertical, 32)
                }

                 if let virtualCurrencies = viewModel.virtualCurrencies, !virtualCurrencies.isEmpty {
                    VirtualCurrenciesScrollViewWithOSBackgroundSection(
                        virtualCurrencies: virtualCurrencies,
                        onSeeAllInAppCurrenciesButtonTapped: self.viewModel.displayAllInAppCurrenciesScreen
                    )
                     Spacer().frame(height: 32)
                }

                ActiveSubscriptionButtonsView(viewModel: viewModel)
                    .padding(.horizontal)

                if viewModel.showPurchaseHistory {
                    seeAllSubscriptionsButton
                        .padding(.top, 16)
                }

                if let url = support?.supportURL(
                    localization: localization,
                    purchasesProvider: viewModel.purchasesProvider
                ), viewModel.shouldShowContactSupport,
                   URLUtilities.canOpenURL(url) || RuntimeUtils.isSimulator {
                    contactSupportView(url)
                        .padding(.top)
                }
            }
        }
        .overlay {
            RestorePurchasesAlert(
                isPresented: self.$viewModel.showRestoreAlert,
                actionWrapper: self.viewModel.actionWrapper,
                customerCenterViewModel: customerInfoViewModel
            )
        }
        .applyIf(self.viewModel.screen.type == .management, apply: {
            $0.navigationTitle(self.viewModel.screen.title)
                .navigationBarTitleDisplayMode(.inline)
        })
    }

    @ViewBuilder
    func contactSupportView(_ url: URL) -> some View {
        AsyncButton {
            if RuntimeUtils.isSimulator {
                self.showSimulatorAlert = true
            } else {
                viewModel.inAppBrowserURL = IdentifiableURL(url: url)
            }
        } label: {
            CompatibilityLabeledContent(localization[.contactSupport])
        }
        .padding(.horizontal)
        .buttonStyle(.customerCenterButtonStyle(for: colorScheme))
    }

    private var seeAllSubscriptionsButton: some View {
        Button {
            viewModel.showAllPurchases = true
        } label: {
            CompatibilityLabeledContent(localization[.seeAllPurchases]) {
                Image(systemName: "chevron.forward")
            }
        }
        .padding(.horizontal)
        .buttonStyle(.customerCenterButtonStyle(for: colorScheme))
        .tint(colorScheme == .dark ? .white : .black)
    }
}

 #if DEBUG
 @available(iOS 15.0, *)
 @available(macOS, unavailable)
 @available(tvOS, unavailable)
 @available(watchOS, unavailable)
 struct SubscriptionDetailView_Previews: PreviewProvider {

     // swiftlint:disable force_unwrapping
    static var previews: some View {
        ForEach(ColorScheme.allCases, id: \.self) { colorScheme in
            CompatibilityNavigationStack {
                SubscriptionDetailView(
                    customerInfoViewModel: CustomerCenterViewModel(
                        purchaseInformation: .yearlyExpiring(),
                        configuration: .default
                    ),
                    viewModel: SubscriptionDetailViewModel(
                        customerInfoViewModel: CustomerCenterViewModel(
                            uiPreviewPurchaseProvider: MockCustomerCenterPurchases()
                        ),
                        screen: CustomerCenterConfigData.default.screens[.management]!,
                        showPurchaseHistory: true,
<<<<<<< HEAD
                        virtualCurrencies: nil,
=======
                        allowsMissingPurchaseAction: false,
>>>>>>> df8e0f0f
                        purchaseInformation: .yearlyExpiring(),
                        refundRequestStatus: .success
                    )
                )
            }
            .preferredColorScheme(colorScheme)
            .previewDisplayName("Yearly expiring - \(colorScheme)")

            CompatibilityNavigationStack {
                SubscriptionDetailView(
                    customerInfoViewModel: CustomerCenterViewModel(
                        purchaseInformation: .free,
                        configuration: .default
                    ),
                    viewModel: SubscriptionDetailViewModel(
                        customerInfoViewModel: CustomerCenterViewModel(
                            uiPreviewPurchaseProvider: MockCustomerCenterPurchases()
                        ),
                        screen: CustomerCenterConfigData.default.screens[.management]!,
                        showPurchaseHistory: true,
<<<<<<< HEAD
                        virtualCurrencies: nil,
=======
                        allowsMissingPurchaseAction: false,
>>>>>>> df8e0f0f
                        purchaseInformation: .free
                    )
                )
            }
            .preferredColorScheme(colorScheme)
            .previewDisplayName("Free subscription - \(colorScheme)")

            CompatibilityNavigationStack {
                SubscriptionDetailView(
                    customerInfoViewModel: CustomerCenterViewModel(
                        purchaseInformation: .consumable,
                        configuration: .default
                    ),
                    viewModel: SubscriptionDetailViewModel(
                        customerInfoViewModel: CustomerCenterViewModel(
                            uiPreviewPurchaseProvider: MockCustomerCenterPurchases()
                        ),
                        screen: CustomerCenterConfigData.default.screens[.management]!,
                        showPurchaseHistory: false,
<<<<<<< HEAD
                        virtualCurrencies: nil,
=======
                        allowsMissingPurchaseAction: false,
>>>>>>> df8e0f0f
                        purchaseInformation: .consumable
                    )
                )
            }
            .preferredColorScheme(colorScheme)
            .previewDisplayName("Consumable - \(colorScheme)")

            CompatibilityNavigationStack {
                SubscriptionDetailView(
                    customerInfoViewModel: CustomerCenterViewModel(
                        purchaseInformation: nil,
                        configuration: .default
                    ),
                    viewModel: SubscriptionDetailViewModel(
                        customerInfoViewModel: CustomerCenterViewModel(
                            uiPreviewPurchaseProvider: MockCustomerCenterPurchases()
                        ),
                        screen: CustomerCenterConfigData.default.screens[.management]!,
                        showPurchaseHistory: true,
<<<<<<< HEAD
                        virtualCurrencies: nil,
=======
                        allowsMissingPurchaseAction: false,
>>>>>>> df8e0f0f
                        purchaseInformation: nil
                    )
                )
            }
            .preferredColorScheme(colorScheme)
            .previewDisplayName("Emtpy state - \(colorScheme)")

            CompatibilityNavigationStack {
                SubscriptionDetailView(
                    customerInfoViewModel: CustomerCenterViewModel(
                        purchaseInformation: .yearlyExpiring(store: .playStore),
                        configuration: .default
                    ),
                    viewModel: SubscriptionDetailViewModel(
                        customerInfoViewModel: CustomerCenterViewModel(
                            uiPreviewPurchaseProvider: MockCustomerCenterPurchases()
                        ),
                        screen: CustomerCenterConfigData.default.screens[.management]!,
                        showPurchaseHistory: true,
<<<<<<< HEAD
                        virtualCurrencies: nil,
=======
                        allowsMissingPurchaseAction: false,
>>>>>>> df8e0f0f
                        purchaseInformation: .yearlyExpiring(store: .playStore)
                    )
                )
            }
            .preferredColorScheme(colorScheme)
            .previewDisplayName("Play Store - \(colorScheme)")

            CompatibilityNavigationStack {
                SubscriptionDetailView(
                    customerInfoViewModel: CustomerCenterViewModel(
                        purchaseInformation: .yearlyExpiring(),
                        configuration: .default
                    ),
                    viewModel: SubscriptionDetailViewModel(
                        screen: CustomerCenterConfigData.default.screens[.management]!,
                        showPurchaseHistory: true,
                        virtualCurrencies: CustomerCenterConfigData.fourVirtualCurrencies,
                        purchaseInformation: .yearlyExpiring(store: .playStore)
                    )
                )
            }
            .preferredColorScheme(colorScheme)
            .previewDisplayName("4 VCs - \(colorScheme)")

            CompatibilityNavigationStack {
                SubscriptionDetailView(
                    customerInfoViewModel: CustomerCenterViewModel(
                        purchaseInformation: .yearlyExpiring(),
                        configuration: .default
                    ),
                    viewModel: SubscriptionDetailViewModel(
                        screen: CustomerCenterConfigData.default.screens[.management]!,
                        showPurchaseHistory: true,
                        virtualCurrencies: CustomerCenterConfigData.fiveVirtualCurrencies,
                        purchaseInformation: .yearlyExpiring(store: .playStore)
                    )
                )
            }
            .preferredColorScheme(colorScheme)
            .previewDisplayName("5 VCs - \(colorScheme)")
        }
        .environment(\.localization, CustomerCenterConfigData.default.localization)
        .environment(\.appearance, CustomerCenterConfigData.default.appearance)
    }

 }

 #endif

#endif<|MERGE_RESOLUTION|>--- conflicted
+++ resolved
@@ -50,23 +50,17 @@
         customerInfoViewModel: CustomerCenterViewModel,
         screen: CustomerCenterConfigData.Screen,
         purchaseInformation: PurchaseInformation?,
+        virtualCurrencies: [String: VirtualCurrencyInfo]?,
         showPurchaseHistory: Bool,
-<<<<<<< HEAD
-        virtualCurrencies: [String: VirtualCurrencyInfo]?,
-=======
         allowsMissingPurchaseAction: Bool,
->>>>>>> df8e0f0f
         purchasesProvider: CustomerCenterPurchasesType,
         actionWrapper: CustomerCenterActionWrapper) {
             let viewModel = SubscriptionDetailViewModel(
                 customerInfoViewModel: customerInfoViewModel,
                 screen: screen,
                 showPurchaseHistory: showPurchaseHistory,
-<<<<<<< HEAD
+                allowsMissingPurchaseAction: allowsMissingPurchaseAction,
                 virtualCurrencies: virtualCurrencies,
-=======
-                allowsMissingPurchaseAction: allowsMissingPurchaseAction,
->>>>>>> df8e0f0f
                 actionWrapper: actionWrapper,
                 purchaseInformation: purchaseInformation,
                 purchasesProvider: purchasesProvider)
@@ -120,7 +114,6 @@
                 .environment(\.localization, localization)
                 .environment(\.navigationOptions, navigationOptions)
             }
-<<<<<<< HEAD
             .compatibleNavigation(
                 isPresented: $viewModel.showAllInAppCurrenciesScreen,
                 usesNavigationStack: navigationOptions.usesNavigationStack
@@ -134,22 +127,6 @@
                 .environment(\.localization, localization)
                 .environment(\.navigationOptions, navigationOptions)
             }
-            .sheet(item: self.$viewModel.promotionalOfferData) { promotionalOfferData in
-                PromotionalOfferView(
-                    promotionalOffer: promotionalOfferData.promotionalOffer,
-                    product: promotionalOfferData.product,
-                    promoOfferDetails: promotionalOfferData.promoOfferDetails,
-                    purchasesProvider: self.viewModel.purchasesProvider,
-                    onDismissPromotionalOfferView: { userAction in
-                        Task(priority: .userInitiated) {
-                            await self.viewModel.handleDismissPromotionalOfferView(userAction)
-                        }
-                    }
-                )
-                .environment(\.appearance, appearance)
-                .environment(\.localization, localization)
-                .interactiveDismissDisabled()
-=======
             .sheet(isPresented: .isNotNil(self.$viewModel.feedbackSurveyData)) {
                 if let feedback = viewModel.feedbackSurveyData {
                     FeedbackSurveyView(
@@ -161,7 +138,6 @@
                     .environment(\.localization, localization)
                     .environment(\.navigationOptions, navigationOptions)
                 }
->>>>>>> df8e0f0f
             }
             .sheet(item: self.$viewModel.inAppBrowserURL,
                    onDismiss: {
@@ -302,11 +278,8 @@
                         ),
                         screen: CustomerCenterConfigData.default.screens[.management]!,
                         showPurchaseHistory: true,
-<<<<<<< HEAD
+                        allowsMissingPurchaseAction: false,
                         virtualCurrencies: nil,
-=======
-                        allowsMissingPurchaseAction: false,
->>>>>>> df8e0f0f
                         purchaseInformation: .yearlyExpiring(),
                         refundRequestStatus: .success
                     )
@@ -327,11 +300,8 @@
                         ),
                         screen: CustomerCenterConfigData.default.screens[.management]!,
                         showPurchaseHistory: true,
-<<<<<<< HEAD
+                        allowsMissingPurchaseAction: false,
                         virtualCurrencies: nil,
-=======
-                        allowsMissingPurchaseAction: false,
->>>>>>> df8e0f0f
                         purchaseInformation: .free
                     )
                 )
@@ -351,11 +321,8 @@
                         ),
                         screen: CustomerCenterConfigData.default.screens[.management]!,
                         showPurchaseHistory: false,
-<<<<<<< HEAD
+                        allowsMissingPurchaseAction: false,
                         virtualCurrencies: nil,
-=======
-                        allowsMissingPurchaseAction: false,
->>>>>>> df8e0f0f
                         purchaseInformation: .consumable
                     )
                 )
@@ -375,11 +342,8 @@
                         ),
                         screen: CustomerCenterConfigData.default.screens[.management]!,
                         showPurchaseHistory: true,
-<<<<<<< HEAD
+                        allowsMissingPurchaseAction: false,
                         virtualCurrencies: nil,
-=======
-                        allowsMissingPurchaseAction: false,
->>>>>>> df8e0f0f
                         purchaseInformation: nil
                     )
                 )
@@ -399,11 +363,8 @@
                         ),
                         screen: CustomerCenterConfigData.default.screens[.management]!,
                         showPurchaseHistory: true,
-<<<<<<< HEAD
+                        allowsMissingPurchaseAction: false,
                         virtualCurrencies: nil,
-=======
-                        allowsMissingPurchaseAction: false,
->>>>>>> df8e0f0f
                         purchaseInformation: .yearlyExpiring(store: .playStore)
                     )
                 )
