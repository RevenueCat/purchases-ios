//
//  Copyright RevenueCat Inc. All Rights Reserved.
//
//  Licensed under the MIT License (the "License");
//  you may not use this file except in compliance with the License.
//  You may obtain a copy of the License at
//
//      https://opensource.org/licenses/MIT
//
//  SubscriptionDetailView.swift
//
//  Created by Facundo Menzella on 14/5/25.

import RevenueCat
import SwiftUI

#if os(iOS)

@available(iOS 15.0, *)
@available(macOS, unavailable)
@available(tvOS, unavailable)
@available(watchOS, unavailable)
struct SubscriptionDetailView: View {

    @Environment(\.appearance)
    private var appearance: CustomerCenterConfigData.Appearance

    @Environment(\.colorScheme)
    private var colorScheme

    @Environment(\.localization)
    private var localization: CustomerCenterConfigData.Localization

    @Environment(\.navigationOptions)
    var navigationOptions

    @Environment(\.supportInformation)
    private var support

    @StateObject
    private var viewModel: SubscriptionDetailViewModel

    @ObservedObject
    private var customerInfoViewModel: CustomerCenterViewModel

    @State
    private var showSimulatorAlert: Bool = false

    init(
        customerInfoViewModel: CustomerCenterViewModel,
        screen: CustomerCenterConfigData.Screen,
        purchaseInformation: PurchaseInformation?,
        showPurchaseHistory: Bool,
        purchasesProvider: CustomerCenterPurchasesType,
        actionWrapper: CustomerCenterActionWrapper) {
            let viewModel = SubscriptionDetailViewModel(
                screen: screen,
                showPurchaseHistory: showPurchaseHistory,
                actionWrapper: actionWrapper,
                purchaseInformation: purchaseInformation,
                purchasesProvider: purchasesProvider)

            self.init(
                customerInfoViewModel: customerInfoViewModel,
                viewModel: viewModel
            )
        }

    fileprivate init(
        customerInfoViewModel: CustomerCenterViewModel,
        viewModel: SubscriptionDetailViewModel
    ) {
        self.customerInfoViewModel = customerInfoViewModel
        self._viewModel = .init(wrappedValue: viewModel)
    }

    var body: some View {
        content
            .modifier(CustomerCenterActionViewModifier(actionWrapper: viewModel.actionWrapper))
        // This is needed because `CustomerCenterViewModel` is isolated to @MainActor
        // A bigger refactor is needed, but its already throwing a warning.
            .modifier(self.customerInfoViewModel.purchasesProvider
                .manageSubscriptionsSheetViewModifier(isPresented: .init(
                    get: { customerInfoViewModel.manageSubscriptionsSheet },
                    set: { manage in DispatchQueue.main.async {
                        customerInfoViewModel.manageSubscriptionsSheet = manage } }
                )))
            .onCustomerCenterPromotionalOfferSuccess {
                Task {
                    await customerInfoViewModel.loadScreen(shouldSync: true)
                }
            }
            .onCustomerCenterShowingManageSubscriptions {
                Task { @MainActor in
                    customerInfoViewModel.manageSubscriptionsSheet = true
                }
            }
            .onChangeOf(customerInfoViewModel.manageSubscriptionsSheet) { manageSubscriptionsSheet in
                if !manageSubscriptionsSheet {
                    Task {
                        await customerInfoViewModel.loadScreen(shouldSync: true)
                    }
                }
<<<<<<< HEAD
=======
            }
            .compatibleNavigation(
                item: $viewModel.feedbackSurveyData,
                usesNavigationStack: navigationOptions.usesNavigationStack
            ) { feedbackSurveyData in
                FeedbackSurveyView(
                    feedbackSurveyData: feedbackSurveyData,
                    purchasesProvider: self.viewModel.purchasesProvider,
                    actionWrapper: self.viewModel.actionWrapper,
                    isPresented: .isNotNil(self.$viewModel.feedbackSurveyData))
                .environment(\.appearance, appearance)
                .environment(\.localization, localization)
                .environment(\.navigationOptions, navigationOptions)
>>>>>>> b4631ac6
            }
            .compatibleNavigation(
                isPresented: $viewModel.showAllPurchases,
                usesNavigationStack: navigationOptions.usesNavigationStack
            ) {
                PurchaseHistoryView(
                    viewModel: PurchaseHistoryViewModel(purchasesProvider: self.viewModel.purchasesProvider)
                )
                .environment(\.appearance, appearance)
                .environment(\.localization, localization)
                .environment(\.navigationOptions, navigationOptions)
            }
            .sheet(isPresented: .isNotNil(self.$viewModel.feedbackSurveyData)) {
                if let feedback = viewModel.feedbackSurveyData {
                    FeedbackSurveyView(
                        feedbackSurveyData: feedback,
                        purchasesProvider: self.viewModel.purchasesProvider,
                        actionWrapper: self.viewModel.actionWrapper,
                        isPresented: .isNotNil(self.$viewModel.feedbackSurveyData))
                    .environment(\.appearance, appearance)
                    .environment(\.localization, localization)
                    .environment(\.navigationOptions, navigationOptions)
                }
            }
            .sheet(item: self.$viewModel.inAppBrowserURL,
                   onDismiss: {
                self.viewModel.onDismissInAppBrowser()
            }, content: { inAppBrowserURL in
                SafariView(url: inAppBrowserURL.url)
            })
            .alert(isPresented: $showSimulatorAlert, content: {
                return Alert(
                    title: Text("Can't open URL"),
                    message: Text("There's no email app in the simulator"),
                    dismissButton: .default(Text("Ok")))
            })
    }

    @ViewBuilder
    var content: some View {
        ScrollViewWithOSBackground {
            LazyVStack(spacing: 0) {
                if let purchaseInformation = self.viewModel.purchaseInformation {
                    PurchaseInformationCardView(
                        purchaseInformation: purchaseInformation,
                        localization: localization,
                        refundStatus: viewModel.refundRequestStatus,
                        showChevron: false
                    )
                    .cornerRadius(10)
                    .padding(.horizontal)
                    .padding(.vertical, 32)
                } else {
                    let fallbackDescription = localization[.tryCheckRestore]

                    CompatibilityContentUnavailableView(
                        self.viewModel.screen.title,
                        systemImage: "exclamationmark.triangle.fill",
                        description: Text(self.viewModel.screen.subtitle ?? fallbackDescription)
                    )
                    .padding()
                    .background(Color(colorScheme == .light
                                      ? UIColor.systemBackground
                                      : UIColor.secondarySystemBackground))
                    .cornerRadius(10)
                    .padding(.horizontal)
                    .padding(.vertical, 32)
                }

                ActiveSubscriptionButtonsView(viewModel: viewModel)
                    .padding(.horizontal)

                if viewModel.showPurchaseHistory {
                    seeAllSubscriptionsButton
                        .padding(.top, 16)
                }

                if let url = support?.supportURL(
                    localization: localization,
                    purchasesProvider: viewModel.purchasesProvider
                ), viewModel.shouldShowContactSupport,
                   URLUtilities.canOpenURL(url) || RuntimeUtils.isSimulator {
                    contactSupportView(url)
                        .padding(.top)
                }
            }
        }
        .overlay {
            RestorePurchasesAlert(
                isPresented: self.$viewModel.showRestoreAlert,
                actionWrapper: self.viewModel.actionWrapper
            )
        }
        .applyIf(self.viewModel.screen.type == .management, apply: {
            $0.navigationTitle(self.viewModel.screen.title)
                .navigationBarTitleDisplayMode(.inline)
        })
    }

    @ViewBuilder
    func contactSupportView(_ url: URL) -> some View {
        AsyncButton {
            if RuntimeUtils.isSimulator {
                self.showSimulatorAlert = true
            } else {
                viewModel.inAppBrowserURL = IdentifiableURL(url: url)
            }
        } label: {
            CompatibilityLabeledContent(localization[.contactSupport])
                .padding(.horizontal)
                .padding(.vertical, 12)
        }
        .background(Color(colorScheme == .light
                          ? UIColor.systemBackground
                          : UIColor.secondarySystemBackground))
        .clipShape(RoundedRectangle(cornerRadius: 10))
        .padding(.horizontal)
    }

    private var seeAllSubscriptionsButton: some View {
        Button {
            viewModel.showAllPurchases = true
        } label: {
            CompatibilityLabeledContent(localization[.seeAllPurchases]) {
                Image(systemName: "chevron.forward")
            }
            .padding(.horizontal)
            .padding(.vertical, 12)
            .background(Color(colorScheme == .light
                              ? UIColor.systemBackground
                              : UIColor.secondarySystemBackground))
            .cornerRadius(10)
            .padding(.horizontal)
        }
        .tint(colorScheme == .dark ? .white : .black)
    }
}

 #if DEBUG
 @available(iOS 15.0, *)
 @available(macOS, unavailable)
 @available(tvOS, unavailable)
 @available(watchOS, unavailable)
 struct SubscriptionDetailView_Previews: PreviewProvider {

     // swiftlint:disable force_unwrapping
    static var previews: some View {
        ForEach(ColorScheme.allCases, id: \.self) { colorScheme in
            CompatibilityNavigationStack {
                SubscriptionDetailView(
                    customerInfoViewModel: CustomerCenterViewModel(
                        purchaseInformation: .yearlyExpiring(),
                        configuration: .default
                    ),
                    viewModel: SubscriptionDetailViewModel(
                        screen: CustomerCenterConfigData.default.screens[.management]!,
                        showPurchaseHistory: true,
                        purchaseInformation: .yearlyExpiring(),
                        refundRequestStatus: .success
                    )
                )
            }
            .preferredColorScheme(colorScheme)
            .previewDisplayName("Yearly expiring - \(colorScheme)")

            CompatibilityNavigationStack {
                SubscriptionDetailView(
                    customerInfoViewModel: CustomerCenterViewModel(
                        purchaseInformation: .free,
                        configuration: .default
                    ),
                    viewModel: SubscriptionDetailViewModel(
                        screen: CustomerCenterConfigData.default.screens[.management]!,
                        showPurchaseHistory: true,
                        purchaseInformation: .free
                    )
                )
            }
            .preferredColorScheme(colorScheme)
            .previewDisplayName("Free subscription - \(colorScheme)")

            CompatibilityNavigationStack {
                SubscriptionDetailView(
                    customerInfoViewModel: CustomerCenterViewModel(
                        purchaseInformation: .consumable,
                        configuration: .default
                    ),
                    viewModel: SubscriptionDetailViewModel(
                        screen: CustomerCenterConfigData.default.screens[.management]!,
                        showPurchaseHistory: false,
                        purchaseInformation: .consumable
                    )
                )
            }
            .preferredColorScheme(colorScheme)
            .previewDisplayName("Consumable - \(colorScheme)")

            CompatibilityNavigationStack {
                SubscriptionDetailView(
                    customerInfoViewModel: CustomerCenterViewModel(
                        purchaseInformation: nil,
                        configuration: .default
                    ),
                    viewModel: SubscriptionDetailViewModel(
                        screen: CustomerCenterConfigData.default.screens[.management]!,
                        showPurchaseHistory: true,
                        purchaseInformation: nil
                    )
                )
            }
            .preferredColorScheme(colorScheme)
            .previewDisplayName("Emtpy state - \(colorScheme)")

            CompatibilityNavigationStack {
                SubscriptionDetailView(
                    customerInfoViewModel: CustomerCenterViewModel(
                        purchaseInformation: .yearlyExpiring(store: .playStore),
                        configuration: .default
                    ),
                    viewModel: SubscriptionDetailViewModel(
                        screen: CustomerCenterConfigData.default.screens[.management]!,
                        showPurchaseHistory: true,
                        purchaseInformation: .yearlyExpiring(store: .playStore)
                    )
                )
            }
            .preferredColorScheme(colorScheme)
            .previewDisplayName("Play Store - \(colorScheme)")
        }
        .environment(\.localization, CustomerCenterConfigData.default.localization)
        .environment(\.appearance, CustomerCenterConfigData.default.appearance)
    }

 }

 #endif

#endif<|MERGE_RESOLUTION|>--- conflicted
+++ resolved
@@ -101,22 +101,6 @@
                         await customerInfoViewModel.loadScreen(shouldSync: true)
                     }
                 }
-<<<<<<< HEAD
-=======
-            }
-            .compatibleNavigation(
-                item: $viewModel.feedbackSurveyData,
-                usesNavigationStack: navigationOptions.usesNavigationStack
-            ) { feedbackSurveyData in
-                FeedbackSurveyView(
-                    feedbackSurveyData: feedbackSurveyData,
-                    purchasesProvider: self.viewModel.purchasesProvider,
-                    actionWrapper: self.viewModel.actionWrapper,
-                    isPresented: .isNotNil(self.$viewModel.feedbackSurveyData))
-                .environment(\.appearance, appearance)
-                .environment(\.localization, localization)
-                .environment(\.navigationOptions, navigationOptions)
->>>>>>> b4631ac6
             }
             .compatibleNavigation(
                 isPresented: $viewModel.showAllPurchases,
