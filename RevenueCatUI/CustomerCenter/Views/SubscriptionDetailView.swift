--- conflicted
+++ resolved
@@ -170,11 +170,7 @@
                     localization: localization,
                     purchasesProvider: viewModel.purchasesProvider
                 ), viewModel.shouldShowContactSupport,
-<<<<<<< HEAD
-                    URLUtilities.canOpenURL(url) || RuntimeUtils.isSimulator {
-=======
                    URLUtilities.canOpenURL(url) || RuntimeUtils.isSimulator {
->>>>>>> 206716cf
                     contactSupportView(url)
                         .padding(.top)
                 }
@@ -212,26 +208,6 @@
         .padding(.horizontal)
     }
 
-    @ViewBuilder
-    func contactSupportView(_ url: URL) -> some View {
-        AsyncButton {
-            if RuntimeUtils.isSimulator {
-                self.showSimulatorAlert = true
-            } else {
-                viewModel.inAppBrowserURL = IdentifiableURL(url: url)
-            }
-        } label: {
-            CompatibilityLabeledContent(localization[.contactSupport])
-                .padding(.horizontal)
-                .padding(.vertical, 12)
-        }
-        .background(Color(colorScheme == .light
-                          ? UIColor.systemBackground
-                          : UIColor.secondarySystemBackground))
-        .clipShape(RoundedRectangle(cornerRadius: 10))
-        .padding(.horizontal)
-    }
-
     private var seeAllSubscriptionsButton: some View {
         Button {
             viewModel.showAllPurchases = true
