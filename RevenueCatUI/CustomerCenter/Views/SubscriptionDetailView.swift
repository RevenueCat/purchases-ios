//
//  Copyright RevenueCat Inc. All Rights Reserved.
//
//  Licensed under the MIT License (the "License");
//  you may not use this file except in compliance with the License.
//  You may obtain a copy of the License at
//
//      https://opensource.org/licenses/MIT
//
//  SubscriptionDetailView.swift
//
//  Created by Facundo Menzella on 14/5/25.

import RevenueCat
import SwiftUI

#if os(iOS)

@available(iOS 15.0, *)
@available(macOS, unavailable)
@available(tvOS, unavailable)
@available(watchOS, unavailable)
struct SubscriptionDetailView: View {

    @Environment(\.appearance)
    private var appearance: CustomerCenterConfigData.Appearance

    @Environment(\.colorScheme)
    private var colorScheme

    @Environment(\.localization)
    private var localization: CustomerCenterConfigData.Localization

    @Environment(\.navigationOptions)
    var navigationOptions

    @Environment(\.supportInformation)
    private var support

    @StateObject
    private var viewModel: SubscriptionDetailViewModel

    @ObservedObject
    private var customerInfoViewModel: CustomerCenterViewModel

    @State
    private var showSimulatorAlert: Bool = false

    init(
        customerInfoViewModel: CustomerCenterViewModel,
        screen: CustomerCenterConfigData.Screen,
        purchaseInformation: PurchaseInformation?,
        showPurchaseHistory: Bool,
        allowsMissingPurchaseAction: Bool,
        purchasesProvider: CustomerCenterPurchasesType,
        actionWrapper: CustomerCenterActionWrapper) {
            let viewModel = SubscriptionDetailViewModel(
                screen: screen,
                showPurchaseHistory: showPurchaseHistory,
                allowsMissingPurchaseAction: allowsMissingPurchaseAction,
                actionWrapper: actionWrapper,
                purchaseInformation: purchaseInformation,
                purchasesProvider: purchasesProvider)

            self.init(
                customerInfoViewModel: customerInfoViewModel,
                viewModel: viewModel
            )
        }

    fileprivate init(
        customerInfoViewModel: CustomerCenterViewModel,
        viewModel: SubscriptionDetailViewModel
    ) {
        self.customerInfoViewModel = customerInfoViewModel
        self._viewModel = .init(wrappedValue: viewModel)
    }

    var body: some View {
        content
            .modifier(CustomerCenterActionViewModifier(actionWrapper: viewModel.actionWrapper))
        // This is needed because `CustomerCenterViewModel` is isolated to @MainActor
        // A bigger refactor is needed, but its already throwing a warning.
            .modifier(self.customerInfoViewModel.purchasesProvider
                .manageSubscriptionsSheetViewModifier(isPresented: .init(
                    get: { customerInfoViewModel.manageSubscriptionsSheet },
                    set: { manage in DispatchQueue.main.async {
                        customerInfoViewModel.manageSubscriptionsSheet = manage } }
                )))
            .onCustomerCenterPromotionalOfferSuccess {
                Task {
                    await customerInfoViewModel.loadScreen(shouldSync: true)
                }
            }
            .onCustomerCenterShowingManageSubscriptions {
                Task { @MainActor in
                    customerInfoViewModel.manageSubscriptionsSheet = true
                }
            }
            .onChangeOf(customerInfoViewModel.manageSubscriptionsSheet) { manageSubscriptionsSheet in
                if !manageSubscriptionsSheet {
                    Task {
                        await customerInfoViewModel.loadScreen(shouldSync: true)
                    }
                }
            }
            .compatibleNavigation(
                isPresented: $viewModel.showAllPurchases,
                usesNavigationStack: navigationOptions.usesNavigationStack
            ) {
                PurchaseHistoryView(
                    viewModel: PurchaseHistoryViewModel(purchasesProvider: self.viewModel.purchasesProvider)
                )
                .environment(\.appearance, appearance)
                .environment(\.localization, localization)
                .environment(\.navigationOptions, navigationOptions)
            }
            .sheet(isPresented: .isNotNil(self.$viewModel.feedbackSurveyData)) {
                if let feedback = viewModel.feedbackSurveyData {
                    FeedbackSurveyView(
                        feedbackSurveyData: feedback,
                        purchasesProvider: self.viewModel.purchasesProvider,
                        actionWrapper: self.viewModel.actionWrapper,
                        isPresented: .isNotNil(self.$viewModel.feedbackSurveyData))
                    .environment(\.appearance, appearance)
                    .environment(\.localization, localization)
                    .environment(\.navigationOptions, navigationOptions)
                }
            }
            .sheet(item: self.$viewModel.inAppBrowserURL,
                   onDismiss: {
                self.viewModel.onDismissInAppBrowser()
            }, content: { inAppBrowserURL in
                SafariView(url: inAppBrowserURL.url)
            })
            .alert(isPresented: $showSimulatorAlert, content: {
                return Alert(
                    title: Text("Can't open URL"),
                    message: Text("There's no email app in the simulator"),
                    dismissButton: .default(Text("Ok")))
            })
    }

    @ViewBuilder
    var content: some View {
        ScrollViewWithOSBackground {
            LazyVStack(spacing: 0) {
                if let purchaseInformation = self.viewModel.purchaseInformation {
                    PurchaseInformationCardView(
                        purchaseInformation: purchaseInformation,
                        localization: localization,
                        refundStatus: viewModel.refundRequestStatus,
                        showChevron: false
                    )
                    .cornerRadius(10)
                    .padding(.horizontal)
                    .padding(.vertical, 32)
                } else {
                    let fallbackDescription = localization[.tryCheckRestore]

                    CompatibilityContentUnavailableView(
                        self.viewModel.screen.title,
                        systemImage: "exclamationmark.triangle.fill",
                        description: Text(self.viewModel.screen.subtitle ?? fallbackDescription)
                    )
                    .padding()
                    .background(Color(colorScheme == .light
                                      ? UIColor.systemBackground
                                      : UIColor.secondarySystemBackground))
                    .cornerRadius(10)
                    .padding(.horizontal)
                    .padding(.vertical, 32)
                }

                ActiveSubscriptionButtonsView(viewModel: viewModel)
                    .padding(.horizontal)

                if viewModel.showPurchaseHistory {
                    seeAllSubscriptionsButton
                        .padding(.top, 16)
                }

                if let url = support?.supportURL(
                    localization: localization,
                    purchasesProvider: viewModel.purchasesProvider
                ), viewModel.shouldShowContactSupport,
                   URLUtilities.canOpenURL(url) || RuntimeUtils.isSimulator {
                    contactSupportView(url)
                        .padding(.top)
                }
            }
        }
        .overlay {
            RestorePurchasesAlert(
                isPresented: self.$viewModel.showRestoreAlert,
                actionWrapper: self.viewModel.actionWrapper,
                customerCenterViewModel: customerInfoViewModel
            )
        }
        .applyIf(self.viewModel.screen.type == .management, apply: {
            $0.navigationTitle(self.viewModel.screen.title)
                .navigationBarTitleDisplayMode(.inline)
        })
    }

    @ViewBuilder
    func contactSupportView(_ url: URL) -> some View {
        AsyncButton {
            if RuntimeUtils.isSimulator {
                self.showSimulatorAlert = true
            } else {
                viewModel.inAppBrowserURL = IdentifiableURL(url: url)
            }
        } label: {
            CompatibilityLabeledContent(localization[.contactSupport])
        }
        .padding(.horizontal)
<<<<<<< HEAD
        .buttonStyle(.customerCenterScrollView(for: colorScheme))
=======
        .buttonStyle(.customerCenterButtonStyle(for: colorScheme))
>>>>>>> b188e09e
    }

    private var seeAllSubscriptionsButton: some View {
        Button {
            viewModel.showAllPurchases = true
        } label: {
            CompatibilityLabeledContent(localization[.seeAllPurchases]) {
                Image(systemName: "chevron.forward")
            }
        }
        .padding(.horizontal)
<<<<<<< HEAD
        .buttonStyle(.customerCenterScrollView(for: colorScheme))
=======
        .buttonStyle(.customerCenterButtonStyle(for: colorScheme))
>>>>>>> b188e09e
        .tint(colorScheme == .dark ? .white : .black)
    }
}

 #if DEBUG
 @available(iOS 15.0, *)
 @available(macOS, unavailable)
 @available(tvOS, unavailable)
 @available(watchOS, unavailable)
 struct SubscriptionDetailView_Previews: PreviewProvider {

     // swiftlint:disable force_unwrapping
    static var previews: some View {
        ForEach(ColorScheme.allCases, id: \.self) { colorScheme in
            CompatibilityNavigationStack {
                SubscriptionDetailView(
                    customerInfoViewModel: CustomerCenterViewModel(
                        purchaseInformation: .yearlyExpiring(),
                        configuration: .default
                    ),
                    viewModel: SubscriptionDetailViewModel(
                        screen: CustomerCenterConfigData.default.screens[.management]!,
                        showPurchaseHistory: true,
                        allowsMissingPurchaseAction: false,
                        purchaseInformation: .yearlyExpiring(),
                        refundRequestStatus: .success
                    )
                )
            }
            .preferredColorScheme(colorScheme)
            .previewDisplayName("Yearly expiring - \(colorScheme)")

            CompatibilityNavigationStack {
                SubscriptionDetailView(
                    customerInfoViewModel: CustomerCenterViewModel(
                        purchaseInformation: .free,
                        configuration: .default
                    ),
                    viewModel: SubscriptionDetailViewModel(
                        screen: CustomerCenterConfigData.default.screens[.management]!,
                        showPurchaseHistory: true,
                        allowsMissingPurchaseAction: false,
                        purchaseInformation: .free
                    )
                )
            }
            .preferredColorScheme(colorScheme)
            .previewDisplayName("Free subscription - \(colorScheme)")

            CompatibilityNavigationStack {
                SubscriptionDetailView(
                    customerInfoViewModel: CustomerCenterViewModel(
                        purchaseInformation: .consumable,
                        configuration: .default
                    ),
                    viewModel: SubscriptionDetailViewModel(
                        screen: CustomerCenterConfigData.default.screens[.management]!,
                        showPurchaseHistory: false,
                        allowsMissingPurchaseAction: false,
                        purchaseInformation: .consumable
                    )
                )
            }
            .preferredColorScheme(colorScheme)
            .previewDisplayName("Consumable - \(colorScheme)")

            CompatibilityNavigationStack {
                SubscriptionDetailView(
                    customerInfoViewModel: CustomerCenterViewModel(
                        purchaseInformation: nil,
                        configuration: .default
                    ),
                    viewModel: SubscriptionDetailViewModel(
                        screen: CustomerCenterConfigData.default.screens[.management]!,
                        showPurchaseHistory: true,
                        allowsMissingPurchaseAction: false,
                        purchaseInformation: nil
                    )
                )
            }
            .preferredColorScheme(colorScheme)
            .previewDisplayName("Emtpy state - \(colorScheme)")

            CompatibilityNavigationStack {
                SubscriptionDetailView(
                    customerInfoViewModel: CustomerCenterViewModel(
                        purchaseInformation: .yearlyExpiring(store: .playStore),
                        configuration: .default
                    ),
                    viewModel: SubscriptionDetailViewModel(
                        screen: CustomerCenterConfigData.default.screens[.management]!,
                        showPurchaseHistory: true,
                        allowsMissingPurchaseAction: false,
                        purchaseInformation: .yearlyExpiring(store: .playStore)
                    )
                )
            }
            .preferredColorScheme(colorScheme)
            .previewDisplayName("Play Store - \(colorScheme)")
        }
        .environment(\.localization, CustomerCenterConfigData.default.localization)
        .environment(\.appearance, CustomerCenterConfigData.default.appearance)
    }

 }

 #endif

#endif<|MERGE_RESOLUTION|>--- conflicted
+++ resolved
@@ -215,11 +215,7 @@
             CompatibilityLabeledContent(localization[.contactSupport])
         }
         .padding(.horizontal)
-<<<<<<< HEAD
-        .buttonStyle(.customerCenterScrollView(for: colorScheme))
-=======
         .buttonStyle(.customerCenterButtonStyle(for: colorScheme))
->>>>>>> b188e09e
     }
 
     private var seeAllSubscriptionsButton: some View {
@@ -231,11 +227,7 @@
             }
         }
         .padding(.horizontal)
-<<<<<<< HEAD
-        .buttonStyle(.customerCenterScrollView(for: colorScheme))
-=======
         .buttonStyle(.customerCenterButtonStyle(for: colorScheme))
->>>>>>> b188e09e
         .tint(colorScheme == .dark ? .white : .black)
     }
 }
