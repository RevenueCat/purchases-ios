--- conflicted
+++ resolved
@@ -97,8 +97,6 @@
                 ), subscriptionGroupID: viewModel.purchaseInformation?.subscriptionGroupID
                 )
             )
-<<<<<<< HEAD
-=======
             .modifier(self.customerInfoViewModel.purchasesProvider
                 .changePlansSheetViewModifier(
                     isPresented: .init(
@@ -132,7 +130,6 @@
                     viewModel.refreshPurchase()
                 }
             }
->>>>>>> a2cf3968
             .compatibleNavigation(
                 isPresented: $viewModel.showAllPurchases,
                 usesNavigationStack: navigationOptions.usesNavigationStack
