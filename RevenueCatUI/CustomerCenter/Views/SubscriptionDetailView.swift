//
//  Copyright RevenueCat Inc. All Rights Reserved.
//
//  Licensed under the MIT License (the "License");
//  you may not use this file except in compliance with the License.
//  You may obtain a copy of the License at
//
//      https://opensource.org/licenses/MIT
//
//  SubscriptionDetailView.swift
//
//  Created by Facundo Menzella on 14/5/25.

@_spi(Internal) import RevenueCat
import SwiftUI

#if os(iOS)

@available(iOS 15.0, *)
@available(macOS, unavailable)
@available(tvOS, unavailable)
@available(watchOS, unavailable)
// swiftlint:disable file_length
struct SubscriptionDetailView: View {

    @Environment(\.appearance)
    private var appearance: CustomerCenterConfigData.Appearance

    @Environment(\.colorScheme)
    private var colorScheme

    @Environment(\.localization)
    private var localization: CustomerCenterConfigData.Localization

    @Environment(\.navigationOptions)
    var navigationOptions

    @Environment(\.openURL)
    var openURL

    @Environment(\.supportInformation)
    private var support

    @ObservedObject
    private var viewModel: SubscriptionDetailViewModel

    @ObservedObject
    private var customerInfoViewModel: CustomerCenterViewModel

    @State
    private var showSimulatorAlert: Bool = false

    init(
        customerInfoViewModel: CustomerCenterViewModel,
        screen: CustomerCenterConfigData.Screen,
        purchaseInformation: PurchaseInformation?,
        virtualCurrencies: RevenueCat.VirtualCurrencies?,
        showPurchaseHistory: Bool,
        allowsMissingPurchaseAction: Bool,
        purchasesProvider: CustomerCenterPurchasesType,
        actionWrapper: CustomerCenterActionWrapper) {
            let viewModel = SubscriptionDetailViewModel(
                customerInfoViewModel: customerInfoViewModel,
                screen: screen,
                showPurchaseHistory: showPurchaseHistory,
                allowsMissingPurchaseAction: allowsMissingPurchaseAction,
                virtualCurrencies: virtualCurrencies,
                actionWrapper: actionWrapper,
                purchaseInformation: purchaseInformation,
                purchasesProvider: purchasesProvider)

            self.init(
                customerInfoViewModel: customerInfoViewModel,
                viewModel: viewModel
            )
        }

    fileprivate init(
        customerInfoViewModel: CustomerCenterViewModel,
        viewModel: SubscriptionDetailViewModel
    ) {
        self.customerInfoViewModel = customerInfoViewModel
        self._viewModel = .init(wrappedValue: viewModel)
    }

    var body: some View {
        content
            .modifier(CustomerCenterActionViewModifier(actionWrapper: viewModel.actionWrapper))
        // This is needed because `CustomerCenterViewModel` is isolated to @MainActor
        // A bigger refactor is needed, but its already throwing a warning.
            .modifier(self.customerInfoViewModel.purchasesProvider
                .manageSubscriptionsSheetViewModifier(isPresented: .init(
                    get: { customerInfoViewModel.manageSubscriptionsSheet },
                    set: { manage in DispatchQueue.main.async {
                        customerInfoViewModel.manageSubscriptionsSheet = manage }
                    }
                ), subscriptionGroupID: viewModel.purchaseInformation?.subscriptionGroupID
                )
            )
            .onCustomerCenterPromotionalOfferSuccess {
                viewModel.refreshPurchase()
            }
            .onCustomerCenterShowingManageSubscriptions {
                Task { @MainActor in
                    customerInfoViewModel.manageSubscriptionsSheet = true
                }
            }
            .onChangeOf(customerInfoViewModel.manageSubscriptionsSheet) { manageSubscriptionsSheet in
                if !manageSubscriptionsSheet {
                    viewModel.refreshPurchase()
                }
            }
            .compatibleNavigation(
                isPresented: $viewModel.showAllPurchases,
                usesNavigationStack: navigationOptions.usesNavigationStack
            ) {
                PurchaseHistoryView(
                    viewModel: PurchaseHistoryViewModel(purchasesProvider: self.viewModel.purchasesProvider)
                )
                .environment(\.appearance, appearance)
                .environment(\.localization, localization)
                .environment(\.navigationOptions, navigationOptions)
            }
            .compatibleNavigation(
                isPresented: $viewModel.showAllInAppCurrenciesScreen,
                usesNavigationStack: navigationOptions.usesNavigationStack
            ) {
                VirtualCurrencyBalancesScreen(
                    viewModel: VirtualCurrencyBalancesScreenViewModel(
                        purchasesProvider: self.viewModel.purchasesProvider
                    )
                )
                .environment(\.appearance, appearance)
                .environment(\.localization, localization)
                .environment(\.navigationOptions, navigationOptions)
            }
            .sheet(isPresented: .isNotNil(self.$viewModel.feedbackSurveyData)) {
                if let feedback = viewModel.feedbackSurveyData {
                    FeedbackSurveyView(
                        feedbackSurveyData: feedback,
                        purchasesProvider: self.viewModel.purchasesProvider,
                        actionWrapper: self.viewModel.actionWrapper,
                        isPresented: .isNotNil(self.$viewModel.feedbackSurveyData))
                    .environment(\.appearance, appearance)
                    .environment(\.localization, localization)
                    .environment(\.navigationOptions, navigationOptions)
                }
            }
            .sheet(item: self.$viewModel.inAppBrowserURL,
                   onDismiss: {
                self.viewModel.onDismissInAppBrowser()
            }, content: { inAppBrowserURL in
                SafariView(url: inAppBrowserURL.url)
            })
            .alert(isPresented: $showSimulatorAlert, content: {
                return Alert(
                    title: Text("Can't open URL"),
                    message: Text("There's no email app in the simulator"),
                    dismissButton: .default(Text("Ok")))
            })
    }

    @ViewBuilder
    var content: some View {
        ScrollViewWithOSBackground {
            LazyVStack(spacing: 0) {
                if viewModel.isRefreshing {
                    ProgressView()
                        .padding(.vertical)
                }
                if let purchaseInformation = self.viewModel.purchaseInformation {
                    PurchaseInformationCardView(
                        purchaseInformation: purchaseInformation,
                        localization: localization,
                        accessibilityIdentifier: "0",
                        refundStatus: viewModel.refundRequestStatus,
                        showChevron: false
                    )
                    .cornerRadius(10)
                    .padding(.horizontal)
                    .padding(.vertical, 32)
                } else {
                    NoSubscriptionsCardView(localization: localization)
                        .cornerRadius(10)
                        .padding(.horizontal)
                        .padding(.vertical, 32)
                }

                if let virtualCurrencies = viewModel.virtualCurrencies, !virtualCurrencies.all.isEmpty {
                    VirtualCurrenciesScrollViewWithOSBackgroundSection(
                        virtualCurrencies: virtualCurrencies,
                        onSeeAllInAppCurrenciesButtonTapped: self.viewModel.displayAllInAppCurrenciesScreen
                    )
                     Spacer().frame(height: 32)
                }

                ActiveSubscriptionButtonsView(viewModel: viewModel)
                    .padding(.horizontal)

                if viewModel.showPurchaseHistory {
                    seeAllSubscriptionsButton
                        .padding(.top, 16)
                }

                if let url = support?.supportURL(
                    localization: localization,
                    purchasesProvider: viewModel.purchasesProvider
                ),
                   viewModel.shouldShowContactSupport,
                   URLUtilities.canOpenURL(url) || RuntimeUtils.isSimulator {
                    contactSupportView(url)
                        .padding(.top)
                }
            }
        }
        .overlay {
            RestorePurchasesAlert(
                isPresented: self.$viewModel.showRestoreAlert,
                actionWrapper: self.viewModel.actionWrapper,
                customerCenterViewModel: customerInfoViewModel
            )
        }
        .applyIf(self.viewModel.screen.type == .management, apply: {
            $0.navigationTitle(self.viewModel.screen.title)
                .navigationBarTitleDisplayMode(.inline)
        })
    }

    @ViewBuilder
    func contactSupportView(_ url: URL) -> some View {
        AsyncButton {
            if RuntimeUtils.isSimulator {
                self.showSimulatorAlert = true
            } else {
                openURL(url)
            }
        } label: {
            CompatibilityLabeledContent(localization[.contactSupport])
        }
        .padding(.horizontal)
        .buttonStyle(.customerCenterButtonStyle(for: colorScheme))
    }

    private var seeAllSubscriptionsButton: some View {
        Button {
            viewModel.showAllPurchases = true
        } label: {
            CompatibilityLabeledContent(localization[.seeAllPurchases]) {
                Image(systemName: "chevron.forward")
            }
        }
        .padding(.horizontal)
        .buttonStyle(.customerCenterButtonStyle(for: colorScheme))
        .tint(colorScheme == .dark ? .white : .black)
    }
}

 #if DEBUG
 @available(iOS 15.0, *)
 @available(macOS, unavailable)
 @available(tvOS, unavailable)
 @available(watchOS, unavailable)
 struct SubscriptionDetailView_Previews: PreviewProvider {

     // swiftlint:disable force_unwrapping
    static var previews: some View {
        ForEach(ColorScheme.allCases, id: \.self) { colorScheme in
            CompatibilityNavigationStack {
                SubscriptionDetailView(
                    customerInfoViewModel: CustomerCenterViewModel(
                        activeSubscriptionPurchases: [.monthlyRenewing],
                        activeNonSubscriptionPurchases: [],
                        configuration: .default
                    ),
                    viewModel: SubscriptionDetailViewModel(
                        customerInfoViewModel: CustomerCenterViewModel(
                            uiPreviewPurchaseProvider: MockCustomerCenterPurchases()
                        ),
                        screen: CustomerCenterConfigData.default.screens[.management]!,
                        showPurchaseHistory: true,
                        allowsMissingPurchaseAction: false,
                        virtualCurrencies: nil,
                        purchaseInformation: .monthlyRenewing,
                        refundRequestStatus: .success
                    )
                )
            }
            .preferredColorScheme(colorScheme)
            .previewDisplayName("Yearly expiring - \(colorScheme)")

            CompatibilityNavigationStack {
                SubscriptionDetailView(
                    customerInfoViewModel: CustomerCenterViewModel(
                        activeSubscriptionPurchases: [.free],
                        activeNonSubscriptionPurchases: [],
                        configuration: .default
                    ),
                    viewModel: SubscriptionDetailViewModel(
                        customerInfoViewModel: CustomerCenterViewModel(
                            uiPreviewPurchaseProvider: MockCustomerCenterPurchases()
                        ),
                        screen: CustomerCenterConfigData.default.screens[.management]!,
                        showPurchaseHistory: true,
                        allowsMissingPurchaseAction: false,
                        virtualCurrencies: nil,
                        purchaseInformation: .free
                    )
                )
            }
            .preferredColorScheme(colorScheme)
            .previewDisplayName("Free subscription - \(colorScheme)")

            CompatibilityNavigationStack {
                SubscriptionDetailView(
                    customerInfoViewModel: CustomerCenterViewModel(
                        activeSubscriptionPurchases: [.consumable],
                        activeNonSubscriptionPurchases: [],
                        configuration: .default
                    ),
                    viewModel: SubscriptionDetailViewModel(
                        customerInfoViewModel: CustomerCenterViewModel(
                            uiPreviewPurchaseProvider: MockCustomerCenterPurchases()
                        ),
                        screen: CustomerCenterConfigData.default.screens[.management]!,
                        showPurchaseHistory: false,
                        allowsMissingPurchaseAction: false,
                        virtualCurrencies: nil,
                        purchaseInformation: .consumable
                    )
                )
            }
            .preferredColorScheme(colorScheme)
            .previewDisplayName("Consumable - \(colorScheme)")

            CompatibilityNavigationStack {
                SubscriptionDetailView(
                    customerInfoViewModel: CustomerCenterViewModel(
                        activeSubscriptionPurchases: [],
                        activeNonSubscriptionPurchases: [],
                        configuration: .default
                    ),
                    viewModel: SubscriptionDetailViewModel(
                        customerInfoViewModel: CustomerCenterViewModel(
                            uiPreviewPurchaseProvider: MockCustomerCenterPurchases()
                        ),
                        screen: CustomerCenterConfigData.default.screens[.management]!,
                        showPurchaseHistory: true,
                        allowsMissingPurchaseAction: false,
                        virtualCurrencies: nil,
                        purchaseInformation: nil
                    )
                )
            }
            .preferredColorScheme(colorScheme)
            .previewDisplayName("Emtpy state - \(colorScheme)")

            CompatibilityNavigationStack {
                SubscriptionDetailView(
                    customerInfoViewModel: CustomerCenterViewModel(
                        activeSubscriptionPurchases: [.mock(store: .playStore, isExpired: false)],
                        activeNonSubscriptionPurchases: [],
                        configuration: .default
                    ),
                    viewModel: SubscriptionDetailViewModel(
                        customerInfoViewModel: CustomerCenterViewModel(
                            uiPreviewPurchaseProvider: MockCustomerCenterPurchases()
                        ),
                        screen: CustomerCenterConfigData.default.screens[.management]!,
                        showPurchaseHistory: true,
                        allowsMissingPurchaseAction: false,
                        virtualCurrencies: nil,
                        purchaseInformation: .mock(store: .playStore, isExpired: false)
                    )
                )
            }
            .preferredColorScheme(colorScheme)
            .previewDisplayName("Play Store - \(colorScheme)")

            CompatibilityNavigationStack {
                SubscriptionDetailView(
                    customerInfoViewModel: CustomerCenterViewModel(
                        activeSubscriptionPurchases: [.mock(store: .playStore, isExpired: false)],
                        activeNonSubscriptionPurchases: [],
                        configuration: .default
                    ),
                    viewModel: SubscriptionDetailViewModel(
                        customerInfoViewModel: CustomerCenterViewModel(
                            uiPreviewPurchaseProvider: MockCustomerCenterPurchases()
                        ),
                        screen: CustomerCenterConfigData.default.screens[.management]!,
                        showPurchaseHistory: true,
                        allowsMissingPurchaseAction: false,
<<<<<<< HEAD
                        virtualCurrencies: VirtualCurrenciesFixtures.fourVirtualCurrencies,
                        purchaseInformation: .yearlyExpiring(store: .playStore)
=======
                        virtualCurrencies: CustomerCenterConfigData.fourVirtualCurrencies,
                        purchaseInformation: .mock(store: .playStore, isExpired: false)
>>>>>>> b0108194
                    )
                )
            }
            .preferredColorScheme(colorScheme)
            .previewDisplayName("4 VCs - \(colorScheme)")

            CompatibilityNavigationStack {
                SubscriptionDetailView(
                    customerInfoViewModel: CustomerCenterViewModel(
                        activeSubscriptionPurchases: [.mock(store: .playStore, isExpired: false)],
                        activeNonSubscriptionPurchases: [],
                        configuration: .default
                    ),
                    viewModel: SubscriptionDetailViewModel(
                        customerInfoViewModel: CustomerCenterViewModel(
                            uiPreviewPurchaseProvider: MockCustomerCenterPurchases()
                        ),
                        screen: CustomerCenterConfigData.default.screens[.management]!,
                        showPurchaseHistory: true,
                        allowsMissingPurchaseAction: false,
<<<<<<< HEAD
                        virtualCurrencies: VirtualCurrenciesFixtures.fiveVirtualCurrencies,
                        purchaseInformation: .yearlyExpiring(store: .playStore)
=======
                        virtualCurrencies: CustomerCenterConfigData.fiveVirtualCurrencies,
                        purchaseInformation: .mock(store: .playStore, isExpired: false)
>>>>>>> b0108194
                    )
                )
            }
            .preferredColorScheme(colorScheme)
            .previewDisplayName("5 VCs - \(colorScheme)")
        }
        .environment(\.localization, CustomerCenterConfigData.default.localization)
        .environment(\.appearance, CustomerCenterConfigData.default.appearance)
    }

 }

 #endif

#endif<|MERGE_RESOLUTION|>--- conflicted
+++ resolved
@@ -390,13 +390,8 @@
                         screen: CustomerCenterConfigData.default.screens[.management]!,
                         showPurchaseHistory: true,
                         allowsMissingPurchaseAction: false,
-<<<<<<< HEAD
                         virtualCurrencies: VirtualCurrenciesFixtures.fourVirtualCurrencies,
-                        purchaseInformation: .yearlyExpiring(store: .playStore)
-=======
-                        virtualCurrencies: CustomerCenterConfigData.fourVirtualCurrencies,
                         purchaseInformation: .mock(store: .playStore, isExpired: false)
->>>>>>> b0108194
                     )
                 )
             }
@@ -417,13 +412,8 @@
                         screen: CustomerCenterConfigData.default.screens[.management]!,
                         showPurchaseHistory: true,
                         allowsMissingPurchaseAction: false,
-<<<<<<< HEAD
                         virtualCurrencies: VirtualCurrenciesFixtures.fiveVirtualCurrencies,
-                        purchaseInformation: .yearlyExpiring(store: .playStore)
-=======
-                        virtualCurrencies: CustomerCenterConfigData.fiveVirtualCurrencies,
                         purchaseInformation: .mock(store: .playStore, isExpired: false)
->>>>>>> b0108194
                     )
                 )
             }
