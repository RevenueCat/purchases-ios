--- conflicted
+++ resolved
@@ -121,13 +121,10 @@
                 )
             ])
 
-<<<<<<< HEAD
-=======
         let mock = MockCustomerCenterPurchases(
             customerInfo: customerInfo
         )
 
->>>>>>> 8575a720
         CompatibilityNavigationStack {
             PurchaseHistoryView(
                 viewModel: PurchaseHistoryViewModel(
@@ -142,11 +139,7 @@
                     nonSubscriptions: [
                         .consumable
                     ],
-<<<<<<< HEAD
-                    purchasesProvider: MockCustomerCenterPurchases()
-=======
                     purchasesProvider: mock
->>>>>>> 8575a720
                 )
             )
             .navigationBarTitleDisplayMode(.inline)
