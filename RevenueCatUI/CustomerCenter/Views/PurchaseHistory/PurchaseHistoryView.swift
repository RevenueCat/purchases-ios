//
//  Copyright RevenueCat Inc. All Rights Reserved.
//
//  Licensed under the MIT License (the "License");
//  you may not use this file except in compliance with the License.
//  You may obtain a copy of the License at
//
//      https://opensource.org/licenses/MIT
//
//  PurchaseHistoryView.swift
//
//  Created by RevenueCat on 3/7/24.
//

#if os(iOS)
import RevenueCat
import SwiftUI

@available(iOS 15.0, *)
struct PurchaseHistoryView: View {

    @Environment(\.localization)
    private var localization: CustomerCenterConfigData.Localization

    @Environment(\.navigationOptions)
    private var navigationOptions: CustomerCenterNavigationOptions

    @StateObject var viewModel: PurchaseHistoryViewModel

    var body: some View {
        List {
            if viewModel.isLoading {
                ProgressView()
            } else if viewModel.errorMessage != nil {
                ErrorView()
            } else if let info = viewModel.customerInfo {
                if !info.activeSubscriptions.isEmpty {
                    Section(header: Text(
                        localization[.activeSubscriptions]
                    )) {
                        ForEach(viewModel.activeSubscriptions) { activeSubscription in
                            Button {
                                viewModel.selectedPurchase = activeSubscription
                            } label: {
                                PurchaseLinkView(purchaseInfo: activeSubscription)
                            }
                        }
                    }
                }

                if !viewModel.inactiveSubscriptions.isEmpty {
                    Section(header: Text(
                        localization[.expiredSubscriptions]
                    )) {
                        ForEach(viewModel.inactiveSubscriptions) { inactiveSubscription in
                            Button {
                                viewModel.selectedPurchase = inactiveSubscription
                            } label: {
                                PurchaseLinkView(purchaseInfo: inactiveSubscription)
                            }
                        }
                    }
                }

                // Non-Subscription Purchases Section
                if !viewModel.nonSubscriptions.isEmpty {
                    Section(header: Text(
                        localization[.otherPurchases]
                    )) {
                        ForEach(viewModel.nonSubscriptions) { inactiveSubscription in
                            Button {
                                viewModel.selectedPurchase = inactiveSubscription
                            } label: {
                                PurchaseLinkView(purchaseInfo: inactiveSubscription)
                            }
                        }
                    }
                }

                // Account Details Section

                Section(header: Text(
                    localization[.accountDetails]
                )) {
<<<<<<< HEAD

=======
>>>>>>> d2271db8
                    if let originalPurchaseDate = info.originalPurchaseDate {
                        CompatibilityLabeledContent(
                            localization[.dateWhenAppWasPurchased],
                            content: dateFormatter.string(from: originalPurchaseDate)
                        )
<<<<<<< HEAD
=======

>>>>>>> d2271db8
                    }

                    CompatibilityLabeledContent(
                        localization[.userId],
                        content: info.originalAppUserId
                    )
                    .contextMenu {
                        Button {
                            UIPasteboard.general.string = info.originalAppUserId
                        } label: {
                            Text(localization[.copy])
                            Image(systemName: "doc.on.clipboard")
                        }
                    }
                }
            }
        }
        .compatibleNavigation(
            item: $viewModel.selectedPurchase,
            usesNavigationStack: navigationOptions.usesNavigationStack
        ) {
            PurchaseDetailView(
                viewModel: PurchaseDetailViewModel(purchaseInfo: $0))
            .environment(\.localization, localization)
        }
        .navigationTitle(localization[.purchaseHistory])
        .listStyle(.insetGrouped)
        .onAppear {
            Task {
                await viewModel.didAppear()
            }
        }
    }

    private var dateFormatter: DateFormatter {
        let formatter = DateFormatter()
        formatter.dateStyle = .medium
        formatter.timeStyle = .none
        return formatter
    }
}

#if DEBUG
@available(iOS 15.0, *)
struct PurchaseHistoryView_Previews: PreviewProvider {
    static var previews: some View {
        CompatibilityNavigationStack {
            PurchaseHistoryView(viewModel: PurchaseHistoryViewModel())
        }
    }
}
#endif

#endif<|MERGE_RESOLUTION|>--- conflicted
+++ resolved
@@ -82,19 +82,11 @@
                 Section(header: Text(
                     localization[.accountDetails]
                 )) {
-<<<<<<< HEAD
-
-=======
->>>>>>> d2271db8
                     if let originalPurchaseDate = info.originalPurchaseDate {
                         CompatibilityLabeledContent(
                             localization[.dateWhenAppWasPurchased],
                             content: dateFormatter.string(from: originalPurchaseDate)
                         )
-<<<<<<< HEAD
-=======
-
->>>>>>> d2271db8
                     }
 
                     CompatibilityLabeledContent(
