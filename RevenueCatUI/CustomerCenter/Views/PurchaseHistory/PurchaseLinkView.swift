--- conflicted
+++ resolved
@@ -19,12 +19,9 @@
 @available(iOS 15.0, *)
 struct PurchaseLinkView: View {
 
-<<<<<<< HEAD
-=======
     @Environment(\.colorScheme)
     private var colorScheme
 
->>>>>>> 5079d132
     @Environment(\.localization)
     private var localization: CustomerCenterConfigData.Localization
 
