//
//  Copyright RevenueCat Inc. All Rights Reserved.
//
//  Licensed under the MIT License (the "License");
//  you may not use this file except in compliance with the License.
//  You may obtain a copy of the License at
//
//      https://opensource.org/licenses/MIT
//
//  CustomerCenterView.swift
//
//
//  Created by Andrés Boedo on 5/3/24.
//

#if CUSTOMER_CENTER_ENABLED

import RevenueCat
import SwiftUI

#if os(iOS)

/// A SwiftUI view for displaying a customer support common tasks
@available(iOS 15.0, *)
@available(macOS, unavailable)
@available(tvOS, unavailable)
@available(watchOS, unavailable)
public struct CustomerCenterView: View {

    @StateObject private var viewModel: CustomerCenterViewModel
    @State private var ignoreAppUpdateWarning: Bool = false

    @Environment(\.colorScheme)
    private var colorScheme
    private var localization: CustomerCenterConfigData.Localization
    private var appearance: CustomerCenterConfigData.Appearance
    private var supportInformation: CustomerCenterConfigData.Support?

    /// Create a view to handle common customer support tasks
    public init(customerCenterActionHandler: CustomerCenterActionHandler? = nil,
                localization: CustomerCenterConfigData.Localization = .default,
                appearance: CustomerCenterConfigData.Appearance = .default) {
        self._viewModel = .init(wrappedValue:
                                    CustomerCenterViewModel(customerCenterActionHandler: customerCenterActionHandler))
        self.localization = localization
        self.appearance = appearance
    }

    fileprivate init(viewModel: CustomerCenterViewModel,
                     localization: CustomerCenterConfigData.Localization = .default,
                     appearance: CustomerCenterConfigData.Appearance = .default) {
        self._viewModel = .init(wrappedValue: viewModel)
        self.localization = localization
        self.appearance = appearance
    }

    // swiftlint:disable:next missing_docs
    public var body: some View {
        Group {
            if !self.viewModel.isLoaded {
                TintedProgressView()
            } else {
                if let configuration = self.viewModel.configuration {
                    destinationView(configuration: configuration)
                        .environment(\.localization, configuration.localization)
                        .environment(\.appearance, configuration.appearance)
                        .environment(\.supportInformation, configuration.support)
                }
            }
        }
        .task {
            await loadInformationIfNeeded()
        }
        .environmentObject(self.viewModel)
    }

}

@available(iOS 15.0, *)
@available(macOS, unavailable)
@available(tvOS, unavailable)
@available(watchOS, unavailable)
private extension CustomerCenterView {

    func loadInformationIfNeeded() async {
        if !viewModel.isLoaded {
            await viewModel.loadHasSubscriptions()
            await viewModel.loadCustomerCenterConfig()
        }
    }

    @ViewBuilder
    func destinationContent(configuration: CustomerCenterConfigData) -> some View {
        if viewModel.hasSubscriptions {
            if viewModel.subscriptionsAreFromApple,
               let screen = configuration.screens[.management] {
                if ignoreAppUpdateWarning || viewModel.appIsLatestVersion {
                    ManageSubscriptionsView(screen: screen,
                                            customerCenterActionHandler: viewModel.customerCenterActionHandler)
                } else {
                    AppUpdateWarningView(
<<<<<<< HEAD
                        productId: configuration.productId,
                        onContinueAnywayClick: { ignoreAppUpdateWarning = true }
=======
                        onUpdateAppClick: { viewModel.onAppUpdateClick() },
                        onContinueAnywayClick: {
                            withAnimation {
                                ignoreAppUpdateWarning = true
                            }
                        }
>>>>>>> 0ff168f4
                    )
                }
            } else {
                WrongPlatformView()
            }
        } else {
            NoSubscriptionsView(configuration: configuration)
        }
    }

    @ViewBuilder
    func destinationView(configuration: CustomerCenterConfigData) -> some View {
        let accentColor = Color.from(colorInformation: self.appearance.accentColor, for: self.colorScheme)

        CompatibilityNavigationStack {
            destinationContent(configuration: configuration)
        }
        .applyIf(accentColor != nil, apply: { $0.tint(accentColor) })
    }

}

#if DEBUG

@available(iOS 15.0, *)
@available(macOS, unavailable)
@available(tvOS, unavailable)
@available(watchOS, unavailable)
struct CustomerCenterView_Previews: PreviewProvider {

   static var previews: some View {
       let viewModel = CustomerCenterViewModel(hasSubscriptions: false, areSubscriptionsFromApple: false)
       CustomerCenterView(viewModel: viewModel)
   }

}

#endif

#endif

#endif<|MERGE_RESOLUTION|>--- conflicted
+++ resolved
@@ -99,17 +99,12 @@
                                             customerCenterActionHandler: viewModel.customerCenterActionHandler)
                 } else {
                     AppUpdateWarningView(
-<<<<<<< HEAD
                         productId: configuration.productId,
-                        onContinueAnywayClick: { ignoreAppUpdateWarning = true }
-=======
-                        onUpdateAppClick: { viewModel.onAppUpdateClick() },
                         onContinueAnywayClick: {
                             withAnimation {
                                 ignoreAppUpdateWarning = true
                             }
                         }
->>>>>>> 0ff168f4
                     )
                 }
             } else {
