--- conflicted
+++ resolved
@@ -216,19 +216,11 @@
                         }
                     )
                 } else {
-<<<<<<< HEAD
                     ManageSubscriptionsView(screen: screen,
                                             purchaseInformation: purchaseInformation,
                                             purchasesProvider: self.viewModel.purchasesProvider,
                                             virtualCurrencies: self.viewModel.virtualCurrencies,
                                             actionWrapper: self.viewModel.actionWrapper)
-=======
-                    ManageSubscriptionsView(
-                        screen: screen,
-                        purchaseInformation: $viewModel.activePurchase,
-                        purchasesProvider: self.viewModel.purchasesProvider,
-                        actionWrapper: self.viewModel.actionWrapper)
->>>>>>> 6e993e0f
                 }
             } else if let screen = configuration.screens[.management] {
                 WrongPlatformView(screen: screen,
