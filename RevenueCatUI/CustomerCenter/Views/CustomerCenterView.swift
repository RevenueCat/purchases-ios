//
//  Copyright RevenueCat Inc. All Rights Reserved.
//
//  Licensed under the MIT License (the "License");
//  you may not use this file except in compliance with the License.
//  You may obtain a copy of the License at
//
//      https://opensource.org/licenses/MIT
//
//  CustomerCenterView.swift
//
//
//  Created by Andrés Boedo on 5/3/24.
//

import RevenueCat
import SwiftUI

#if os(iOS)

/// Use the Customer Center in your app to help your customers manage common support tasks.
///
/// Customer Center is a self-service UI that can be added to your app to help
/// your customers manage their subscriptions on their own. With it, you can prevent
/// churn with pre-emptive promotional offers, capture actionable customer data with
/// exit feedback prompts, and lower support volumes for common inquiries — all
/// without any help from your support team.
///
/// The `CustomerCenterView` can be used to integrate the Customer Center directly in your app with SwiftUI.
///
/// For more information, see the [Customer Center docs](https://www.revenuecat.com/docs/tools/customer-center).
@available(iOS 15.0, *)
@available(macOS, unavailable)
@available(tvOS, unavailable)
@available(watchOS, unavailable)
public struct CustomerCenterView: View {

    @StateObject private var viewModel: CustomerCenterViewModel
    @State private var ignoreAppUpdateWarning: Bool = false

    @Environment(\.colorScheme)
    private var colorScheme

    private let mode: CustomerCenterPresentationMode

    private let navigationOptions: CustomerCenterNavigationOptions

    /// Create a view to handle common customer support tasks
    /// - Parameters:
    ///   - customerCenterActionHandler: An optional `CustomerCenterActionHandler` to handle actions
    ///   from the Customer Center.
    ///   - navigationOptions: Options to control the navigation behavior
    @available(*, deprecated, message: """
    Use the view modifiers instead.
    For example, use .onCustomerCenterRestoreStarted(),
    .onCustomerCenterRestoreCompleted(), etc.
    """)
    public init(
        customerCenterActionHandler: CustomerCenterActionHandler?,
        navigationOptions: CustomerCenterNavigationOptions = .default) {
        self.init(
            actionWrapper: CustomerCenterActionWrapper(legacyActionHandler: customerCenterActionHandler),
            mode: .default,
            navigationOptions: navigationOptions
        )
    }

    /// Create a view to handle common customer support tasks
    /// - Parameters:
    ///   - navigationOptions: Options to control the navigation behavior
    public init(navigationOptions: CustomerCenterNavigationOptions = .default) {
        self.init(
            actionWrapper: CustomerCenterActionWrapper(legacyActionHandler: nil),
            mode: .default,
            navigationOptions: navigationOptions
        )
    }

    /// Create a view to handle common customer support tasks
    /// - Parameters:
    ///   - customerCenterActionHandler: An optional `CustomerCenterActionHandler` to handle actions
    ///   from the Customer Center.
    ///   - mode: The presentation mode for the Customer Center
    ///   - navigationOptions: Options to control the navigation behavior
    init(
        actionWrapper: CustomerCenterActionWrapper,
        mode: CustomerCenterPresentationMode,
        navigationOptions: CustomerCenterNavigationOptions) {
            self._viewModel = .init(wrappedValue: CustomerCenterViewModel(actionWrapper: actionWrapper))
            self.mode = mode
            self.navigationOptions = navigationOptions
    }

    // swiftlint:disable:next missing_docs
    @_spi(Internal) public init(
        uiPreviewPurchaseProvider: CustomerCenterPurchasesType,
        navigationOptions: CustomerCenterNavigationOptions) {
        self.init(viewModel: CustomerCenterViewModel(uiPreviewPurchaseProvider: uiPreviewPurchaseProvider),
                  navigationOptions: navigationOptions)
    }

    fileprivate init(
        viewModel: CustomerCenterViewModel,
        mode: CustomerCenterPresentationMode =  .default,
        navigationOptions: CustomerCenterNavigationOptions = .default) {
        self._viewModel = .init(wrappedValue: viewModel)
        self.mode = mode
        self.navigationOptions = navigationOptions
    }

    // swiftlint:disable:next missing_docs
    public var body: some View {
        navigationContent
            .task {
                await loadInformationIfNeeded()
            }
            .environmentObject(self.viewModel)
            .onAppear {
#if DEBUG
                guard ProcessInfo.processInfo.environment["XCODE_RUNNING_FOR_PREVIEWS"] != "1" else { return }
#endif
                self.trackImpression()
            }
    }

}

@available(iOS 15.0, *)
@available(macOS, unavailable)
@available(tvOS, unavailable)
@available(watchOS, unavailable)
private extension CustomerCenterView {

    @ViewBuilder
    var content: some View {
        Group {
            switch self.viewModel.state {
            case .error:
                ErrorView()
                    .environment(\.customerCenterPresentationMode, self.mode)
                    .environment(\.navigationOptions, self.navigationOptions)
                    .dismissCircleButtonToolbarIfNeeded()

            case .notLoaded:
                TintedProgressView()

            case .success:
                if let configuration = self.viewModel.configuration {
                    destinationView(configuration: configuration)
                        .environment(\.appearance, configuration.appearance)
                        .environment(\.localization, configuration.localization)
                        .environment(\.customerCenterPresentationMode, self.mode)
                        .environment(\.navigationOptions, self.navigationOptions)
                        .environment(\.supportInformation, configuration.support)
                } else {
                    TintedProgressView()
                }
            }
        }
        // This is needed because `CustomerCenterViewModel` is isolated to @MainActor
        // A bigger refactor is needed, but its already throwing a warning.
        .modifier(self.viewModel.purchasesProvider.manageSubscriptionsSheetViewModifier(isPresented: .init(
            get: { viewModel.manageSubscriptionsSheet },
            set: { manage in DispatchQueue.main.async { viewModel.manageSubscriptionsSheet = manage } }
        )))
        .modifier(CustomerCenterActionViewModifier(actionWrapper: viewModel.actionWrapper))
        .onCustomerCenterPromotionalOfferSuccess {
            Task {
                await viewModel.loadScreen(shouldSync: true)
            }
        }
        .onCustomerCenterShowingManageSubscriptions {
            Task { @MainActor in
                viewModel.manageSubscriptionsSheet = true
            }
        }
        .onChangeOf(viewModel.manageSubscriptionsSheet) { manageSubscriptionsSheet in
            if !manageSubscriptionsSheet {
                Task {
                    await viewModel.loadScreen(shouldSync: true)
                }
            }
        }
    }

    @ViewBuilder
    var navigationContent: some View {
        if navigationOptions.usesExistingNavigation {
            content
        } else {
            CompatibilityNavigationStack {
                content
            }
        }
    }

    func loadInformationIfNeeded() async {
        if viewModel.state == .notLoaded {
            await viewModel.loadScreen()
        }
    }

    @ViewBuilder
    func destinationContent(configuration: CustomerCenterConfigData) -> some View {
        if viewModel.hasPurchases,
           let screen = configuration.screens[.management] {
            if let onUpdateAppClick = viewModel.onUpdateAppClick,
               !ignoreAppUpdateWarning
                && viewModel.shouldShowAppUpdateWarnings {
                AppUpdateWarningView(
                    onUpdateAppClick: onUpdateAppClick,
                    onContinueAnywayClick: {
                        withAnimation {
                            ignoreAppUpdateWarning = true
                        }
<<<<<<< HEAD
                    )
                } else {
                    ManageSubscriptionsView(
                                            screen: screen,
                                            purchaseInformation: $viewModel.activePurchase,
                                            purchasesProvider: self.viewModel.purchasesProvider,
                                            virtualCurrencies: self.viewModel.virtualCurrencies,
                                            actionWrapper: self.viewModel.actionWrapper)
                }
            } else if let screen = configuration.screens[.management] {
                WrongPlatformView(screen: screen,
                                  purchaseInformation: purchaseInformation)
=======
                    }
                )
            } else if viewModel.activeSubscriptionPurchases.count > 1 {
                listView(screen)
>>>>>>> 80000f4d
            } else {
                singlePurchaseView(screen)
            }
        } else {
            if let screen = configuration.screens[.noActive] {
<<<<<<< HEAD
                ManageSubscriptionsView(screen: screen,
                                        purchaseInformation: $viewModel.activePurchase,
                                        purchasesProvider: self.viewModel.purchasesProvider,
                                        virtualCurrencies: self.viewModel.virtualCurrencies,
                                        actionWrapper: self.viewModel.actionWrapper)
            } else {
                // Fallback with a restore button
                NoSubscriptionsView(configuration: configuration,
                                    virtualCurrencies: self.viewModel.virtualCurrencies,
                                    purchasesProvider: self.viewModel.purchasesProvider,
                                    actionWrapper: self.viewModel.actionWrapper)
=======
                singlePurchaseView(screen)
            } else {
                // Fallback with a restore button
                NoSubscriptionsView(
                    configuration: configuration,
                    actionWrapper: self.viewModel.actionWrapper
                )
>>>>>>> 80000f4d
            }
        }
    }

    @ViewBuilder
    func destinationView(configuration: CustomerCenterConfigData) -> some View {
        let accentColor = Color.from(colorInformation: configuration.appearance.accentColor,
                                     for: self.colorScheme)

        destinationContent(configuration: configuration)
            .applyIf(accentColor != nil, apply: { $0.tint(accentColor) })
    }

    func listView(_ screen: CustomerCenterConfigData.Screen) -> some View {
        RelevantPurchasesListView(
            screen: screen,
            activePurchases: $viewModel.activeSubscriptionPurchases,
            nonSubscriptionPurchases: $viewModel.activeNonSubscriptionPurchases,
            originalAppUserId: viewModel.originalAppUserId,
            originalPurchaseDate: viewModel.originalPurchaseDate,
            purchasesProvider: self.viewModel.purchasesProvider,
            actionWrapper: self.viewModel.actionWrapper
        )
        .dismissCircleButtonToolbarIfNeeded()
    }

    func singlePurchaseView(_ screen: CustomerCenterConfigData.Screen) -> some View {
        SubscriptionDetailView(
            screen: screen,
            purchaseInformation: viewModel.activePurchase,
            showPurchaseHistory: viewModel.configuration?.support.displayPurchaseHistoryLink == true,
            purchasesProvider: self.viewModel.purchasesProvider,
            actionWrapper: self.viewModel.actionWrapper
        )
        .dismissCircleButtonToolbarIfNeeded()
    }

    func trackImpression() {
        viewModel.trackImpression(darkMode: self.colorScheme == .dark,
                                  displayMode: self.mode)
    }

}

#if DEBUG

@available(iOS 15.0, *)
@available(macOS, unavailable)
@available(tvOS, unavailable)
@available(watchOS, unavailable)
struct CustomerCenterView_Previews: PreviewProvider {

    static var previews: some View {
        CustomerCenterView(
            viewModel: CustomerCenterViewModel(
                purchaseInformation: .yearlyExpiring(),
                configuration: CustomerCenterConfigData.default
            )
        )
        .previewDisplayName("Monthly Apple")
    }

}

#endif

#endif<|MERGE_RESOLUTION|>--- conflicted
+++ resolved
@@ -213,43 +213,15 @@
                         withAnimation {
                             ignoreAppUpdateWarning = true
                         }
-<<<<<<< HEAD
-                    )
-                } else {
-                    ManageSubscriptionsView(
-                                            screen: screen,
-                                            purchaseInformation: $viewModel.activePurchase,
-                                            purchasesProvider: self.viewModel.purchasesProvider,
-                                            virtualCurrencies: self.viewModel.virtualCurrencies,
-                                            actionWrapper: self.viewModel.actionWrapper)
-                }
-            } else if let screen = configuration.screens[.management] {
-                WrongPlatformView(screen: screen,
-                                  purchaseInformation: purchaseInformation)
-=======
                     }
                 )
             } else if viewModel.activeSubscriptionPurchases.count > 1 {
                 listView(screen)
->>>>>>> 80000f4d
             } else {
                 singlePurchaseView(screen)
             }
         } else {
             if let screen = configuration.screens[.noActive] {
-<<<<<<< HEAD
-                ManageSubscriptionsView(screen: screen,
-                                        purchaseInformation: $viewModel.activePurchase,
-                                        purchasesProvider: self.viewModel.purchasesProvider,
-                                        virtualCurrencies: self.viewModel.virtualCurrencies,
-                                        actionWrapper: self.viewModel.actionWrapper)
-            } else {
-                // Fallback with a restore button
-                NoSubscriptionsView(configuration: configuration,
-                                    virtualCurrencies: self.viewModel.virtualCurrencies,
-                                    purchasesProvider: self.viewModel.purchasesProvider,
-                                    actionWrapper: self.viewModel.actionWrapper)
-=======
                 singlePurchaseView(screen)
             } else {
                 // Fallback with a restore button
@@ -257,7 +229,6 @@
                     configuration: configuration,
                     actionWrapper: self.viewModel.actionWrapper
                 )
->>>>>>> 80000f4d
             }
         }
     }
