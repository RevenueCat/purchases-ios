//
//  Copyright RevenueCat Inc. All Rights Reserved.
//
//  Licensed under the MIT License (the "License");
//  you may not use this file except in compliance with the License.
//  You may obtain a copy of the License at
//
//      https://opensource.org/licenses/MIT
//
//  CustomerCenterView.swift
//
//
//  Created by Andrés Boedo on 5/3/24.
//

import RevenueCat
import SwiftUI

#if os(iOS)

/// Use the Customer Center in your app to help your customers manage common support tasks.
///
/// Customer Center is a self-service UI that can be added to your app to help
/// your customers manage their subscriptions on their own. With it, you can prevent
/// churn with pre-emptive promotional offers, capture actionable customer data with
/// exit feedback prompts, and lower support volumes for common inquiries — all
/// without any help from your support team.
///
/// The `CustomerCenterView` can be used to integrate the Customer Center directly in your app with SwiftUI.
///
/// For more information, see the [Customer Center docs](https://www.revenuecat.com/docs/tools/customer-center).
@available(iOS 15.0, *)
@available(macOS, unavailable)
@available(tvOS, unavailable)
@available(watchOS, unavailable)
public struct CustomerCenterView: View {

    @StateObject private var viewModel: CustomerCenterViewModel
    @State private var ignoreAppUpdateWarning: Bool = false

    @Environment(\.colorScheme)
    private var colorScheme

    private let mode: CustomerCenterPresentationMode

    private let navigationOptions: CustomerCenterNavigationOptions

    /// Create a view to handle common customer support tasks
    /// - Parameters:
    ///   - customerCenterActionHandler: An optional `CustomerCenterActionHandler` to handle actions
    ///   from the Customer Center.
    ///   - navigationOptions: Options to control the navigation behavior
    @available(*, deprecated, message: """
    Use the view modifiers instead.
    For example, use .onCustomerCenterRestoreStarted(),
    .onCustomerCenterRestoreCompleted(), etc.
    """)
    public init(
        customerCenterActionHandler: CustomerCenterActionHandler?,
        navigationOptions: CustomerCenterNavigationOptions = .default) {
        self.init(
            actionWrapper: CustomerCenterActionWrapper(legacyActionHandler: customerCenterActionHandler),
            mode: .default,
            navigationOptions: navigationOptions
        )
    }

    /// Create a view to handle common customer support tasks
    /// - Parameters:
    ///   - navigationOptions: Options to control the navigation behavior
    public init(navigationOptions: CustomerCenterNavigationOptions = .default) {
        self.init(
            actionWrapper: CustomerCenterActionWrapper(legacyActionHandler: nil),
            mode: .default,
            navigationOptions: navigationOptions
        )
    }

    /// Create a view to handle common customer support tasks
    /// - Parameters:
    ///   - customerCenterActionHandler: An optional `CustomerCenterActionHandler` to handle actions
    ///   from the Customer Center.
    ///   - mode: The presentation mode for the Customer Center
    ///   - navigationOptions: Options to control the navigation behavior
    init(
        actionWrapper: CustomerCenterActionWrapper,
        mode: CustomerCenterPresentationMode,
        navigationOptions: CustomerCenterNavigationOptions) {
            self._viewModel = .init(wrappedValue: CustomerCenterViewModel(actionWrapper: actionWrapper))
            self.mode = mode
            self.navigationOptions = navigationOptions
    }

    // swiftlint:disable:next missing_docs
    @_spi(Internal) public init(
        uiPreviewPurchaseProvider: CustomerCenterPurchasesType,
        navigationOptions: CustomerCenterNavigationOptions) {
        self.init(viewModel: CustomerCenterViewModel(uiPreviewPurchaseProvider: uiPreviewPurchaseProvider),
                  navigationOptions: navigationOptions)
    }

    fileprivate init(
        viewModel: CustomerCenterViewModel,
        mode: CustomerCenterPresentationMode =  .default,
        navigationOptions: CustomerCenterNavigationOptions = .default) {
        self._viewModel = .init(wrappedValue: viewModel)
        self.mode = mode
        self.navigationOptions = navigationOptions
    }

    // swiftlint:disable:next missing_docs
    public var body: some View {
        navigationContent
            .task {
                await loadInformationIfNeeded()
            }
            .onAppear {
#if DEBUG
                guard ProcessInfo.processInfo.environment["XCODE_RUNNING_FOR_PREVIEWS"] != "1" else { return }
#endif
                self.trackImpression()
            }
    }

}

@available(iOS 15.0, *)
@available(macOS, unavailable)
@available(tvOS, unavailable)
@available(watchOS, unavailable)
private extension CustomerCenterView {

    @ViewBuilder
    var content: some View {
        Group {
            switch self.viewModel.state {
            case .error:
                ErrorView()
                    .environment(\.customerCenterPresentationMode, self.mode)
                    .environment(\.navigationOptions, self.navigationOptions)
                    .dismissCircleButtonToolbarIfNeeded()

            case .notLoaded:
                TintedProgressView()

            case .success:
                if let configuration = self.viewModel.configuration {
                    destinationView(configuration: configuration)
                        .environment(\.appearance, configuration.appearance)
                        .environment(\.localization, configuration.localization)
                        .environment(\.customerCenterPresentationMode, self.mode)
                        .environment(\.navigationOptions, self.navigationOptions)
                        .environment(\.supportInformation, configuration.support)
                } else {
                    TintedProgressView()
                }
            }
        }
        .modifier(CustomerCenterActionViewModifier(actionWrapper: viewModel.actionWrapper))
    }

    @ViewBuilder
    var navigationContent: some View {
        if navigationOptions.usesExistingNavigation {
            content
        } else {
            CompatibilityNavigationStack {
                content
            }
        }
    }

    func loadInformationIfNeeded() async {
        if viewModel.state == .notLoaded {
            await viewModel.loadScreen()
        }
    }

    @ViewBuilder
    func destinationContent(configuration: CustomerCenterConfigData) -> some View {
        if viewModel.hasPurchases,
           let screen = configuration.screens[.management] {
            if let onUpdateAppClick = viewModel.onUpdateAppClick,
               !ignoreAppUpdateWarning
                && viewModel.shouldShowAppUpdateWarnings {
                AppUpdateWarningView(
                    onUpdateAppClick: onUpdateAppClick,
                    onContinueAnywayClick: {
                        withAnimation {
                            ignoreAppUpdateWarning = true
                        }
                    }
                )
            } else if viewModel.shouldShowList {
                listView(screen)
            } else {
                singlePurchaseView(screen)
            }
        } else {
            if let screen = configuration.screens[.noActive] {
                singlePurchaseView(screen)
            } else {
                FallbackNoSubscriptionsView(
                    customerCenterViewModel: viewModel,
<<<<<<< HEAD
                    configuration: configuration,
                    actionWrapper: self.viewModel.actionWrapper,
                    purchasesProvider: self.viewModel.purchasesProvider,
                    virtualCurrencies: self.viewModel.virtualCurrencies
=======
                    actionWrapper: self.viewModel.actionWrapper
>>>>>>> df8e0f0f
                )
            }
        }
    }

    @ViewBuilder
    func destinationView(configuration: CustomerCenterConfigData) -> some View {
        let accentColor = Color.from(colorInformation: configuration.appearance.accentColor,
                                     for: self.colorScheme)

        destinationContent(configuration: configuration)
            .applyIf(accentColor != nil, apply: { $0.tint(accentColor) })
    }

    func listView(_ screen: CustomerCenterConfigData.Screen) -> some View {
        RelevantPurchasesListView(
            customerInfoViewModel: viewModel,
            screen: screen,
            originalAppUserId: viewModel.originalAppUserId,
            originalPurchaseDate: viewModel.originalPurchaseDate,
            shouldShowSeeAllPurchases: viewModel.shouldShowSeeAllPurchases,
            virtualCurrencies: self.viewModel.virtualCurrencies,
            purchasesProvider: self.viewModel.purchasesProvider,
            actionWrapper: self.viewModel.actionWrapper
        )
        .dismissCircleButtonToolbarIfNeeded()
    }

    func singlePurchaseView(_ screen: CustomerCenterConfigData.Screen) -> some View {
        SubscriptionDetailView(
            customerInfoViewModel: viewModel,
            screen: screen,
            purchaseInformation: viewModel.activePurchase,
<<<<<<< HEAD
            showPurchaseHistory: viewModel.configuration?.support.displayPurchaseHistoryLink == true,
            virtualCurrencies: self.viewModel.virtualCurrencies,
=======
            showPurchaseHistory: viewModel.shouldShowSeeAllPurchases,
            allowsMissingPurchaseAction: true,
>>>>>>> df8e0f0f
            purchasesProvider: self.viewModel.purchasesProvider,
            actionWrapper: self.viewModel.actionWrapper
        )
        .dismissCircleButtonToolbarIfNeeded()
    }

    func trackImpression() {
        viewModel.trackImpression(darkMode: self.colorScheme == .dark,
                                  displayMode: self.mode)
    }

}

#if DEBUG

@available(iOS 15.0, *)
@available(macOS, unavailable)
@available(tvOS, unavailable)
@available(watchOS, unavailable)
struct CustomerCenterView_Previews: PreviewProvider {

    static var previews: some View {
        CustomerCenterView(
            viewModel: CustomerCenterViewModel(
                purchaseInformation: .yearlyExpiring(),
                configuration: CustomerCenterConfigData.default
            )
        )
        .previewDisplayName("Monthly Apple")
    }

}

#endif

#endif<|MERGE_RESOLUTION|>--- conflicted
+++ resolved
@@ -202,14 +202,8 @@
             } else {
                 FallbackNoSubscriptionsView(
                     customerCenterViewModel: viewModel,
-<<<<<<< HEAD
-                    configuration: configuration,
                     actionWrapper: self.viewModel.actionWrapper,
-                    purchasesProvider: self.viewModel.purchasesProvider,
                     virtualCurrencies: self.viewModel.virtualCurrencies
-=======
-                    actionWrapper: self.viewModel.actionWrapper
->>>>>>> df8e0f0f
                 )
             }
         }
@@ -243,13 +237,9 @@
             customerInfoViewModel: viewModel,
             screen: screen,
             purchaseInformation: viewModel.activePurchase,
-<<<<<<< HEAD
-            showPurchaseHistory: viewModel.configuration?.support.displayPurchaseHistoryLink == true,
-            virtualCurrencies: self.viewModel.virtualCurrencies,
-=======
             showPurchaseHistory: viewModel.shouldShowSeeAllPurchases,
             allowsMissingPurchaseAction: true,
->>>>>>> df8e0f0f
+            virtualCurrencies: self.viewModel.virtualCurrencies,
             purchasesProvider: self.viewModel.purchasesProvider,
             actionWrapper: self.viewModel.actionWrapper
         )
