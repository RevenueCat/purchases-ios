//
//  Copyright RevenueCat Inc. All Rights Reserved.
//
//  Licensed under the MIT License (the "License");
//  you may not use this file except in compliance with the License.
//  You may obtain a copy of the License at
//
//      https://opensource.org/licenses/MIT
//
//  CustomerCenterView.swift
//
//
//  Created by Andrés Boedo on 5/3/24.
//

import RevenueCat
import SwiftUI

#if os(iOS)

/// Use the Customer Center in your app to help your customers manage common support tasks.
///
/// Customer Center is a self-service UI that can be added to your app to help
/// your customers manage their subscriptions on their own. With it, you can prevent
/// churn with pre-emptive promotional offers, capture actionable customer data with
/// exit feedback prompts, and lower support volumes for common inquiries — all
/// without any help from your support team.
///
/// The `CustomerCenterView` can be used to integrate the Customer Center directly in your app with SwiftUI.
///
/// For more information, see the [Customer Center docs](https://www.revenuecat.com/docs/tools/customer-center).
@available(iOS 15.0, *)
@available(macOS, unavailable)
@available(tvOS, unavailable)
@available(watchOS, unavailable)
public struct CustomerCenterView: View {

    @StateObject private var viewModel: CustomerCenterViewModel
    @State private var ignoreAppUpdateWarning: Bool = false

    @Environment(\.colorScheme)
    private var colorScheme

    private let mode: CustomerCenterPresentationMode

    private let navigationOptions: CustomerCenterNavigationOptions

    /// Create a view to handle common customer support tasks
    /// - Parameters:
    ///   - customerCenterActionHandler: An optional `CustomerCenterActionHandler` to handle actions
    ///   from the Customer Center.
    ///   - navigationOptions: Options to control the navigation behavior
    @available(*, deprecated, message: """
    Use the view modifiers instead.
    For example, use .onCustomerCenterRestoreStarted(),
    .onCustomerCenterRestoreCompleted(), etc.
    """)
    public init(
        customerCenterActionHandler: CustomerCenterActionHandler?,
        navigationOptions: CustomerCenterNavigationOptions = .default) {
        self.init(
            actionWrapper: CustomerCenterActionWrapper(legacyActionHandler: customerCenterActionHandler),
            mode: .default,
            navigationOptions: navigationOptions
        )
    }

    /// Create a view to handle common customer support tasks
    /// - Parameters:
    ///   - navigationOptions: Options to control the navigation behavior
    public init(navigationOptions: CustomerCenterNavigationOptions = .default) {
        self.init(
            actionWrapper: CustomerCenterActionWrapper(legacyActionHandler: nil),
            mode: .default,
            navigationOptions: navigationOptions
        )
    }

    /// Create a view to handle common customer support tasks
    /// - Parameters:
    ///   - customerCenterActionHandler: An optional `CustomerCenterActionHandler` to handle actions
    ///   from the Customer Center.
    ///   - mode: The presentation mode for the Customer Center
    ///   - navigationOptions: Options to control the navigation behavior
    init(
        actionWrapper: CustomerCenterActionWrapper,
        mode: CustomerCenterPresentationMode,
        navigationOptions: CustomerCenterNavigationOptions) {
            self._viewModel = .init(wrappedValue: CustomerCenterViewModel(actionWrapper: actionWrapper))
            self.mode = mode
            self.navigationOptions = navigationOptions
    }

    // swiftlint:disable:next missing_docs
    @_spi(Internal) public init(
        uiPreviewPurchaseProvider: CustomerCenterPurchasesType,
        navigationOptions: CustomerCenterNavigationOptions) {
        self.init(viewModel: CustomerCenterViewModel(uiPreviewPurchaseProvider: uiPreviewPurchaseProvider),
                  navigationOptions: navigationOptions)
    }

    fileprivate init(
        viewModel: CustomerCenterViewModel,
        mode: CustomerCenterPresentationMode =  .default,
        navigationOptions: CustomerCenterNavigationOptions = .default) {
        self._viewModel = .init(wrappedValue: viewModel)
        self.mode = mode
        self.navigationOptions = navigationOptions
    }

    // swiftlint:disable:next missing_docs
    public var body: some View {
        navigationContent
            .task {
                await loadInformationIfNeeded()
            }
            .environmentObject(self.viewModel)
            .onAppear {
#if DEBUG
                guard ProcessInfo.processInfo.environment["XCODE_RUNNING_FOR_PREVIEWS"] != "1" else { return }
#endif
                self.trackImpression()
            }
    }

}

@available(iOS 15.0, *)
@available(macOS, unavailable)
@available(tvOS, unavailable)
@available(watchOS, unavailable)
private extension CustomerCenterView {

    @ViewBuilder
    var content: some View {
        Group {
            switch self.viewModel.state {
            case .error:
                ErrorView()
                    .environment(\.customerCenterPresentationMode, self.mode)
                    .environment(\.navigationOptions, self.navigationOptions)
                    .dismissCircleButtonToolbarIfNeeded()

            case .notLoaded:
                TintedProgressView()

            case .success:
                if let configuration = self.viewModel.configuration {
                    destinationView(configuration: configuration)
                        .environment(\.appearance, configuration.appearance)
                        .environment(\.localization, configuration.localization)
                        .environment(\.customerCenterPresentationMode, self.mode)
                        .environment(\.navigationOptions, self.navigationOptions)
                        .environment(\.supportInformation, configuration.support)
                } else {
                    TintedProgressView()
                }
            }
        }
        // This is needed because `CustomerCenterViewModel` is isolated to @MainActor
        // A bigger refactor is needed, but its already throwing a warning.
        .modifier(self.viewModel.purchasesProvider.manageSubscriptionsSheetViewModifier(isPresented: .init(
            get: { viewModel.manageSubscriptionsSheet },
            set: { manage in DispatchQueue.main.async { viewModel.manageSubscriptionsSheet = manage } }
        )))
        .modifier(CustomerCenterActionViewModifier(actionWrapper: viewModel.actionWrapper))
        .onCustomerCenterPromotionalOfferSuccess {
            Task {
                await viewModel.loadScreen(shouldSync: true)
            }
        }
        .onCustomerCenterShowingManageSubscriptions {
            Task { @MainActor in
                viewModel.manageSubscriptionsSheet = true
            }
        }
        .onChangeOf(viewModel.manageSubscriptionsSheet) { manageSubscriptionsSheet in
            if !manageSubscriptionsSheet {
                Task {
                    await viewModel.loadScreen(shouldSync: true)
                }
            }
        }
    }

    @ViewBuilder
    var navigationContent: some View {
        if navigationOptions.usesExistingNavigation {
            content
        } else {
            CompatibilityNavigationStack {
                content
            }
        }
    }

    func loadInformationIfNeeded() async {
        if viewModel.state == .notLoaded {
            await viewModel.loadScreen()
        }
    }

    @ViewBuilder
    func destinationContent(configuration: CustomerCenterConfigData) -> some View {
        if viewModel.hasPurchases,
           let screen = configuration.screens[.management] {
            if let onUpdateAppClick = viewModel.onUpdateAppClick,
               !ignoreAppUpdateWarning
                && viewModel.shouldShowAppUpdateWarnings {
                AppUpdateWarningView(
                    onUpdateAppClick: onUpdateAppClick,
                    onContinueAnywayClick: {
                        withAnimation {
                            ignoreAppUpdateWarning = true
                        }
                    }
                )
            } else if viewModel.shouldShowList {
                listView(screen)
            } else {
                singlePurchaseView(screen)
            }
        } else {
            if let screen = configuration.screens[.noActive] {
                singlePurchaseView(screen)
            } else {
                // Fallback with a restore button
                NoSubscriptionsView(
                    configuration: configuration,
                    actionWrapper: self.viewModel.actionWrapper,
                    purchasesProvider: self.viewModel.purchasesProvider,
                    virtualCurrencies: self.viewModel.virtualCurrencies
                )
            }
        }
    }

    @ViewBuilder
    func destinationView(configuration: CustomerCenterConfigData) -> some View {
        let accentColor = Color.from(colorInformation: configuration.appearance.accentColor,
                                     for: self.colorScheme)

        destinationContent(configuration: configuration)
            .applyIf(accentColor != nil, apply: { $0.tint(accentColor) })
    }

    func listView(_ screen: CustomerCenterConfigData.Screen) -> some View {
        RelevantPurchasesListView(
            screen: screen,
            activePurchases: $viewModel.activeSubscriptionPurchases,
            nonSubscriptionPurchases: $viewModel.activeNonSubscriptionPurchases,
            virtualCurrencies: self.viewModel.virtualCurrencies,
            originalAppUserId: viewModel.originalAppUserId,
            originalPurchaseDate: viewModel.originalPurchaseDate,
            shouldShowSeeAllPurchases: viewModel.shouldShowSeeAllPurchases,
            purchasesProvider: self.viewModel.purchasesProvider,
            actionWrapper: self.viewModel.actionWrapper
        )
        .dismissCircleButtonToolbarIfNeeded()
    }

    func singlePurchaseView(_ screen: CustomerCenterConfigData.Screen) -> some View {
        SubscriptionDetailView(
            screen: screen,
            purchaseInformation: viewModel.activePurchase,
<<<<<<< HEAD
            showPurchaseHistory: viewModel.configuration?.support.displayPurchaseHistoryLink == true,
            virtualCurrencies: self.viewModel.virtualCurrencies,
=======
            showPurchaseHistory: viewModel.shouldShowSeeAllPurchases,
>>>>>>> a141fd9b
            purchasesProvider: self.viewModel.purchasesProvider,
            actionWrapper: self.viewModel.actionWrapper
        )
        .dismissCircleButtonToolbarIfNeeded()
    }

    func trackImpression() {
        viewModel.trackImpression(darkMode: self.colorScheme == .dark,
                                  displayMode: self.mode)
    }

}

#if DEBUG

@available(iOS 15.0, *)
@available(macOS, unavailable)
@available(tvOS, unavailable)
@available(watchOS, unavailable)
struct CustomerCenterView_Previews: PreviewProvider {

    static var previews: some View {
        CustomerCenterView(
            viewModel: CustomerCenterViewModel(
                purchaseInformation: .yearlyExpiring(),
                configuration: CustomerCenterConfigData.default
            )
        )
        .previewDisplayName("Monthly Apple")
    }

}

#endif

#endif<|MERGE_RESOLUTION|>--- conflicted
+++ resolved
@@ -204,34 +204,34 @@
     func destinationContent(configuration: CustomerCenterConfigData) -> some View {
         if viewModel.hasPurchases,
            let screen = configuration.screens[.management] {
-            if let onUpdateAppClick = viewModel.onUpdateAppClick,
-               !ignoreAppUpdateWarning
-                && viewModel.shouldShowAppUpdateWarnings {
-                AppUpdateWarningView(
-                    onUpdateAppClick: onUpdateAppClick,
-                    onContinueAnywayClick: {
-                        withAnimation {
-                            ignoreAppUpdateWarning = true
-                        }
-                    }
-                )
-            } else if viewModel.shouldShowList {
+//            if let onUpdateAppClick = viewModel.onUpdateAppClick,
+//               !ignoreAppUpdateWarning
+//                && viewModel.shouldShowAppUpdateWarnings {
+//                AppUpdateWarningView(
+//                    onUpdateAppClick: onUpdateAppClick,
+//                    onContinueAnywayClick: {
+//                        withAnimation {
+//                            ignoreAppUpdateWarning = true
+//                        }
+//                    }
+//                )
+//            } else if viewModel.shouldShowList {
                 listView(screen)
-            } else {
-                singlePurchaseView(screen)
-            }
-        } else {
-            if let screen = configuration.screens[.noActive] {
-                singlePurchaseView(screen)
-            } else {
-                // Fallback with a restore button
-                NoSubscriptionsView(
-                    configuration: configuration,
-                    actionWrapper: self.viewModel.actionWrapper,
-                    purchasesProvider: self.viewModel.purchasesProvider,
-                    virtualCurrencies: self.viewModel.virtualCurrencies
-                )
-            }
+//            } else {
+//                singlePurchaseView(screen)
+//            }
+//        } else {
+//        if let screen = configuration.screens[.noActive] {
+//            singlePurchaseView(screen)
+//            } else {
+//                // Fallback with a restore button
+//                NoSubscriptionsView(
+//                    configuration: configuration,
+//                    actionWrapper: self.viewModel.actionWrapper,
+//                    purchasesProvider: self.viewModel.purchasesProvider,
+//                    virtualCurrencies: self.viewModel.virtualCurrencies
+//                )
+//            }
         }
     }
 
@@ -263,12 +263,8 @@
         SubscriptionDetailView(
             screen: screen,
             purchaseInformation: viewModel.activePurchase,
-<<<<<<< HEAD
             showPurchaseHistory: viewModel.configuration?.support.displayPurchaseHistoryLink == true,
             virtualCurrencies: self.viewModel.virtualCurrencies,
-=======
-            showPurchaseHistory: viewModel.shouldShowSeeAllPurchases,
->>>>>>> a141fd9b
             purchasesProvider: self.viewModel.purchasesProvider,
             actionWrapper: self.viewModel.actionWrapper
         )
