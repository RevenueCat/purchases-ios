//
//  Copyright RevenueCat Inc. All Rights Reserved.
//
//  Licensed under the MIT License (the "License");
//  you may not use this file except in compliance with the License.
//  You may obtain a copy of the License at
//
//      https://opensource.org/licenses/MIT
//
//  FeedbackSurveyView.swift
//
//
//  Created by Cesar de la Vega on 12/6/24.
//

import RevenueCat
import SwiftUI

#if os(iOS)

@available(iOS 15.0, *)
@available(macOS, unavailable)
@available(tvOS, unavailable)
@available(watchOS, unavailable)
struct FeedbackSurveyView: View {

    @Environment(\.appearance)
    private var appearance: CustomerCenterConfigData.Appearance

    @Environment(\.colorScheme)
    private var colorScheme

    @Environment(\.localization)
    private var localization: CustomerCenterConfigData.Localization

    @Environment(\.customerCenterPresentationMode)
    private var mode: CustomerCenterPresentationMode

    @Environment(\.navigationOptions)
    var navigationOptions

    @StateObject
    private var viewModel: FeedbackSurveyViewModel

    @Binding
    private var isPresented: Bool

    init(
        feedbackSurveyData: FeedbackSurveyData,
        purchasesProvider: CustomerCenterPurchasesType,
        actionWrapper: CustomerCenterActionWrapper,
        isPresented: Binding<Bool>
    ) {
        self._viewModel = StateObject(wrappedValue: FeedbackSurveyViewModel(
            feedbackSurveyData: feedbackSurveyData,
            purchasesProvider: purchasesProvider,
            actionWrapper: actionWrapper
        ))
        self._isPresented = isPresented
    }

    @ViewBuilder
    var content: some View {
        FeedbackSurveyButtonsView(
            options: self.viewModel.feedbackSurveyData.configuration.options,
            onOptionSelected: { option in
                await self.viewModel.handleAction(
                    for: option,
                    darkMode: self.colorScheme == .dark,
                    displayMode: self.mode,
                    dismissView: self.dismissView
                )
            },
            loadingOption: self.$viewModel.loadingOption
        )
    }

    var body: some View {
        CompatibilityNavigationStack {
            List {
                content
<<<<<<< HEAD
                    .compatibleNavigation(
                        item: $viewModel.promotionalOfferData,
                        usesNavigationStack: navigationOptions.usesNavigationStack
                    ) { promotionalOfferData in
                        PromotionalOfferView(
                            promotionalOffer: promotionalOfferData.promotionalOffer,
                            product: promotionalOfferData.product,
                            promoOfferDetails: promotionalOfferData.promoOfferDetails,
                            purchasesProvider: self.viewModel.purchasesProvider,
                            onDismissPromotionalOfferView: { userAction in
                                Task(priority: .userInitiated) {
                                    await viewModel.handleDismissPromotionalOfferView(
                                        userAction,
                                        dismissView: self.dismissView
                                    )
                                }
                            }
                        )
                        .interactiveDismissDisabled()
                        .environment(\.appearance, appearance)
                        .environment(\.localization, localization)
                    }
            }
=======
            }
            .compatibleNavigation(
                item: $viewModel.promotionalOfferData,
                usesNavigationStack: navigationOptions.usesNavigationStack
            ) { promotionalOfferData in
                PromotionalOfferView(
                    promotionalOffer: promotionalOfferData.promotionalOffer,
                    product: promotionalOfferData.product,
                    promoOfferDetails: promotionalOfferData.promoOfferDetails,
                    purchasesProvider: self.viewModel.purchasesProvider,
                    onDismissPromotionalOfferView: { userAction in
                        Task(priority: .userInitiated) {
                            await viewModel.handleDismissPromotionalOfferView(
                                userAction,
                                dismissView: self.dismissView
                            )
                        }
                    }
                )
                .interactiveDismissDisabled()
                .environment(\.appearance, appearance)
                .environment(\.localization, localization)
            }
>>>>>>> b188e09e
            .navigationBarTitleDisplayMode(.inline)
            .toolbar(content: {
                ToolbarItem(placement: .principal) {
                    Text(self.viewModel.feedbackSurveyData.configuration.title)
                        .font(.headline)
                        .multilineTextAlignment(.center)
                        .lineLimit(2)
                }
            })
        }
    }

    private func dismissView() {
        self.isPresented = false
    }
}

@available(iOS 15.0, *)
@available(macOS, unavailable)
@available(tvOS, unavailable)
@available(watchOS, unavailable)
// This is a duplicate of ActiveSubscriptionButtonsView. It should be unified in the near future.
struct FeedbackSurveyButtonsView: View {

    let options: [CustomerCenterConfigData.HelpPath.FeedbackSurvey.Option]
    let onOptionSelected: (_ optionSelected: CustomerCenterConfigData.HelpPath.FeedbackSurvey.Option) async -> Void

    @Environment(\.appearance)
    private var appearance: CustomerCenterConfigData.Appearance

    @Environment(\.colorScheme)
    private var colorScheme

    @Binding
    var loadingOption: String?

    var body: some View {
        ForEach(options, id: \.id) { option in
            AsyncButton {
                await self.onOptionSelected(option)
            } label: {
                if self.loadingOption == option.id {
                    TintedProgressView()
                } else {
                    Text(option.title)
                }
            }
            .disabled(self.loadingOption != nil)
        }
        .applyIf(tintColor != nil, apply: { $0.tint(tintColor) })
    }

    private var tintColor: Color? {
        Color.from(colorInformation: appearance.accentColor, for: self.colorScheme)
    }
}

#if DEBUG
@available(iOS 15.0, *)
@available(macOS, unavailable)
@available(tvOS, unavailable)
@available(watchOS, unavailable)
struct FeedbackSurveyView_Previews: PreviewProvider {

    static let title = "really long tile that should go to multiple lines but its getting clipped and now it does not"

    static var previews: some View {
        ForEach(ColorScheme.allCases, id: \.self) { colorScheme in
            CompatibilityNavigationStack {
                FeedbackSurveyView(
                    feedbackSurveyData: FeedbackSurveyData(
                        configuration: CustomerCenterConfigData.HelpPath.FeedbackSurvey(
                            title: Self.title,
                            options: [
                                .init(id: "id1", title: "title1", promotionalOffer: nil),
                                .init(id: "id2", title: "title2", promotionalOffer: nil),
                                .init(id: "id3", title: "title3", promotionalOffer: nil)
                            ]
                        ),
                        path: CustomerCenterConfigData.HelpPath(
                            id: "id1",
                            title: "helpPathTitle1",
                            type: .missingPurchase,
                            detail: nil
                        ),
                        onOptionSelected: {}
                    ),
                    purchasesProvider: CustomerCenterPurchases(),
                    actionWrapper: .init(),
                    isPresented: .constant(true)
                )
                .environment(\.localization, CustomerCenterConfigData.default.localization)
                .environment(\.appearance, CustomerCenterConfigData.default.appearance)
            }
            .preferredColorScheme(colorScheme)
            .previewDisplayName("Monthly renewing - \(colorScheme)")
        }
    }

}

#endif

#endif<|MERGE_RESOLUTION|>--- conflicted
+++ resolved
@@ -79,31 +79,6 @@
         CompatibilityNavigationStack {
             List {
                 content
-<<<<<<< HEAD
-                    .compatibleNavigation(
-                        item: $viewModel.promotionalOfferData,
-                        usesNavigationStack: navigationOptions.usesNavigationStack
-                    ) { promotionalOfferData in
-                        PromotionalOfferView(
-                            promotionalOffer: promotionalOfferData.promotionalOffer,
-                            product: promotionalOfferData.product,
-                            promoOfferDetails: promotionalOfferData.promoOfferDetails,
-                            purchasesProvider: self.viewModel.purchasesProvider,
-                            onDismissPromotionalOfferView: { userAction in
-                                Task(priority: .userInitiated) {
-                                    await viewModel.handleDismissPromotionalOfferView(
-                                        userAction,
-                                        dismissView: self.dismissView
-                                    )
-                                }
-                            }
-                        )
-                        .interactiveDismissDisabled()
-                        .environment(\.appearance, appearance)
-                        .environment(\.localization, localization)
-                    }
-            }
-=======
             }
             .compatibleNavigation(
                 item: $viewModel.promotionalOfferData,
@@ -127,7 +102,6 @@
                 .environment(\.appearance, appearance)
                 .environment(\.localization, localization)
             }
->>>>>>> b188e09e
             .navigationBarTitleDisplayMode(.inline)
             .toolbar(content: {
                 ToolbarItem(placement: .principal) {
