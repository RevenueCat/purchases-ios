//
//  Copyright RevenueCat Inc. All Rights Reserved.
//
//  Licensed under the MIT License (the "License");
//  you may not use this file except in compliance with the License.
//  You may obtain a copy of the License at
//
//      https://opensource.org/licenses/MIT
//
//  FeedbackSurveyView.swift
//
//
//  Created by Cesar de la Vega on 12/6/24.
//

import RevenueCat
import SwiftUI

#if os(iOS)

@available(iOS 15.0, *)
@available(macOS, unavailable)
@available(tvOS, unavailable)
@available(watchOS, unavailable)
struct FeedbackSurveyView: View {

    @Environment(\.appearance)
    private var appearance: CustomerCenterConfigData.Appearance

    @Environment(\.colorScheme)
    private var colorScheme

    @Environment(\.localization)
    private var localization: CustomerCenterConfigData.Localization

    @Environment(\.customerCenterPresentationMode)
    private var mode: CustomerCenterPresentationMode

    @Environment(\.navigationOptions)
    var navigationOptions

    @StateObject
    private var viewModel: FeedbackSurveyViewModel

    @Binding
    private var isPresented: Bool

    init(
        feedbackSurveyData: FeedbackSurveyData,
        purchasesProvider: CustomerCenterPurchasesType,
        actionWrapper: CustomerCenterActionWrapper,
        isPresented: Binding<Bool>
    ) {
        self._viewModel = StateObject(wrappedValue: FeedbackSurveyViewModel(
            feedbackSurveyData: feedbackSurveyData,
            purchasesProvider: purchasesProvider,
            actionWrapper: actionWrapper
        ))
        self._isPresented = isPresented
    }

    @ViewBuilder
    var content: some View {
        FeedbackSurveyButtonsView(
            options: self.viewModel.feedbackSurveyData.configuration.options,
            onOptionSelected: { option in
                await self.viewModel.handleAction(
                    for: option,
                    darkMode: self.colorScheme == .dark,
                    displayMode: self.mode,
                    dismissView: self.dismissView
                )
            },
            loadingOption: self.$viewModel.loadingOption
        )
    }

    var body: some View {
        CompatibilityNavigationStack {
            List {
                content
                    .compatibleNavigation(
                        item: $viewModel.promotionalOfferData,
                        usesNavigationStack: navigationOptions.usesNavigationStack
                    ) { promotionalOfferData in
                        PromotionalOfferView(
                            promotionalOffer: promotionalOfferData.promotionalOffer,
                            product: promotionalOfferData.product,
                            promoOfferDetails: promotionalOfferData.promoOfferDetails,
                            purchasesProvider: self.viewModel.purchasesProvider,
                            onDismissPromotionalOfferView: { userAction in
                                Task(priority: .userInitiated) {
                                    await viewModel.handleDismissPromotionalOfferView(
                                        userAction,
                                        dismissView: self.dismissView
                                    )
                                }
                            }
                        )
                        .interactiveDismissDisabled()
                        .environment(\.appearance, appearance)
                        .environment(\.localization, localization)
                    }
            }
            .navigationBarTitleDisplayMode(.inline)
            .toolbar(content: {
                ToolbarItem(placement: .principal) {
                    Text(self.viewModel.feedbackSurveyData.configuration.title)
                        .font(.headline)
                        .multilineTextAlignment(.center)
                        .lineLimit(2)
                }
            })
        }
    }

    private func dismissView() {
        self.isPresented = false
    }
}

@available(iOS 15.0, *)
@available(macOS, unavailable)
@available(tvOS, unavailable)
@available(watchOS, unavailable)
// This is a duplicate of ActiveSubscriptionButtonsView. It should be unified in the near future.
struct FeedbackSurveyButtonsView: View {

    let options: [CustomerCenterConfigData.HelpPath.FeedbackSurvey.Option]
    let onOptionSelected: (_ optionSelected: CustomerCenterConfigData.HelpPath.FeedbackSurvey.Option) async -> Void

    @Environment(\.appearance)
    private var appearance: CustomerCenterConfigData.Appearance

    @Environment(\.colorScheme)
    private var colorScheme

    @Binding
    var loadingOption: String?

    var body: some View {
        ForEach(options, id: \.id) { option in
            AsyncButton {
                await self.onOptionSelected(option)
            } label: {
                if self.loadingOption == option.id {
                    TintedProgressView()
                } else {
                    Text(option.title)
                }
            }
            .disabled(self.loadingOption != nil)
        }
<<<<<<< HEAD
    }
=======
        .applyIf(tintColor != nil, apply: { $0.tint(tintColor) })
    }

    private var tintColor: Color? {
        Color.from(colorInformation: appearance.accentColor, for: self.colorScheme)
    }
>>>>>>> 6479dfd8
}

#if DEBUG
@available(iOS 15.0, *)
@available(macOS, unavailable)
@available(tvOS, unavailable)
@available(watchOS, unavailable)
struct FeedbackSurveyView_Previews: PreviewProvider {

    static let title = "really long tile that should go to multiple lines but its getting clipped and now it does not"

    static var previews: some View {
        ForEach(ColorScheme.allCases, id: \.self) { colorScheme in
            CompatibilityNavigationStack {
                FeedbackSurveyView(
                    feedbackSurveyData: FeedbackSurveyData(
                        configuration: CustomerCenterConfigData.HelpPath.FeedbackSurvey(
                            title: Self.title,
                            options: [
                                .init(id: "id1", title: "title1", promotionalOffer: nil),
                                .init(id: "id2", title: "title2", promotionalOffer: nil),
                                .init(id: "id3", title: "title3", promotionalOffer: nil)
                            ]
                        ),
                        path: CustomerCenterConfigData.HelpPath(
                            id: "id1",
                            title: "helpPathTitle1",
                            type: .missingPurchase,
                            detail: nil
                        ),
                        onOptionSelected: {}
                    ),
                    purchasesProvider: CustomerCenterPurchases(),
                    actionWrapper: .init(),
                    isPresented: .constant(true)
                )
                .environment(\.localization, CustomerCenterConfigData.default.localization)
                .environment(\.appearance, CustomerCenterConfigData.default.appearance)
            }
            .preferredColorScheme(colorScheme)
            .previewDisplayName("Monthly renewing - \(colorScheme)")
        }
    }

}

#endif

#endif<|MERGE_RESOLUTION|>--- conflicted
+++ resolved
@@ -151,16 +151,12 @@
             }
             .disabled(self.loadingOption != nil)
         }
-<<<<<<< HEAD
-    }
-=======
         .applyIf(tintColor != nil, apply: { $0.tint(tintColor) })
     }
 
     private var tintColor: Color? {
         Color.from(colorInformation: appearance.accentColor, for: self.colorScheme)
     }
->>>>>>> 6479dfd8
 }
 
 #if DEBUG
