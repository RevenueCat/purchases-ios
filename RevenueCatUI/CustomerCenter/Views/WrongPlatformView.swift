--- conflicted
+++ resolved
@@ -57,19 +57,6 @@
     @Environment(\.openURL)
     private var openURL
 
-<<<<<<< HEAD
-    private var supportURL: URL? {
-        guard let supportInformation = self.supportInformation else { return nil }
-        let subject = self.localization[.defaultSubject]
-        let body = supportInformation.calculateBody(self.localization,
-                                                    purchasesProvider: customerCenterViewModel.purchasesProvider)
-        return URLUtilities.createMailURLIfPossible(email: supportInformation.email,
-                                                    subject: subject,
-                                                    body: body)
-    }
-
-=======
->>>>>>> 40369c5b
     init(screen: CustomerCenterConfigData.Screen? = nil,
          purchaseInformation: PurchaseInformation) {
         self.screen = screen
