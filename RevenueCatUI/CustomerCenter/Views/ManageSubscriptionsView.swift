--- conflicted
+++ resolved
@@ -118,18 +118,13 @@
                 }
             }
         }
-<<<<<<< HEAD
-        .compatibleNavigation(isPresented: $viewModel.showPurchases) {
+        .compatibleNavigation(
+            isPresented: $viewModel.showPurchases,
+            usesNavigationStack: navigationOptions.usesNavigationStack
+        ) {
             PurchaseHistoryView(viewModel: PurchaseHistoryViewModel())
         }
-        .toolbar {
-            ToolbarItem(placement: .compatibleTopBarTrailing) {
-                DismissCircleButton()
-            }
-        }
-=======
         .dismissCircleButtonToolbar()
->>>>>>> 3c5e07f9
         .restorePurchasesAlert(isPresented: self.$viewModel.showRestoreAlert)
         .sheet(
             item: self.$viewModel.promotionalOfferData,
