//
//  Copyright RevenueCat Inc. All Rights Reserved.
//
//  Licensed under the MIT License (the "License");
//  you may not use this file except in compliance with the License.
//  You may obtain a copy of the License at
//
//      https://opensource.org/licenses/MIT
//
//  ManageSubscriptionsView.swift
//
//
//  Created by Andrés Boedo on 5/3/24.
//

import RevenueCat
import SwiftUI

#if os(iOS)

@available(iOS 15.0, *)
@available(macOS, unavailable)
@available(tvOS, unavailable)
@available(watchOS, unavailable)
struct ManageSubscriptionsView: View {

    @Environment(\.appearance)
    private var appearance: CustomerCenterConfigData.Appearance

    @Environment(\.colorScheme)
    private var colorScheme
    @Environment(\.supportInformation)
    private var support

    @Environment(\.localization)
    private var localization: CustomerCenterConfigData.Localization

    @Environment(\.navigationOptions)
    var navigationOptions

    @StateObject
    private var viewModel: ManageSubscriptionsViewModel

    private let customerCenterActionHandler: CustomerCenterActionHandler?

    init(screen: CustomerCenterConfigData.Screen,
         purchaseInformation: PurchaseInformation?,
         customerCenterActionHandler: CustomerCenterActionHandler?) {
        let viewModel = ManageSubscriptionsViewModel(
            screen: screen,
            customerCenterActionHandler: customerCenterActionHandler,
            purchaseInformation: purchaseInformation)
        self.init(viewModel: viewModel, customerCenterActionHandler: customerCenterActionHandler)
    }

    fileprivate init(viewModel: ManageSubscriptionsViewModel,
                     customerCenterActionHandler: CustomerCenterActionHandler?) {
        self._viewModel = .init(wrappedValue: viewModel)
        self.customerCenterActionHandler = customerCenterActionHandler
    }

    var body: some View {
        content.compatibleNavigation(
            item: $viewModel.feedbackSurveyData,
            usesNavigationStack: navigationOptions.usesExistingNavigation
        ) { feedbackSurveyData in
            FeedbackSurveyView(
                feedbackSurveyData: feedbackSurveyData,
                customerCenterActionHandler: self.customerCenterActionHandler,
                isPresented: .isNotNil(self.$viewModel.feedbackSurveyData))
        }
    }

    @ViewBuilder
    var content: some View {
<<<<<<< HEAD
        ZStack {
            List {

<<<<<<< Updated upstream
                if let purchaseInformation = self.viewModel.purchaseInformation {
                    Section {
                        SubscriptionDetailsView(
                            purchaseInformation: purchaseInformation,
                            refundRequestStatus: self.viewModel.refundRequestStatus)
=======
=======
        List {
            if let purchaseInformation = self.viewModel.purchaseInformation {
                SubscriptionDetailsView(
                    purchaseInformation: purchaseInformation,
                    refundRequestStatus: self.viewModel.refundRequestStatus
                )

>>>>>>> 475a72b4
                if support?.displayPurchaseHistoryLink == true {
                    Button {
                        viewModel.showPurchases = true
                    } label: {
<<<<<<< HEAD
                        Text(localization[.seeAllPurchases])
                            .frame(maxWidth: .infinity, maxHeight: .infinity, alignment: .leading)
>>>>>>> Stashed changes
                    }
                    Section {
                        ManageSubscriptionsButtonsView(viewModel: self.viewModel,
                                                       loadingPath: self.$viewModel.loadingPath)
                    } header: {
                        if let subtitle = self.viewModel.screen.subtitle {
                            Text(subtitle)
                                .textCase(nil)
                        }
                    }
                } else {
                    let fallbackDescription = localization.commonLocalizedString(for: .tryCheckRestore)

                    Section {
                        CompatibilityContentUnavailableView(
                            self.viewModel.screen.title,
                            systemImage: "exclamationmark.triangle.fill",
                            description: Text(self.viewModel.screen.subtitle ?? fallbackDescription)
                        )
=======
                        Text(localization.commonLocalizedString(for: .seeAllPurchases))
                            .frame(maxWidth: .infinity, maxHeight: .infinity, alignment: .leading)
>>>>>>> 475a72b4
                    }
                    .buttonStyle(.plain)
                }

                Section {
                    ManageSubscriptionsButtonsView(
                        viewModel: self.viewModel,
                        loadingPath: self.$viewModel.loadingPath
                    )
                } header: {
                    if let subtitle = self.viewModel.screen.subtitle {
                        Text(subtitle)
                            .textCase(nil)
                    }
                }
<<<<<<< HEAD
<<<<<<< Updated upstream
=======
            } else {
                let fallbackDescription = localization[.tryCheckRestore]
>>>>>>> Stashed changes
=======
            } else {
                let fallbackDescription = localization.commonLocalizedString(for: .tryCheckRestore)

                Section {
                    CompatibilityContentUnavailableView(
                        self.viewModel.screen.title,
                        systemImage: "exclamationmark.triangle.fill",
                        description: Text(self.viewModel.screen.subtitle ?? fallbackDescription)
                    )
                }
>>>>>>> 475a72b4

                Section {
                    ManageSubscriptionsButtonsView(viewModel: self.viewModel,
                                                   loadingPath: self.$viewModel.loadingPath)
                }
            }
        }
        .compatibleNavigation(
            isPresented: $viewModel.showPurchases,
            usesNavigationStack: navigationOptions.usesNavigationStack
        ) {
            PurchaseHistoryView(viewModel: PurchaseHistoryViewModel())
        }
        .dismissCircleButtonToolbar()
        .restorePurchasesAlert(isPresented: self.$viewModel.showRestoreAlert)
        .sheet(
            item: self.$viewModel.promotionalOfferData,
            content: { promotionalOfferData in
                PromotionalOfferView(
                    promotionalOffer: promotionalOfferData.promotionalOffer,
                    product: promotionalOfferData.product,
                    promoOfferDetails: promotionalOfferData.promoOfferDetails,
                    onDismissPromotionalOfferView: { userAction in
                        Task(priority: .userInitiated) {
                            await self.viewModel.handleDismissPromotionalOfferView(userAction)
                        }
                    }
                )
                .interactiveDismissDisabled()
            })
        .sheet(item: self.$viewModel.inAppBrowserURL,
               onDismiss: {
            self.viewModel.onDismissInAppBrowser()
        }, content: { inAppBrowserURL in
            SafariView(url: inAppBrowserURL.url)
        })
        .applyIf(self.viewModel.screen.type == .management, apply: {
            $0.navigationTitle(self.viewModel.screen.title)
                .navigationBarTitleDisplayMode(.inline)
         })
    }

}

#if DEBUG
@available(iOS 15.0, *)
@available(macOS, unavailable)
@available(tvOS, unavailable)
@available(watchOS, unavailable)
struct ManageSubscriptionsView_Previews: PreviewProvider {

    static var previews: some View {
        ForEach(ColorScheme.allCases, id: \.self) { colorScheme in
            CompatibilityNavigationStack {
                let viewModelMonthlyRenewing = ManageSubscriptionsViewModel(
                    screen: CustomerCenterConfigTestData.customerCenterData.screens[.management]!,
                    customerCenterActionHandler: nil,
                    purchaseInformation: CustomerCenterConfigTestData.subscriptionInformationMonthlyRenewing,
                    refundRequestStatus: .success)
                ManageSubscriptionsView(viewModel: viewModelMonthlyRenewing,
                                        customerCenterActionHandler: nil)
                .environment(\.localization, CustomerCenterConfigTestData.customerCenterData.localization)
                .environment(\.appearance, CustomerCenterConfigTestData.customerCenterData.appearance)
            }.preferredColorScheme(colorScheme)
            .previewDisplayName("Monthly renewing - \(colorScheme)")

            CompatibilityNavigationStack {
                let viewModelYearlyExpiring = ManageSubscriptionsViewModel(
                    screen: CustomerCenterConfigTestData.customerCenterData.screens[.management]!,
                    customerCenterActionHandler: nil,
                    purchaseInformation: CustomerCenterConfigTestData.subscriptionInformationYearlyExpiring)
                ManageSubscriptionsView(viewModel: viewModelYearlyExpiring,
                                        customerCenterActionHandler: nil)
                .environment(\.localization, CustomerCenterConfigTestData.customerCenterData.localization)
                .environment(\.appearance, CustomerCenterConfigTestData.customerCenterData.appearance)
            }.preferredColorScheme(colorScheme)
            .previewDisplayName("Yearly expiring - \(colorScheme)")
        }
    }

}

#endif

#endif<|MERGE_RESOLUTION|>--- conflicted
+++ resolved
@@ -73,18 +73,6 @@
 
     @ViewBuilder
     var content: some View {
-<<<<<<< HEAD
-        ZStack {
-            List {
-
-<<<<<<< Updated upstream
-                if let purchaseInformation = self.viewModel.purchaseInformation {
-                    Section {
-                        SubscriptionDetailsView(
-                            purchaseInformation: purchaseInformation,
-                            refundRequestStatus: self.viewModel.refundRequestStatus)
-=======
-=======
         List {
             if let purchaseInformation = self.viewModel.purchaseInformation {
                 SubscriptionDetailsView(
@@ -92,38 +80,12 @@
                     refundRequestStatus: self.viewModel.refundRequestStatus
                 )
 
->>>>>>> 475a72b4
                 if support?.displayPurchaseHistoryLink == true {
                     Button {
                         viewModel.showPurchases = true
                     } label: {
-<<<<<<< HEAD
                         Text(localization[.seeAllPurchases])
                             .frame(maxWidth: .infinity, maxHeight: .infinity, alignment: .leading)
->>>>>>> Stashed changes
-                    }
-                    Section {
-                        ManageSubscriptionsButtonsView(viewModel: self.viewModel,
-                                                       loadingPath: self.$viewModel.loadingPath)
-                    } header: {
-                        if let subtitle = self.viewModel.screen.subtitle {
-                            Text(subtitle)
-                                .textCase(nil)
-                        }
-                    }
-                } else {
-                    let fallbackDescription = localization.commonLocalizedString(for: .tryCheckRestore)
-
-                    Section {
-                        CompatibilityContentUnavailableView(
-                            self.viewModel.screen.title,
-                            systemImage: "exclamationmark.triangle.fill",
-                            description: Text(self.viewModel.screen.subtitle ?? fallbackDescription)
-                        )
-=======
-                        Text(localization.commonLocalizedString(for: .seeAllPurchases))
-                            .frame(maxWidth: .infinity, maxHeight: .infinity, alignment: .leading)
->>>>>>> 475a72b4
                     }
                     .buttonStyle(.plain)
                 }
@@ -139,15 +101,8 @@
                             .textCase(nil)
                     }
                 }
-<<<<<<< HEAD
-<<<<<<< Updated upstream
-=======
             } else {
                 let fallbackDescription = localization[.tryCheckRestore]
->>>>>>> Stashed changes
-=======
-            } else {
-                let fallbackDescription = localization.commonLocalizedString(for: .tryCheckRestore)
 
                 Section {
                     CompatibilityContentUnavailableView(
@@ -156,7 +111,6 @@
                         description: Text(self.viewModel.screen.subtitle ?? fallbackDescription)
                     )
                 }
->>>>>>> 475a72b4
 
                 Section {
                     ManageSubscriptionsButtonsView(viewModel: self.viewModel,
