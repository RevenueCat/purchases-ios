--- conflicted
+++ resolved
@@ -36,38 +36,27 @@
     @Environment(\.colorScheme)
     private var colorScheme
 
-<<<<<<< HEAD
-    @Environment(\.supportInformation)
-    private var support
-
     @Environment(\.navigationOptions)
     var navigationOptions
-=======
     @ObservedObject
     private var customerCenterViewModel: CustomerCenterViewModel
->>>>>>> 9f121bc9
 
     @State
     private var showRestoreAlert: Bool = false
 
-<<<<<<< HEAD
     @State
     private var showAllInAppCurrenciesScreen: Bool = false
 
     private let virtualCurrencies: [String: RevenueCat.VirtualCurrencyInfo]?
     private let purchasesProvider: CustomerCenterPurchasesType
 
-    init(configuration: CustomerCenterConfigData,
-         actionWrapper: CustomerCenterActionWrapper,
-         purchasesProvider: CustomerCenterPurchasesType,
-         virtualCurrencies: [String: RevenueCat.VirtualCurrencyInfo]?) {
-=======
     init(
         customerCenterViewModel: CustomerCenterViewModel,
         configuration: CustomerCenterConfigData,
-        actionWrapper: CustomerCenterActionWrapper) {
-        self.customerCenterViewModel = customerCenterViewModel
->>>>>>> 9f121bc9
+        actionWrapper: CustomerCenterActionWrapper,
+        purchasesProvider: CustomerCenterPurchasesType,
+        virtualCurrencies: [String: RevenueCat.VirtualCurrencyInfo]?
+    )
         self.configuration = configuration
         self.actionWrapper = actionWrapper
         self.virtualCurrencies = virtualCurrencies
@@ -134,33 +123,34 @@
 struct NoSubscriptionsView_Previews: PreviewProvider {
 
     static var previews: some View {
-<<<<<<< HEAD
-        NoSubscriptionsView(configuration: CustomerCenterConfigData.default,
-                            actionWrapper: CustomerCenterActionWrapper(),
-                            purchasesProvider: CustomerCenterPurchases(),
-                            virtualCurrencies: nil)
+        NoSubscriptionsView(
+            customerCenterViewModel: CustomerCenterViewModel(uiPreviewPurchaseProvider: MockCustomerCenterPurchases()),
+            configuration: CustomerCenterConfigData.default,
+            actionWrapper: CustomerCenterActionWrapper(),
+            purchasesProvider: CustomerCenterPurchases(),
+            virtualCurrencies: nil
+        )
         .previewDisplayName("No Subscriptions View")
 
-        NoSubscriptionsView(configuration: CustomerCenterConfigData.default,
-                            actionWrapper: CustomerCenterActionWrapper(),
-                            purchasesProvider: CustomerCenterPurchases(),
-                            virtualCurrencies: CustomerCenterConfigData.fourVirtualCurrencies)
+        NoSubscriptionsView(
+            customerCenterViewModel: CustomerCenterViewModel(uiPreviewPurchaseProvider: MockCustomerCenterPurchases()),
+            configuration: CustomerCenterConfigData.default,
+            actionWrapper: CustomerCenterActionWrapper(),
+            purchasesProvider: CustomerCenterPurchases(),
+            virtualCurrencies: CustomerCenterConfigData.fourVirtualCurrencies
+        )
         .environment(\.supportInformation, CustomerCenterConfigData.mock(displayVirtualCurrencies: true).support)
         .previewDisplayName("4 Virtual Currencies")
 
-        NoSubscriptionsView(configuration: CustomerCenterConfigData.default,
-                            actionWrapper: CustomerCenterActionWrapper(),
-                            purchasesProvider: CustomerCenterPurchases(),
-                            virtualCurrencies: CustomerCenterConfigData.fiveVirtualCurrencies)
-        .environment(\.supportInformation, CustomerCenterConfigData.mock(displayVirtualCurrencies: true).support)
-        .previewDisplayName("5 Virtual Currencies")
-=======
         NoSubscriptionsView(
             customerCenterViewModel: CustomerCenterViewModel(uiPreviewPurchaseProvider: MockCustomerCenterPurchases()),
             configuration: CustomerCenterConfigData.default,
-            actionWrapper: CustomerCenterActionWrapper()
+            actionWrapper: CustomerCenterActionWrapper(),
+            purchasesProvider: CustomerCenterPurchases(),
+            virtualCurrencies: CustomerCenterConfigData.fiveVirtualCurrencies
         )
->>>>>>> 9f121bc9
+        .environment(\.supportInformation, CustomerCenterConfigData.mock(displayVirtualCurrencies: true).support)
+        .previewDisplayName("5 Virtual Currencies")
     }
 
 }
