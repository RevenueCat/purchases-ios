--- conflicted
+++ resolved
@@ -95,10 +95,7 @@
                 }
             }
         }
-<<<<<<< HEAD
-=======
         .navigationBarBackButtonHidden(true)
->>>>>>> b188e09e
         .applyIf(tintColor != nil, apply: { $0.tint(tintColor) })
         .onAppear {
             self.viewModel.onPromotionalOfferPurchaseFlowComplete = self.dismissPromotionalOfferView
