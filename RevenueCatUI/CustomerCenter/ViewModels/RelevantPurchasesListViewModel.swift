--- conflicted
+++ resolved
@@ -26,26 +26,6 @@
 
     static let maxNonSubscriptionsToShow = 2
 
-<<<<<<< HEAD
-    @Published
-    private(set) var activeSubscriptionPurchases: [PurchaseInformation] = []
-
-    @Published
-    private(set) var activeNonSubscriptionPurchases: [PurchaseInformation] = []
-
-    var isEmpty: Bool {
-        let hasVirtualCurrencyBalances = virtualCurrencies?.filter {
-            $0.value.balance > 0
-        }
-            .count ?? 0 > 0
-
-        return activeSubscriptionPurchases.isEmpty
-            && activeNonSubscriptionPurchases.isEmpty
-            && !hasVirtualCurrencyBalances
-    }
-
-=======
->>>>>>> 9f121bc9
     let originalAppUserId: String
     let originalPurchaseDate: Date?
     let shouldShowSeeAllPurchases: Bool
@@ -53,12 +33,7 @@
     init(
         screen: CustomerCenterConfigData.Screen,
         actionWrapper: CustomerCenterActionWrapper,
-<<<<<<< HEAD
-        activePurchases: [PurchaseInformation] = [],
-        nonSubscriptionPurchases: [PurchaseInformation] = [],
         virtualCurrencies: [String: RevenueCat.VirtualCurrencyInfo]? = nil,
-=======
->>>>>>> 9f121bc9
         originalAppUserId: String,
         originalPurchaseDate: Date?,
         shouldShowSeeAllPurchases: Bool,
@@ -93,12 +68,7 @@
         self.init(
             screen: screen,
             actionWrapper: CustomerCenterActionWrapper(),
-<<<<<<< HEAD
-            activePurchases: activePurchases,
-            nonSubscriptionPurchases: nonSubscriptionPurchases,
             virtualCurrencies: virtualCurrencies,
-=======
->>>>>>> 9f121bc9
             originalAppUserId: originalAppUserId,
             originalPurchaseDate: originalPurchaseDate,
             shouldShowSeeAllPurchases: shouldShowSeeAllPurchases,
