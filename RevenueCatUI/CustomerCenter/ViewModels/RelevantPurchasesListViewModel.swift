//
//  Copyright RevenueCat Inc. All Rights Reserved.
//
//  Licensed under the MIT License (the "License");
//  you may not use this file except in compliance with the License.
//  You may obtain a copy of the License at
//
//      https://opensource.org/licenses/MIT
//
//  RelevantPurchasesListViewModel.swift
//
//  Created by Facundo Menzella on 14/5/25.

import Foundation
@_spi(Internal) import RevenueCat
import SwiftUI

#if os(iOS)

@available(iOS 15.0, macOS 12.0, tvOS 15.0, watchOS 8.0, *)
@available(macOS, unavailable)
@available(tvOS, unavailable)
@available(watchOS, unavailable)
@MainActor
final class RelevantPurchasesListViewModel: BaseManageSubscriptionViewModel {

    static let maxNonSubscriptionsToShow = 2

    @Published
    private(set) var activeSubscriptionPurchases: [PurchaseInformation] = []

    @Published
    private(set) var activeNonSubscriptionPurchases: [PurchaseInformation] = []

    var isEmpty: Bool {
        let hasVirtualCurrencyBalances = virtualCurrencies?.filter {
            $0.value.balance > 0
        }
            .count ?? 0 > 0

        return activeSubscriptionPurchases.isEmpty && activeNonSubscriptionPurchases.isEmpty && !hasVirtualCurrencyBalances
    }

    let originalAppUserId: String
    let originalPurchaseDate: Date?
    let shouldShowSeeAllPurchases: Bool

    init(
        screen: CustomerCenterConfigData.Screen,
        actionWrapper: CustomerCenterActionWrapper,
        activePurchases: [PurchaseInformation] = [],
        nonSubscriptionPurchases: [PurchaseInformation] = [],
        virtualCurrencies: [String: RevenueCat.VirtualCurrencyInfo]? = nil,
        originalAppUserId: String,
        originalPurchaseDate: Date?,
        shouldShowSeeAllPurchases: Bool,
        refundRequestStatus: RefundRequestStatus? = nil,
        purchasesProvider: CustomerCenterPurchasesType,
        loadPromotionalOfferUseCase: LoadPromotionalOfferUseCaseType? = nil) {
            self.activeSubscriptionPurchases = activePurchases
            self.activeNonSubscriptionPurchases = nonSubscriptionPurchases
            self.originalAppUserId = originalAppUserId
            self.originalPurchaseDate = originalPurchaseDate
            self.shouldShowSeeAllPurchases = shouldShowSeeAllPurchases

            super.init(
                screen: screen,
                actionWrapper: actionWrapper,
                purchaseInformation: nil,
                virtualCurrencies: virtualCurrencies,
                refundRequestStatus: refundRequestStatus,
                purchasesProvider: purchasesProvider,
                loadPromotionalOfferUseCase: loadPromotionalOfferUseCase
            )
        }

    // Used for Previews
    convenience init(
        screen: CustomerCenterConfigData.Screen,
        originalAppUserId: String,
        activePurchases: [PurchaseInformation] = [],
        nonSubscriptionPurchases: [PurchaseInformation] = [],
<<<<<<< HEAD
        virtualCurrencies: [String: RevenueCat.VirtualCurrencyInfo]? = nil,
=======
        shouldShowSeeAllPurchases: Bool,
>>>>>>> a141fd9b
        originalPurchaseDate: Date? = nil
    ) {
        self.init(
            screen: screen,
            actionWrapper: CustomerCenterActionWrapper(),
            activePurchases: activePurchases,
            nonSubscriptionPurchases: nonSubscriptionPurchases,
            virtualCurrencies: virtualCurrencies,
            originalAppUserId: originalAppUserId,
            originalPurchaseDate: originalPurchaseDate,
            shouldShowSeeAllPurchases: shouldShowSeeAllPurchases,
            purchasesProvider: MockCustomerCenterPurchases()
        )
    }

    func updatePurchases(_ activeSubscriptionPurchases: [PurchaseInformation]) {
        self.activeSubscriptionPurchases = activeSubscriptionPurchases
        // go back to the list
        self.purchaseInformation = nil
    }
}

#endif<|MERGE_RESOLUTION|>--- conflicted
+++ resolved
@@ -80,11 +80,8 @@
         originalAppUserId: String,
         activePurchases: [PurchaseInformation] = [],
         nonSubscriptionPurchases: [PurchaseInformation] = [],
-<<<<<<< HEAD
         virtualCurrencies: [String: RevenueCat.VirtualCurrencyInfo]? = nil,
-=======
         shouldShowSeeAllPurchases: Bool,
->>>>>>> a141fd9b
         originalPurchaseDate: Date? = nil
     ) {
         self.init(
