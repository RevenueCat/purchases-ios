--- conflicted
+++ resolved
@@ -198,9 +198,7 @@
             try await purchasesProvider.customerInfo(fetchPolicy: .fetchCurrent)
 
             try await self.loadCustomerCenterConfig()
-<<<<<<< HEAD
             try await self.loadPurchases(customerInfo: customerInfo, changePlans: configuration?.changePlan ?? [])
-=======
 
             if shouldShowVirtualCurrencies {
                 purchasesProvider.invalidateVirtualCurrenciesCache()
@@ -208,8 +206,6 @@
             } else {
                 self.virtualCurrencies = nil
             }
-
->>>>>>> 721d2b17
             self.state = .success
         } catch {
             self.state = .error(error)
