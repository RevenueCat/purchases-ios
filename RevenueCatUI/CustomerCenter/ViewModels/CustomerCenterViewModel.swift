//
//  Copyright RevenueCat Inc. All Rights Reserved.
//
//  Licensed under the MIT License (the "License");
//  you may not use this file except in compliance with the License.
//  You may obtain a copy of the License at
//
//      https://opensource.org/licenses/MIT
//
//  CustomerCenterViewModel.swift
//
//
//  Created by Cesar de la Vega on 27/5/24.
//

import Foundation
import RevenueCat

#if os(iOS)

@available(iOS 15.0, macOS 12.0, tvOS 15.0, watchOS 8.0, *)
@available(macOS, unavailable)
@available(tvOS, unavailable)
@available(watchOS, unavailable)
@MainActor class CustomerCenterViewModel: ObservableObject {

    private static let defaultAppIsLatestVersion = true

    typealias CurrentVersionFetcher = () -> String?

    private lazy var currentAppVersion: String? = currentVersionFetcher()

    @Published
    private(set) var appIsLatestVersion: Bool = defaultAppIsLatestVersion

    @Published
    private(set) var onUpdateAppClick: (() -> Void)?

    @Published
    var manageSubscriptionsSheet = false

    private(set) var purchasesProvider: CustomerCenterPurchasesType
    private(set) var customerCenterStoreKitUtilities: CustomerCenterStoreKitUtilitiesType

    /// Whether or not the Customer Center should warn the customer that they're on an outdated version of the app.
    var shouldShowAppUpdateWarnings: Bool {
        return !appIsLatestVersion && (configuration?.support.shouldWarnCustomerToUpdate ?? true)
    }

    @Published
    var state: CustomerCenterViewState {
        didSet {
            if case let .error(stateError) = state {
                self.error = stateError
            }
        }
    }

    @Published
    var configuration: CustomerCenterConfigData? {
        didSet {
            guard
                let currentVersionString = currentAppVersion?.versionString(),
                let latestVersionString = configuration?.lastPublishedAppVersion?.versionString(),
                let currentVersion = try? SemanticVersion(currentVersionString),
                let latestVersion = try? SemanticVersion(latestVersionString)
            else {
                self.appIsLatestVersion = Self.defaultAppIsLatestVersion
                return
            }

            self.appIsLatestVersion = currentVersion >= latestVersion
        }
    }

    var hasPurchases: Bool {
        !activePurchases.isEmpty || purchaseInformation != nil
    }

    @Published
    var activePurchases: [PurchaseInformation] = []

    @Published
    var purchaseInformation: PurchaseInformation?

    private let currentVersionFetcher: CurrentVersionFetcher

    /// The action wrapper that handles both the deprecated handler and the new preference system
    internal let actionWrapper: CustomerCenterActionWrapper

    /// Used to make testing easier
    internal var currentTask: Task<Void, Never>?

    private var error: Error?
    private var impressionData: CustomerCenterEvent.Data?

    init(
        actionWrapper: CustomerCenterActionWrapper,
        currentVersionFetcher: @escaping CurrentVersionFetcher = {
            Bundle.main.infoDictionary?["CFBundleShortVersionString"] as? String
        },
        purchasesProvider: CustomerCenterPurchasesType = CustomerCenterPurchases(),
        customerCenterStoreKitUtilities: CustomerCenterStoreKitUtilitiesType = CustomerCenterStoreKitUtilities()
    ) {
        self.state = .notLoaded
        self.currentVersionFetcher = currentVersionFetcher
        self.actionWrapper = actionWrapper
        self.purchasesProvider = purchasesProvider
        self.customerCenterStoreKitUtilities = customerCenterStoreKitUtilities
    }

    convenience init(uiPreviewPurchaseProvider: CustomerCenterPurchasesType) {
        self.init(actionWrapper: CustomerCenterActionWrapper(legacyActionHandler: nil),
                  purchasesProvider: uiPreviewPurchaseProvider)
    }

    #if DEBUG

    convenience init(
        purchaseInformation: PurchaseInformation,
        configuration: CustomerCenterConfigData
    ) {
        self.init(actionWrapper: CustomerCenterActionWrapper(legacyActionHandler: nil))
        self.activePurchases = [purchaseInformation]
        self.configuration = configuration
        self.state = .success
    }

    #endif

    func loadScreen(shouldSync: Bool = false) async {
        do {
            let customerInfo = shouldSync ?
            try await self.purchasesProvider.syncPurchases() :
            try await purchasesProvider.customerInfo(fetchPolicy: .fetchCurrent)

            try await self.loadPurchaseInformation(customerInfo: customerInfo)
            try await self.loadCustomerCenterConfig()
            self.state = .success
        } catch {
            self.state = .error(error)
        }
    }

    func onDismissRestorePurchasesAlert() {
        currentTask = Task {
            await loadScreen()
        }
    }

    func trackImpression(darkMode: Bool, displayMode: CustomerCenterPresentationMode) {
        guard impressionData == nil else {
            return
        }

        let eventData = CustomerCenterEvent.Data(locale: .current,
                                                 darkMode: darkMode,
                                                 isSandbox: purchasesProvider.isSandbox,
                                                 displayMode: displayMode)
        defer { self.impressionData = eventData }

        let event = CustomerCenterEvent.impression(CustomerCenterEventCreationData(), eventData)
        purchasesProvider.track(customerCenterEvent: event)
    }
}

@available(iOS 15.0, macOS 12.0, tvOS 15.0, watchOS 8.0, *)
@available(macOS, unavailable)
@available(tvOS, unavailable)
@available(watchOS, unavailable)
private extension CustomerCenterViewModel {

    func loadPurchaseInformation(customerInfo: CustomerInfo) async throws {
        let hasActiveProducts =  !customerInfo.activeSubscriptions.isEmpty ||
            !customerInfo.nonSubscriptions.isEmpty

        if !hasActiveProducts {
            self.activePurchases = []
            self.state = .success
            return
        }

        var activePurchases: [PurchaseInformation] = []

        for subscription in customerInfo.activeSubscriptions
            .compactMap({ id in customerInfo.subscriptionsByProductIdentifier[id] })
            .sorted(by: {
                guard let date1 = $0.expiresDate, let date2 = $1.expiresDate else {
                    return $0.expiresDate != nil
                }
                return date1 < date2
            }) {

            let entitlement = customerInfo.entitlements.all.values
                .first(where: { $0.productIdentifier == subscription.productIdentifier })

            let purchaseInfo = try await createPurchaseInformation(
                for: subscription,
                entitlement: entitlement,
                customerInfo: customerInfo)

            activePurchases.append(purchaseInfo)
        }

        self.activePurchases = activePurchases

        if activePurchases.count == 1 {
            self.purchaseInformation = activePurchases.first
        } else if activePurchases.isEmpty, let activeTransaction = customerInfo.earliestExpiringTransaction() {
            // get the active non-subscription transaction
            let entitlement = customerInfo.entitlements.all.values
                .first(where: { $0.productIdentifier == activeTransaction.productIdentifier })

            self.purchaseInformation = try await createPurchaseInformation(
                for: activeTransaction,
                entitlement: entitlement,
                customerInfo: customerInfo
            )

            return
        } else if activePurchases.isEmpty {
            Logger.warning(Strings.could_not_find_subscription_information)
            throw CustomerCenterError.couldNotFindSubscriptionInformation
        }
    }

    func loadCustomerCenterConfig() async throws {
        self.configuration = try await purchasesProvider.loadCustomerCenter()
        if let productId = configuration?.productId,
            let url = URL(string: "https://itunes.apple.com/app/id\(productId)") {
            self.onUpdateAppClick = {
                // productId is a positive integer, so it should be safe to construct a URL from it.
                URLUtilities.openURLIfNotAppExtension(url)
            }
        }
    }

    func createPurchaseInformation(for transaction: Transaction,
                                   entitlement: EntitlementInfo?,
                                   customerInfo: CustomerInfo) async throws -> PurchaseInformation {
        switch transaction.store {
        case .appStore, .rcBilling:
            if let product = await purchasesProvider.products(
                [transaction.productIdentifier],
                transaction.store
            ).first {
                return await PurchaseInformation.purchaseInformationUsingRenewalInfo(
                    entitlement: entitlement,
                    subscribedProduct: product,
                    transaction: transaction,
                    customerCenterStoreKitUtilities: customerCenterStoreKitUtilities,
                    customerInfoRequestedDate: customerInfo.requestDate,
                    managePurchaseURL: transaction.managementURL
                )
            } else {
                Logger.warning(
                    Strings.could_not_find_product_loading_without_product_information(transaction.productIdentifier)
                )

                return PurchaseInformation(
                    entitlement: entitlement,
                    transaction: transaction,
                    customerInfoRequestedDate: customerInfo.requestDate,
                    managePurchaseURL: transaction.managementURL
                )
            }
        case .macAppStore, .promotional, .playStore, .stripe, .unknownStore, .amazon, .external:
            Logger.warning(Strings.active_product_is_not_apple_loading_without_product_information(transaction.store))

            return PurchaseInformation(
                entitlement: entitlement,
                transaction: transaction,
                customerInfoRequestedDate: customerInfo.requestDate
            )
        }
<<<<<<< HEAD
=======
        Logger.warning(Strings.active_product_is_not_apple_loading_without_product_information(transaction.store))

        return PurchaseInformation(
            entitlement: entitlement,
            transaction: transaction,
            customerInfoRequestedDate: customerInfo.requestDate,
            managePurchaseURL: customerInfo.managementURL
        )
>>>>>>> 663bf1f8
    }
}

fileprivate extension String {
    // swiftlint:disable force_unwrapping

    /// Takes the first characters of this string, if they conform to Major.Minor.Patch. Returns nil otherwise.
    /// Note that Minor and Patch are optional. So if this string starts with a single number, that number is returned.
    func versionString() -> String? {
        do {
            let pattern = #"^(\d+)(?:\.\d+)?(?:\.\d+)?"#
            let regex = try NSRegularExpression(pattern: pattern)
            let match = regex.firstMatch(in: self, range: NSRange(self.startIndex..., in: self))
            return match.map { String(self[Range($0.range, in: self)!]) }
        } catch {
            return nil
        }
    }
}

#endif<|MERGE_RESOLUTION|>--- conflicted
+++ resolved
@@ -270,20 +270,10 @@
             return PurchaseInformation(
                 entitlement: entitlement,
                 transaction: transaction,
-                customerInfoRequestedDate: customerInfo.requestDate
+                customerInfoRequestedDate: customerInfo.requestDate,
+                managePurchaseURL: customerInfo.managementURL
             )
         }
-<<<<<<< HEAD
-=======
-        Logger.warning(Strings.active_product_is_not_apple_loading_without_product_information(transaction.store))
-
-        return PurchaseInformation(
-            entitlement: entitlement,
-            transaction: transaction,
-            customerInfoRequestedDate: customerInfo.requestDate,
-            managePurchaseURL: customerInfo.managementURL
-        )
->>>>>>> 663bf1f8
     }
 }
 
