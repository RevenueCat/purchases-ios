--- conflicted
+++ resolved
@@ -132,6 +132,7 @@
 
             try await self.loadPurchaseInformation(customerInfo: customerInfo)
             try await self.loadCustomerCenterConfig()
+            self.virtualCurrencies = customerInfo.virtualCurrencies
             self.state = .success
         } catch {
             self.state = .error(error)
@@ -166,14 +167,7 @@
 @available(watchOS, unavailable)
 private extension CustomerCenterViewModel {
 
-<<<<<<< HEAD
-    func loadPurchaseInformation() async throws {
-        let customerInfo = try await purchasesProvider.customerInfo(fetchPolicy: .fetchCurrent)
-        self.virtualCurrencies = customerInfo.virtualCurrencies
-
-=======
     func loadPurchaseInformation(customerInfo: CustomerInfo) async throws {
->>>>>>> 4ebb88ce
         let hasActiveProducts =  !customerInfo.activeSubscriptions.isEmpty ||
         !customerInfo.nonSubscriptions.isEmpty
 
