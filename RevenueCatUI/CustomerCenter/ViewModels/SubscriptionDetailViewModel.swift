//
//  Copyright RevenueCat Inc. All Rights Reserved.
//
//  Licensed under the MIT License (the "License");
//  you may not use this file except in compliance with the License.
//  You may obtain a copy of the License at
//
//      https://opensource.org/licenses/MIT
//
//  SubscriptionDetailViewModel.swift
//
//
//  Created by Facundo Menzella on 3/5/25.
//

import Foundation
@_spi(Internal) import RevenueCat
import SwiftUI

#if os(iOS)

@available(iOS 15.0, macOS 12.0, tvOS 15.0, watchOS 8.0, *)
@available(macOS, unavailable)
@available(tvOS, unavailable)
@available(watchOS, unavailable)
@MainActor
final class SubscriptionDetailViewModel: BaseManageSubscriptionViewModel {

    let showPurchaseHistory: Bool

    var allowsMissingPurchaseAction: Bool = true

    var shouldShowContactSupport: Bool {
        purchaseInformation?.store != .appStore
    }

    override var allowMissingPurchase: Bool {
        allowsMissingPurchaseAction
    }

<<<<<<< HEAD
=======
    private var allowsMissingPurchaseAction: Bool = true

>>>>>>> b188e09e
    init(
        screen: CustomerCenterConfigData.Screen,
        showPurchaseHistory: Bool,
        allowsMissingPurchaseAction: Bool,
        actionWrapper: CustomerCenterActionWrapper,
        purchaseInformation: PurchaseInformation? = nil,
        refundRequestStatus: RefundRequestStatus? = nil,
        purchasesProvider: CustomerCenterPurchasesType,
        loadPromotionalOfferUseCase: LoadPromotionalOfferUseCaseType? = nil) {
            self.showPurchaseHistory = showPurchaseHistory
            self.allowsMissingPurchaseAction = allowsMissingPurchaseAction
            super.init(
                screen: screen,
                actionWrapper: actionWrapper,
                purchaseInformation: purchaseInformation,
                refundRequestStatus: refundRequestStatus,
                purchasesProvider: purchasesProvider,
                loadPromotionalOfferUseCase: loadPromotionalOfferUseCase
            )
        }

    func reloadPurchaseInformation(_ purchaseInformation: PurchaseInformation?) {
        self.purchaseInformation = purchaseInformation
    }

    // Previews
    convenience init(
        screen: CustomerCenterConfigData.Screen,
        showPurchaseHistory: Bool,
        allowsMissingPurchaseAction: Bool,
        purchaseInformation: PurchaseInformation? = nil,
        refundRequestStatus: RefundRequestStatus? = nil
    ) {
        self.init(
            screen: screen,
            showPurchaseHistory: showPurchaseHistory,
            allowsMissingPurchaseAction: allowsMissingPurchaseAction,
            actionWrapper: CustomerCenterActionWrapper(),
            purchaseInformation: purchaseInformation,
            refundRequestStatus: refundRequestStatus,
            purchasesProvider: MockCustomerCenterPurchases(),
            loadPromotionalOfferUseCase: nil
        )
    }
}

#endif<|MERGE_RESOLUTION|>--- conflicted
+++ resolved
@@ -38,11 +38,8 @@
         allowsMissingPurchaseAction
     }
 
-<<<<<<< HEAD
-=======
     private var allowsMissingPurchaseAction: Bool = true
 
->>>>>>> b188e09e
     init(
         screen: CustomerCenterConfigData.Screen,
         showPurchaseHistory: Bool,
