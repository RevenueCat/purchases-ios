--- conflicted
+++ resolved
@@ -49,11 +49,8 @@
         customerInfoViewModel: CustomerCenterViewModel,
         screen: CustomerCenterConfigData.Screen,
         showPurchaseHistory: Bool,
-<<<<<<< HEAD
+        allowsMissingPurchaseAction: Bool,
         virtualCurrencies: [String: RevenueCat.VirtualCurrencyInfo]?,
-=======
-        allowsMissingPurchaseAction: Bool,
->>>>>>> df8e0f0f
         actionWrapper: CustomerCenterActionWrapper,
         purchaseInformation: PurchaseInformation? = nil,
         refundRequestStatus: RefundRequestStatus? = nil,
@@ -63,7 +60,6 @@
             self.allowsMissingPurchaseAction = allowsMissingPurchaseAction
             self.customerInfoViewModel = customerInfoViewModel
 
-<<<<<<< HEAD
         super.init(
             screen: screen,
             actionWrapper: actionWrapper,
@@ -74,16 +70,6 @@
             loadPromotionalOfferUseCase: loadPromotionalOfferUseCase
         )
     }
-=======
-            super.init(
-                screen: screen,
-                actionWrapper: actionWrapper,
-                purchaseInformation: purchaseInformation,
-                refundRequestStatus: refundRequestStatus,
-                purchasesProvider: purchasesProvider,
-                loadPromotionalOfferUseCase: loadPromotionalOfferUseCase
-            )
-        }
 
     func refreshPurchase() {
         cancellable = customerInfoViewModel.publisher(for: purchaseInformation)?
@@ -95,7 +81,6 @@
             })
 
         isRefreshing = true
->>>>>>> df8e0f0f
 
         Task {
             await customerInfoViewModel.loadScreen(shouldSync: true)
@@ -109,11 +94,8 @@
         customerInfoViewModel: CustomerCenterViewModel,
         screen: CustomerCenterConfigData.Screen,
         showPurchaseHistory: Bool,
-<<<<<<< HEAD
+        allowsMissingPurchaseAction: Bool,
         virtualCurrencies: [String: RevenueCat.VirtualCurrencyInfo]?,
-=======
-        allowsMissingPurchaseAction: Bool,
->>>>>>> df8e0f0f
         purchaseInformation: PurchaseInformation? = nil,
         refundRequestStatus: RefundRequestStatus? = nil
     ) {
@@ -121,11 +103,8 @@
             customerInfoViewModel: customerInfoViewModel,
             screen: screen,
             showPurchaseHistory: showPurchaseHistory,
-<<<<<<< HEAD
+            allowsMissingPurchaseAction: allowsMissingPurchaseAction,
             virtualCurrencies: virtualCurrencies,
-=======
-            allowsMissingPurchaseAction: allowsMissingPurchaseAction,
->>>>>>> df8e0f0f
             actionWrapper: CustomerCenterActionWrapper(),
             purchaseInformation: purchaseInformation,
             refundRequestStatus: refundRequestStatus,
