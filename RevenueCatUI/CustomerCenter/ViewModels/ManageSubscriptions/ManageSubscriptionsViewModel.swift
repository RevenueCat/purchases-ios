//
//  Copyright RevenueCat Inc. All Rights Reserved.
//
//  Licensed under the MIT License (the "License");
//  you may not use this file except in compliance with the License.
//  You may obtain a copy of the License at
//
//      https://opensource.org/licenses/MIT
//
//  ManageSubscriptionsViewModel.swift
//
//
//  Created by Cesar de la Vega on 27/5/24.
//

import Foundation
@_spi(Internal) import RevenueCat
import SwiftUI

#if os(iOS)

@available(iOS 15.0, macOS 12.0, tvOS 15.0, watchOS 8.0, *)
@available(macOS, unavailable)
@available(tvOS, unavailable)
@available(watchOS, unavailable)
@MainActor
final class ManageSubscriptionsViewModel: ObservableObject {

    let screen: CustomerCenterConfigData.Screen

    var relevantPathsForPurchase: [CustomerCenterConfigData.HelpPath] {
        paths.relevantPahts(for: purchaseInformation)
    }

    @Published
    var showRestoreAlert: Bool = false

    @Published
    var restoreAlertType: RestorePurchasesAlertViewModel.AlertType

    @Published
    var showAllPurchases: Bool = false

    @Published
    var feedbackSurveyData: FeedbackSurveyData?

    @Published
    var loadingPath: CustomerCenterConfigData.HelpPath?

    @Published
    var promotionalOfferData: PromotionalOfferData?

    @Published
    var inAppBrowserURL: IdentifiableURL?

<<<<<<< HEAD
    let virtualCurrencies: [String: RevenueCat.VirtualCurrencyInfo]

    @Published
    var state: CustomerCenterViewState {
        didSet {
            if case let .error(stateError) = state {
                self.error = stateError
            }
        }
    }

=======
>>>>>>> 6e993e0f
    let actionWrapper: CustomerCenterActionWrapper

    @Published
    private(set) var purchaseInformation: PurchaseInformation?

    @Published
    private(set) var refundRequestStatus: RefundRequestStatus?

    private var error: Error?
    private let loadPromotionalOfferUseCase: LoadPromotionalOfferUseCaseType
    private let paths: [CustomerCenterConfigData.HelpPath]
    private(set) var purchasesProvider: CustomerCenterPurchasesType

    init(
        screen: CustomerCenterConfigData.Screen,
        actionWrapper: CustomerCenterActionWrapper,
        purchaseInformation: PurchaseInformation?,
        refundRequestStatus: RefundRequestStatus? = nil,
        purchasesProvider: CustomerCenterPurchasesType,
        loadPromotionalOfferUseCase: LoadPromotionalOfferUseCaseType? = nil,
        virtualCurrencies: [String: RevenueCat.VirtualCurrencyInfo]) {
            self.screen = screen
            self.paths = screen.filteredPaths
            self.purchaseInformation = purchaseInformation
            self.purchasesProvider = purchasesProvider
            self.refundRequestStatus = refundRequestStatus
            self.actionWrapper = actionWrapper
            self.loadPromotionalOfferUseCase = loadPromotionalOfferUseCase
            ?? LoadPromotionalOfferUseCase(purchasesProvider: purchasesProvider)
            self.restoreAlertType = .loading
            self.virtualCurrencies = virtualCurrencies
        }

    func reloadPurchaseInformation(_ purchaseInformation: PurchaseInformation) {
        self.purchaseInformation = purchaseInformation
    }

#if os(iOS) || targetEnvironment(macCatalyst)
    func handleHelpPath(_ path: CustomerCenterConfigData.HelpPath, activeProductId: String? = nil) async {
        // Convert the path to an appropriate action using the extension
        if let action = path.asAction() {
            // Send the action through the action wrapper
            self.actionWrapper.handleAction(.buttonTapped(action: action))
        }

        switch path.detail {
        case let .feedbackSurvey(feedbackSurvey):
            self.feedbackSurveyData = FeedbackSurveyData(
                configuration: feedbackSurvey,
                path: path) { [weak self] in
                    Task {
                        await self?.onPathSelected(path: path)
                    }
                }

        case let .promotionalOffer(promotionalOffer):
            if promotionalOffer.eligible {
                self.loadingPath = path
                let result = await loadPromotionalOfferUseCase.execute(promoOfferDetails: promotionalOffer)
                switch result {
                case .success(let promotionalOfferData):
                    self.promotionalOfferData = promotionalOfferData
                case .failure:
                    await self.onPathSelected(path: path)
                    self.loadingPath = nil
                }
            } else {
                Logger.debug(Strings.promo_offer_not_eligible_for_product(
                    promotionalOffer.iosOfferId, activeProductId ?? ""
                ))
                await self.onPathSelected(path: path)
            }

        default:
            await self.onPathSelected(path: path)
        }
    }

    func handleSheetDismiss() async {
        if let loadingPath = loadingPath {
            await self.onPathSelected(path: loadingPath)
            self.loadingPath = nil
        }
    }

    func onDismissInAppBrowser() {
        self.inAppBrowserURL = nil
    }
#endif

}

// MARK: - Promotional Offer Sheet Dismissal Handling
@available(iOS 15.0, macOS 12.0, tvOS 15.0, watchOS 8.0, *)
@available(macOS, unavailable)
@available(tvOS, unavailable)
@available(watchOS, unavailable)
extension ManageSubscriptionsViewModel {

    /// Function responsible for handling the user's action on the PromotionalOfferView
    func handleDismissPromotionalOfferView(_ userAction: PromotionalOfferViewAction) async {
        switch userAction {
        case .successfullyRedeemedPromotionalOffer:
            self.actionWrapper.handleAction(.promotionalOfferSuccess)
        case .declinePromotionalOffer, .promotionalCodeRedemptionFailed:
            break
        }

        // Clear the promotional offer data to dismiss the sheet
        self.promotionalOfferData = nil

        if userAction.shouldTerminateCurrentPathFlow {
            self.loadingPath = nil
        } else {
            if let loadingPath = loadingPath {
                await self.onPathSelected(path: loadingPath)
                self.loadingPath = nil
            }
        }
    }
}

@available(iOS 15.0, macOS 12.0, tvOS 15.0, watchOS 8.0, *)
@available(macOS, unavailable)
@available(tvOS, unavailable)
@available(watchOS, unavailable)
private extension ManageSubscriptionsViewModel {

#if os(iOS) || targetEnvironment(macCatalyst)
    // swiftlint:disable:next cyclomatic_complexity
    private func onPathSelected(path: CustomerCenterConfigData.HelpPath) async {
        switch path.type {
        case .missingPurchase:
            self.showRestoreAlert = true

        case .refundRequest:
            guard let purchaseInformation = self.purchaseInformation else { return }
            let productId = purchaseInformation.productIdentifier
            do {
                self.actionWrapper.handleAction(.refundRequestStarted(productId))

                let status = try await self.purchasesProvider.beginRefundRequest(forProduct: productId)
                self.refundRequestStatus = status
                self.actionWrapper.handleAction(.refundRequestCompleted(productId, status))
            } catch {
                self.refundRequestStatus = .error
                self.actionWrapper.handleAction(.refundRequestCompleted(productId, .error))
            }

        case .cancel where purchaseInformation?.store != .appStore:
            if let url = purchaseInformation?.managementURL {
                self.inAppBrowserURL = IdentifiableURL(url: url)
            }

        case .changePlans, .cancel:
            self.actionWrapper.handleAction(.showingManageSubscriptions)

        case .customUrl:
            guard let url = path.url,
                  let openMethod = path.openMethod else {
                Logger.warning("Found a custom URL path without a URL or open method. Ignoring tap.")
                return
            }
            switch openMethod {
            case .external,
                _ where !url.isWebLink:
                URLUtilities.openURLIfNotAppExtension(url)
            case .inApp:
                self.inAppBrowserURL = .init(url: url)
            @unknown default:
                Logger.warning(Strings.could_not_determine_type_of_custom_url)
                URLUtilities.openURLIfNotAppExtension(url)
            }

        default:
            break
        }
    }
#endif

}

private extension CustomerCenterConfigData.Screen {

    var filteredPaths: [CustomerCenterConfigData.HelpPath] {
        return self.paths.filter { path in
            return path.type != .unknown
        }
    }

}

private extension Array<CustomerCenterConfigData.HelpPath> {
    func relevantPahts(
        for purchaseInformation: PurchaseInformation?
    ) -> [CustomerCenterConfigData.HelpPath] {
        guard let purchaseInformation else {
            return self
        }

        return filter {
            let isNonAppStorePurchase = purchaseInformation.store != .appStore
            let isAppStoreOnlyPath = $0.type.isAppStoreOnly

            let isCancel = $0.type == .cancel
            // if it's cancel, it cannot be a lifetime subscription
            let isEligibleCancel = !purchaseInformation.isLifetime && !purchaseInformation.isCancelled

            // if it's refundRequest, it cannot be free nor within trial period
            let isRefund = $0.type == .refundRequest
            let isRefundEligible = purchaseInformation.pricePaid != .free
                                    && !purchaseInformation.isTrial
                                    && !purchaseInformation.isCancelled

            // if it has a refundDuration, check it's still valid
            let refundWindowIsValid = $0.refundWindowDuration?.isWithin(purchaseInformation) ?? true

            // skip AppStore only paths if the purchase is not from App Store
            if isNonAppStorePurchase && isAppStoreOnlyPath {
                return false
            }

            // don't show cancel if there's no URL
            if isCancel && isNonAppStorePurchase && purchaseInformation.managementURL == nil {
                 return false
            }

            return (!isCancel || isEligibleCancel) &&
                    (!isRefund || isRefundEligible) &&
                    refundWindowIsValid
        }
    }
}

private extension CustomerCenterConfigData.HelpPath.PathType {

    var isAppStoreOnly: Bool {
        switch self {
        case .cancel, .customUrl:
            return false

        case .changePlans, .refundRequest, .missingPurchase, .unknown:
            return true

        @unknown default:
            return false
        }
    }
}

private extension CustomerCenterConfigData.HelpPath.RefundWindowDuration {
    func isWithin(_ purchaseInformation: PurchaseInformation) -> Bool {
        switch self {
        case .forever:
            return true

        case let .duration(duration):
            return duration.isWithin(
                from: purchaseInformation.latestPurchaseDate,
                now: purchaseInformation.customerInfoRequestedDate
            )

        @unknown default:
            return true
        }
    }
}

private extension ISODuration {
    func isWithin(from startDate: Date?, now: Date) -> Bool {
        guard let startDate else {
            return true
        }

        var dateComponents = DateComponents()
        dateComponents.year = self.years
        dateComponents.month = self.months
        dateComponents.weekOfYear = self.weeks
        dateComponents.day = self.days
        dateComponents.hour = self.hours
        dateComponents.minute = self.minutes
        dateComponents.second = self.seconds

        let calendar = Calendar.current
        let endDate = calendar.date(byAdding: dateComponents, to: startDate) ?? startDate

        return startDate < endDate && now <= endDate
    }
}

#endif<|MERGE_RESOLUTION|>--- conflicted
+++ resolved
@@ -53,7 +53,6 @@
     @Published
     var inAppBrowserURL: IdentifiableURL?
 
-<<<<<<< HEAD
     let virtualCurrencies: [String: RevenueCat.VirtualCurrencyInfo]
 
     @Published
@@ -65,8 +64,6 @@
         }
     }
 
-=======
->>>>>>> 6e993e0f
     let actionWrapper: CustomerCenterActionWrapper
 
     @Published
