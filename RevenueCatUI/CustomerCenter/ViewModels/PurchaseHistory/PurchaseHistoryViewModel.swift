--- conflicted
+++ resolved
@@ -26,30 +26,36 @@
 @available(watchOS, unavailable)
 final class PurchaseHistoryViewModel: ObservableObject {
 
-    @Published var selectedPurchase: PurchaseInformation?
+    @Published
+    var selectedPurchase: PurchaseInformation?
 
-    @Published var customerInfo: CustomerInfo? {
+    @Published
+    var errorMessage: String?
+
+    @Published
+    var isLoading: Bool = true
+
+    @Published
+    var activeSubscriptions: [PurchaseInformation] = []
+
+    @Published
+    var inactiveSubscriptions: [PurchaseInformation] = []
+
+    @Published
+    var nonSubscriptions: [PurchaseInformation] = []
+
+    var isEmpty: Bool {
+        activeSubscriptions.isEmpty && inactiveSubscriptions.isEmpty && nonSubscriptions.isEmpty
+    }
+
+    var customerInfo: CustomerInfo? {
         didSet {
             isLoading = false
         }
     }
-    @Published var errorMessage: String?
-    @Published var isLoading: Bool = true
-
-    var activeSubscriptions: [PurchaseInformation] = []
-    var inactiveSubscriptions: [PurchaseInformation] = []
-    var nonSubscriptions: [PurchaseInformation] = []
-
-<<<<<<< HEAD
-    private(set) var purchasesProvider: CustomerCenterPurchasesType
-    private let customerCenterStoreKitUtilities: CustomerCenterStoreKitUtilitiesType
-=======
-    var isEmpty: Bool {
-        activeSubscriptions.isEmpty && inactiveSubscriptions.isEmpty && nonSubscriptions.isEmpty
-    }
 
     let purchasesProvider: CustomerCenterPurchasesType
->>>>>>> 3f6129d9
+    private let customerCenterStoreKitUtilities: CustomerCenterStoreKitUtilitiesType
 
     init(
         selectedPurchase: PurchaseInformation? = nil,
@@ -119,6 +125,7 @@
                 customerCenterStoreKitUtilities: customerCenterStoreKitUtilities
             ))
         }
+
         self.activeSubscriptions = activeSubscriptions.sorted(by: { sub1, sub2 in
             sub1.latestPurchaseDate < sub2.latestPurchaseDate
         })
@@ -135,6 +142,7 @@
                 customerCenterStoreKitUtilities: customerCenterStoreKitUtilities
             ))
         }
+
         self.inactiveSubscriptions = inactiveSubscriptions.sorted(by: { sub1, sub2 in
             sub1.latestPurchaseDate < sub2.latestPurchaseDate
         })
