--- conflicted
+++ resolved
@@ -44,15 +44,11 @@
     @Sendable
     func track(paywallEvent: PaywallEvent) async
 
-<<<<<<< HEAD
-#if !os(tvOS)
-=======
 #if !ENABLE_CUSTOM_ENTITLEMENT_COMPUTATION
     func invalidateCustomerInfoCache()
 #endif
 
-#if !os(macOS) && !os(tvOS)
->>>>>>> 994bee3b
+#if !os(tvOS)
 
     @Sendable
     func failedToLoadFontWithConfig(_ fontConfig: UIConfig.FontsConfig)
