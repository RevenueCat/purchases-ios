//
//  Copyright RevenueCat Inc. All Rights Reserved.
//
//  Licensed under the MIT License (the "License");
//  you may not use this file except in compliance with the License.
//  You may obtain a copy of the License at
//
//      https://opensource.org/licenses/MIT
//
//  PurchaseHandler.swift
//  
//  Created by Nacho Soto on 7/13/23.

@_spi(Internal) import RevenueCat
import StoreKit
import SwiftUI

// swiftlint:disable file_length

@available(iOS 15.0, macOS 12.0, tvOS 15.0, watchOS 8.0, *)
final class PurchaseHandler: ObservableObject {

    enum ActionType {

        case purchase
        case restore

    }

    private let purchases: PaywallPurchasesType

    /// Where responsibiliy for completing purchases lies
    var purchasesAreCompletedBy: PurchasesAreCompletedBy {
        purchases.purchasesAreCompletedBy
    }

    var subscriptionHistoryTracker: SubscriptionHistoryTracker {
        purchases.subscriptionHistoryTracker
    }

    /// `false` if this `PurchaseHandler` is not backend by a configured `Purchases`instance.
    let isConfigured: Bool

    var preferredLocales: [Locale] {
        return purchases.preferredLocales.map(Locale.init)
    }

    var preferredLocaleOverride: Locale? {
        return purchases.preferredLocaleOverride.map(Locale.init)
    }

    /// Whether a purchase is currently in progress
    @Published
    fileprivate(set) var packageBeingPurchased: Package?

    /// Whether a purchase or restore is currently in progress
    @Published
    fileprivate(set) var actionTypeInProgress: ActionType?

    /// Whether a purchase or restore is currently in progress
    var actionInProgress: Bool {
        return actionTypeInProgress != nil
    }

    /// Whether a purchase was successfully completed.
    @Published
    fileprivate(set) var purchased: Bool = false

    /// When `purchased` becomes `true`, this will include the `CustomerInfo` 
    /// associated to it IF RevenueCat is making the purchase.
    @Published
    fileprivate(set) var purchaseResult: PurchaseResultData?

    /// When `purchasesAreCompletedBy` is `.myApp`, this is the app-defined
    /// callback method that performs the purchase
    @Published
    private(set) var performPurchase: PerformPurchase?

    /// When `purchasesAreCompletedBy` is `.myApp`, this is the app-defined
    /// callback method that performs the restore
    @Published
    private(set) var performRestore: PerformRestore?

    /// Whether a restore is currently in progress
    @Published
    fileprivate(set) var restoreInProgress: Bool = false

    /// Set manually by `setRestored(:_)` once the user is notified that restoring was successful..
    @Published
    fileprivate(set) var restoredCustomerInfo: CustomerInfo?

    /// Error produced during a purchase.
    @Published
    fileprivate(set) var purchaseError: Error?

    /// Error produced during restoring..
    @Published
    fileprivate(set) var restoreError: Error?

    private var eventData: PaywallEvent.Data?

    convenience init(purchases: Purchases = .shared,
                     performPurchase: PerformPurchase? = nil,
                     performRestore: PerformRestore? = nil) {
        self.init(isConfigured: true,
                  purchases: purchases,
                  performPurchase: performPurchase,
                  performRestore: performRestore)
    }

    init(
        isConfigured: Bool = true,
        purchases: PaywallPurchasesType,
        performPurchase: PerformPurchase? = nil,
        performRestore: PerformRestore? = nil
    ) {
        self.isConfigured = isConfigured
        self.purchases = purchases
        self.performPurchase = performPurchase
        self.performRestore = performRestore
    }

    /// Returns a new instance of `PurchaseHandler` using `Purchases.shared` if `Purchases`
    /// has been configured, and using a PurchaseHandler that cannot be used for purchases otherwise.
    static func `default`(performPurchase: PerformPurchase? = nil,
                          performRestore: PerformRestore? = nil) -> Self {
        return Purchases.isConfigured ? .init(performPurchase: performPurchase,
                                              performRestore: performRestore) :
                                        Self.notConfigured(performPurchase: performPurchase,
                                                           performRestore: performRestore)
    }

    static func `default`(performPurchase: PerformPurchase? = nil,
                          performRestore: PerformRestore? = nil,
                          customerInfo: CustomerInfo,
                          purchasesAreCompletedBy: PurchasesAreCompletedBy) -> Self {
        return Purchases.isConfigured ? .init(performPurchase: performPurchase,
                                              performRestore: performRestore) :
                                        Self.notConfigured(performPurchase: performPurchase,
                                                           performRestore: performRestore,
                                                           customerInfo: customerInfo,
                                                           purchasesAreCompletedBy: purchasesAreCompletedBy)
    }

    private static func notConfigured(performPurchase: PerformPurchase?,
                                      performRestore: PerformRestore?,
                                      customerInfo: CustomerInfo? = nil,
                                      purchasesAreCompletedBy: PurchasesAreCompletedBy = .revenueCat) -> Self {
        return .init(isConfigured: false,
                     purchases: NotConfiguredPurchases(customerInfo: customerInfo,
                                                       purchasesAreCompletedBy: purchasesAreCompletedBy),
                                                       performPurchase: performPurchase,
                                                       performRestore: performRestore)
    }

}

@available(iOS 15.0, macOS 12.0, tvOS 15.0, watchOS 8.0, *)
extension PurchaseHandler {

#if !ENABLE_CUSTOM_ENTITLEMENT_COMPUTATION
    func invalidateCustomerInfoCache() {
        self.purchases.invalidateCustomerInfoCache()
    }
#endif

}

@available(iOS 15.0, macOS 12.0, tvOS 15.0, watchOS 8.0, *)
extension PurchaseHandler {

    // MARK: - Purchase

    @MainActor
    func purchase(package: Package) async throws {
        try await purchase(package: package, promotionalOffer: nil)
    }

    @MainActor
    func purchase(package: Package, promotionalOffer: PromotionalOffer?) async throws {
        switch self.purchases.purchasesAreCompletedBy {
        case .revenueCat:
            try await performPurchase(package: package, promotionalOffer: promotionalOffer)
        case .myApp:
            try await performExternalPurchaseLogic(package: package, promotionalOffer: promotionalOffer)
        }
    }

    @MainActor
    func performPurchase(package: Package, promotionalOffer: PromotionalOffer?) async throws {
        Logger.debug(Strings.executing_purchase_logic)
        self.packageBeingPurchased = package
        self.purchaseResult = nil
        self.purchaseError = nil

        defer {
            self.packageBeingPurchased = nil
            self.actionTypeInProgress = nil
        }

        self.startAction(.purchase)

        do {
            let result: PurchaseResultData

            if let promotionalOffer {
                result = try await self.purchases.purchase(package: package, promotionalOffer: promotionalOffer)
            } else {
                result = try await self.purchases.purchase(package: package)
            }

            self.purchaseResult = result

            if result.userCancelled {
                self.trackCancelledPurchase()
            } else {
                withAnimation(Constants.defaultAnimation) {
                    self.purchased = true
                }
            }

        } catch {
            self.purchaseError = error
            throw error
        }
    }

    @MainActor
    func performExternalPurchaseLogic(package: Package, promotionalOffer: PromotionalOffer?) async throws {
        Logger.debug(Strings.executing_external_purchase_logic)

        // WIP: Handle promotionalOffer in performPurchase
        guard let externalPurchaseMethod = self.performPurchase else {
            throw PaywallError.performPurchaseAndRestoreHandlersNotDefined(missingBlocks: "performPurchase is")
        }

        self.packageBeingPurchased = package
        self.purchaseResult = nil
        self.purchaseError = nil

        defer {
            self.restoreInProgress = false
            self.actionTypeInProgress = nil
        }

        self.startAction(.purchase)

        let result = await externalPurchaseMethod(package)

        if result.userCancelled {
            self.trackCancelledPurchase()
        }

        if let error = result.error {
            self.purchaseError = error
            throw error
        }

        let resultInfo: PurchaseResultData = (transaction: nil,
                                             customerInfo: try await self.purchases.customerInfo(),
                                            userCancelled: result.userCancelled)

        self.purchaseResult = resultInfo

        if !result.userCancelled && result.error == nil {

            withAnimation(Constants.defaultAnimation) {
                self.purchased = true
            }
        }

    }

    // MARK: - Restore

    func restorePurchases() async throws -> (info: CustomerInfo, success: Bool) {
        switch self.purchases.purchasesAreCompletedBy {
        case .revenueCat:
            return try await performRestorePurchases()
        case .myApp:
            return try await performExternalRestoreLogic()
        }
    }

    /// - Returns: `success` is `true` only when the resulting `CustomerInfo`
    /// had any transactions
    /// - Note: `restoredCustomerInfo` will be not be set after this method,
    /// instead `setRestored(_:)` must be manually called afterwards.
    /// This allows the UI to display an alert before dismissing the paywall.
    @MainActor
    func performRestorePurchases() async throws -> (info: CustomerInfo, success: Bool) {
        Logger.debug(Strings.executing_restore_logic)
        self.restoreInProgress = true
        self.restoredCustomerInfo = nil
        self.restoreError = nil

        self.startAction(.restore)
        defer {
            self.restoreInProgress = false
            self.actionTypeInProgress = nil
        }

        do {
            let customerInfo = try await self.purchases.restorePurchases()

            return (info: customerInfo,
                    success: customerInfo.hasActiveSubscriptionsOrNonSubscriptions)
        } catch {
            self.restoreError = error
            throw error
        }
    }

    @MainActor
    func performExternalRestoreLogic() async throws -> (info: CustomerInfo, success: Bool) {
        Logger.debug(Strings.executing_external_restore_logic)

        guard let externalRestoreMethod = self.performRestore else {
            throw PaywallError.performPurchaseAndRestoreHandlersNotDefined(missingBlocks: "performRestore is")
        }

        defer {
            self.restoreInProgress = false
            self.actionTypeInProgress = nil
        }

        self.restoreInProgress = true
        self.restoredCustomerInfo = nil
        self.restoreError = nil

        self.startAction(.restore)

        let result = await externalRestoreMethod()

        if let error = result.error {
            self.restoreError = error
            throw error
        }

        let customerInfo = try await self.purchases.customerInfo()

        // This is done by `RestorePurchasesButton` when using RevenueCat logic.
        self.setRestored(customerInfo)

        return (info: customerInfo, result.success)
    }

    @MainActor
    func setRestored(_ customerInfo: CustomerInfo) {
        self.restoredCustomerInfo = customerInfo
    }

    func trackPaywallImpression(_ eventData: PaywallEvent.Data) {
        self.eventData = eventData
        self.track(.impression(.init(), eventData))
    }

    /// - Returns: whether the event was tracked
    @discardableResult
    func trackPaywallClose() -> Bool {
        guard let data = self.eventData else {
            Logger.warning(Strings.attempted_to_track_event_with_missing_data)
            return false
        }

        self.track(.close(.init(), data))
        self.eventData = nil
        return true
    }

    /// - Returns: whether the event was tracked
    @discardableResult
    fileprivate func trackCancelledPurchase() -> Bool {
        guard let data = self.eventData else {
            Logger.warning(Strings.attempted_to_track_event_with_missing_data)
            return false
        }

        self.track(.cancel(.init(), data))
        return true
    }

    private func startAction(_ type: PurchaseHandler.ActionType) {
        withAnimation(Constants.fastAnimation) {
            self.actionTypeInProgress = type
        }
    }

}

#if DEBUG

@available(iOS 15.0, macOS 12.0, tvOS 15.0, watchOS 8.0, *)
extension PurchaseHandler {

    /// Creates a copy of this `PurchaseHandler` wrapping the purchase and restore blocks.
    func map(
        purchase: @escaping (@escaping MockPurchases.PurchaseBlock) -> MockPurchases.PurchaseBlock,
        restore: @escaping (@escaping MockPurchases.RestoreBlock) -> MockPurchases.RestoreBlock
    ) -> Self {
        return .init(
            isConfigured: self.isConfigured,
            purchases: self.purchases.map(purchase: purchase, restore: restore)
        )
    }

    func map(
        trackEvent: @escaping (@escaping MockPurchases.TrackEventBlock) -> MockPurchases.TrackEventBlock
    ) -> Self {
        return .init(
            isConfigured: self.isConfigured,
            purchases: self.purchases.map(trackEvent: trackEvent)
        )
    }

}

#endif

// MARK: - Private

@available(iOS 15.0, macOS 12.0, tvOS 15.0, watchOS 8.0, *)
private extension PurchaseHandler {

    func track(_ event: PaywallEvent) {
        Task.detached(priority: .background) { [purchases = self.purchases] in
            await purchases.track(paywallEvent: event)
        }
    }

}

@available(iOS 15.0, macOS 12.0, tvOS 15.0, watchOS 8.0, *)
private final class NotConfiguredPurchases: PaywallPurchasesType {

    let purchasesAreCompletedBy: PurchasesAreCompletedBy

    let customerInfo: CustomerInfo?

    var preferredLocales: [String] { Locale.preferredLanguages }

    var preferredLocaleOverride: String? { nil }

    var subscriptionHistoryTracker: RevenueCat.SubscriptionHistoryTracker {
        SubscriptionHistoryTracker()
    }

    init(customerInfo: CustomerInfo? = nil, purchasesAreCompletedBy: PurchasesAreCompletedBy) {
        self.customerInfo = customerInfo
        self.purchasesAreCompletedBy = purchasesAreCompletedBy
    }

    func customerInfo() async throws -> RevenueCat.CustomerInfo {
        guard let info = customerInfo else { throw ErrorCode.configurationError }
        return info
    }

    func purchase(package: Package) async throws -> PurchaseResultData {
        throw ErrorCode.configurationError
    }

    func purchase(package: Package, promotionalOffer: PromotionalOffer) async throws -> PurchaseResultData {
        throw ErrorCode.configurationError
    }

    func restorePurchases() async throws -> CustomerInfo {
        throw ErrorCode.configurationError
    }

    func track(paywallEvent: PaywallEvent) async {}

<<<<<<< HEAD
#if !os(tvOS)
=======
#if !ENABLE_CUSTOM_ENTITLEMENT_COMPUTATION
    func invalidateCustomerInfoCache() {}
#endif

#if !os(macOS) && !os(tvOS)
>>>>>>> 1f97e32f

    func failedToLoadFontWithConfig(_ fontConfig: UIConfig.FontsConfig) {}

#endif

}

// MARK: - Preference Keys

@available(iOS 15.0, macOS 12.0, tvOS 15.0, watchOS 8.0, *)
struct PurchaseInProgressPreferenceKey: PreferenceKey {

    static var defaultValue: Package?

    static func reduce(value: inout Package?, nextValue: () -> Package?) {
        value = nextValue()
    }

}

@available(iOS 15.0, macOS 12.0, tvOS 15.0, watchOS 8.0, *)
struct RestoreInProgressPreferenceKey: PreferenceKey {

    static var defaultValue: Bool = false

    static func reduce(value: inout Bool, nextValue: () -> Bool) {
        value = nextValue()
    }

}

@available(iOS 15.0, macOS 12.0, tvOS 15.0, watchOS 8.0, *)
struct PurchasedResultPreferenceKey: PreferenceKey {

    struct PurchaseResult: Equatable {
        var transaction: StoreTransaction?
        var customerInfo: CustomerInfo
        var userCancelled: Bool

        init(data: PurchaseResultData) {
            self.transaction = data.transaction
            self.customerInfo = data.customerInfo
            self.userCancelled = data.userCancelled
        }

        init?(data: PurchaseResultData?) {
            guard let data else { return nil }
            self.init(data: data)
        }
    }

    static var defaultValue: PurchaseResult?

    static func reduce(value: inout PurchaseResult?, nextValue: () -> PurchaseResult?) {
        value = nextValue()
    }

}

@available(iOS 15.0, macOS 12.0, tvOS 15.0, watchOS 8.0, *)
struct RestoredCustomerInfoPreferenceKey: PreferenceKey {

    static var defaultValue: CustomerInfo?

    static func reduce(value: inout CustomerInfo?, nextValue: () -> CustomerInfo?) {
        value = nextValue()
    }

}

@available(iOS 15.0, macOS 12.0, tvOS 15.0, watchOS 8.0, *)
struct PurchaseErrorPreferenceKey: PreferenceKey {

    static var defaultValue: NSError?

    static func reduce(value: inout NSError?, nextValue: () -> NSError?) {
        value = nextValue()
    }

}

@available(iOS 15.0, macOS 12.0, tvOS 15.0, watchOS 8.0, *)
struct RestoreErrorPreferenceKey: PreferenceKey {

    static var defaultValue: NSError?

    static func reduce(value: inout NSError?, nextValue: () -> NSError?) {
        value = nextValue()
    }

}

// MARK: Environment keys

/// `EnvironmentKey` for storing closure triggered when paywall should be dismissed.
struct RequestedDismissalKey: EnvironmentKey {
    static let defaultValue: (() -> Void)? = nil
}

@available(iOS 15.0, macOS 12.0, tvOS 15.0, watchOS 8.0, *)
extension EnvironmentValues {
    var onRequestedDismissal: (() -> Void)? {
        get { self[RequestedDismissalKey.self] }
        set { self[RequestedDismissalKey.self] = newValue }
    }
}

// MARK: -

private extension CustomerInfo {

    var hasActiveSubscriptionsOrNonSubscriptions: Bool {
        return !self.activeSubscriptions.isEmpty || !self.nonSubscriptions.isEmpty
    }

}<|MERGE_RESOLUTION|>--- conflicted
+++ resolved
@@ -469,15 +469,11 @@
 
     func track(paywallEvent: PaywallEvent) async {}
 
-<<<<<<< HEAD
-#if !os(tvOS)
-=======
 #if !ENABLE_CUSTOM_ENTITLEMENT_COMPUTATION
     func invalidateCustomerInfoCache() {}
 #endif
 
-#if !os(macOS) && !os(tvOS)
->>>>>>> 1f97e32f
+#if !os(tvOS)
 
     func failedToLoadFontWithConfig(_ fontConfig: UIConfig.FontsConfig) {}
 
