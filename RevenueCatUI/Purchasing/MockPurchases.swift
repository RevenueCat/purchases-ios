--- conflicted
+++ resolved
@@ -77,17 +77,13 @@
         await self.trackEventBlock(paywallEvent)
     }
 
-<<<<<<< HEAD
-#if !os(tvOS)
-=======
 #if !ENABLE_CUSTOM_ENTITLEMENT_COMPUTATION
     func invalidateCustomerInfoCache() {
         // No-op, this is a mock implementation.
     }
 #endif
 
-#if !os(macOS) && !os(tvOS)
->>>>>>> 994bee3b
+#if !os(tvOS)
 
     func failedToLoadFontWithConfig(_ fontConfig: UIConfig.FontsConfig) {
         // No-op, this is a mock implementation.
