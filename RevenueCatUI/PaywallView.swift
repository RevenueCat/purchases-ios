//
//  Copyright RevenueCat Inc. All Rights Reserved.
//
//  Licensed under the MIT License (the "License");
//  you may not use this file except in compliance with the License.
//  You may obtain a copy of the License at
//
//      https://opensource.org/licenses/MIT
//
//  PaywallView.swift
//
//  Created by Nacho Soto.

import RevenueCat
import SwiftUI

#if !os(macOS) && !os(tvOS)

/// A SwiftUI view for displaying a `PaywallData` for an `Offering`.
///
/// ### Related Articles
/// [Documentation](https://rev.cat/paywalls)
@available(iOS 15.0, macOS 12.0, tvOS 15.0, watchOS 8.0, *)
@available(macOS, unavailable, message: "RevenueCatUI does not support macOS yet")
@available(tvOS, unavailable, message: "RevenueCatUI does not support tvOS yet")
public struct PaywallView: View {

    private let contentToDisplay: PaywallViewConfiguration.Content
    private let mode: PaywallViewMode
    private let fonts: PaywallFontProvider
    private let displayCloseButton: Bool
    private let paywallViewOwnsPurchaseHandler: Bool

    private var locale: Locale

    @StateObject
    private var internalPurchaseHandler: PurchaseHandler

    @ObservedObject
    private var externalPurchaseHandler: PurchaseHandler

    private var purchaseHandler: PurchaseHandler {
        paywallViewOwnsPurchaseHandler ? internalPurchaseHandler : externalPurchaseHandler
    }

    @StateObject
    private var introEligibility: TrialOrIntroEligibilityChecker

    @State
    private var offering: Offering?

    @State
    private var customerInfo: CustomerInfo?
    @State
    private var error: NSError?

    private var initializationError: NSError?

    @Environment(\.onRequestedDismissal)
    private var onRequestedDismissal: (() -> Void)?

    @Environment(\.dismiss)
    private var dismiss

    /// Create a view to display the paywall in `Offerings.current`.
    ///
    /// - Parameter fonts: An optional ``PaywallFontProvider``.
    /// - Parameter displayCloseButton: Set this to `true` to automatically include a close button.
    ///
    /// - Note: If loading the current `Offering` fails (if the user is offline, for example),
    /// an error will be displayed.
    /// - Warning: `Purchases` must have been configured prior to displaying it.
    /// If you want to handle that, you can use ``init(offering:)`` instead.
    public init(
        fonts: PaywallFontProvider = DefaultPaywallFontProvider(),
        displayCloseButton: Bool = false,
        performPurchase: PerformPurchase? = nil,
        performRestore: PerformRestore? = nil
    ) {
        let purchaseHandler = PurchaseHandler.default(performPurchase: performPurchase, performRestore: performRestore)
        self.init(
            configuration: .init(
                fonts: fonts,
                displayCloseButton: displayCloseButton,
                purchaseHandler: purchaseHandler
            )
        )
    }

    /// Create a view to display the paywall in a given `Offering`.
    ///
    /// - Parameter offering: The `Offering` containing the desired `PaywallData` to display.
    /// - Parameter fonts: An optional `PaywallFontProvider`.
    /// - Parameter displayCloseButton: Set this to `true` to automatically include a close button.
    ///
    /// - Note: if `offering` does not have a current paywall, or it fails to load due to invalid data,
    /// a default paywall will be displayed.
    /// - Note: Specifying this parameter means that it will ignore the offering configured in an active experiment.
    /// - Warning: `Purchases` must have been configured prior to displaying it.
    public init(
        offering: Offering,
        fonts: PaywallFontProvider = DefaultPaywallFontProvider(),
        displayCloseButton: Bool = false,
        performPurchase: PerformPurchase? = nil,
        performRestore: PerformRestore? = nil
    ) {
        let purchaseHandler = PurchaseHandler.default(performPurchase: performPurchase, performRestore: performRestore)
        self.init(
            configuration: .init(
                offering: offering,
                fonts: fonts,
                displayCloseButton: displayCloseButton,
                purchaseHandler: purchaseHandler
            )
        )
    }

    // @PublicForExternalTesting
    init(configuration: PaywallViewConfiguration, paywallViewOwnsPurchaseHandler: Bool = true) {
        self.paywallViewOwnsPurchaseHandler = paywallViewOwnsPurchaseHandler
        if paywallViewOwnsPurchaseHandler {
            self._internalPurchaseHandler = .init(wrappedValue: configuration.purchaseHandler)
            self.externalPurchaseHandler = PurchaseHandler.default()
        } else {
            // this is unused and is only present to fulfill the need to have an object assigned
            // to a @StateObject
            self._internalPurchaseHandler = .init(wrappedValue: PurchaseHandler.default())
            self.externalPurchaseHandler = configuration.purchaseHandler
        }

        self._introEligibility = .init(wrappedValue: configuration.introEligibility ?? .default())

        self._offering = .init(
            initialValue: configuration.content.extractInitialOffering()
        )
        self._customerInfo = .init(
            initialValue: configuration.customerInfo ?? Self.loadCachedCustomerInfoIfPossible()
        )

        self.contentToDisplay = configuration.content
        self.mode = configuration.mode
        self.fonts = configuration.fonts
        self.displayCloseButton = configuration.displayCloseButton

        self.initializationError = Self.checkForConfigurationConsistency(purchaseHandler: configuration.purchaseHandler)

        self.locale = configuration.locale
    }

    private static func checkForConfigurationConsistency(purchaseHandler: PurchaseHandler) -> NSError? {
        switch purchaseHandler.purchasesAreCompletedBy {
        case .myApp:
            if purchaseHandler.performPurchase == nil || purchaseHandler.performRestore == nil {
                let missingBlocks: String
                if purchaseHandler.performPurchase == nil && purchaseHandler.performRestore == nil {
                    missingBlocks = "performPurchase and performRestore are"
                } else if purchaseHandler.performPurchase == nil {
                    missingBlocks = "performPurchase is"
                } else {
                    missingBlocks = "performRestore is"
                }

                let error = PaywallError.performPurchaseAndRestoreHandlersNotDefined(
                    missingBlocks: missingBlocks
                ) as NSError
                Logger.error(error)

                return error
            }
        case .revenueCat:
            if purchaseHandler.performPurchase != nil || purchaseHandler.performRestore != nil {
                Logger.warning(PaywallError.purchaseAndRestoreDefinedForRevenueCat)
            }
        }

        return nil
    }

    // swiftlint:disable:next missing_docs
    public var body: some View {
        self.content
            .displayError(self.$error) {
                guard let onRequestedDismissal = self.onRequestedDismissal else {
                    self.dismiss()
                    return
                }
                onRequestedDismissal()
            }
    }

    @MainActor
    @ViewBuilder
    private var content: some View {
        VStack { // Necessary to work around FB12674350 and FB12787354
            if let error = self.initializationError {
                DebugErrorView(error.localizedDescription, releaseBehavior: .fatalError)
            } else if self.introEligibility.isConfigured, self.purchaseHandler.isConfigured {
                if let offering = self.offering, let customerInfo = self.customerInfo {
                    self.paywallView(for: offering,
                                     activelySubscribedProductIdentifiers: customerInfo.activeSubscriptions,
                                     fonts: self.fonts,
                                     checker: self.introEligibility,
                                     purchaseHandler: self.purchaseHandler)
                    .transition(Self.transition)
                } else {
                    LoadingPaywallView(mode: self.mode,
                                       displayCloseButton: self.displayCloseButton)
                        .transition(Self.transition)
                        .task {
                            do {
                                guard Purchases.isConfigured else {
                                    throw PaywallError.purchasesNotConfigured
                                }

                                if self.offering == nil {
                                    self.offering = try await self.loadOffering()
                                }

                                if self.customerInfo == nil {
                                    self.customerInfo = try await Purchases.shared.customerInfo()
                                }
                            } catch let error as NSError {
                                self.error = error
                            }
                        }
                }
            } else {
                DebugErrorView("Purchases has not been configured.", releaseBehavior: .fatalError)
            }
        }
    }

    @ViewBuilder
    // swiftlint:disable:next function_body_length
    private func paywallView(
        for offering: Offering,
        activelySubscribedProductIdentifiers: Set<String>,
        fonts: PaywallFontProvider,
        checker: TrialOrIntroEligibilityChecker,
        purchaseHandler: PurchaseHandler
    ) -> some View {

        #if PAYWALL_COMPONENTS
        if let componentData = offering.paywallComponentsData {
<<<<<<< HEAD
            TemplateComponentsView(paywallComponentsData: componentData, offering: offering)
                .environmentObject(self.introEligibility)
                .environmentObject(self.purchaseHandler)
=======
            TemplateComponentsView(
                paywallComponentsData: componentData,
                offering: offering,
                onDismiss: {
                    guard let onRequestedDismissal = self.onRequestedDismissal else {
                        self.dismiss()
                        return
                    }
                    onRequestedDismissal()
                }
            )
>>>>>>> e772e93e
        } else {

            let (paywall, displayedLocale, template, error) = offering.validatedPaywall(locale: self.locale)

            let paywallView = LoadedOfferingPaywallView(
                offering: offering,
                activelySubscribedProductIdentifiers: activelySubscribedProductIdentifiers,
                paywall: paywall,
                template: template,
                mode: self.mode,
                fonts: fonts,
                displayCloseButton: self.displayCloseButton,
                introEligibility: checker,
                purchaseHandler: purchaseHandler,
                locale: displayedLocale
            )

            if let error {
                DebugErrorView(
                    "\(error.description)\n" +
                    "You can fix this by editing the paywall in the RevenueCat dashboard.\n" +
                    "The displayed paywall contains default configuration.\n" +
                    "This error will be hidden in production.",
                    replacement: paywallView
                )
            } else {
                paywallView
            }
        }
        #else
        let (paywall, displayedLocale, template, error) = offering.validatedPaywall(locale: self.locale)

        let paywallView = LoadedOfferingPaywallView(
            offering: offering,
            activelySubscribedProductIdentifiers: activelySubscribedProductIdentifiers,
            paywall: paywall,
            template: template,
            mode: self.mode,
            fonts: fonts,
            displayCloseButton: self.displayCloseButton,
            introEligibility: checker,
            purchaseHandler: purchaseHandler,
            locale: displayedLocale
        )

        if let error {
            DebugErrorView(
                "\(error.description)\n" +
                "You can fix this by editing the paywall in the RevenueCat dashboard.\n" +
                "The displayed paywall contains default configuration.\n" +
                "This error will be hidden in production.",
                replacement: paywallView
            )
        } else {
            paywallView
        }
        #endif
    }

    // MARK: -

    private static let transition: AnyTransition = .opacity.animation(Constants.defaultAnimation)

}

@available(iOS 15.0, macOS 12.0, tvOS 15.0, watchOS 8.0, *)
@available(macOS, unavailable)
@available(tvOS, unavailable)
private extension PaywallView {

    static func loadCachedCustomerInfoIfPossible() -> CustomerInfo? {
        if Purchases.isConfigured {
            return Purchases.shared.cachedCustomerInfo
        } else {
            return nil
        }
    }

    func loadOffering() async throws -> Offering {
        switch self.contentToDisplay {
        case let .offering(offering):
            return offering

        case .defaultOffering:
            return try await Purchases.shared.offerings().current.orThrow(PaywallError.noCurrentOffering)

        case let .offeringIdentifier(identifier):
            return try await Purchases.shared.offerings()
                .offering(identifier: identifier)
                .orThrow(PaywallError.offeringNotFound(identifier: identifier))
        }
    }

}

// MARK: -

@available(iOS 15.0, macOS 12.0, tvOS 15.0, watchOS 8.0, *)
private extension PaywallViewConfiguration.Content {

    func extractInitialOffering() -> Offering? {
        switch self {
        case let .offering(offering): return offering
        case .defaultOffering: return Self.loadCachedCurrentOfferingIfPossible()
        case .offeringIdentifier: return nil
        }
    }

    private static func loadCachedCurrentOfferingIfPossible() -> Offering? {
        if Purchases.isConfigured {
            return Purchases.shared.cachedOfferings?.current
        } else {
            return nil
        }
    }

}

// MARK: -

@available(iOS 15.0, macOS 12.0, tvOS 15.0, watchOS 8.0, *)
@available(macOS, unavailable)
@available(tvOS, unavailable)
struct LoadedOfferingPaywallView: View {

    private let offering: Offering
    private let activelySubscribedProductIdentifiers: Set<String>
    private let paywall: PaywallData
    private let template: PaywallTemplate
    private let mode: PaywallViewMode
    private let fonts: PaywallFontProvider
    private let displayCloseButton: Bool
    private let showZeroDecimalPlacePrices: Bool

    @StateObject
    private var introEligibility: IntroEligibilityViewModel
    @ObservedObject
    private var purchaseHandler: PurchaseHandler

    private var locale: Locale

    @Environment(\.onRequestedDismissal)
    private var onRequestedDismissal: (() -> Void)?

    @Environment(\.colorScheme)
    private var colorScheme

    @Environment(\.dismiss)
    private var dismiss

    init(
        offering: Offering,
        activelySubscribedProductIdentifiers: Set<String>,
        paywall: PaywallData,
        template: PaywallTemplate,
        mode: PaywallViewMode,
        fonts: PaywallFontProvider,
        displayCloseButton: Bool,
        introEligibility: TrialOrIntroEligibilityChecker,
        purchaseHandler: PurchaseHandler,
        locale: Locale
    ) {
        self.offering = offering
        self.activelySubscribedProductIdentifiers = activelySubscribedProductIdentifiers
        self.paywall = paywall
        self.template = template
        self.mode = mode
        self.fonts = fonts
        self.displayCloseButton = displayCloseButton
        self._introEligibility = .init(
            wrappedValue: .init(introEligibilityChecker: introEligibility)
        )
        self._purchaseHandler = .init(initialValue: purchaseHandler)
        self.locale = locale
        if Purchases.isConfigured, let currentCountry = Purchases.shared.storeFrontCountryCode {
            self.showZeroDecimalPlacePrices = self.paywall.zeroDecimalPlaceCountries.contains(currentCountry)
        } else {
            self.showZeroDecimalPlacePrices = false
        }
    }

    var body: some View {
        // Note: preferences need to be applied after `.toolbar` call
        self.content
            .preference(key: PurchaseInProgressPreferenceKey.self,
                        value: self.purchaseHandler.packageBeingPurchased)
            .preference(key: PurchasedResultPreferenceKey.self,
                        value: .init(data: self.purchaseHandler.purchaseResult))
            .preference(key: RestoredCustomerInfoPreferenceKey.self,
                        value: self.purchaseHandler.restoredCustomerInfo)
            .preference(key: RestoreInProgressPreferenceKey.self,
                        value: self.purchaseHandler.restoreInProgress)
            .preference(key: PurchaseErrorPreferenceKey.self,
                        value: self.purchaseHandler.purchaseError as NSError?)
            .preference(key: RestoreErrorPreferenceKey.self,
                        value: self.purchaseHandler.restoreError as NSError?)
    }

    @ViewBuilder
    private var content: some View {
        let configuration = self.paywall.configuration(
            for: self.offering,
            activelySubscribedProductIdentifiers: self.activelySubscribedProductIdentifiers,
            template: self.template,
            mode: self.mode,
            fonts: self.fonts,
            locale: self.locale,
            showZeroDecimalPlacePrices: self.showZeroDecimalPlacePrices
        )

        let view = self.paywall
            .createView(for: self.offering,
                        template: self.template,
                        configuration: configuration,
                        introEligibility: self.introEligibility)
            .environmentObject(self.introEligibility)
            .environmentObject(self.purchaseHandler)
            .disabled(self.purchaseHandler.actionInProgress)
            .onAppear { self.purchaseHandler.trackPaywallImpression(self.createEventData()) }
            .onDisappear { self.purchaseHandler.trackPaywallClose() }
            .onChangeOf(self.purchaseHandler.purchased) { purchased in
                if purchased {
                    guard let onRequestedDismissal = self.onRequestedDismissal else {
                        if self.mode.isFullScreen {
                            Logger.debug(Strings.dismissing_paywall)
                            self.dismiss()
                        }
                        return
                    }
                    onRequestedDismissal()
                }
            }

        if self.displayCloseButton {
            NavigationView {
                view
                    .toolbar {
                        self.makeToolbar(
                            color: self.getCloseButtonColor(configuration: configuration)
                        )
                    }
            }
            .navigationViewStyle(.stack)
        } else {
            view
        }
    }

    private func createEventData() -> PaywallEvent.Data {
        return .init(
            offering: self.offering,
            paywall: self.paywall,
            sessionID: .init(),
            displayMode: self.mode,
            locale: .current,
            darkMode: self.colorScheme == .dark
        )
    }

    private func getCloseButtonColor(configuration: Result<TemplateViewConfiguration, Error>) -> Color? {
        switch configuration {
        case .success(let configuration):
            return configuration.colors.closeButtonColor
        case .failure:
            return nil
        }
    }

    private func makeToolbar(color: Color?) -> some ToolbarContent {
        ToolbarItem(placement: .destructiveAction) {
            Button {
                guard let onRequestedDismissal = self.onRequestedDismissal else {
                    self.dismiss()
                    return
                }
                onRequestedDismissal()
            } label: {
                Image(systemName: "xmark")
                    .foregroundColor(color)
            }
            .disabled(self.purchaseHandler.actionInProgress)
            .opacity(
                self.purchaseHandler.actionInProgress
                ? Constants.purchaseInProgressButtonOpacity
                : 1
            )
        }
    }

}

@available(iOS 15.0, macOS 12.0, tvOS 15.0, watchOS 8.0, *)
@available(macOS, unavailable)
@available(tvOS, unavailable)
private extension LoadedOfferingPaywallView {

    struct DisplayedPaywall: Equatable {
        var offeringIdentifier: String
        var paywallTemplate: String
        var revision: Int

        init(offering: Offering, paywall: PaywallData) {
            self.offeringIdentifier = offering.identifier
            self.paywallTemplate = paywall.templateName
            self.revision = paywall.revision
        }
    }

}

// MARK: -

// swiftlint:disable file_length

#if DEBUG

@available(iOS 15.0, macOS 12.0, tvOS 15.0, watchOS 8.0, *)
@available(macOS, unavailable)
@available(tvOS, unavailable)
struct PaywallView_Previews: PreviewProvider {

    static var previews: some View {
        ForEach(Self.offerings, id: \.self) { offering in
            ForEach(Self.modes, id: \.self) { mode in
                PaywallView(
                    configuration: .init(
                        offering: offering,
                        customerInfo: TestData.customerInfo,
                        mode: mode,
                        introEligibility: PreviewHelpers.introEligibilityChecker,
                        purchaseHandler: PreviewHelpers.purchaseHandler
                    )
                )
                .previewLayout(mode.layout)
                .previewDisplayName("\(offering.paywall?.templateName ?? "")-\(mode)")
            }
        }
    }

    private static let offerings: [Offering] = [
        TestData.offeringWithIntroOffer,
        TestData.offeringWithMultiPackagePaywall,
        TestData.offeringWithSinglePackageFeaturesPaywall,
        TestData.offeringWithMultiPackageHorizontalPaywall,
        TestData.offeringWithTemplate5Paywall
    ]

    private static let modes: [PaywallViewMode] = [
        .fullScreen
    ]

    private static let colors: PaywallData.Configuration.ColorInformation = .init(
        light: TestData.lightColors,
        dark: TestData.darkColors
    )

}

@available(iOS 15.0, macOS 12.0, tvOS 15.0, *)
private extension PaywallViewMode {

    var layout: PreviewLayout {
        switch self {
        case .fullScreen: return .device
        case .footer, .condensedFooter: return .sizeThatFits
        }
    }

}

#endif

#endif<|MERGE_RESOLUTION|>--- conflicted
+++ resolved
@@ -242,11 +242,6 @@
 
         #if PAYWALL_COMPONENTS
         if let componentData = offering.paywallComponentsData {
-<<<<<<< HEAD
-            TemplateComponentsView(paywallComponentsData: componentData, offering: offering)
-                .environmentObject(self.introEligibility)
-                .environmentObject(self.purchaseHandler)
-=======
             TemplateComponentsView(
                 paywallComponentsData: componentData,
                 offering: offering,
@@ -258,7 +253,8 @@
                     onRequestedDismissal()
                 }
             )
->>>>>>> e772e93e
+            .environmentObject(self.introEligibility)
+            .environmentObject(self.purchaseHandler)
         } else {
 
             let (paywall, displayedLocale, template, error) = offering.validatedPaywall(locale: self.locale)
