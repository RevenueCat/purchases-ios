--- conflicted
+++ resolved
@@ -262,15 +262,6 @@
                     componentViewModels: [.root(paywallState.rootViewModel)],
                     onDismiss: self.onDismiss
                 )
-<<<<<<< HEAD
-                // On Mac Catalyst, if we don't specify a button style it defaults to using the macOS-style
-                // push button, so we need to override this behavior and match the default iOS behavior, which
-                // is effectively .borderless in most cases (there may be exceptions for usage in Lists, etc.)
-                #if targetEnvironment(macCatalyst) || os(macOS)
-                .buttonStyle(.borderless)
-                #endif
-=======
->>>>>>> 0c805e97
             }
             // Used for header image and sticky footer
             .environment(\.safeAreaInsets, proxy.safeAreaInsets)
