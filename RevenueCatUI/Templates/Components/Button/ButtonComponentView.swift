--- conflicted
+++ resolved
@@ -38,12 +38,7 @@
         AsyncButton {
             try await performAction()
         } label: {
-<<<<<<< HEAD
-            // Not passing an onDismiss - nothing in this stack should be able to dismiss
-            StackComponentView(viewModel: viewModel.stackViewModel, onDismiss: {})
-=======
             StackComponentView(viewModel: viewModel.stackViewModel, onDismiss: self.onDismiss)
->>>>>>> bcef02ad
         }
         #if canImport(SafariServices) && canImport(UIKit)
         .sheet(isPresented: .isNotNil($inAppBrowserURL)) {
