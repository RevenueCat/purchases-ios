//
//  PaywallComponentViewModel.swift
//
//
//  Created by James Borthwick on 2024-08-29.
//

import Foundation
import RevenueCat

#if PAYWALL_COMPONENTS

@available(iOS 15.0, macOS 12.0, tvOS 15.0, watchOS 8.0, *)
enum PaywallComponentViewModel {

    case root(RootViewModel)
    case text(TextComponentViewModel)
    case image(ImageComponentViewModel)
    case spacer(SpacerComponentViewModel)
    case stack(StackComponentViewModel)
    case linkButton(LinkButtonComponentViewModel)
    case button(ButtonComponentViewModel)
    case package(PackageComponentViewModel)
    case purchaseButton(PurchaseButtonComponentViewModel)
    case stickyFooter(StickyFooterComponentViewModel)

}

@available(iOS 15.0, macOS 12.0, tvOS 15.0, watchOS 8.0, *)
extension PaywallComponent {

    // swiftlint:disable:next function_body_length
    func toViewModel(
        packageValidator: PackageValidator,
        offering: Offering,
        localizedStrings: LocalizationDictionary
    ) throws -> PaywallComponentViewModel {
        switch self {
        case .text(let component):
            return .text(
                try TextComponentViewModel(localizedStrings: localizedStrings, component: component)
            )
        case .image(let component):
            return .image(
                try ImageComponentViewModel(localizedStrings: localizedStrings, component: component)
            )
        case .spacer(let component):
            return .spacer(
                SpacerComponentViewModel(component: component)
            )
        case .stack(let component):
            return .stack(
                try StackComponentViewModel(packageValidator: packageValidator,
                                            component: component,
                                            localizedStrings: localizedStrings,
                                            offering: offering)
            )
        case .linkButton(let component):
            return .linkButton(
                try LinkButtonComponentViewModel(component: component,
                                                 localizedStrings: localizedStrings)
            )
        case .button(let component):
            return .button(
                try ButtonComponentViewModel(
                    packageValidator: packageValidator,
                    component: component,
                    localizedStrings: localizedStrings,
                    offering: offering
                )
            )
        case .package(let component):
            let viewModel = try PackageComponentViewModel(packageValidator: packageValidator,
                                                          localizedStrings: localizedStrings,
                                                          component: component,
                                                          offering: offering)
<<<<<<< HEAD
            packageValidator.add(viewModel)
=======

            if let package = viewModel.package {
                packageValidator.add(package, isSelectedByDefault: viewModel.isSelectedByDefault)
            }
>>>>>>> bcef02ad

            return .package(viewModel)
        case .purchaseButton(let component):
            return .purchaseButton(
                try PurchaseButtonComponentViewModel(packageValidator: packageValidator,
                                                     localizedStrings: localizedStrings,
                                                     component: component,
                                                     offering: offering)
<<<<<<< HEAD
=======
            )
        case .stickyFooter(let component):
            return .stickyFooter(
                try StickyFooterComponentViewModel(
                    component: component,
                    stackViewModel: StackComponentViewModel(
                        packageValidator: packageValidator,
                        component: component.stack,
                        localizedStrings: localizedStrings,
                        offering: offering
                    )
                )
>>>>>>> bcef02ad
            )
        }
    }

    enum PaywallComponentViewModelError: Error {

        case invalidAttemptToCreatePackage

    }

}

#endif<|MERGE_RESOLUTION|>--- conflicted
+++ resolved
@@ -74,14 +74,10 @@
                                                           localizedStrings: localizedStrings,
                                                           component: component,
                                                           offering: offering)
-<<<<<<< HEAD
-            packageValidator.add(viewModel)
-=======
 
             if let package = viewModel.package {
                 packageValidator.add(package, isSelectedByDefault: viewModel.isSelectedByDefault)
             }
->>>>>>> bcef02ad
 
             return .package(viewModel)
         case .purchaseButton(let component):
@@ -90,8 +86,6 @@
                                                      localizedStrings: localizedStrings,
                                                      component: component,
                                                      offering: offering)
-<<<<<<< HEAD
-=======
             )
         case .stickyFooter(let component):
             return .stickyFooter(
@@ -104,7 +98,6 @@
                         offering: offering
                     )
                 )
->>>>>>> bcef02ad
             )
         }
     }
