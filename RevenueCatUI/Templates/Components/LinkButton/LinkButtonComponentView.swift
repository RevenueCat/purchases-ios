//
//  LinkButtonComponentView.swift
//
//
//  Created by James Borthwick on 2024-08-21.
//

import Foundation
import RevenueCat
import SwiftUI

#if PAYWALL_COMPONENTS

@available(iOS 15.0, macOS 12.0, tvOS 15.0, watchOS 8.0, *)
struct LinkButtonComponentView: View {

<<<<<<< HEAD
    @Environment(\.selectionState) var selectionState

    let viewModel: LinkButtonComponentViewModel
=======
    private let viewModel: LinkButtonComponentViewModel

    internal init(viewModel: LinkButtonComponentViewModel) {
        self.viewModel = viewModel
    }
>>>>>>> cc12dd93

    var url: URL {
        viewModel.url(for: selectionState)
    }

    var body: some View {
        EmptyView()
        Link(destination: self.url) {
            TextComponentView(viewModel: viewModel.textComponentViewModel)
                .cornerRadius(25)
        }
    }

}

#endif<|MERGE_RESOLUTION|>--- conflicted
+++ resolved
@@ -14,17 +14,13 @@
 @available(iOS 15.0, macOS 12.0, tvOS 15.0, watchOS 8.0, *)
 struct LinkButtonComponentView: View {
 
-<<<<<<< HEAD
     @Environment(\.selectionState) var selectionState
 
-    let viewModel: LinkButtonComponentViewModel
-=======
     private let viewModel: LinkButtonComponentViewModel
 
     internal init(viewModel: LinkButtonComponentViewModel) {
         self.viewModel = viewModel
     }
->>>>>>> cc12dd93
 
     var url: URL {
         viewModel.url(for: selectionState)
