--- conflicted
+++ resolved
@@ -25,24 +25,9 @@
     let viewModel: ImageComponentViewModel
 
     var body: some View {
-<<<<<<< HEAD
-        RemoteImage(url: viewModel.url(for: selectionState)) { image in
-            image
-                .resizable()
-                .aspectRatio(contentMode: viewModel.contentMode(for: selectionState))
-                .frame(maxHeight: viewModel.maxHeight(for: selectionState))
-                .overlay(
-                    LinearGradient(
-                        gradient: Gradient(colors: viewModel.gradientColors(for: selectionState)),
-                        startPoint: .top,
-                        endPoint: .bottom
-                    )
-                )
-                .cornerRadius(viewModel.cornerRadius(for: selectionState))
-=======
-        RemoteImage(url: viewModel.url) { (image, size) in
+        RemoteImage(url: viewModel.url(for: selectionState)) { (image, size) in
             Group {
-                switch viewModel.contentMode {
+                switch viewModel.contentMode(for: selectionState) {
                 case .fit:
                     renderImage(image, size)
                 case .fill:
@@ -55,10 +40,9 @@
             }
             // Works as a max height for both fit and fill
             // using the CGSize of an image
-            .applyIfLet(viewModel.maxHeight, apply: { view, value in
+            .applyIfLet(viewModel.maxHeight(for: selectionState), apply: { view, value in
                 view.frame(height: value)
             })
->>>>>>> cc12dd93
         }
         .clipped()
     }
@@ -66,10 +50,10 @@
     private func renderImage(_ image: Image, _ size: CGSize) -> some View {
         image
             .resizable()
-            .aspectRatio(contentMode: viewModel.contentMode)
+            .aspectRatio(contentMode: viewModel.contentMode(for: selectionState))
             .overlay(
                 LinearGradient(
-                    gradient: Gradient(colors: viewModel.gradientColors),
+                    gradient: Gradient(colors: viewModel.gradientColors(for: selectionState)),
                     startPoint: .top,
                     endPoint: .bottom
                 )
