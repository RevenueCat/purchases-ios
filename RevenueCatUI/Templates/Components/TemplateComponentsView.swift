//
//  File.swift
//
//
//  Created by Josh Holtz on 6/11/24.
//
// swiftlint:disable missing_docs

import RevenueCat
import SwiftUI

#if PAYWALL_COMPONENTS

class PaywallState: ObservableObject {

    @Published var selectedPackage: Package?

    func select(package: Package) {
        self.selectedPackage = package
    }

}

@available(iOS 15.0, macOS 12.0, tvOS 15.0, watchOS 8.0, *)
public struct TemplateComponentsView: View {

    let paywallComponentsData: PaywallComponentsData
    let componentViewModels: [PaywallComponentViewModel]
    private let onDismiss: () -> Void

<<<<<<< HEAD
    @StateObject
    var paywwallState = PaywallState()

    public init(paywallComponentsData: PaywallComponentsData, offering: Offering) {
=======
    public init(paywallComponentsData: PaywallComponentsData, offering: Offering, onDismiss: @escaping () -> Void) {
>>>>>>> e772e93e
        self.paywallComponentsData = paywallComponentsData
        self.onDismiss = onDismiss

        // Step 1: Get localization
        let localization = Self.chooseLocalization(for: paywallComponentsData)

        self.componentViewModels = paywallComponentsData.componentsConfig.components.map { component in

            do {
                // STEP 2: Make the view models & validate all components have required localization and packages
                return try component.toViewModel(offering: offering,
                                                 localizedStrings: localization.localizedStrings)
            } catch {

                // STEP 2.5: Use fallback paywall if viewmodel construction fails
                Logger.error(Strings.paywall_view_model_construction_failed(error))

                return Self.fallbackPaywallViewModels()
            }
        }
    }

    public var body: some View {
        VStack(spacing: 0) {
            ComponentsView(
                componentViewModels: self.componentViewModels,
                onDismiss: onDismiss
            )
        }
        .frame(maxHeight: .infinity, alignment: .topLeading)
        .edgesIgnoringSafeArea(.top)
        .environmentObject(self.paywwallState)
    }

    static func chooseLocalization(
        for componentsData: PaywallComponentsData
    ) -> (locale: Locale, localizedStrings: PaywallComponent.LocalizationDictionary) {

        guard !componentsData.componentsLocalizations.isEmpty else {
            Logger.error(Strings.paywall_contains_no_localization_data)
            return (Locale.current, PaywallComponent.LocalizationDictionary())
        }

        // STEP 1: Get available paywall locales
        let paywallLocales = componentsData.componentsLocalizations.keys.map { Locale(identifier: $0) }

        // use default locale as a fallback if none of the user's preferred locales are not available in the paywall
        let defaultLocale = Locale(identifier: componentsData.defaultLocale)

        // STEP 2: choose best locale based on device's list of preferred locales.
        let chosenLocale = Self.preferredLocale(from: paywallLocales) ?? defaultLocale

        // STEP 3: Get localization for one of preferred locales in order
        if let localizedStrings = componentsData.componentsLocalizations[chosenLocale.identifier] {
            return (chosenLocale, localizedStrings)
        } else if let localizedStrings = componentsData.componentsLocalizations[defaultLocale.identifier] {
            Logger.error(Strings.paywall_could_not_find_localization("\(chosenLocale)"))
            return (defaultLocale, localizedStrings)
        } else {
            Logger.error(Strings.paywall_could_not_find_localization("\(chosenLocale) or \(defaultLocale)"))
            return (defaultLocale, PaywallComponent.LocalizationDictionary())
        }
    }
}

@available(iOS 15.0, macOS 12.0, tvOS 15.0, watchOS 8.0, *)
// @PublicForExternalTesting
struct ComponentsView: View {

    let componentViewModels: [PaywallComponentViewModel]
    private let onDismiss: () -> Void

    // @PublicForExternalTesting
    init(componentViewModels: [PaywallComponentViewModel], onDismiss: @escaping () -> Void) {
        self.componentViewModels = componentViewModels
        self.onDismiss = onDismiss
    }

    // @PublicForExternalTesting
    var body: some View {
        self.layoutComponents(self.componentViewModels)
    }

    @ViewBuilder
    func layoutComponents(_ componentViewModels: [PaywallComponentViewModel]) -> some View {
        ForEach(Array(componentViewModels.enumerated()), id: \.offset) { _, item in
            switch item {
            case .text(let viewModel):
                TextComponentView(viewModel: viewModel)
            case .image(let viewModel):
                ImageComponentView(viewModel: viewModel)
            case .spacer(let viewModel):
                SpacerComponentView(viewModel: viewModel)
            case .stack(let viewModel):
                StackComponentView(viewModel: viewModel, onDismiss: onDismiss)
            case .linkButton(let viewModel):
                LinkButtonComponentView(viewModel: viewModel)
<<<<<<< HEAD
            case .packageGroup(let viewModel):
                PackageGroupComponentView(viewModel: viewModel)
            case .package(let viewModel):
                PackageComponentView(viewModel: viewModel)
=======
            case .button(let viewModel):
                ButtonComponentView(viewModel: viewModel, onDismiss: onDismiss)
            case .packageGroup(let viewModel):
                PackageGroupComponentView(viewModel: viewModel, onDismiss: onDismiss)
            case .package(let viewModel):
                PackageComponentView(viewModel: viewModel, onDismiss: onDismiss)
>>>>>>> e772e93e
            case .purchaseButton(let viewModel):
                PurchaseButtonComponentView(viewModel: viewModel)
            }
        }
    }

}

#endif<|MERGE_RESOLUTION|>--- conflicted
+++ resolved
@@ -28,14 +28,10 @@
     let componentViewModels: [PaywallComponentViewModel]
     private let onDismiss: () -> Void
 
-<<<<<<< HEAD
     @StateObject
     var paywwallState = PaywallState()
 
-    public init(paywallComponentsData: PaywallComponentsData, offering: Offering) {
-=======
     public init(paywallComponentsData: PaywallComponentsData, offering: Offering, onDismiss: @escaping () -> Void) {
->>>>>>> e772e93e
         self.paywallComponentsData = paywallComponentsData
         self.onDismiss = onDismiss
 
@@ -133,19 +129,12 @@
                 StackComponentView(viewModel: viewModel, onDismiss: onDismiss)
             case .linkButton(let viewModel):
                 LinkButtonComponentView(viewModel: viewModel)
-<<<<<<< HEAD
-            case .packageGroup(let viewModel):
-                PackageGroupComponentView(viewModel: viewModel)
-            case .package(let viewModel):
-                PackageComponentView(viewModel: viewModel)
-=======
             case .button(let viewModel):
                 ButtonComponentView(viewModel: viewModel, onDismiss: onDismiss)
             case .packageGroup(let viewModel):
                 PackageGroupComponentView(viewModel: viewModel, onDismiss: onDismiss)
             case .package(let viewModel):
                 PackageComponentView(viewModel: viewModel, onDismiss: onDismiss)
->>>>>>> e772e93e
             case .purchaseButton(let viewModel):
                 PurchaseButtonComponentView(viewModel: viewModel)
             }
