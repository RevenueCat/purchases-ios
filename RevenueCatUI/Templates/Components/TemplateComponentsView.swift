//
//  File.swift
//
//
//  Created by Josh Holtz on 6/11/24.
//
// swiftlint:disable missing_docs todo

import RevenueCat
import SwiftUI

#if PAYWALL_COMPONENTS
@available(iOS 15.0, macOS 12.0, tvOS 15.0, watchOS 8.0, *)
public struct TemplateComponentsView: View {

    let paywallComponentsData: PaywallComponentsData
    let componentViewModels: [PaywallComponentViewModel]
    private let onDismiss: () -> Void

    public init(paywallComponentsData: PaywallComponentsData, offering: Offering, onDismiss: @escaping () -> Void) {
        self.paywallComponentsData = paywallComponentsData
        self.onDismiss = onDismiss

        // Step 1: Get localization
        let localization = Self.chooseLocalization(for: paywallComponentsData)

        self.componentViewModels = paywallComponentsData.componentsConfig.components.map { component in

            // TODO: STEP 2: Validate all packages needed exist (????)

            do {
                // STEP 3: Make the view models & validate all components have required localization
                return try component.toViewModel(offering: offering,
                                                 localizedStrings: localization.localizedStrings)
            } catch {

                // STEP 3.5: Use fallback paywall if viewmodel construction fails
                Logger.error(Strings.paywall_view_model_construction_failed(error))

                return Self.fallbackPaywallViewModels()
            }
        }
    }

    public var body: some View {
        VStack(spacing: 0) {
            ComponentsView(
                componentViewModels: self.componentViewModels,
                onDismiss: onDismiss
            )
        }
        .frame(maxHeight: .infinity, alignment: .topLeading)
        .edgesIgnoringSafeArea(.top)
    }

    static func chooseLocalization(
        for componentsData: PaywallComponentsData
    ) -> (locale: Locale, localizedStrings: PaywallComponent.LocalizationDictionary) {

        guard !componentsData.componentsLocalizations.isEmpty else {
            Logger.error(Strings.paywall_contains_no_localization_data)
            return (Locale.current, PaywallComponent.LocalizationDictionary())
        }

        // STEP 1: Get available paywall locales
        let paywallLocales = componentsData.componentsLocalizations.keys.map { Locale(identifier: $0) }

        // use default locale as a fallback if none of the user's preferred locales are not available in the paywall
        let defaultLocale = Locale(identifier: componentsData.defaultLocale)

        // STEP 2: choose best locale based on device's list of preferred locales.
        let chosenLocale = Self.preferredLocale(from: paywallLocales) ?? defaultLocale

        // STEP 3: Get localization for one of preferred locales in order
        if let localizedStrings = componentsData.componentsLocalizations[chosenLocale.identifier] {
            return (chosenLocale, localizedStrings)
        } else if let localizedStrings = componentsData.componentsLocalizations[defaultLocale.identifier] {
            Logger.error(Strings.paywall_could_not_find_localization("\(chosenLocale)"))
            return (defaultLocale, localizedStrings)
        } else {
            Logger.error(Strings.paywall_could_not_find_localization("\(chosenLocale) or \(defaultLocale)"))
            return (defaultLocale, PaywallComponent.LocalizationDictionary())
        }
    }
}

@available(iOS 15.0, macOS 12.0, tvOS 15.0, watchOS 8.0, *)
// @PublicForExternalTesting
struct ComponentsView: View {

    let componentViewModels: [PaywallComponentViewModel]
    private let onDismiss: () -> Void

    // @PublicForExternalTesting
    init(componentViewModels: [PaywallComponentViewModel], onDismiss: @escaping () -> Void) {
        self.componentViewModels = componentViewModels
        self.onDismiss = onDismiss
    }

    // @PublicForExternalTesting
    var body: some View {
        self.layoutComponents(self.componentViewModels)
    }

    @ViewBuilder
    func layoutComponents(_ componentViewModels: [PaywallComponentViewModel]) -> some View {
        ForEach(Array(componentViewModels.enumerated()), id: \.offset) { _, item in
            switch item {
            case .text(let viewModel):
                TextComponentView(viewModel: viewModel)
            case .image(let viewModel):
                ImageComponentView(viewModel: viewModel)
            case .spacer(let viewModel):
                SpacerComponentView(viewModel: viewModel)
            case .stack(let viewModel):
                StackComponentView(viewModel: viewModel, onDismiss: onDismiss)
            case .linkButton(let viewModel):
                LinkButtonComponentView(viewModel: viewModel)
<<<<<<< HEAD
            case .packageGroup(let viewModel):
                PackageGroupComponentView(viewModel: viewModel)
            case .package(let viewModel):
                PackageComponentView(viewModel: viewModel)
=======
            case .button(let viewModel):
                ButtonComponentView(viewModel: viewModel, onDismiss: onDismiss)
            case .packageGroup(let viewModel):
                PackageGroupComponentView(viewModel: viewModel, onDismiss: onDismiss)
            case .package(let viewModel):
                PackageComponentView(viewModel: viewModel, onDismiss: onDismiss)
>>>>>>> 8a4645b4
            case .purchaseButton(let viewModel):
                PurchaseButtonComponentView(viewModel: viewModel)
            }
        }
    }

}

#endif<|MERGE_RESOLUTION|>--- conflicted
+++ resolved
@@ -116,19 +116,12 @@
                 StackComponentView(viewModel: viewModel, onDismiss: onDismiss)
             case .linkButton(let viewModel):
                 LinkButtonComponentView(viewModel: viewModel)
-<<<<<<< HEAD
-            case .packageGroup(let viewModel):
-                PackageGroupComponentView(viewModel: viewModel)
-            case .package(let viewModel):
-                PackageComponentView(viewModel: viewModel)
-=======
             case .button(let viewModel):
                 ButtonComponentView(viewModel: viewModel, onDismiss: onDismiss)
             case .packageGroup(let viewModel):
                 PackageGroupComponentView(viewModel: viewModel, onDismiss: onDismiss)
             case .package(let viewModel):
                 PackageComponentView(viewModel: viewModel, onDismiss: onDismiss)
->>>>>>> 8a4645b4
             case .purchaseButton(let viewModel):
                 PurchaseButtonComponentView(viewModel: viewModel)
             }
