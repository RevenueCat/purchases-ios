--- conflicted
+++ resolved
@@ -31,15 +31,45 @@
 
 }
 
+enum ScreenCondition {
+
+    case compact, medium, expanded
+
+    static func from(_ sizeClass: UserInterfaceSizeClass?) -> Self {
+        guard let sizeClass else {
+            return .compact
+        }
+
+        switch sizeClass {
+        case .compact:
+            return .compact
+        case .regular:
+            return .medium
+        @unknown default:
+            return .compact
+        }
+    }
+
+}
+
+struct ScreenConditionKey: EnvironmentKey {
+    static let defaultValue = ScreenCondition.compact
+}
+
+extension EnvironmentValues {
+
+    var screenCondition: ScreenCondition {
+        get { self[ScreenConditionKey.self] }
+        set { self[ScreenConditionKey.self] = newValue }
+    }
+
+}
+
 @available(iOS 15.0, macOS 12.0, tvOS 15.0, watchOS 8.0, *)
 struct TemplateComponentsView: View {
 
-    @Environment(\.userInterfaceIdiom)
-    private var userInterfaceIdiom
-
-    @StateObject
-<<<<<<< HEAD
-    private var screenConditionObserver = ScreenConditionObserver()
+    @Environment(\.horizontalSizeClass)
+    private var horizontalSizeClass
 
     @StateObject
     private var paywallState: PaywallState
@@ -47,9 +77,6 @@
     private let paywallComponentsData: PaywallComponentsData
     private let componentViewModel: PaywallComponentViewModel
     private let onDismiss: () -> Void
-=======
-    private var paywallState: PaywallState
->>>>>>> bcef02ad
 
     public init(paywallComponentsData: PaywallComponentsData, offering: Offering, onDismiss: @escaping () -> Void) {
         self.paywallComponentsData = paywallComponentsData
@@ -64,12 +91,6 @@
         do {
             // STEP 2: Make the view models & validate all components have required localization
             let packageValidator = PackageValidator()
-<<<<<<< HEAD
-            let componentViewModel = try PaywallComponent.stack(componentsConfig.stack)
-                .toViewModel(packageValidator: packageValidator,
-                             offering: offering,
-                             localizedStrings: localization.localizedStrings)
-=======
             let componentViewModel = try PaywallComponentViewModel.root(
                 RootViewModel(
                     stackViewModel: StackComponentViewModel(
@@ -91,7 +112,6 @@
                     }
                 )
             )
->>>>>>> bcef02ad
 
             guard packageValidator.isValid else {
                 Logger.error(Strings.paywall_could_not_find_any_packages)
@@ -122,7 +142,7 @@
         .frame(maxHeight: .infinity, alignment: .topLeading)
         .edgesIgnoringSafeArea(.top)
         .environmentObject(self.paywallState)
-        .environment(\.screenCondition, self.screenConditionObserver.conditionType)
+        .environment(\.screenCondition, ScreenCondition.from(self.horizontalSizeClass))
     }
 
     static func chooseLocalization(
