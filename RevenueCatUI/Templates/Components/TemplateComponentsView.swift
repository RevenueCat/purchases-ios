//
//  File.swift
//
//
//  Created by Josh Holtz on 6/11/24.
//
// swiftlint:disable missing_docs

import RevenueCat
import SwiftUI

#if PAYWALL_COMPONENTS

class PaywallState: ObservableObject {

    @Published var selectedPackage: Package?

    init(selectedPackage: Package?) {
        self.selectedPackage = selectedPackage
    }

    func select(package: Package) {
        self.selectedPackage = package
    }

}

enum PackageGroupValidationError: Error {

    case noAvailablePackages(String)

}

@available(iOS 15.0, macOS 12.0, tvOS 15.0, watchOS 8.0, *)
struct TemplateComponentsView: View {

    let paywallComponentsData: PaywallComponentsData
    let componentViewModel: PaywallComponentViewModel
    private let onDismiss: () -> Void

    @StateObject
    private var paywallState: PaywallState

    public init(paywallComponentsData: PaywallComponentsData, offering: Offering, onDismiss: @escaping () -> Void) {
        self.paywallComponentsData = paywallComponentsData
        self.onDismiss = onDismiss

        // Step 0: Decide which ComponentsConfig to use (base is default)
        let componentsConfig = paywallComponentsData.componentsConfigs.base

        // Step 1: Get localization
        let localization = Self.chooseLocalization(for: paywallComponentsData)

        do {
            // STEP 2: Make the view models & validate all components have required localization
            let packageValidator = PackageValidator()
<<<<<<< HEAD
            let componentViewModel = try PaywallComponent.stack(componentsConfig.stack)
                .toViewModel(packageValidator: packageValidator,
                             offering: offering,
                             localizedStrings: localization.localizedStrings)
=======
            let componentViewModel = try PaywallComponentViewModel.root(
                RootViewModel(
                    stackViewModel: StackComponentViewModel(
                        packageValidator: packageValidator,
                        component: componentsConfig.stack,
                        localizedStrings: localization.localizedStrings,
                        offering: offering
                    ),
                    stickyFooterViewModel: componentsConfig.stickyFooter.map {
                        StickyFooterComponentViewModel(
                            component: $0,
                            stackViewModel: try StackComponentViewModel(
                                packageValidator: packageValidator,
                                component: $0.stack,
                                localizedStrings: localization.localizedStrings,
                                offering: offering
                            )
                        )
                    }
                )
            )
>>>>>>> ee3fb188

            guard packageValidator.isValid else {
                Logger.error(Strings.paywall_could_not_find_any_packages)
                throw PackageGroupValidationError.noAvailablePackages("No available packages found")
            }

            self.componentViewModel = componentViewModel
            self._paywallState = .init(wrappedValue: PaywallState(
                selectedPackage: packageValidator.defaultSelectedPackage
            ))
        } catch {
            // STEP 2.5: Use fallback paywall if viewmodel construction fails
            Logger.error(Strings.paywall_view_model_construction_failed(error))

            // WIP: Need to select default package in fallback view model
            self.componentViewModel = Self.fallbackPaywallViewModels()
            self._paywallState = .init(wrappedValue: PaywallState(selectedPackage: nil))
        }
    }

    public var body: some View {
        VStack(spacing: 0) {
            ComponentsView(
                componentViewModels: [self.componentViewModel],
                onDismiss: onDismiss
            )
        }
        .frame(maxHeight: .infinity, alignment: .topLeading)
        .edgesIgnoringSafeArea(.top)
        .environmentObject(self.paywallState)
    }

    static func chooseLocalization(
        for componentsData: PaywallComponentsData
    ) -> (locale: Locale, localizedStrings: PaywallComponent.LocalizationDictionary) {

        guard !componentsData.componentsLocalizations.isEmpty else {
            Logger.error(Strings.paywall_contains_no_localization_data)
            return (Locale.current, PaywallComponent.LocalizationDictionary())
        }

        // STEP 1: Get available paywall locales
        let paywallLocales = componentsData.componentsLocalizations.keys.map { Locale(identifier: $0) }

        // use default locale as a fallback if none of the user's preferred locales are not available in the paywall
        let defaultLocale = Locale(identifier: componentsData.defaultLocale)

        // STEP 2: choose best locale based on device's list of preferred locales.
        let chosenLocale = Self.preferredLocale(from: paywallLocales) ?? defaultLocale

        // STEP 3: Get localization for one of preferred locales in order
        if let localizedStrings = componentsData.componentsLocalizations[chosenLocale.identifier] {
            return (chosenLocale, localizedStrings)
        } else if let localizedStrings = componentsData.componentsLocalizations[defaultLocale.identifier] {
            Logger.error(Strings.paywall_could_not_find_localization("\(chosenLocale)"))
            return (defaultLocale, localizedStrings)
        } else {
            Logger.error(Strings.paywall_could_not_find_localization("\(chosenLocale) or \(defaultLocale)"))
            return (defaultLocale, PaywallComponent.LocalizationDictionary())
        }
    }
}

@available(iOS 15.0, macOS 12.0, tvOS 15.0, watchOS 8.0, *)
struct ComponentsView: View {

    let componentViewModels: [PaywallComponentViewModel]
    private let onDismiss: () -> Void

    init(componentViewModels: [PaywallComponentViewModel], onDismiss: @escaping () -> Void) {
        self.componentViewModels = componentViewModels
        self.onDismiss = onDismiss
    }

    var body: some View {
        self.layoutComponents(self.componentViewModels)
    }

    @ViewBuilder
    func layoutComponents(_ componentViewModels: [PaywallComponentViewModel]) -> some View {
        ForEach(Array(componentViewModels.enumerated()), id: \.offset) { _, item in
            switch item {
            case .root(let viewModel):
                RootView(viewModel: viewModel, onDismiss: onDismiss)
            case .text(let viewModel):
                TextComponentView(viewModel: viewModel)
            case .image(let viewModel):
                ImageComponentView(viewModel: viewModel)
            case .spacer(let viewModel):
                SpacerComponentView(viewModel: viewModel)
            case .stack(let viewModel):
                StackComponentView(viewModel: viewModel, onDismiss: onDismiss)
            case .linkButton(let viewModel):
                LinkButtonComponentView(viewModel: viewModel)
            case .button(let viewModel):
                ButtonComponentView(viewModel: viewModel, onDismiss: onDismiss)
            case .package(let viewModel):
                PackageComponentView(viewModel: viewModel, onDismiss: onDismiss)
            case .purchaseButton(let viewModel):
                PurchaseButtonComponentView(viewModel: viewModel)
            case .stickyFooter(let viewModel):
                StickyFooterComponentView(viewModel: viewModel)
            }
        }
    }

}

#endif<|MERGE_RESOLUTION|>--- conflicted
+++ resolved
@@ -54,12 +54,6 @@
         do {
             // STEP 2: Make the view models & validate all components have required localization
             let packageValidator = PackageValidator()
-<<<<<<< HEAD
-            let componentViewModel = try PaywallComponent.stack(componentsConfig.stack)
-                .toViewModel(packageValidator: packageValidator,
-                             offering: offering,
-                             localizedStrings: localization.localizedStrings)
-=======
             let componentViewModel = try PaywallComponentViewModel.root(
                 RootViewModel(
                     stackViewModel: StackComponentViewModel(
@@ -81,7 +75,6 @@
                     }
                 )
             )
->>>>>>> ee3fb188
 
             guard packageValidator.isValid else {
                 Logger.error(Strings.paywall_could_not_find_any_packages)
