//
//  Copyright RevenueCat Inc. All Rights Reserved.
//
//  Licensed under the MIT License (the "License");
//  you may not use this file except in compliance with the License.
//  You may obtain a copy of the License at
//
//      https://opensource.org/licenses/MIT
//
//  StackComponentView.swift
//
//  Created by James Borthwick on 2024-08-20.
// swiftlint:disable missing_docs

import RevenueCat
import SwiftUI

#if PAYWALL_COMPONENTS

@available(iOS 15.0, macOS 12.0, tvOS 15.0, watchOS 8.0, *)
public class StackComponentViewModel {

<<<<<<< HEAD
    let locale: Locale
    private let unselectedViewModels: [PaywallComponentViewModel]
    private let selectedViewModels: [PaywallComponentViewModel]?
=======
    private let locale: Locale
>>>>>>> cc12dd93
    private let component: PaywallComponent.StackComponent

    let viewModels: [PaywallComponentViewModel]

    init(locale: Locale,
         component: PaywallComponent.StackComponent,
         localizedStrings: PaywallComponent.LocalizationDictionary,
         offering: Offering
    ) throws {
        self.locale = locale
        self.component = component
        self.unselectedViewModels = try component.components.map {
            try $0.toViewModel(offering: offering, locale: locale, localizedStrings: localizedStrings)
        }
        self.selectedViewModels = try component.selectedComponent?.components.map {
            try $0.toViewModel(offering: offering, locale: locale, localizedStrings: localizedStrings)
        }
    }

    private func currentComponent(for selectionState: SelectionState) -> PaywallComponent.StackComponent {
        switch selectionState {
        case .selected:
            return component.selectedComponent ?? component
        case .unselected:
            return component
        }
    }

    func viewModels(for selectionState: SelectionState) -> [PaywallComponentViewModel] {
        switch selectionState {
        case .selected:
            return selectedViewModels ?? unselectedViewModels
        case .unselected:
            return unselectedViewModels
        }
    }

    func dimension(for selectionState: SelectionState) -> PaywallComponent.StackComponent.Dimension {
        currentComponent(for: selectionState).dimension
    }

    var components: [PaywallComponent] {
        component.components
    }

    func spacing(for selectionState: SelectionState) -> CGFloat? {
        currentComponent(for: selectionState).spacing
    }

    func backgroundColor(for selectionState: SelectionState) -> Color {
        currentComponent(for: selectionState).backgroundColor?.toDyanmicColor() ?? Color.clear
    }

    func padding(for selectionState: SelectionState) -> EdgeInsets {
        currentComponent(for: selectionState).padding.edgeInsets
    }

    var margin: EdgeInsets {
        component.margin.edgeInsets
    }

    var cornerRadiuses: PaywallComponent.CornerRadiuses {
        component.cornerRadiuses
    }

    var width: PaywallComponent.WidthSize? {
        component.width
    }

}

#endif<|MERGE_RESOLUTION|>--- conflicted
+++ resolved
@@ -20,13 +20,9 @@
 @available(iOS 15.0, macOS 12.0, tvOS 15.0, watchOS 8.0, *)
 public class StackComponentViewModel {
 
-<<<<<<< HEAD
-    let locale: Locale
+    private let locale: Locale
     private let unselectedViewModels: [PaywallComponentViewModel]
     private let selectedViewModels: [PaywallComponentViewModel]?
-=======
-    private let locale: Locale
->>>>>>> cc12dd93
     private let component: PaywallComponent.StackComponent
 
     let viewModels: [PaywallComponentViewModel]
