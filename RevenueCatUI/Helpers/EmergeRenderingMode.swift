import Foundation
import SwiftUI

#if DEBUG
// Extracted from Emerge SnapshotPreferences since importing that library
// requires iOS 15 as deployment target

<<<<<<< HEAD
    /// Renders using `UIView.drawHierarchy(in:afterScreenUpdates:true)`.
    @available(macOS, unavailable)
    case uiView

    /// Renders using `NSView.bitmapImageRepForCachingDisplay`.
    @available(iOS, unavailable)
    case nsView

    /// Renders the entire window instead of the previewed view.
    /// This uses `UIWindow.drawHierarchy(in: window.bounds, afterScreenUpdates: true)` on iOS
    /// This uses `CGWindowListCreateImage` on macOS.
    case window
=======
// swiftlint:disable missing_docs
public enum EmergeRenderingMode: Int {
  /// Renders using `CALayer.render(in:)`.
  case coreAnimation

  /// Renders using `UIView.drawHierarchy(in:afterScreenUpdates:true)`.
  @available(macOS, unavailable)
  case uiView

  /// Renders using `NSView.bitmapImageRepForCachingDisplay`.
  @available(iOS, unavailable)
  case nsView

  /// Renders the entire window instead of the previewed view.
  /// This uses `UIWindow.drawHierarchy(in: window.bounds, afterScreenUpdates: true)` on iOS
  /// This uses `CGWindowListCreateImage` on macOS.
  case window
>>>>>>> a34be303
}

// Classes in this file get compiled to an app that use any of the custom preview preferences.
// The inserted test runner code finds these classes through ObjC runtime functions (NSClassFromString)
// and Swift reflection (Mirror).
@objc(EmergeModifierState)
class EmergeModifierState: NSObject {

  @objc
  static let shared = EmergeModifierState()

  func reset() {
    expansionPreference = nil
    renderingMode = nil
    precision = nil
    accessibilityEnabled = nil
  }

  var expansionPreference: Bool?
  var renderingMode: EmergeRenderingMode.RawValue?
  var precision: Float?
  var accessibilityEnabled: Bool?
  var appStoreSnapshot: Bool?
}

@objc(EmergeModifierFinder)
class EmergeModifierFinder: NSObject {
  let finder: (any View) -> (any View) = { view in
    EmergeModifierState.shared.reset()
    return view
      .onPreferenceChange(ExpansionPreferenceKey.self, perform: { value in
        EmergeModifierState.shared.expansionPreference = value
      })
      .onPreferenceChange(RenderingModePreferenceKey.self, perform: { value in
        EmergeModifierState.shared.renderingMode = value
      })
      .onPreferenceChange(PrecisionPreferenceKey.self, perform: { value in
        EmergeModifierState.shared.precision = value
      })
      .onPreferenceChange(AccessibilityPreferenceKey.self, perform: { value in
        EmergeModifierState.shared.accessibilityEnabled = value
      })
      .onPreferenceChange(AppStoreSnapshotPreferenceKey.self, perform: { value in
        EmergeModifierState.shared.appStoreSnapshot = value
      })
  }
}

struct RenderingModePreferenceKey: PreferenceKey {
    static func reduce(value: inout Int?, nextValue: () -> Int?) {
        value = nextValue()
    }

    static var defaultValue: EmergeRenderingMode.RawValue?
}

extension View {
    /// Sets the emerge rendering mode for the view.
    ///
    /// Use this method to control how the view is rendered for snapshots. You can indicate whether
    /// to use `.coreAnimation` which will use the CALayer from Quartz or `.uiView` which will use
    /// UIKit's `drawViewHierarchyInRect` under the hood.
    ///
    /// - Note: This method is only available on iOS and macOS. It is unavailable on watchOS, visionOS, and tvOS.
    ///
    /// - Parameter renderingMode: An `EmergeRenderingMode` value that specifies the
    ///  desired rendering mode for snapshots. If `nil`, the default rendering
    ///  mode will be selected based off of the view's height.
    ///
    /// - Returns: A view with the specified rendering mode preference applied.
    ///
    /// # Example
    /// ```swift
    /// struct ContentView: View {
    ///   var body: some View {
    ///     Text("Emerge Effect")
    ///       .emergeRenderingMode(.coreAnimation)
    ///   }
    /// }
    /// ```
    ///
    /// - SeeAlso: `EmergeRenderingMode`
    @available(watchOS, unavailable)
    @available(visionOS, unavailable)
    @available(tvOS, unavailable)
    func emergeRenderingMode(_ renderingMode: EmergeRenderingMode?) -> some View {
        preference(key: RenderingModePreferenceKey.self, value: renderingMode?.rawValue)
    }
}

struct ExpansionPreferenceKey: PreferenceKey {
  static func reduce(value: inout Bool?, nextValue: () -> Bool?) {
    if value == nil {
      value = nextValue()
    }
  }

  static var defaultValue: Bool?
}

extension View {
    /// Applies an expansion effect to the view's snapshot.
    ///
    /// Use this method to control the emerge expansion effect on a view. When enabled,
    /// the view's first scrollview will be expanded to show all content in the snapshot.
    ///
    /// - Parameter enabled: A Boolean value that determines whether the emerge expansion
    ///   effect is applied. If `nil`, the effect will default to `true`.
    ///
    /// - Returns: A view with the expansion preference applied.
    ///
    /// # Example
    /// ```swift
    /// struct ContentView: View {
    ///     var body: some View {
    ///         Text("Hello, World!")
    ///             .emergeExpansion(false)
    ///     }
    /// }
    /// ```
    public func emergeExpansion(_ enabled: Bool?) -> some View {
        preference(key: ExpansionPreferenceKey.self, value: enabled)
    }
}

struct PrecisionPreferenceKey: PreferenceKey {
  static func reduce(value: inout Float?, nextValue: () -> Float?) {
    value = nextValue()
  }

  static var defaultValue: Float?
}

extension View {
    /// Sets the precision level for the snapshot on the view.
    ///
    /// Use this method to control the precision of the snapshot, which will be used for
    /// the comparison logic. With precision level 1.0, the images fully match. With precision
    /// level 0, the snapshot will never be flagged for having differences.
    ///
    /// - Parameter precision: A Float value representing the desired precision level for
    ///   emerge snapshot operations. If `nil`, the value will default to 1.0.
    ///
    /// - Returns: A view with the snapshot precision preference applied.
    ///
    /// # Example
    /// ```swift
    /// struct ContentView: View {
    ///     var body: some View {
    ///         Image("sample")
    ///             .emergeSnapshotPrecision(0.8)
    ///     }
    /// }
    /// ```
    ///
    /// - Note: The actual impact of the precision value may vary depending on the
    ///   specific implementation of the emerge snapshot feature.
    public func emergeSnapshotPrecision(_ precision: Float?) -> some View {
        preference(key: PrecisionPreferenceKey.self, value: precision)
    }
}

struct AccessibilityPreferenceKey: PreferenceKey {
  static func reduce(value: inout Bool?, nextValue: () -> Bool?) {
    if value == nil {
      value = nextValue()
    }
  }

  static var defaultValue: Bool?
}

extension View {
    /// Applies accessibility support to the view's snapshot.
    ///
    /// Use this method to control whether the snapshot should render with accessibility elements
    /// highlighted as well as a corresponding legend for them.
    ///
    /// - Note: This method is only available on iOS. It is unavailable on macOS, watchOS, visionOS, and tvOS.
    ///
    /// - Parameter enabled: A Boolean value that determines whether the emerge accessibility
    ///   features are applied. If `nil`, the effect will default to `false`.
    ///
    /// - Returns: A view with the accessibility preference applied.
    ///
    /// # Example
    /// ```swift
    /// struct ContentView: View {
    ///     var body: some View {
    ///         Text("Accessible Content")
    ///             .emergeAccessibility(true)
    ///     }
    /// }
    /// ```
    @available(macOS, unavailable)
    @available(watchOS, unavailable)
    @available(visionOS, unavailable)
    @available(tvOS, unavailable)
    public func emergeAccessibility(_ enabled: Bool?) -> some View {
        preference(key: AccessibilityPreferenceKey.self, value: enabled)
    }
}

struct AppStoreSnapshotPreferenceKey: PreferenceKey {
  static func reduce(value: inout Bool?, nextValue: () -> Bool?) {
    if value == nil {
      value = nextValue()
    }
  }

  static var defaultValue: Bool?
}

extension View {
    /// Marks a snapshot for use with our App Store screenshot editing tool. This should ideally be used with a
    /// full-size preview matching one of our supported devices.
    ///
    /// - Note: This method is only available on iOS. It is unavailable on macOS, watchOS, visionOS, and tvOS.
    ///
    /// - Parameter enabled: A Boolean value that determines whether the snapshot is for an App Store screenshot.
    ///   If `nil`, the effect will default to `false`.
    ///
    /// - Returns: A view with the app store snapshot preference applied.
    ///
    /// # Example
    /// ```swift
    /// struct ContentView: View {
    ///     var body: some View {
    ///         Text("My App Store listing!")
    ///             .emergeAppStoreSnapshot(true)
    ///     }
    /// }
    /// ```
    @available(macOS, unavailable)
    @available(watchOS, unavailable)
    @available(visionOS, unavailable)
    @available(tvOS, unavailable)
    public func emergeAppStoreSnapshot(_ enabled: Bool?) -> some View {
        preference(key: AppStoreSnapshotPreferenceKey.self, value: enabled)
    }
}

#endif<|MERGE_RESOLUTION|>--- conflicted
+++ resolved
@@ -5,20 +5,6 @@
 // Extracted from Emerge SnapshotPreferences since importing that library
 // requires iOS 15 as deployment target
 
-<<<<<<< HEAD
-    /// Renders using `UIView.drawHierarchy(in:afterScreenUpdates:true)`.
-    @available(macOS, unavailable)
-    case uiView
-
-    /// Renders using `NSView.bitmapImageRepForCachingDisplay`.
-    @available(iOS, unavailable)
-    case nsView
-
-    /// Renders the entire window instead of the previewed view.
-    /// This uses `UIWindow.drawHierarchy(in: window.bounds, afterScreenUpdates: true)` on iOS
-    /// This uses `CGWindowListCreateImage` on macOS.
-    case window
-=======
 // swiftlint:disable missing_docs
 public enum EmergeRenderingMode: Int {
   /// Renders using `CALayer.render(in:)`.
@@ -36,7 +22,6 @@
   /// This uses `UIWindow.drawHierarchy(in: window.bounds, afterScreenUpdates: true)` on iOS
   /// This uses `CGWindowListCreateImage` on macOS.
   case window
->>>>>>> a34be303
 }
 
 // Classes in this file get compiled to an app that use any of the custom preview preferences.
