// !$*UTF8*$!
{
	archiveVersion = 1;
	classes = {
	};
	objectVersion = 52;
	objects = {

/* Begin PBXBuildFile section */
		0313FD41268A506400168386 /* DateProvider.swift in Sources */ = {isa = PBXBuildFile; fileRef = 0313FD40268A506400168386 /* DateProvider.swift */; };
		2CD72942268A823900BFC976 /* Data+Extensions.swift in Sources */ = {isa = PBXBuildFile; fileRef = 2CD72941268A823900BFC976 /* Data+Extensions.swift */; };
		2CD72944268A826F00BFC976 /* Date+Extensions.swift in Sources */ = {isa = PBXBuildFile; fileRef = 2CD72943268A826F00BFC976 /* Date+Extensions.swift */; };
		2CD72948268A828400BFC976 /* Locale+Extensions.swift in Sources */ = {isa = PBXBuildFile; fileRef = 2CD72947268A828400BFC976 /* Locale+Extensions.swift */; };
		2D11F5E1250FF886005A70E8 /* AttributionStrings.swift in Sources */ = {isa = PBXBuildFile; fileRef = 2D11F5E0250FF886005A70E8 /* AttributionStrings.swift */; };
		2D1FFAD525B8707400367C63 /* RCPurchaserInfoManager+Protected.h in Headers */ = {isa = PBXBuildFile; fileRef = 2D1FFAD425B8707400367C63 /* RCPurchaserInfoManager+Protected.h */; settings = {ATTRIBUTES = (Private, ); }; };
		2D22679125F2D9AD00E6950C /* PurchasesTests-Bridging-Header.h in Headers */ = {isa = PBXBuildFile; fileRef = 35262A291F7D783F00C04F2C /* PurchasesTests-Bridging-Header.h */; };
		2D390255259CF46000DB19C0 /* MockPaymentDiscount.swift in Sources */ = {isa = PBXBuildFile; fileRef = 2D390254259CF46000DB19C0 /* MockPaymentDiscount.swift */; };
		2D3E29CE25E8009000456FA8 /* MockAttributionTypeFactory.swift in Sources */ = {isa = PBXBuildFile; fileRef = 37E35DA3E083FE37DAF15954 /* MockAttributionTypeFactory.swift */; };
		2D4C18A924F47E5000F268CD /* Purchases.swift in Sources */ = {isa = PBXBuildFile; fileRef = 2D4C18A824F47E4400F268CD /* Purchases.swift */; };
		2D4D6AF124F6FEE000B656BE /* MockIntroEligibilityCalculator.swift in Sources */ = {isa = PBXBuildFile; fileRef = 2DA0068E24E2E515002C59D3 /* MockIntroEligibilityCalculator.swift */; };
		2D4D6AF324F7172900B656BE /* MockProductsRequest.swift in Sources */ = {isa = PBXBuildFile; fileRef = 2D4D6AF224F7172900B656BE /* MockProductsRequest.swift */; };
		2D4D6AF424F717B800B656BE /* ASN1ObjectIdentifierEncoder.swift in Sources */ = {isa = PBXBuildFile; fileRef = 37E35C4A4B241A545D1D06BD /* ASN1ObjectIdentifierEncoder.swift */; };
		2D4D6AF524F717B800B656BE /* ContainerFactory.swift in Sources */ = {isa = PBXBuildFile; fileRef = 37E35092F0E41512E0D610BA /* ContainerFactory.swift */; };
		2D4D6AF624F7193700B656BE /* verifyReceiptSample1.txt in Resources */ = {isa = PBXBuildFile; fileRef = 2DDE559A24C8B5E300DCB087 /* verifyReceiptSample1.txt */; };
		2D4D6AF724F7193700B656BE /* base64encodedreceiptsample1.txt in Resources */ = {isa = PBXBuildFile; fileRef = 2DDE559B24C8B5E300DCB087 /* base64encodedreceiptsample1.txt */; };
		2D4E926526990AB1000E10B0 /* StoreKitWrapper.swift in Sources */ = {isa = PBXBuildFile; fileRef = 2D4E926426990AB1000E10B0 /* StoreKitWrapper.swift */; };
		2D5033242406E4E8009CAE61 /* RCTypeDefsPreMigration.h in Headers */ = {isa = PBXBuildFile; fileRef = 2D5033212406E4E8009CAE61 /* RCTypeDefsPreMigration.h */; settings = {ATTRIBUTES = (Private, ); }; };
		2D50332A2406EA61009CAE61 /* RCSubscriberAttributesManager.h in Headers */ = {isa = PBXBuildFile; fileRef = 2D5033272406EA61009CAE61 /* RCSubscriberAttributesManager.h */; settings = {ATTRIBUTES = (Private, ); }; };
		2D50332B2406EA61009CAE61 /* RCSubscriberAttributesManager.m in Sources */ = {isa = PBXBuildFile; fileRef = 2D5033282406EA61009CAE61 /* RCSubscriberAttributesManager.m */; };
		2D80736A268A691A0072284E /* MockProductsManager.swift in Sources */ = {isa = PBXBuildFile; fileRef = 37E35C9439E087F63ECC4F59 /* MockProductsManager.swift */; };
		2D8E9D482523747D00AFEE11 /* DictionaryExtensionsTests.swift in Sources */ = {isa = PBXBuildFile; fileRef = 2DD269162522A20A006AC4BC /* DictionaryExtensionsTests.swift */; };
		2D991ACA268BA56900085481 /* StoreKitRequestFetcher.swift in Sources */ = {isa = PBXBuildFile; fileRef = 2D991AC9268BA56900085481 /* StoreKitRequestFetcher.swift */; };
		2D991ACC268BBCD600085481 /* MockRequestFetcher.swift in Sources */ = {isa = PBXBuildFile; fileRef = 37E35609E46E869675A466C1 /* MockRequestFetcher.swift */; };
		2D991ACD268BBE8600085481 /* MockRequestFetcher.swift in Sources */ = {isa = PBXBuildFile; fileRef = 37E35609E46E869675A466C1 /* MockRequestFetcher.swift */; };
		2DAF814E25B24243002C621E /* RCIdentityManager+Protected.h in Headers */ = {isa = PBXBuildFile; fileRef = 2DAF814D25B24243002C621E /* RCIdentityManager+Protected.h */; settings = {ATTRIBUTES = (Private, ); }; };
		2DC19195255F36D10039389A /* Logger.swift in Sources */ = {isa = PBXBuildFile; fileRef = 2DC19194255F36D10039389A /* Logger.swift */; };
		2DC5622624EC63430031F69B /* PurchasesCoreSwift.h in Headers */ = {isa = PBXBuildFile; fileRef = 2DC5621824EC63430031F69B /* PurchasesCoreSwift.h */; settings = {ATTRIBUTES = (Public, ); }; };
		2DC5622E24EC636C0031F69B /* Transaction.swift in Sources */ = {isa = PBXBuildFile; fileRef = 37E355CBB3F3A31A32687B14 /* Transaction.swift */; };
		2DC5623024EC63730031F69B /* OperationDispatcher.swift in Sources */ = {isa = PBXBuildFile; fileRef = 2DDA3E4624DB0B5400EDFE5B /* OperationDispatcher.swift */; };
		2DC5623224EC63730031F69B /* TransactionsFactory.swift in Sources */ = {isa = PBXBuildFile; fileRef = 3597020F24BF6A710010506E /* TransactionsFactory.swift */; };
		2DC5623724EC68090031F69B /* TransactionsFactoryTests.swift in Sources */ = {isa = PBXBuildFile; fileRef = 3597021124BF6AAC0010506E /* TransactionsFactoryTests.swift */; };
		2DD02D5724AD0B0500419CD9 /* RCIntroEligibilityTests.swift in Sources */ = {isa = PBXBuildFile; fileRef = 2DD02D5624AD0B0500419CD9 /* RCIntroEligibilityTests.swift */; };
		2DD448FF24088473002F5694 /* RCPurchases+SubscriberAttributes.h in Headers */ = {isa = PBXBuildFile; fileRef = 2DD448FD24088473002F5694 /* RCPurchases+SubscriberAttributes.h */; settings = {ATTRIBUTES = (Private, ); }; };
		2DD4490024088473002F5694 /* RCPurchases+SubscriberAttributes.m in Sources */ = {isa = PBXBuildFile; fileRef = 2DD448FE24088473002F5694 /* RCPurchases+SubscriberAttributes.m */; };
		2DD7BA4D24C63A830066B4C2 /* MockSystemInfo.swift in Sources */ = {isa = PBXBuildFile; fileRef = 2DD7BA4C24C63A830066B4C2 /* MockSystemInfo.swift */; };
		2DDA3E4824DB101C00EDFE5B /* MockOperationDispatcher.swift in Sources */ = {isa = PBXBuildFile; fileRef = 37E35659EB530A5109AFAB50 /* MockOperationDispatcher.swift */; };
		2DDF419624F6F331005BC22D /* ProductsRequestFactory.swift in Sources */ = {isa = PBXBuildFile; fileRef = 37E35E8DCF998D9DB63850F8 /* ProductsRequestFactory.swift */; };
		2DDF419724F6F331005BC22D /* DateExtensions.swift in Sources */ = {isa = PBXBuildFile; fileRef = 37E3567189CF6A746EE3CCC2 /* DateExtensions.swift */; };
		2DDF419D24F6F331005BC22D /* IntroEligibilityCalculator.swift in Sources */ = {isa = PBXBuildFile; fileRef = 2D97458E24BDFCEF006245E9 /* IntroEligibilityCalculator.swift */; };
		2DDF419F24F6F331005BC22D /* ReceiptParsingError.swift in Sources */ = {isa = PBXBuildFile; fileRef = 2D8F622224D30F9D00F993AA /* ReceiptParsingError.swift */; };
		2DDF41A224F6F331005BC22D /* ProductsManager.swift in Sources */ = {isa = PBXBuildFile; fileRef = 37E35C7060D7E486F5958BED /* ProductsManager.swift */; };
		2DDF41A324F6F331005BC22D /* ReceiptParser.swift in Sources */ = {isa = PBXBuildFile; fileRef = 2D5BB46A24C8E8ED00E27537 /* ReceiptParser.swift */; };
		2DDF41AB24F6F37C005BC22D /* AppleReceipt.swift in Sources */ = {isa = PBXBuildFile; fileRef = 2DDF41A724F6F37C005BC22D /* AppleReceipt.swift */; };
		2DDF41AC24F6F37C005BC22D /* ASN1Container.swift in Sources */ = {isa = PBXBuildFile; fileRef = 2DDF41A824F6F37C005BC22D /* ASN1Container.swift */; };
		2DDF41AD24F6F37C005BC22D /* ASN1ObjectIdentifier.swift in Sources */ = {isa = PBXBuildFile; fileRef = 2DDF41A924F6F37C005BC22D /* ASN1ObjectIdentifier.swift */; };
		2DDF41AE24F6F37C005BC22D /* InAppPurchase.swift in Sources */ = {isa = PBXBuildFile; fileRef = 2DDF41AA24F6F37C005BC22D /* InAppPurchase.swift */; };
		2DDF41B324F6F387005BC22D /* InAppPurchaseBuilder.swift in Sources */ = {isa = PBXBuildFile; fileRef = 2DDF41AF24F6F387005BC22D /* InAppPurchaseBuilder.swift */; };
		2DDF41B424F6F387005BC22D /* ASN1ContainerBuilder.swift in Sources */ = {isa = PBXBuildFile; fileRef = 2DDF41B024F6F387005BC22D /* ASN1ContainerBuilder.swift */; };
		2DDF41B524F6F387005BC22D /* AppleReceiptBuilder.swift in Sources */ = {isa = PBXBuildFile; fileRef = 2DDF41B124F6F387005BC22D /* AppleReceiptBuilder.swift */; };
		2DDF41B624F6F387005BC22D /* ASN1ObjectIdentifierBuilder.swift in Sources */ = {isa = PBXBuildFile; fileRef = 2DDF41B224F6F387005BC22D /* ASN1ObjectIdentifierBuilder.swift */; };
		2DDF41BA24F6F392005BC22D /* ISO3601DateFormatter.swift in Sources */ = {isa = PBXBuildFile; fileRef = 2DDF41B724F6F392005BC22D /* ISO3601DateFormatter.swift */; };
		2DDF41BB24F6F392005BC22D /* UInt8+Extensions.swift in Sources */ = {isa = PBXBuildFile; fileRef = 2DDF41B824F6F392005BC22D /* UInt8+Extensions.swift */; };
		2DDF41BC24F6F392005BC22D /* ArraySlice_UInt8+Extensions.swift in Sources */ = {isa = PBXBuildFile; fileRef = 2DDF41B924F6F392005BC22D /* ArraySlice_UInt8+Extensions.swift */; };
		2DDF41C824F6F4C3005BC22D /* ISO3601DateFormatterTests.swift in Sources */ = {isa = PBXBuildFile; fileRef = 2DDF41BE24F6F4C3005BC22D /* ISO3601DateFormatterTests.swift */; };
		2DDF41C924F6F4C3005BC22D /* UInt8+ExtensionsTests.swift in Sources */ = {isa = PBXBuildFile; fileRef = 2DDF41BF24F6F4C3005BC22D /* UInt8+ExtensionsTests.swift */; };
		2DDF41CA24F6F4C3005BC22D /* ArraySlice_UInt8+ExtensionsTests.swift in Sources */ = {isa = PBXBuildFile; fileRef = 2DDF41C024F6F4C3005BC22D /* ArraySlice_UInt8+ExtensionsTests.swift */; };
		2DDF41CB24F6F4C3005BC22D /* ASN1ObjectIdentifierBuilderTests.swift in Sources */ = {isa = PBXBuildFile; fileRef = 2DDF41C224F6F4C3005BC22D /* ASN1ObjectIdentifierBuilderTests.swift */; };
		2DDF41CC24F6F4C3005BC22D /* AppleReceiptBuilderTests.swift in Sources */ = {isa = PBXBuildFile; fileRef = 2DDF41C324F6F4C3005BC22D /* AppleReceiptBuilderTests.swift */; };
		2DDF41CD24F6F4C3005BC22D /* ASN1ContainerBuilderTests.swift in Sources */ = {isa = PBXBuildFile; fileRef = 2DDF41C424F6F4C3005BC22D /* ASN1ContainerBuilderTests.swift */; };
		2DDF41CE24F6F4C3005BC22D /* InAppPurchaseBuilderTests.swift in Sources */ = {isa = PBXBuildFile; fileRef = 2DDF41C524F6F4C3005BC22D /* InAppPurchaseBuilderTests.swift */; };
		2DDF41CF24F6F4C3005BC22D /* ReceiptParsing+TestsWithRealReceipts.swift in Sources */ = {isa = PBXBuildFile; fileRef = 2DDF41C724F6F4C3005BC22D /* ReceiptParsing+TestsWithRealReceipts.swift */; };
		2DDF41DA24F6F4DB005BC22D /* ReceiptParserTests.swift in Sources */ = {isa = PBXBuildFile; fileRef = 37E351D0EBC4698E1D3585A6 /* ReceiptParserTests.swift */; };
		2DDF41DB24F6F4DB005BC22D /* IntroEligibilityCalculatorTests.swift in Sources */ = {isa = PBXBuildFile; fileRef = 37E354B18710B488B8B0D443 /* IntroEligibilityCalculatorTests.swift */; };
		2DDF41DC24F6F4DB005BC22D /* ProductsManagerTests.swift in Sources */ = {isa = PBXBuildFile; fileRef = 37E351F0E21361EAEC078A0D /* ProductsManagerTests.swift */; };
		2DDF41DE24F6F527005BC22D /* MockAppleReceiptBuilder.swift in Sources */ = {isa = PBXBuildFile; fileRef = 37E35C1554F296F7F1317747 /* MockAppleReceiptBuilder.swift */; };
		2DDF41DF24F6F527005BC22D /* MockProductsManager.swift in Sources */ = {isa = PBXBuildFile; fileRef = 37E35C9439E087F63ECC4F59 /* MockProductsManager.swift */; };
		2DDF41E024F6F527005BC22D /* MockInAppPurchaseBuilder.swift in Sources */ = {isa = PBXBuildFile; fileRef = 37E355744D64075AA91342DE /* MockInAppPurchaseBuilder.swift */; };
		2DDF41E124F6F527005BC22D /* MockReceiptParser.swift in Sources */ = {isa = PBXBuildFile; fileRef = 37E354B13440508B46C9A530 /* MockReceiptParser.swift */; };
		2DDF41E224F6F527005BC22D /* MockProductsRequest.swift in Sources */ = {isa = PBXBuildFile; fileRef = 37E35B08709090FBBFB16EBD /* MockProductsRequest.swift */; };
		2DDF41E324F6F527005BC22D /* MockASN1ContainerBuilder.swift in Sources */ = {isa = PBXBuildFile; fileRef = 37E351EB3689AF304E5B1031 /* MockASN1ContainerBuilder.swift */; };
		2DDF41E424F6F527005BC22D /* MockProductsRequestFactory.swift in Sources */ = {isa = PBXBuildFile; fileRef = 37E35F783903362B65FB7AF3 /* MockProductsRequestFactory.swift */; };
		2DDF41E624F6F5DC005BC22D /* MockSKProduct.swift in Sources */ = {isa = PBXBuildFile; fileRef = 2DDF41E524F6F5DC005BC22D /* MockSKProduct.swift */; };
		2DDF41E824F6F61B005BC22D /* MockSKDiscount.swift in Sources */ = {isa = PBXBuildFile; fileRef = 2DDF41E724F6F61B005BC22D /* MockSKDiscount.swift */; };
		2DDF41EA24F6F844005BC22D /* SKProductSubscriptionDurationExtensions.swift in Sources */ = {isa = PBXBuildFile; fileRef = 2DDF41E924F6F844005BC22D /* SKProductSubscriptionDurationExtensions.swift */; };
		2DE20B6F264087FB004C597D /* StoreKitTests.swift in Sources */ = {isa = PBXBuildFile; fileRef = 2DE20B6E264087FB004C597D /* StoreKitTests.swift */; };
		2DE20B7426408802004C597D /* Purchases.framework in Frameworks */ = {isa = PBXBuildFile; fileRef = 352629FE1F7C4B9100C04F2C /* Purchases.framework */; };
		2DE20B7626408807004C597D /* StoreKitTest.framework in Frameworks */ = {isa = PBXBuildFile; fileRef = 2DE20B7526408806004C597D /* StoreKitTest.framework */; };
		2DE20B7A26408921004C597D /* Configuration.storekit in Resources */ = {isa = PBXBuildFile; fileRef = 2DE20B7926408921004C597D /* Configuration.storekit */; };
		2DE20B8226409EB7004C597D /* StoreKitTestAppApp.swift in Sources */ = {isa = PBXBuildFile; fileRef = 2DE20B8126409EB7004C597D /* StoreKitTestAppApp.swift */; };
		2DE20B8426409EB7004C597D /* ContentView.swift in Sources */ = {isa = PBXBuildFile; fileRef = 2DE20B8326409EB7004C597D /* ContentView.swift */; };
		2DE20B8626409EB8004C597D /* Assets.xcassets in Resources */ = {isa = PBXBuildFile; fileRef = 2DE20B8526409EB8004C597D /* Assets.xcassets */; };
		2DE20B8926409EB8004C597D /* Preview Assets.xcassets in Resources */ = {isa = PBXBuildFile; fileRef = 2DE20B8826409EB8004C597D /* Preview Assets.xcassets */; };
		2DE20B9026409EC7004C597D /* Purchases.framework in Frameworks */ = {isa = PBXBuildFile; fileRef = 352629FE1F7C4B9100C04F2C /* Purchases.framework */; };
		2DE20B9226409ECF004C597D /* StoreKit.framework in Frameworks */ = {isa = PBXBuildFile; fileRef = 2DE20B9126409ECF004C597D /* StoreKit.framework */; };
		2DE61A84264190830021CEA0 /* Constants.swift in Sources */ = {isa = PBXBuildFile; fileRef = 2DE61A83264190830021CEA0 /* Constants.swift */; };
		2DE63BB324EC73F3001288D6 /* PurchasesCoreSwift.framework in Frameworks */ = {isa = PBXBuildFile; fileRef = 2DC5621624EC63420031F69B /* PurchasesCoreSwift.framework */; };
		2DEB976B247DB85400A92099 /* SKProductSubscriptionDurationExtensions.swift in Sources */ = {isa = PBXBuildFile; fileRef = 2DEB976A247DB85400A92099 /* SKProductSubscriptionDurationExtensions.swift */; };
		350FBDE91F7EEF070065833D /* RCPurchases.h in Headers */ = {isa = PBXBuildFile; fileRef = 350FBDE71F7EEF070065833D /* RCPurchases.h */; settings = {ATTRIBUTES = (Public, ); }; };
		350FBDEA1F7EEF070065833D /* RCPurchases.m in Sources */ = {isa = PBXBuildFile; fileRef = 350FBDE81F7EEF070065833D /* RCPurchases.m */; };
		351F4FAF1F803D0700F245F4 /* RCPurchaserInfo.h in Headers */ = {isa = PBXBuildFile; fileRef = 351F4FAD1F803D0700F245F4 /* RCPurchaserInfo.h */; settings = {ATTRIBUTES = (Public, ); }; };
		351F4FB01F803D0700F245F4 /* RCPurchaserInfo.m in Sources */ = {isa = PBXBuildFile; fileRef = 351F4FAE1F803D0700F245F4 /* RCPurchaserInfo.m */; };
		35262A0F1F7C4B9100C04F2C /* Purchases.h in Headers */ = {isa = PBXBuildFile; fileRef = 35262A011F7C4B9100C04F2C /* Purchases.h */; settings = {ATTRIBUTES = (Public, ); }; };
		35262A231F7D77E600C04F2C /* Purchases.framework in Frameworks */ = {isa = PBXBuildFile; fileRef = 352629FE1F7C4B9100C04F2C /* Purchases.framework */; };
		354895D4267AE4B4001DC5B1 /* AttributionKey.swift in Sources */ = {isa = PBXBuildFile; fileRef = 354895D3267AE4B4001DC5B1 /* AttributionKey.swift */; };
		354895D6267BEDE3001DC5B1 /* SpecialSubscriberAttributes.swift in Sources */ = {isa = PBXBuildFile; fileRef = 354895D5267BEDE3001DC5B1 /* SpecialSubscriberAttributes.swift */; };
		35549323269E298B005F9AE9 /* OfferingsFactory.swift in Sources */ = {isa = PBXBuildFile; fileRef = 35549322269E298B005F9AE9 /* OfferingsFactory.swift */; };
		356D65F620B873AF00576D45 /* Purchases.framework in Copy Frameworks */ = {isa = PBXBuildFile; fileRef = 352629FE1F7C4B9100C04F2C /* Purchases.framework */; settings = {ATTRIBUTES = (CodeSignOnCopy, RemoveHeadersOnCopy, ); }; };
		35D0E5D026A5886C0099EAD8 /* ErrorUtils.swift in Sources */ = {isa = PBXBuildFile; fileRef = 35D0E5CF26A5886C0099EAD8 /* ErrorUtils.swift */; };
		35D5DE05268FABFD002B2DBA /* MockAttributionDataMigrator.swift in Sources */ = {isa = PBXBuildFile; fileRef = 35D5DE04268FABFD002B2DBA /* MockAttributionDataMigrator.swift */; };
		35D5DE09268FB3D7002B2DBA /* RCAttributionPoster.m in Sources */ = {isa = PBXBuildFile; fileRef = 35D5DE08268FB3D7002B2DBA /* RCAttributionPoster.m */; };
		35D5DE0B268FBB82002B2DBA /* AttributionFetcherTests.swift in Sources */ = {isa = PBXBuildFile; fileRef = 35D5DE0A268FBB82002B2DBA /* AttributionFetcherTests.swift */; };
		35D832CD262A5B7500E60AC5 /* ETagManager.swift in Sources */ = {isa = PBXBuildFile; fileRef = 35D832CC262A5B7500E60AC5 /* ETagManager.swift */; };
		35D832D2262E56DB00E60AC5 /* HTTPStatusCodes.swift in Sources */ = {isa = PBXBuildFile; fileRef = 35D832D1262E56DB00E60AC5 /* HTTPStatusCodes.swift */; };
		35D832F4262E606500E60AC5 /* HTTPResponse.swift in Sources */ = {isa = PBXBuildFile; fileRef = 35D832F3262E606500E60AC5 /* HTTPResponse.swift */; };
		35D83300262FAD8000E60AC5 /* ETagManagerTests.swift in Sources */ = {isa = PBXBuildFile; fileRef = 35D832FF262FAD8000E60AC5 /* ETagManagerTests.swift */; };
		35D8330A262FBA9A00E60AC5 /* MockUserDefaults.swift in Sources */ = {isa = PBXBuildFile; fileRef = 37E357D16038F07915D7825D /* MockUserDefaults.swift */; };
		35D83312262FBD4200E60AC5 /* MockETagManager.swift in Sources */ = {isa = PBXBuildFile; fileRef = 35D83311262FBD4200E60AC5 /* MockETagManager.swift */; };
		35D83317262FC21400E60AC5 /* MockETagManager.swift in Sources */ = {isa = PBXBuildFile; fileRef = 35D83316262FC21400E60AC5 /* MockETagManager.swift */; };
		35D8331C262FC23100E60AC5 /* MockUserDefaults.swift in Sources */ = {isa = PBXBuildFile; fileRef = 35D8331B262FC23100E60AC5 /* MockUserDefaults.swift */; };
		35F6FD62267426D600ABCB53 /* ETagAndResponseWrapper.swift in Sources */ = {isa = PBXBuildFile; fileRef = 35F6FD61267426D600ABCB53 /* ETagAndResponseWrapper.swift */; };
		35F82BA926A849100051DF03 /* RCPurchasesErrorUtilsAPI.m in Sources */ = {isa = PBXBuildFile; fileRef = 35F82BA726A849080051DF03 /* RCPurchasesErrorUtilsAPI.m */; };
		35F82BAB26A84E130051DF03 /* DictionaryExtensions.swift in Sources */ = {isa = PBXBuildFile; fileRef = 35F82BAA26A84E130051DF03 /* DictionaryExtensions.swift */; };
		35F82BAC26A988810051DF03 /* RCAttributionPoster.h in Headers */ = {isa = PBXBuildFile; fileRef = 35D5DE06268FB39C002B2DBA /* RCAttributionPoster.h */; settings = {ATTRIBUTES = (Private, ); }; };
		35F82BB226A98EC50051DF03 /* AttributionDataMigratorTests.swift in Sources */ = {isa = PBXBuildFile; fileRef = 35F82BB126A98EC50051DF03 /* AttributionDataMigratorTests.swift */; };
		35F82BB426A9A74D0051DF03 /* HTTPClient.swift in Sources */ = {isa = PBXBuildFile; fileRef = 35F82BB326A9A74D0051DF03 /* HTTPClient.swift */; };
		35F82BB626A9B8040051DF03 /* AttributionDataMigrator.swift in Sources */ = {isa = PBXBuildFile; fileRef = 35F82BB526A9B8030051DF03 /* AttributionDataMigrator.swift */; };
		37E3500156786798CB166571 /* RCPurchases+Protected.h in Headers */ = {isa = PBXBuildFile; fileRef = 37E352DAD631B3A45C041148 /* RCPurchases+Protected.h */; settings = {ATTRIBUTES = (Private, ); }; };
		37E3509E9E39B1FFE93351B1 /* NSError+RCExtensions.h in Headers */ = {isa = PBXBuildFile; fileRef = 37E35D12020065BE7D6E473D /* NSError+RCExtensions.h */; settings = {ATTRIBUTES = (Private, ); }; };
		37E351A24D613F0DFE6AF05F /* MockBackend.swift in Sources */ = {isa = PBXBuildFile; fileRef = 37E35645928A0009F4C105A7 /* MockBackend.swift */; };
		37E351AB03EE37534CA10B59 /* MockInMemoryCachedOfferings.swift in Sources */ = {isa = PBXBuildFile; fileRef = 37E35C5A65AAF701DED59800 /* MockInMemoryCachedOfferings.swift */; };
		37E351DC8105A9C75F8CFE31 /* RCPurchaserInfoManager.m in Sources */ = {isa = PBXBuildFile; fileRef = 37E3531E6D800F71A856C9E2 /* RCPurchaserInfoManager.m */; };
		37E351E3AC0B5F67305B4CB6 /* DeviceCacheTests.swift in Sources */ = {isa = PBXBuildFile; fileRef = 37E35D87B7E6F91E27E98F42 /* DeviceCacheTests.swift */; };
		37E3524628A1D7568679FEE2 /* SubscriberAttributesManagerTests.swift in Sources */ = {isa = PBXBuildFile; fileRef = 37E3567E972B9B04FE079ABA /* SubscriberAttributesManagerTests.swift */; };
		37E3524CB70618E6C5F3DB49 /* MockPurchasesDelegate.swift in Sources */ = {isa = PBXBuildFile; fileRef = 37E35838A7FD36982EE14100 /* MockPurchasesDelegate.swift */; };
		37E352897F7CB3A122F9739F /* PurchasesSubscriberAttributesTests.swift in Sources */ = {isa = PBXBuildFile; fileRef = 37E3508E52201122137D4B4A /* PurchasesSubscriberAttributesTests.swift */; };
		37E352E9231D083B78E2E345 /* RCBackend.m in Sources */ = {isa = PBXBuildFile; fileRef = 37E35E282619939718FC7DBE /* RCBackend.m */; };
		37E353851D42047D5B0A57D0 /* MockDateProvider.swift in Sources */ = {isa = PBXBuildFile; fileRef = 37E3578BD602C7B8E2274279 /* MockDateProvider.swift */; };
		37E35398FCB4931573C56CAF /* MockReceiptFetcher.swift in Sources */ = {isa = PBXBuildFile; fileRef = 37E352B11676F7DC51559E84 /* MockReceiptFetcher.swift */; };
		37E353E153F6B5C6DE54DE4B /* RCAttributionFetcher.m in Sources */ = {isa = PBXBuildFile; fileRef = 37E35B99BA2A8F048F2482F8 /* RCAttributionFetcher.m */; };
		37E354BE25CE61E55E4FD89C /* MockDeviceCache.swift in Sources */ = {isa = PBXBuildFile; fileRef = 37E354BEB8FDE39CAB7C4D69 /* MockDeviceCache.swift */; };
		37E354C46A8A3C2DC861C224 /* MockHTTPClient.swift in Sources */ = {isa = PBXBuildFile; fileRef = 37E35292137BBF2810CE4F4B /* MockHTTPClient.swift */; };
		37E354E0A9A371481540B2B0 /* MockAttributionFetcher.swift in Sources */ = {isa = PBXBuildFile; fileRef = 37E351CD1EE6B897F434EA40 /* MockAttributionFetcher.swift */; };
		37E354F65C32F553F4697C0E /* RCBackend.h in Headers */ = {isa = PBXBuildFile; fileRef = 37E35A6E091B8CD9C967383C /* RCBackend.h */; settings = {ATTRIBUTES = (Private, ); }; };
		37E35537842F30D829D76252 /* RCIdentityManager.m in Sources */ = {isa = PBXBuildFile; fileRef = 37E358CFE61BD929C7FDE4CD /* RCIdentityManager.m */; };
		37E3554836D4DA9336B9FA70 /* MockProductDiscount.swift in Sources */ = {isa = PBXBuildFile; fileRef = 37E3572040A16F10B957563A /* MockProductDiscount.swift */; };
		37E3555F3FB596CAB8F46868 /* BackendTests.swift in Sources */ = {isa = PBXBuildFile; fileRef = 37E358BF58C99AC39073B96C /* BackendTests.swift */; };
		37E356538C6A9A05887CAE12 /* NSError+RCExtensionsTests.swift in Sources */ = {isa = PBXBuildFile; fileRef = 37E353AF2CAD3CEDE6D9B368 /* NSError+RCExtensionsTests.swift */; };
		37E357E33F0E20D92EE6372E /* MockSKProduct.swift in Sources */ = {isa = PBXBuildFile; fileRef = 37E357FBA3184BDE6E95DED4 /* MockSKProduct.swift */; };
		37E35861EE73539B60226BC2 /* EntitlementInfosTests.swift in Sources */ = {isa = PBXBuildFile; fileRef = 37E3582920E16E065502E5FC /* EntitlementInfosTests.swift */; };
		37E3595F797614307CBA329A /* StoreKitWrapperTests.swift in Sources */ = {isa = PBXBuildFile; fileRef = 37E352F86A0A8EB05BAD77C4 /* StoreKitWrapperTests.swift */; };
		37E3599326581376E0142EEC /* SystemInfoTests.swift in Sources */ = {isa = PBXBuildFile; fileRef = 37E35EEE7783629CDE41B70C /* SystemInfoTests.swift */; };
		37E359E815ECBE0B9074FA19 /* NSDate+RCExtensionsTests.swift in Sources */ = {isa = PBXBuildFile; fileRef = 37E3508EC20EEBAB4EAC4C82 /* NSDate+RCExtensionsTests.swift */; };
		37E359F038FEA41F207662A5 /* MockPurchaserInfoManager.swift in Sources */ = {isa = PBXBuildFile; fileRef = 37E35EBCDDD1A08F8105C46C /* MockPurchaserInfoManager.swift */; };
		37E35A37D97E9E2B0CA09300 /* ISOPeriodFormatterTests.swift in Sources */ = {isa = PBXBuildFile; fileRef = 37E35B9AC7A350CA2437049D /* ISOPeriodFormatterTests.swift */; };
		37E35AC4C81DB6A27C5AA1CE /* OfferingsTests.swift in Sources */ = {isa = PBXBuildFile; fileRef = 37E357C2D977BBB081216B5F /* OfferingsTests.swift */; };
		37E35AD0B0D9EF0CDA29DAC2 /* MockStoreKitWrapper.swift in Sources */ = {isa = PBXBuildFile; fileRef = 37E351AC0FF9607719F7A29A /* MockStoreKitWrapper.swift */; };
		37E35AD3BB8E99D2AA325825 /* DeviceCacheSubscriberAttributesTests.swift in Sources */ = {isa = PBXBuildFile; fileRef = 37E35C4A795A0F056381A1B3 /* DeviceCacheSubscriberAttributesTests.swift */; };
		37E35AF213F2F79CB067FDC2 /* InMemoryCachedObjectTests.swift in Sources */ = {isa = PBXBuildFile; fileRef = 37E35E3250FBBB03D92E06EC /* InMemoryCachedObjectTests.swift */; };
		37E35B1F34D1624509012749 /* MockSubscriberAttributesManager.swift in Sources */ = {isa = PBXBuildFile; fileRef = 37E351D48260D9DC8B1EE360 /* MockSubscriberAttributesManager.swift */; };
		37E35B4BDE7D7B1EFB3EE800 /* NSError+RCExtensions.m in Sources */ = {isa = PBXBuildFile; fileRef = 37E35088AB7C4F7A242D3ED5 /* NSError+RCExtensions.m */; };
		37E35B94F66AD4C3BC3E3D54 /* RCPurchaserInfoManager.h in Headers */ = {isa = PBXBuildFile; fileRef = 37E35A375CFEFEE4D6DEFD11 /* RCPurchaserInfoManager.h */; settings = {ATTRIBUTES = (Private, ); }; };
		37E35C8515C5E2D01B0AF5C1 /* Strings.swift in Sources */ = {isa = PBXBuildFile; fileRef = 37E3507939634ED5A9280544 /* Strings.swift */; };
		37E35CB9C20AFAFBC98ADA27 /* RCAttributionFetcher.h in Headers */ = {isa = PBXBuildFile; fileRef = 37E356E2B50E2DCA5EB8A87D /* RCAttributionFetcher.h */; settings = {ATTRIBUTES = (Private, ); }; };
		37E35D01E3A0F5FC8E0B16F7 /* RCIdentityManager.h in Headers */ = {isa = PBXBuildFile; fileRef = 37E35B6C44C7460FC0522E01 /* RCIdentityManager.h */; settings = {ATTRIBUTES = (Private, ); }; };
		37E35D04747C56E85F1B9679 /* RCPurchaserInfo+Protected.h in Headers */ = {isa = PBXBuildFile; fileRef = 37E35F19DF256C1D0125CC76 /* RCPurchaserInfo+Protected.h */; settings = {ATTRIBUTES = (Private, ); }; };
		37E35D195CD0599FDB381D04 /* HTTPClientTests.swift in Sources */ = {isa = PBXBuildFile; fileRef = 37E353CBE9CF2572A72A347F /* HTTPClientTests.swift */; };
		37E35D6F8CF6DFB88F0A2F61 /* PurchaserInfoManagerTests.swift in Sources */ = {isa = PBXBuildFile; fileRef = 37E35E992F1916C7F3911E7B /* PurchaserInfoManagerTests.swift */; };
		37E35DD380900220C34BB222 /* MockTransaction.swift in Sources */ = {isa = PBXBuildFile; fileRef = 37E3550C031F1FD95B366998 /* MockTransaction.swift */; };
		37E35DD66736A6669A746334 /* PurchaserInfoTests.swift in Sources */ = {isa = PBXBuildFile; fileRef = 37E359D8F304C83184560135 /* PurchaserInfoTests.swift */; };
		37E35EB7B35C86140B96C58B /* MockIdentityManager.swift in Sources */ = {isa = PBXBuildFile; fileRef = 37E3571B552018D47A6ED7C6 /* MockIdentityManager.swift */; };
		37E35EBDFC5CD3068E1792A3 /* MockNotificationCenter.swift in Sources */ = {isa = PBXBuildFile; fileRef = 37E35A0D4A561C51185F82EB /* MockNotificationCenter.swift */; };
		37E35EDC57C486AC2D66B4B8 /* MockOfferingsFactory.swift in Sources */ = {isa = PBXBuildFile; fileRef = 37E3555B4BE0A4F7222E7B00 /* MockOfferingsFactory.swift */; };
		37E35F150166B248756AAFEF /* NSData+RCExtensionsTests.swift in Sources */ = {isa = PBXBuildFile; fileRef = 37E35ABEE9FD79CCA64E4F8B /* NSData+RCExtensionsTests.swift */; };
		37E35F549AEB655AB6DA83B3 /* MockSKDiscount.swift in Sources */ = {isa = PBXBuildFile; fileRef = 37E35EABF6D7AFE367718784 /* MockSKDiscount.swift */; };
		37E35F67255A87BD86B39D43 /* MockReceiptParser.swift in Sources */ = {isa = PBXBuildFile; fileRef = 37E3558F697A939D2BBD7FEC /* MockReceiptParser.swift */; };
		37E35FF7952D59C0AE3879D3 /* IdentityManagerTests.swift in Sources */ = {isa = PBXBuildFile; fileRef = 37E35294EBC1E5A879C95540 /* IdentityManagerTests.swift */; };
		80E80EF226970E04008F245A /* RCReceiptFetcher.swift in Sources */ = {isa = PBXBuildFile; fileRef = 80E80EF026970DC3008F245A /* RCReceiptFetcher.swift */; };
		9A65DFDE258AD60A00DE00B0 /* LogIntent.swift in Sources */ = {isa = PBXBuildFile; fileRef = 9A65DFDD258AD60A00DE00B0 /* LogIntent.swift */; };
		9A65E03625918B0500DE00B0 /* ConfigureStrings.swift in Sources */ = {isa = PBXBuildFile; fileRef = 9A65E03525918B0500DE00B0 /* ConfigureStrings.swift */; };
		9A65E03B25918B0900DE00B0 /* PurchaserInfoStrings.swift in Sources */ = {isa = PBXBuildFile; fileRef = 9A65E03A25918B0900DE00B0 /* PurchaserInfoStrings.swift */; };
		9A65E0762591977200DE00B0 /* IdentityStrings.swift in Sources */ = {isa = PBXBuildFile; fileRef = 9A65E0752591977200DE00B0 /* IdentityStrings.swift */; };
		9A65E07B2591977500DE00B0 /* NetworkStrings.swift in Sources */ = {isa = PBXBuildFile; fileRef = 9A65E07A2591977500DE00B0 /* NetworkStrings.swift */; };
		9A65E0802591977900DE00B0 /* ReceiptStrings.swift in Sources */ = {isa = PBXBuildFile; fileRef = 9A65E07F2591977900DE00B0 /* ReceiptStrings.swift */; };
		9A65E0A02591A23200DE00B0 /* OfferingStrings.swift in Sources */ = {isa = PBXBuildFile; fileRef = 9A65E09F2591A23200DE00B0 /* OfferingStrings.swift */; };
		9A65E0A52591A23500DE00B0 /* PurchaseStrings.swift in Sources */ = {isa = PBXBuildFile; fileRef = 9A65E0A42591A23500DE00B0 /* PurchaseStrings.swift */; };
		9A65E0AA2591A23800DE00B0 /* RestoreStrings.swift in Sources */ = {isa = PBXBuildFile; fileRef = 9A65E0A92591A23800DE00B0 /* RestoreStrings.swift */; };
		A5E6842D2696233D00EC9CB0 /* AttributionData.swift in Sources */ = {isa = PBXBuildFile; fileRef = A5E6842C2696233D00EC9CB0 /* AttributionData.swift */; };
		B3083A11269931CF007B5503 /* RCOfferingAPI.m in Sources */ = {isa = PBXBuildFile; fileRef = B3083A10269931CF007B5503 /* RCOfferingAPI.m */; };
		B3083A132699334C007B5503 /* Offering.swift in Sources */ = {isa = PBXBuildFile; fileRef = B3083A122699334C007B5503 /* Offering.swift */; };
		B32B74FF26868AEB005647BF /* Package.swift in Sources */ = {isa = PBXBuildFile; fileRef = B3D3C4712685784800CB3C21 /* Package.swift */; };
		B32B750126868C1D005647BF /* EntitlementInfo.swift in Sources */ = {isa = PBXBuildFile; fileRef = B32B750026868C1D005647BF /* EntitlementInfo.swift */; };
		B33C43EF267295E2006B8C8C /* RCObjC.m in Sources */ = {isa = PBXBuildFile; fileRef = B33C43EC2672953D006B8C8C /* RCObjC.m */; };
		B33C43F22672986D006B8C8C /* ObjCThrowExceptionMatcher.swift in Sources */ = {isa = PBXBuildFile; fileRef = B33C43F12672986D006B8C8C /* ObjCThrowExceptionMatcher.swift */; };
		B33CEA9E268BC39D008A3144 /* RCTransactionAPI.m in Sources */ = {isa = PBXBuildFile; fileRef = B33CEA9D268BC39D008A3144 /* RCTransactionAPI.m */; };
		B33CEAA0268CDCC9008A3144 /* ISOPeriodFormatter.swift in Sources */ = {isa = PBXBuildFile; fileRef = B33CEA9F268CDCC9008A3144 /* ISOPeriodFormatter.swift */; };
		B34D2AA0269606E400D88C3A /* IntroEligibility.swift in Sources */ = {isa = PBXBuildFile; fileRef = B3DF6A4F269524080030D57C /* IntroEligibility.swift */; };
		B34D2AA126960A3200D88C3A /* RCIntroEligibilityAPI.m in Sources */ = {isa = PBXBuildFile; fileRef = B3DF6A4D269522040030D57C /* RCIntroEligibilityAPI.m */; };
		B34D2AA4269649EC00D88C3A /* MockProductDiscount.swift in Sources */ = {isa = PBXBuildFile; fileRef = 37E3572040A16F10B957563A /* MockProductDiscount.swift */; };
		B34D2AA626976FC700D88C3A /* ErrorCode.swift in Sources */ = {isa = PBXBuildFile; fileRef = B34D2AA526976FC700D88C3A /* ErrorCode.swift */; };
		B35F9E0926B4BEED00095C3F /* String+Extensions.swift in Sources */ = {isa = PBXBuildFile; fileRef = B35F9E0826B4BEED00095C3F /* String+Extensions.swift */; };
		B36824BE268FBC5B00957E4C /* XCTest.framework in Frameworks */ = {isa = PBXBuildFile; fileRef = B36824BD268FBC5B00957E4C /* XCTest.framework */; };
		B36824BF268FBC8700957E4C /* SubscriberAttributeTests.swift in Sources */ = {isa = PBXBuildFile; fileRef = 2D8DB34A24072AAE00BE3D31 /* SubscriberAttributeTests.swift */; };
		B36824C1268FBCE000957E4C /* MockDateProvider.swift in Sources */ = {isa = PBXBuildFile; fileRef = 37E3578BD602C7B8E2274279 /* MockDateProvider.swift */; };
		B36824C3268FBE1500957E4C /* BackendSubscriberAttributesTests.swift in Sources */ = {isa = PBXBuildFile; fileRef = 37E357F69438004E1F443C03 /* BackendSubscriberAttributesTests.swift */; };
		B372EC54268FEDC60099171E /* PromotionalOffer.swift in Sources */ = {isa = PBXBuildFile; fileRef = B372EC53268FEDC60099171E /* PromotionalOffer.swift */; };
		B372EC56268FEF020099171E /* ProductInfo.swift in Sources */ = {isa = PBXBuildFile; fileRef = B372EC55268FEF020099171E /* ProductInfo.swift */; };
		B387F47A2683FDEA0028701F /* main.m in Sources */ = {isa = PBXBuildFile; fileRef = B387F46D2683FDAC0028701F /* main.m */; };
		B39E8118268E832000D31189 /* RCAttributionNetworkAPI.m in Sources */ = {isa = PBXBuildFile; fileRef = B39E8117268E832000D31189 /* RCAttributionNetworkAPI.m */; };
		B39E811A268E849900D31189 /* AttributionNetwork.swift in Sources */ = {isa = PBXBuildFile; fileRef = B39E8119268E849900D31189 /* AttributionNetwork.swift */; };
		B39E811D268E887500D31189 /* SubscriberAttribute.swift in Sources */ = {isa = PBXBuildFile; fileRef = B39E811C268E887500D31189 /* SubscriberAttribute.swift */; };
		B3AA35A0268682410007771B /* RCEntitlementInfoAPI.m in Sources */ = {isa = PBXBuildFile; fileRef = B3AA359D268682410007771B /* RCEntitlementInfoAPI.m */; };
		B3AA35A1268682410007771B /* RCPurchasesAPI.m in Sources */ = {isa = PBXBuildFile; fileRef = B3AA359F268682410007771B /* RCPurchasesAPI.m */; };
		B3AA6234268A7BA900894871 /* RCEntitlementInfosAPI.m in Sources */ = {isa = PBXBuildFile; fileRef = B3AA6232268A7BA900894871 /* RCEntitlementInfosAPI.m */; };
		B3AA6236268A81C700894871 /* EntitlementInfos.swift in Sources */ = {isa = PBXBuildFile; fileRef = B3AA6235268A81C700894871 /* EntitlementInfos.swift */; };
		B3AA6238268B926F00894871 /* SystemInfo.swift in Sources */ = {isa = PBXBuildFile; fileRef = B3AA6237268B926F00894871 /* SystemInfo.swift */; };
		B3B5FBB4269CED4B00104A0C /* BackendErrorCode.swift in Sources */ = {isa = PBXBuildFile; fileRef = B3B5FBB3269CED4B00104A0C /* BackendErrorCode.swift */; };
		B3B5FBB6269CED6400104A0C /* ErrorDetails.swift in Sources */ = {isa = PBXBuildFile; fileRef = B3B5FBB5269CED6400104A0C /* ErrorDetails.swift */; };
		B3B5FBBA269D100400104A0C /* RCOfferingsAPI.m in Sources */ = {isa = PBXBuildFile; fileRef = B3B5FBB9269D100400104A0C /* RCOfferingsAPI.m */; };
		B3B5FBBC269D121B00104A0C /* Offerings.swift in Sources */ = {isa = PBXBuildFile; fileRef = B3B5FBBB269D121B00104A0C /* Offerings.swift */; };
		B3B5FBBF269E081E00104A0C /* InMemoryCachedObject.swift in Sources */ = {isa = PBXBuildFile; fileRef = B3B5FBBE269E081E00104A0C /* InMemoryCachedObject.swift */; };
		B3B5FBC1269E17CE00104A0C /* DeviceCache.swift in Sources */ = {isa = PBXBuildFile; fileRef = B3B5FBC0269E17CE00104A0C /* DeviceCache.swift */; };
		B3C1AEFA268FF4DB0013D50D /* ProductInfoEnums.swift in Sources */ = {isa = PBXBuildFile; fileRef = B3C1AEF9268FF4DB0013D50D /* ProductInfoEnums.swift */; };
		B3C1AEFB268FF7210013D50D /* ProductInfoTests.swift in Sources */ = {isa = PBXBuildFile; fileRef = 37E350E57B0A393455A72B40 /* ProductInfoTests.swift */; };
		B3D3C47026856AFF00CB3C21 /* APITester.swift in Sources */ = {isa = PBXBuildFile; fileRef = B3D3C46F26856AFF00CB3C21 /* APITester.swift */; };
		B3D5CFBD267282630056FA67 /* Nimble in Frameworks */ = {isa = PBXBuildFile; productRef = B3D5CFBC267282630056FA67 /* Nimble */; };
		B3D5CFC0267282760056FA67 /* OHHTTPStubsSwift in Frameworks */ = {isa = PBXBuildFile; productRef = B3D5CFBF267282760056FA67 /* OHHTTPStubsSwift */; };
		B3D5CFC2267282760056FA67 /* OHHTTPStubs in Frameworks */ = {isa = PBXBuildFile; productRef = B3D5CFC1267282760056FA67 /* OHHTTPStubs */; };
		B3D5CFC42672827D0056FA67 /* Nimble in Frameworks */ = {isa = PBXBuildFile; productRef = B3D5CFC32672827D0056FA67 /* Nimble */; };
		B3D5CFC62672827D0056FA67 /* OHHTTPStubs in Frameworks */ = {isa = PBXBuildFile; productRef = B3D5CFC52672827D0056FA67 /* OHHTTPStubs */; };
		B3D5CFC82672827D0056FA67 /* OHHTTPStubsSwift in Frameworks */ = {isa = PBXBuildFile; productRef = B3D5CFC72672827D0056FA67 /* OHHTTPStubsSwift */; };
		B3D5CFCA267282860056FA67 /* Nimble in Frameworks */ = {isa = PBXBuildFile; productRef = B3D5CFC9267282860056FA67 /* Nimble */; };
		B3DDB55926854865008CCF23 /* PurchaseOwnershipType.swift in Sources */ = {isa = PBXBuildFile; fileRef = B3DDB55826854865008CCF23 /* PurchaseOwnershipType.swift */; };
		B3DF6A452694DCBA0030D57C /* PurchasesTests.swift in Sources */ = {isa = PBXBuildFile; fileRef = 37E35DE5707E845DA3FF51BC /* PurchasesTests.swift */; };
		B3DF6A46269512690030D57C /* ProductInfoExtensions.swift in Sources */ = {isa = PBXBuildFile; fileRef = 37E3583675928C01D92E3166 /* ProductInfoExtensions.swift */; };
		B3DF6A472695145E0030D57C /* ProductInfoExtensions.swift in Sources */ = {isa = PBXBuildFile; fileRef = 37E3583675928C01D92E3166 /* ProductInfoExtensions.swift */; };
		F591492626B994B400D32E58 /* SKPaymentTransactionExtensionsTests.swift in Sources */ = {isa = PBXBuildFile; fileRef = F591492526B994B400D32E58 /* SKPaymentTransactionExtensionsTests.swift */; };
		F591492826B9956C00D32E58 /* MockTransaction.swift in Sources */ = {isa = PBXBuildFile; fileRef = F591492726B9956C00D32E58 /* MockTransaction.swift */; };
		F5BE424026962ACF00254A30 /* ReceiptRefreshPolicy.swift in Sources */ = {isa = PBXBuildFile; fileRef = F5BE423F26962ACF00254A30 /* ReceiptRefreshPolicy.swift */; };
		F5BE424226965F9F00254A30 /* ProductInfoExtractor.swift in Sources */ = {isa = PBXBuildFile; fileRef = F5BE424126965F9F00254A30 /* ProductInfoExtractor.swift */; };
		F5BE424326966B0000254A30 /* ProductInfoExtractorTests.swift in Sources */ = {isa = PBXBuildFile; fileRef = 37E3548189DA008320B3FC98 /* ProductInfoExtractorTests.swift */; };
		F5BE4245269676E200254A30 /* StoreKitRequestFetcherTests.swift in Sources */ = {isa = PBXBuildFile; fileRef = F5BE4244269676E200254A30 /* StoreKitRequestFetcherTests.swift */; };
		F5BE443D26977F9B00254A30 /* HTTPRequest.swift in Sources */ = {isa = PBXBuildFile; fileRef = F5BE443C26977F9B00254A30 /* HTTPRequest.swift */; };
<<<<<<< HEAD
		F5E4383826B8530700841CC8 /* SKPaymentTransaction+Extensions.swift in Sources */ = {isa = PBXBuildFile; fileRef = F5E4383726B8530700841CC8 /* SKPaymentTransaction+Extensions.swift */; };
=======
		F5BE44432698581100254A30 /* AttributionTypeFactory.swift in Sources */ = {isa = PBXBuildFile; fileRef = F5BE44422698581100254A30 /* AttributionTypeFactory.swift */; };
		F5BE444726985E7B00254A30 /* AttributionTypeFactoryTests.swift in Sources */ = {isa = PBXBuildFile; fileRef = 37E350420D54B99BB39448E0 /* AttributionTypeFactoryTests.swift */; };
		F5BE4479269E4A4C00254A30 /* AdClientProxy.swift in Sources */ = {isa = PBXBuildFile; fileRef = F5BE4478269E4A4C00254A30 /* AdClientProxy.swift */; };
		F5BE447B269E4A7500254A30 /* TrackingManagerProxy.swift in Sources */ = {isa = PBXBuildFile; fileRef = F5BE447A269E4A7500254A30 /* TrackingManagerProxy.swift */; };
		F5BE447D269E4ADB00254A30 /* ASIdentifierManagerProxy.swift in Sources */ = {isa = PBXBuildFile; fileRef = F5BE447C269E4ADB00254A30 /* ASIdentifierManagerProxy.swift */; };
>>>>>>> 2eee16af
/* End PBXBuildFile section */

/* Begin PBXContainerItemProxy section */
		2DC5622024EC63430031F69B /* PBXContainerItemProxy */ = {
			isa = PBXContainerItemProxy;
			containerPortal = 352629F51F7C4B9100C04F2C /* Project object */;
			proxyType = 1;
			remoteGlobalIDString = 2DC5621524EC63420031F69B;
			remoteInfo = PurchasesCoreSwift;
		};
		2DC5623424EC63A20031F69B /* PBXContainerItemProxy */ = {
			isa = PBXContainerItemProxy;
			containerPortal = 352629F51F7C4B9100C04F2C /* Project object */;
			proxyType = 1;
			remoteGlobalIDString = 2DC5621524EC63420031F69B;
			remoteInfo = PurchasesCoreSwift;
		};
		2DE20B8E26409EC0004C597D /* PBXContainerItemProxy */ = {
			isa = PBXContainerItemProxy;
			containerPortal = 352629F51F7C4B9100C04F2C /* Project object */;
			proxyType = 1;
			remoteGlobalIDString = 2DE20B7E26409EB7004C597D;
			remoteInfo = StoreKitTestApp;
		};
		35DFC68220B8757C004584CC /* PBXContainerItemProxy */ = {
			isa = PBXContainerItemProxy;
			containerPortal = 352629F51F7C4B9100C04F2C /* Project object */;
			proxyType = 1;
			remoteGlobalIDString = 352629FD1F7C4B9100C04F2C;
			remoteInfo = Purchases;
		};
		B387F48726840B7F0028701F /* PBXContainerItemProxy */ = {
			isa = PBXContainerItemProxy;
			containerPortal = 352629F51F7C4B9100C04F2C /* Project object */;
			proxyType = 1;
			remoteGlobalIDString = 352629FD1F7C4B9100C04F2C;
			remoteInfo = Purchases;
		};
/* End PBXContainerItemProxy section */

/* Begin PBXCopyFilesBuildPhase section */
		350FBDD91F7DFD900065833D /* Copy Frameworks */ = {
			isa = PBXCopyFilesBuildPhase;
			buildActionMask = 2147483647;
			dstPath = "";
			dstSubfolderSpec = 10;
			files = (
				356D65F620B873AF00576D45 /* Purchases.framework in Copy Frameworks */,
			);
			name = "Copy Frameworks";
			runOnlyForDeploymentPostprocessing = 0;
		};
		B387F4712683FDDB0028701F /* CopyFiles */ = {
			isa = PBXCopyFilesBuildPhase;
			buildActionMask = 2147483647;
			dstPath = /usr/share/man/man1/;
			dstSubfolderSpec = 0;
			files = (
			);
			runOnlyForDeploymentPostprocessing = 1;
		};
/* End PBXCopyFilesBuildPhase section */

/* Begin PBXFileReference section */
		0313FD40268A506400168386 /* DateProvider.swift */ = {isa = PBXFileReference; lastKnownFileType = sourcecode.swift; path = DateProvider.swift; sourceTree = "<group>"; };
		2CD72941268A823900BFC976 /* Data+Extensions.swift */ = {isa = PBXFileReference; lastKnownFileType = sourcecode.swift; path = "Data+Extensions.swift"; sourceTree = "<group>"; };
		2CD72943268A826F00BFC976 /* Date+Extensions.swift */ = {isa = PBXFileReference; lastKnownFileType = sourcecode.swift; path = "Date+Extensions.swift"; sourceTree = "<group>"; };
		2CD72947268A828400BFC976 /* Locale+Extensions.swift */ = {isa = PBXFileReference; lastKnownFileType = sourcecode.swift; path = "Locale+Extensions.swift"; sourceTree = "<group>"; };
		2D11F5E0250FF886005A70E8 /* AttributionStrings.swift */ = {isa = PBXFileReference; lastKnownFileType = sourcecode.swift; path = AttributionStrings.swift; sourceTree = "<group>"; };
		2D1FFAD425B8707400367C63 /* RCPurchaserInfoManager+Protected.h */ = {isa = PBXFileReference; lastKnownFileType = sourcecode.c.h; path = "RCPurchaserInfoManager+Protected.h"; sourceTree = "<group>"; };
		2D390254259CF46000DB19C0 /* MockPaymentDiscount.swift */ = {isa = PBXFileReference; lastKnownFileType = sourcecode.swift; path = MockPaymentDiscount.swift; sourceTree = "<group>"; };
		2D4C18A824F47E4400F268CD /* Purchases.swift */ = {isa = PBXFileReference; lastKnownFileType = sourcecode.swift; path = Purchases.swift; sourceTree = "<group>"; };
		2D4D6AF224F7172900B656BE /* MockProductsRequest.swift */ = {isa = PBXFileReference; fileEncoding = 4; lastKnownFileType = sourcecode.swift; path = MockProductsRequest.swift; sourceTree = "<group>"; };
		2D4E926426990AB1000E10B0 /* StoreKitWrapper.swift */ = {isa = PBXFileReference; lastKnownFileType = sourcecode.swift; path = StoreKitWrapper.swift; sourceTree = "<group>"; };
		2D5033212406E4E8009CAE61 /* RCTypeDefsPreMigration.h */ = {isa = PBXFileReference; fileEncoding = 4; lastKnownFileType = sourcecode.c.h; name = RCTypeDefsPreMigration.h; path = Purchases/SwiftObjcCompatibility/RCTypeDefsPreMigration.h; sourceTree = SOURCE_ROOT; };
		2D5033272406EA61009CAE61 /* RCSubscriberAttributesManager.h */ = {isa = PBXFileReference; fileEncoding = 4; lastKnownFileType = sourcecode.c.h; name = RCSubscriberAttributesManager.h; path = Purchases/SubscriberAttributes/RCSubscriberAttributesManager.h; sourceTree = SOURCE_ROOT; };
		2D5033282406EA61009CAE61 /* RCSubscriberAttributesManager.m */ = {isa = PBXFileReference; fileEncoding = 4; lastKnownFileType = sourcecode.c.objc; name = RCSubscriberAttributesManager.m; path = Purchases/SubscriberAttributes/RCSubscriberAttributesManager.m; sourceTree = SOURCE_ROOT; };
		2D5BB46A24C8E8ED00E27537 /* ReceiptParser.swift */ = {isa = PBXFileReference; lastKnownFileType = sourcecode.swift; path = ReceiptParser.swift; sourceTree = "<group>"; };
		2D8DB34A24072AAE00BE3D31 /* SubscriberAttributeTests.swift */ = {isa = PBXFileReference; fileEncoding = 4; lastKnownFileType = sourcecode.swift; path = SubscriberAttributeTests.swift; sourceTree = "<group>"; };
		2D8F622224D30F9D00F993AA /* ReceiptParsingError.swift */ = {isa = PBXFileReference; lastKnownFileType = sourcecode.swift; path = ReceiptParsingError.swift; sourceTree = "<group>"; };
		2D97458E24BDFCEF006245E9 /* IntroEligibilityCalculator.swift */ = {isa = PBXFileReference; lastKnownFileType = sourcecode.swift; path = IntroEligibilityCalculator.swift; sourceTree = "<group>"; };
		2D991AC9268BA56900085481 /* StoreKitRequestFetcher.swift */ = {isa = PBXFileReference; lastKnownFileType = sourcecode.swift; path = StoreKitRequestFetcher.swift; sourceTree = "<group>"; };
		2DA0068E24E2E515002C59D3 /* MockIntroEligibilityCalculator.swift */ = {isa = PBXFileReference; fileEncoding = 4; lastKnownFileType = sourcecode.swift; path = MockIntroEligibilityCalculator.swift; sourceTree = "<group>"; };
		2DAF814D25B24243002C621E /* RCIdentityManager+Protected.h */ = {isa = PBXFileReference; lastKnownFileType = sourcecode.c.h; path = "RCIdentityManager+Protected.h"; sourceTree = "<group>"; };
		2DBB3E10269C9B8700BBF431 /* SwiftStyleGuide.swift */ = {isa = PBXFileReference; lastKnownFileType = sourcecode.swift; path = SwiftStyleGuide.swift; sourceTree = "<group>"; };
		2DC19194255F36D10039389A /* Logger.swift */ = {isa = PBXFileReference; lastKnownFileType = sourcecode.swift; path = Logger.swift; sourceTree = "<group>"; };
		2DC5621624EC63420031F69B /* PurchasesCoreSwift.framework */ = {isa = PBXFileReference; explicitFileType = wrapper.framework; includeInIndex = 0; path = PurchasesCoreSwift.framework; sourceTree = BUILT_PRODUCTS_DIR; };
		2DC5621824EC63430031F69B /* PurchasesCoreSwift.h */ = {isa = PBXFileReference; lastKnownFileType = sourcecode.c.h; path = PurchasesCoreSwift.h; sourceTree = "<group>"; };
		2DC5621924EC63430031F69B /* Info.plist */ = {isa = PBXFileReference; lastKnownFileType = text.plist.xml; path = Info.plist; sourceTree = "<group>"; };
		2DC5621E24EC63430031F69B /* PurchasesCoreSwiftTests.xctest */ = {isa = PBXFileReference; explicitFileType = wrapper.cfbundle; includeInIndex = 0; path = PurchasesCoreSwiftTests.xctest; sourceTree = BUILT_PRODUCTS_DIR; };
		2DC5622524EC63430031F69B /* Info.plist */ = {isa = PBXFileReference; lastKnownFileType = text.plist.xml; path = Info.plist; sourceTree = "<group>"; };
		2DD02D5624AD0B0500419CD9 /* RCIntroEligibilityTests.swift */ = {isa = PBXFileReference; lastKnownFileType = sourcecode.swift; path = RCIntroEligibilityTests.swift; sourceTree = "<group>"; };
		2DD269162522A20A006AC4BC /* DictionaryExtensionsTests.swift */ = {isa = PBXFileReference; lastKnownFileType = sourcecode.swift; path = DictionaryExtensionsTests.swift; sourceTree = "<group>"; };
		2DD448FD24088473002F5694 /* RCPurchases+SubscriberAttributes.h */ = {isa = PBXFileReference; fileEncoding = 4; lastKnownFileType = sourcecode.c.h; name = "RCPurchases+SubscriberAttributes.h"; path = "Purchases/SubscriberAttributes/RCPurchases+SubscriberAttributes.h"; sourceTree = SOURCE_ROOT; };
		2DD448FE24088473002F5694 /* RCPurchases+SubscriberAttributes.m */ = {isa = PBXFileReference; fileEncoding = 4; lastKnownFileType = sourcecode.c.objc; name = "RCPurchases+SubscriberAttributes.m"; path = "Purchases/SubscriberAttributes/RCPurchases+SubscriberAttributes.m"; sourceTree = SOURCE_ROOT; };
		2DD7BA4C24C63A830066B4C2 /* MockSystemInfo.swift */ = {isa = PBXFileReference; lastKnownFileType = sourcecode.swift; path = MockSystemInfo.swift; sourceTree = "<group>"; };
		2DDA3E4624DB0B5400EDFE5B /* OperationDispatcher.swift */ = {isa = PBXFileReference; lastKnownFileType = sourcecode.swift; path = OperationDispatcher.swift; sourceTree = "<group>"; };
		2DDE559A24C8B5E300DCB087 /* verifyReceiptSample1.txt */ = {isa = PBXFileReference; fileEncoding = 4; lastKnownFileType = text; path = verifyReceiptSample1.txt; sourceTree = "<group>"; };
		2DDE559B24C8B5E300DCB087 /* base64encodedreceiptsample1.txt */ = {isa = PBXFileReference; fileEncoding = 4; lastKnownFileType = text; path = base64encodedreceiptsample1.txt; sourceTree = "<group>"; };
		2DDF41A724F6F37C005BC22D /* AppleReceipt.swift */ = {isa = PBXFileReference; fileEncoding = 4; lastKnownFileType = sourcecode.swift; path = AppleReceipt.swift; sourceTree = "<group>"; };
		2DDF41A824F6F37C005BC22D /* ASN1Container.swift */ = {isa = PBXFileReference; fileEncoding = 4; lastKnownFileType = sourcecode.swift; path = ASN1Container.swift; sourceTree = "<group>"; };
		2DDF41A924F6F37C005BC22D /* ASN1ObjectIdentifier.swift */ = {isa = PBXFileReference; fileEncoding = 4; lastKnownFileType = sourcecode.swift; path = ASN1ObjectIdentifier.swift; sourceTree = "<group>"; };
		2DDF41AA24F6F37C005BC22D /* InAppPurchase.swift */ = {isa = PBXFileReference; fileEncoding = 4; lastKnownFileType = sourcecode.swift; path = InAppPurchase.swift; sourceTree = "<group>"; };
		2DDF41AF24F6F387005BC22D /* InAppPurchaseBuilder.swift */ = {isa = PBXFileReference; fileEncoding = 4; lastKnownFileType = sourcecode.swift; path = InAppPurchaseBuilder.swift; sourceTree = "<group>"; };
		2DDF41B024F6F387005BC22D /* ASN1ContainerBuilder.swift */ = {isa = PBXFileReference; fileEncoding = 4; lastKnownFileType = sourcecode.swift; path = ASN1ContainerBuilder.swift; sourceTree = "<group>"; };
		2DDF41B124F6F387005BC22D /* AppleReceiptBuilder.swift */ = {isa = PBXFileReference; fileEncoding = 4; lastKnownFileType = sourcecode.swift; path = AppleReceiptBuilder.swift; sourceTree = "<group>"; };
		2DDF41B224F6F387005BC22D /* ASN1ObjectIdentifierBuilder.swift */ = {isa = PBXFileReference; fileEncoding = 4; lastKnownFileType = sourcecode.swift; path = ASN1ObjectIdentifierBuilder.swift; sourceTree = "<group>"; };
		2DDF41B724F6F392005BC22D /* ISO3601DateFormatter.swift */ = {isa = PBXFileReference; fileEncoding = 4; lastKnownFileType = sourcecode.swift; path = ISO3601DateFormatter.swift; sourceTree = "<group>"; };
		2DDF41B824F6F392005BC22D /* UInt8+Extensions.swift */ = {isa = PBXFileReference; fileEncoding = 4; lastKnownFileType = sourcecode.swift; path = "UInt8+Extensions.swift"; sourceTree = "<group>"; };
		2DDF41B924F6F392005BC22D /* ArraySlice_UInt8+Extensions.swift */ = {isa = PBXFileReference; fileEncoding = 4; lastKnownFileType = sourcecode.swift; path = "ArraySlice_UInt8+Extensions.swift"; sourceTree = "<group>"; };
		2DDF41BE24F6F4C3005BC22D /* ISO3601DateFormatterTests.swift */ = {isa = PBXFileReference; fileEncoding = 4; lastKnownFileType = sourcecode.swift; path = ISO3601DateFormatterTests.swift; sourceTree = "<group>"; };
		2DDF41BF24F6F4C3005BC22D /* UInt8+ExtensionsTests.swift */ = {isa = PBXFileReference; fileEncoding = 4; lastKnownFileType = sourcecode.swift; path = "UInt8+ExtensionsTests.swift"; sourceTree = "<group>"; };
		2DDF41C024F6F4C3005BC22D /* ArraySlice_UInt8+ExtensionsTests.swift */ = {isa = PBXFileReference; fileEncoding = 4; lastKnownFileType = sourcecode.swift; path = "ArraySlice_UInt8+ExtensionsTests.swift"; sourceTree = "<group>"; };
		2DDF41C224F6F4C3005BC22D /* ASN1ObjectIdentifierBuilderTests.swift */ = {isa = PBXFileReference; fileEncoding = 4; lastKnownFileType = sourcecode.swift; path = ASN1ObjectIdentifierBuilderTests.swift; sourceTree = "<group>"; };
		2DDF41C324F6F4C3005BC22D /* AppleReceiptBuilderTests.swift */ = {isa = PBXFileReference; fileEncoding = 4; lastKnownFileType = sourcecode.swift; path = AppleReceiptBuilderTests.swift; sourceTree = "<group>"; };
		2DDF41C424F6F4C3005BC22D /* ASN1ContainerBuilderTests.swift */ = {isa = PBXFileReference; fileEncoding = 4; lastKnownFileType = sourcecode.swift; path = ASN1ContainerBuilderTests.swift; sourceTree = "<group>"; };
		2DDF41C524F6F4C3005BC22D /* InAppPurchaseBuilderTests.swift */ = {isa = PBXFileReference; fileEncoding = 4; lastKnownFileType = sourcecode.swift; path = InAppPurchaseBuilderTests.swift; sourceTree = "<group>"; };
		2DDF41C724F6F4C3005BC22D /* ReceiptParsing+TestsWithRealReceipts.swift */ = {isa = PBXFileReference; fileEncoding = 4; lastKnownFileType = sourcecode.swift; path = "ReceiptParsing+TestsWithRealReceipts.swift"; sourceTree = "<group>"; };
		2DDF41E524F6F5DC005BC22D /* MockSKProduct.swift */ = {isa = PBXFileReference; fileEncoding = 4; lastKnownFileType = sourcecode.swift; path = MockSKProduct.swift; sourceTree = "<group>"; };
		2DDF41E724F6F61B005BC22D /* MockSKDiscount.swift */ = {isa = PBXFileReference; fileEncoding = 4; lastKnownFileType = sourcecode.swift; path = MockSKDiscount.swift; sourceTree = "<group>"; };
		2DDF41E924F6F844005BC22D /* SKProductSubscriptionDurationExtensions.swift */ = {isa = PBXFileReference; fileEncoding = 4; lastKnownFileType = sourcecode.swift; path = SKProductSubscriptionDurationExtensions.swift; sourceTree = "<group>"; };
		2DE20B6C264087FB004C597D /* StoreKitTests.xctest */ = {isa = PBXFileReference; explicitFileType = wrapper.cfbundle; includeInIndex = 0; path = StoreKitTests.xctest; sourceTree = BUILT_PRODUCTS_DIR; };
		2DE20B6E264087FB004C597D /* StoreKitTests.swift */ = {isa = PBXFileReference; lastKnownFileType = sourcecode.swift; path = StoreKitTests.swift; sourceTree = "<group>"; };
		2DE20B70264087FB004C597D /* Info.plist */ = {isa = PBXFileReference; lastKnownFileType = text.plist.xml; path = Info.plist; sourceTree = "<group>"; };
		2DE20B7526408806004C597D /* StoreKitTest.framework */ = {isa = PBXFileReference; lastKnownFileType = wrapper.framework; name = StoreKitTest.framework; path = Developer/Library/Frameworks/StoreKitTest.framework; sourceTree = SDKROOT; };
		2DE20B7926408921004C597D /* Configuration.storekit */ = {isa = PBXFileReference; lastKnownFileType = text; name = Configuration.storekit; path = IntegrationTests/PurchaseTester/Configuration.storekit; sourceTree = SOURCE_ROOT; };
		2DE20B7F26409EB7004C597D /* StoreKitTestApp.app */ = {isa = PBXFileReference; explicitFileType = wrapper.application; includeInIndex = 0; path = StoreKitTestApp.app; sourceTree = BUILT_PRODUCTS_DIR; };
		2DE20B8126409EB7004C597D /* StoreKitTestAppApp.swift */ = {isa = PBXFileReference; lastKnownFileType = sourcecode.swift; path = StoreKitTestAppApp.swift; sourceTree = "<group>"; };
		2DE20B8326409EB7004C597D /* ContentView.swift */ = {isa = PBXFileReference; lastKnownFileType = sourcecode.swift; path = ContentView.swift; sourceTree = "<group>"; };
		2DE20B8526409EB8004C597D /* Assets.xcassets */ = {isa = PBXFileReference; lastKnownFileType = folder.assetcatalog; path = Assets.xcassets; sourceTree = "<group>"; };
		2DE20B8826409EB8004C597D /* Preview Assets.xcassets */ = {isa = PBXFileReference; lastKnownFileType = folder.assetcatalog; path = "Preview Assets.xcassets"; sourceTree = "<group>"; };
		2DE20B8A26409EB8004C597D /* Info.plist */ = {isa = PBXFileReference; lastKnownFileType = text.plist.xml; path = Info.plist; sourceTree = "<group>"; };
		2DE20B9126409ECF004C597D /* StoreKit.framework */ = {isa = PBXFileReference; lastKnownFileType = wrapper.framework; name = StoreKit.framework; path = Platforms/MacOSX.platform/Developer/SDKs/MacOSX11.3.sdk/System/iOSSupport/System/Library/Frameworks/StoreKit.framework; sourceTree = DEVELOPER_DIR; };
		2DE61A83264190830021CEA0 /* Constants.swift */ = {isa = PBXFileReference; lastKnownFileType = sourcecode.swift; path = Constants.swift; sourceTree = "<group>"; };
		2DEB976A247DB85400A92099 /* SKProductSubscriptionDurationExtensions.swift */ = {isa = PBXFileReference; lastKnownFileType = sourcecode.swift; path = SKProductSubscriptionDurationExtensions.swift; sourceTree = "<group>"; };
		2DEC0CFB24A2A1B100B0E5BB /* Package.swift */ = {isa = PBXFileReference; fileEncoding = 4; lastKnownFileType = sourcecode.swift; path = Package.swift; sourceTree = SOURCE_ROOT; };
		33FFC8744F2BAE7BD8889A4C /* Pods_Purchases.framework */ = {isa = PBXFileReference; explicitFileType = wrapper.framework; includeInIndex = 0; path = Pods_Purchases.framework; sourceTree = BUILT_PRODUCTS_DIR; };
		350A1B84226E3E8700CCA10F /* AppKit.framework */ = {isa = PBXFileReference; lastKnownFileType = wrapper.framework; name = AppKit.framework; path = System/Library/Frameworks/AppKit.framework; sourceTree = SDKROOT; };
		350FBDD71F7DF17F0065833D /* OHHTTPStubs.framework */ = {isa = PBXFileReference; lastKnownFileType = wrapper.framework; name = OHHTTPStubs.framework; path = Carthage/Build/iOS/OHHTTPStubs.framework; sourceTree = SOURCE_ROOT; };
		350FBDDC1F7EA3570065833D /* Nimble.framework */ = {isa = PBXFileReference; lastKnownFileType = wrapper.framework; name = Nimble.framework; path = Carthage/Build/iOS/Nimble.framework; sourceTree = SOURCE_ROOT; };
		350FBDE71F7EEF070065833D /* RCPurchases.h */ = {isa = PBXFileReference; lastKnownFileType = sourcecode.c.h; path = RCPurchases.h; sourceTree = "<group>"; };
		350FBDE81F7EEF070065833D /* RCPurchases.m */ = {isa = PBXFileReference; lastKnownFileType = sourcecode.c.objc; path = RCPurchases.m; sourceTree = "<group>"; };
		351F4FAD1F803D0700F245F4 /* RCPurchaserInfo.h */ = {isa = PBXFileReference; lastKnownFileType = sourcecode.c.h; path = RCPurchaserInfo.h; sourceTree = "<group>"; };
		351F4FAE1F803D0700F245F4 /* RCPurchaserInfo.m */ = {isa = PBXFileReference; lastKnownFileType = sourcecode.c.objc; path = RCPurchaserInfo.m; sourceTree = "<group>"; };
		352629FE1F7C4B9100C04F2C /* Purchases.framework */ = {isa = PBXFileReference; explicitFileType = wrapper.framework; includeInIndex = 0; path = Purchases.framework; sourceTree = BUILT_PRODUCTS_DIR; };
		35262A011F7C4B9100C04F2C /* Purchases.h */ = {isa = PBXFileReference; lastKnownFileType = sourcecode.c.h; path = Purchases.h; sourceTree = "<group>"; };
		35262A021F7C4B9100C04F2C /* Info.plist */ = {isa = PBXFileReference; lastKnownFileType = text.plist.xml; path = Info.plist; sourceTree = "<group>"; };
		35262A1E1F7D77E600C04F2C /* PurchasesTests.xctest */ = {isa = PBXFileReference; explicitFileType = wrapper.cfbundle; includeInIndex = 0; path = PurchasesTests.xctest; sourceTree = BUILT_PRODUCTS_DIR; };
		35262A221F7D77E600C04F2C /* Info.plist */ = {isa = PBXFileReference; lastKnownFileType = text.plist.xml; path = Info.plist; sourceTree = "<group>"; };
		35262A291F7D783F00C04F2C /* PurchasesTests-Bridging-Header.h */ = {isa = PBXFileReference; lastKnownFileType = sourcecode.c.h; path = "PurchasesTests-Bridging-Header.h"; sourceTree = "<group>"; };
		3530C18822653E8F00D6DF52 /* AdSupport.framework */ = {isa = PBXFileReference; lastKnownFileType = wrapper.framework; name = AdSupport.framework; path = System/Library/Frameworks/AdSupport.framework; sourceTree = SDKROOT; };
		354895D1267AE383001DC5B1 /* AttributionDataMigrator.swift */ = {isa = PBXFileReference; lastKnownFileType = sourcecode.swift; path = AttributionDataMigrator.swift; sourceTree = "<group>"; };
		354895D3267AE4B4001DC5B1 /* AttributionKey.swift */ = {isa = PBXFileReference; lastKnownFileType = sourcecode.swift; path = AttributionKey.swift; sourceTree = "<group>"; };
		354895D5267BEDE3001DC5B1 /* SpecialSubscriberAttributes.swift */ = {isa = PBXFileReference; lastKnownFileType = sourcecode.swift; path = SpecialSubscriberAttributes.swift; sourceTree = "<group>"; };
		354895D7267D546F001DC5B1 /* AttributionNetwork.swift */ = {isa = PBXFileReference; lastKnownFileType = sourcecode.swift; path = AttributionNetwork.swift; sourceTree = "<group>"; };
		35549322269E298B005F9AE9 /* OfferingsFactory.swift */ = {isa = PBXFileReference; lastKnownFileType = sourcecode.swift; path = OfferingsFactory.swift; sourceTree = "<group>"; };
		357C9BC022725CFA006BC624 /* iAd.framework */ = {isa = PBXFileReference; lastKnownFileType = wrapper.framework; name = iAd.framework; path = Platforms/iPhoneOS.platform/Developer/SDKs/iPhoneOS12.2.sdk/System/Library/Frameworks/iAd.framework; sourceTree = DEVELOPER_DIR; };
		3597020F24BF6A710010506E /* TransactionsFactory.swift */ = {isa = PBXFileReference; lastKnownFileType = sourcecode.swift; path = TransactionsFactory.swift; sourceTree = "<group>"; };
		3597021124BF6AAC0010506E /* TransactionsFactoryTests.swift */ = {isa = PBXFileReference; lastKnownFileType = sourcecode.swift; path = TransactionsFactoryTests.swift; sourceTree = "<group>"; };
		35D0E5CF26A5886C0099EAD8 /* ErrorUtils.swift */ = {isa = PBXFileReference; lastKnownFileType = sourcecode.swift; path = ErrorUtils.swift; sourceTree = "<group>"; };
		35D5DE04268FABFD002B2DBA /* MockAttributionDataMigrator.swift */ = {isa = PBXFileReference; lastKnownFileType = sourcecode.swift; path = MockAttributionDataMigrator.swift; sourceTree = "<group>"; };
		35D5DE06268FB39C002B2DBA /* RCAttributionPoster.h */ = {isa = PBXFileReference; lastKnownFileType = sourcecode.c.h; path = RCAttributionPoster.h; sourceTree = "<group>"; };
		35D5DE08268FB3D7002B2DBA /* RCAttributionPoster.m */ = {isa = PBXFileReference; lastKnownFileType = sourcecode.c.objc; path = RCAttributionPoster.m; sourceTree = "<group>"; };
		35D5DE0A268FBB82002B2DBA /* AttributionFetcherTests.swift */ = {isa = PBXFileReference; lastKnownFileType = sourcecode.swift; path = AttributionFetcherTests.swift; sourceTree = "<group>"; };
		35D832CC262A5B7500E60AC5 /* ETagManager.swift */ = {isa = PBXFileReference; lastKnownFileType = sourcecode.swift; path = ETagManager.swift; sourceTree = "<group>"; };
		35D832D1262E56DB00E60AC5 /* HTTPStatusCodes.swift */ = {isa = PBXFileReference; lastKnownFileType = sourcecode.swift; path = HTTPStatusCodes.swift; sourceTree = "<group>"; };
		35D832F3262E606500E60AC5 /* HTTPResponse.swift */ = {isa = PBXFileReference; lastKnownFileType = sourcecode.swift; path = HTTPResponse.swift; sourceTree = "<group>"; };
		35D832FF262FAD8000E60AC5 /* ETagManagerTests.swift */ = {isa = PBXFileReference; fileEncoding = 4; lastKnownFileType = sourcecode.swift; path = ETagManagerTests.swift; sourceTree = "<group>"; };
		35D83311262FBD4200E60AC5 /* MockETagManager.swift */ = {isa = PBXFileReference; lastKnownFileType = sourcecode.swift; path = MockETagManager.swift; sourceTree = "<group>"; };
		35D83316262FC21400E60AC5 /* MockETagManager.swift */ = {isa = PBXFileReference; lastKnownFileType = sourcecode.swift; path = MockETagManager.swift; sourceTree = "<group>"; };
		35D8331B262FC23100E60AC5 /* MockUserDefaults.swift */ = {isa = PBXFileReference; lastKnownFileType = sourcecode.swift; path = MockUserDefaults.swift; sourceTree = "<group>"; };
		35F6FD61267426D600ABCB53 /* ETagAndResponseWrapper.swift */ = {isa = PBXFileReference; lastKnownFileType = sourcecode.swift; path = ETagAndResponseWrapper.swift; sourceTree = "<group>"; };
		35F82BA526A848CB0051DF03 /* RCPurchasesErrorUtilsAPI.h */ = {isa = PBXFileReference; lastKnownFileType = sourcecode.c.h; path = RCPurchasesErrorUtilsAPI.h; sourceTree = "<group>"; };
		35F82BA726A849080051DF03 /* RCPurchasesErrorUtilsAPI.m */ = {isa = PBXFileReference; lastKnownFileType = sourcecode.c.objc; path = RCPurchasesErrorUtilsAPI.m; sourceTree = "<group>"; };
		35F82BAA26A84E130051DF03 /* DictionaryExtensions.swift */ = {isa = PBXFileReference; lastKnownFileType = sourcecode.swift; path = DictionaryExtensions.swift; sourceTree = "<group>"; };
		35F82BB126A98EC50051DF03 /* AttributionDataMigratorTests.swift */ = {isa = PBXFileReference; fileEncoding = 4; lastKnownFileType = sourcecode.swift; path = AttributionDataMigratorTests.swift; sourceTree = "<group>"; };
		35F82BB326A9A74D0051DF03 /* HTTPClient.swift */ = {isa = PBXFileReference; lastKnownFileType = sourcecode.swift; path = HTTPClient.swift; sourceTree = "<group>"; };
		35F82BB526A9B8030051DF03 /* AttributionDataMigrator.swift */ = {isa = PBXFileReference; fileEncoding = 4; lastKnownFileType = sourcecode.swift; path = AttributionDataMigrator.swift; sourceTree = "<group>"; };
		35F82BB726A9B8200051DF03 /* AttributionKey.swift */ = {isa = PBXFileReference; fileEncoding = 4; lastKnownFileType = sourcecode.swift; path = AttributionKey.swift; sourceTree = "<group>"; };
		35F82BB926A9B8290051DF03 /* SpecialSubscriberAttributes.swift */ = {isa = PBXFileReference; fileEncoding = 4; lastKnownFileType = sourcecode.swift; path = SpecialSubscriberAttributes.swift; sourceTree = "<group>"; };
		37E350420D54B99BB39448E0 /* AttributionTypeFactoryTests.swift */ = {isa = PBXFileReference; fileEncoding = 4; lastKnownFileType = sourcecode.swift; path = AttributionTypeFactoryTests.swift; sourceTree = "<group>"; };
		37E3507939634ED5A9280544 /* Strings.swift */ = {isa = PBXFileReference; fileEncoding = 4; lastKnownFileType = sourcecode.swift; path = Strings.swift; sourceTree = "<group>"; };
		37E35088AB7C4F7A242D3ED5 /* NSError+RCExtensions.m */ = {isa = PBXFileReference; fileEncoding = 4; lastKnownFileType = sourcecode.c.objc; path = "NSError+RCExtensions.m"; sourceTree = "<group>"; };
		37E3508E52201122137D4B4A /* PurchasesSubscriberAttributesTests.swift */ = {isa = PBXFileReference; fileEncoding = 4; lastKnownFileType = sourcecode.swift; path = PurchasesSubscriberAttributesTests.swift; sourceTree = "<group>"; };
		37E3508EC20EEBAB4EAC4C82 /* NSDate+RCExtensionsTests.swift */ = {isa = PBXFileReference; fileEncoding = 4; lastKnownFileType = sourcecode.swift; path = "NSDate+RCExtensionsTests.swift"; sourceTree = "<group>"; };
		37E35092F0E41512E0D610BA /* ContainerFactory.swift */ = {isa = PBXFileReference; fileEncoding = 4; lastKnownFileType = sourcecode.swift; path = ContainerFactory.swift; sourceTree = "<group>"; };
		37E350E57B0A393455A72B40 /* ProductInfoTests.swift */ = {isa = PBXFileReference; fileEncoding = 4; lastKnownFileType = sourcecode.swift; path = ProductInfoTests.swift; sourceTree = "<group>"; };
		37E351AC0FF9607719F7A29A /* MockStoreKitWrapper.swift */ = {isa = PBXFileReference; fileEncoding = 4; lastKnownFileType = sourcecode.swift; path = MockStoreKitWrapper.swift; sourceTree = "<group>"; };
		37E351CD1EE6B897F434EA40 /* MockAttributionFetcher.swift */ = {isa = PBXFileReference; fileEncoding = 4; lastKnownFileType = sourcecode.swift; path = MockAttributionFetcher.swift; sourceTree = "<group>"; };
		37E351D0EBC4698E1D3585A6 /* ReceiptParserTests.swift */ = {isa = PBXFileReference; fileEncoding = 4; lastKnownFileType = sourcecode.swift; path = ReceiptParserTests.swift; sourceTree = "<group>"; };
		37E351D48260D9DC8B1EE360 /* MockSubscriberAttributesManager.swift */ = {isa = PBXFileReference; fileEncoding = 4; lastKnownFileType = sourcecode.swift; path = MockSubscriberAttributesManager.swift; sourceTree = "<group>"; };
		37E351EB3689AF304E5B1031 /* MockASN1ContainerBuilder.swift */ = {isa = PBXFileReference; fileEncoding = 4; lastKnownFileType = sourcecode.swift; path = MockASN1ContainerBuilder.swift; sourceTree = "<group>"; };
		37E351F0E21361EAEC078A0D /* ProductsManagerTests.swift */ = {isa = PBXFileReference; fileEncoding = 4; lastKnownFileType = sourcecode.swift; path = ProductsManagerTests.swift; sourceTree = "<group>"; };
		37E35292137BBF2810CE4F4B /* MockHTTPClient.swift */ = {isa = PBXFileReference; fileEncoding = 4; lastKnownFileType = sourcecode.swift; path = MockHTTPClient.swift; sourceTree = "<group>"; };
		37E35294EBC1E5A879C95540 /* IdentityManagerTests.swift */ = {isa = PBXFileReference; fileEncoding = 4; lastKnownFileType = sourcecode.swift; path = IdentityManagerTests.swift; sourceTree = "<group>"; };
		37E352B11676F7DC51559E84 /* MockReceiptFetcher.swift */ = {isa = PBXFileReference; fileEncoding = 4; lastKnownFileType = sourcecode.swift; path = MockReceiptFetcher.swift; sourceTree = "<group>"; };
		37E352DAD631B3A45C041148 /* RCPurchases+Protected.h */ = {isa = PBXFileReference; fileEncoding = 4; lastKnownFileType = sourcecode.c.h; path = "RCPurchases+Protected.h"; sourceTree = "<group>"; };
		37E352F86A0A8EB05BAD77C4 /* StoreKitWrapperTests.swift */ = {isa = PBXFileReference; fileEncoding = 4; lastKnownFileType = sourcecode.swift; path = StoreKitWrapperTests.swift; sourceTree = "<group>"; };
		37E3531E6D800F71A856C9E2 /* RCPurchaserInfoManager.m */ = {isa = PBXFileReference; fileEncoding = 4; lastKnownFileType = sourcecode.c.objc; path = RCPurchaserInfoManager.m; sourceTree = "<group>"; };
		37E353AF2CAD3CEDE6D9B368 /* NSError+RCExtensionsTests.swift */ = {isa = PBXFileReference; fileEncoding = 4; lastKnownFileType = sourcecode.swift; path = "NSError+RCExtensionsTests.swift"; sourceTree = "<group>"; };
		37E353CBE9CF2572A72A347F /* HTTPClientTests.swift */ = {isa = PBXFileReference; fileEncoding = 4; lastKnownFileType = sourcecode.swift; path = HTTPClientTests.swift; sourceTree = "<group>"; };
		37E3548189DA008320B3FC98 /* ProductInfoExtractorTests.swift */ = {isa = PBXFileReference; fileEncoding = 4; lastKnownFileType = sourcecode.swift; path = ProductInfoExtractorTests.swift; sourceTree = "<group>"; };
		37E354B13440508B46C9A530 /* MockReceiptParser.swift */ = {isa = PBXFileReference; fileEncoding = 4; lastKnownFileType = sourcecode.swift; path = MockReceiptParser.swift; sourceTree = "<group>"; };
		37E354B18710B488B8B0D443 /* IntroEligibilityCalculatorTests.swift */ = {isa = PBXFileReference; fileEncoding = 4; lastKnownFileType = sourcecode.swift; path = IntroEligibilityCalculatorTests.swift; sourceTree = "<group>"; };
		37E354BEB8FDE39CAB7C4D69 /* MockDeviceCache.swift */ = {isa = PBXFileReference; fileEncoding = 4; lastKnownFileType = sourcecode.swift; path = MockDeviceCache.swift; sourceTree = "<group>"; };
		37E3550C031F1FD95B366998 /* MockTransaction.swift */ = {isa = PBXFileReference; fileEncoding = 4; lastKnownFileType = sourcecode.swift; path = MockTransaction.swift; sourceTree = "<group>"; };
		37E3555B4BE0A4F7222E7B00 /* MockOfferingsFactory.swift */ = {isa = PBXFileReference; fileEncoding = 4; lastKnownFileType = sourcecode.swift; path = MockOfferingsFactory.swift; sourceTree = "<group>"; };
		37E355744D64075AA91342DE /* MockInAppPurchaseBuilder.swift */ = {isa = PBXFileReference; fileEncoding = 4; lastKnownFileType = sourcecode.swift; path = MockInAppPurchaseBuilder.swift; sourceTree = "<group>"; };
		37E3558F697A939D2BBD7FEC /* MockReceiptParser.swift */ = {isa = PBXFileReference; fileEncoding = 4; lastKnownFileType = sourcecode.swift; path = MockReceiptParser.swift; sourceTree = "<group>"; };
		37E355CBB3F3A31A32687B14 /* Transaction.swift */ = {isa = PBXFileReference; fileEncoding = 4; lastKnownFileType = sourcecode.swift; path = Transaction.swift; sourceTree = "<group>"; };
		37E35609E46E869675A466C1 /* MockRequestFetcher.swift */ = {isa = PBXFileReference; fileEncoding = 4; lastKnownFileType = sourcecode.swift; path = MockRequestFetcher.swift; sourceTree = "<group>"; };
		37E35645928A0009F4C105A7 /* MockBackend.swift */ = {isa = PBXFileReference; fileEncoding = 4; lastKnownFileType = sourcecode.swift; path = MockBackend.swift; sourceTree = "<group>"; };
		37E35659EB530A5109AFAB50 /* MockOperationDispatcher.swift */ = {isa = PBXFileReference; fileEncoding = 4; lastKnownFileType = sourcecode.swift; path = MockOperationDispatcher.swift; sourceTree = "<group>"; };
		37E3567189CF6A746EE3CCC2 /* DateExtensions.swift */ = {isa = PBXFileReference; fileEncoding = 4; lastKnownFileType = sourcecode.swift; path = DateExtensions.swift; sourceTree = "<group>"; };
		37E3567E972B9B04FE079ABA /* SubscriberAttributesManagerTests.swift */ = {isa = PBXFileReference; fileEncoding = 4; lastKnownFileType = sourcecode.swift; path = SubscriberAttributesManagerTests.swift; sourceTree = "<group>"; };
		37E356E2B50E2DCA5EB8A87D /* RCAttributionFetcher.h */ = {isa = PBXFileReference; fileEncoding = 4; lastKnownFileType = sourcecode.c.h; path = RCAttributionFetcher.h; sourceTree = "<group>"; };
		37E3571B552018D47A6ED7C6 /* MockIdentityManager.swift */ = {isa = PBXFileReference; fileEncoding = 4; lastKnownFileType = sourcecode.swift; path = MockIdentityManager.swift; sourceTree = "<group>"; };
		37E3572040A16F10B957563A /* MockProductDiscount.swift */ = {isa = PBXFileReference; fileEncoding = 4; lastKnownFileType = sourcecode.swift; path = MockProductDiscount.swift; sourceTree = "<group>"; };
		37E3578BD602C7B8E2274279 /* MockDateProvider.swift */ = {isa = PBXFileReference; fileEncoding = 4; lastKnownFileType = sourcecode.swift; path = MockDateProvider.swift; sourceTree = "<group>"; };
		37E357C2D977BBB081216B5F /* OfferingsTests.swift */ = {isa = PBXFileReference; fileEncoding = 4; lastKnownFileType = sourcecode.swift; path = OfferingsTests.swift; sourceTree = "<group>"; };
		37E357D16038F07915D7825D /* MockUserDefaults.swift */ = {isa = PBXFileReference; fileEncoding = 4; lastKnownFileType = sourcecode.swift; path = MockUserDefaults.swift; sourceTree = "<group>"; };
		37E357F69438004E1F443C03 /* BackendSubscriberAttributesTests.swift */ = {isa = PBXFileReference; fileEncoding = 4; lastKnownFileType = sourcecode.swift; path = BackendSubscriberAttributesTests.swift; sourceTree = "<group>"; };
		37E357FBA3184BDE6E95DED4 /* MockSKProduct.swift */ = {isa = PBXFileReference; fileEncoding = 4; lastKnownFileType = sourcecode.swift; path = MockSKProduct.swift; sourceTree = "<group>"; };
		37E3582920E16E065502E5FC /* EntitlementInfosTests.swift */ = {isa = PBXFileReference; fileEncoding = 4; lastKnownFileType = sourcecode.swift; path = EntitlementInfosTests.swift; sourceTree = "<group>"; };
		37E3583675928C01D92E3166 /* ProductInfoExtensions.swift */ = {isa = PBXFileReference; fileEncoding = 4; lastKnownFileType = sourcecode.swift; path = ProductInfoExtensions.swift; sourceTree = "<group>"; };
		37E35838A7FD36982EE14100 /* MockPurchasesDelegate.swift */ = {isa = PBXFileReference; fileEncoding = 4; lastKnownFileType = sourcecode.swift; path = MockPurchasesDelegate.swift; sourceTree = "<group>"; };
		37E358BF58C99AC39073B96C /* BackendTests.swift */ = {isa = PBXFileReference; fileEncoding = 4; lastKnownFileType = sourcecode.swift; path = BackendTests.swift; sourceTree = "<group>"; };
		37E358CFE61BD929C7FDE4CD /* RCIdentityManager.m */ = {isa = PBXFileReference; fileEncoding = 4; lastKnownFileType = sourcecode.c.objc; path = RCIdentityManager.m; sourceTree = "<group>"; };
		37E359D8F304C83184560135 /* PurchaserInfoTests.swift */ = {isa = PBXFileReference; fileEncoding = 4; lastKnownFileType = sourcecode.swift; path = PurchaserInfoTests.swift; sourceTree = "<group>"; };
		37E35A0D4A561C51185F82EB /* MockNotificationCenter.swift */ = {isa = PBXFileReference; fileEncoding = 4; lastKnownFileType = sourcecode.swift; path = MockNotificationCenter.swift; sourceTree = "<group>"; };
		37E35A375CFEFEE4D6DEFD11 /* RCPurchaserInfoManager.h */ = {isa = PBXFileReference; fileEncoding = 4; lastKnownFileType = sourcecode.c.h; path = RCPurchaserInfoManager.h; sourceTree = "<group>"; };
		37E35A6E091B8CD9C967383C /* RCBackend.h */ = {isa = PBXFileReference; fileEncoding = 4; lastKnownFileType = sourcecode.c.h; path = RCBackend.h; sourceTree = "<group>"; };
		37E35ABEE9FD79CCA64E4F8B /* NSData+RCExtensionsTests.swift */ = {isa = PBXFileReference; fileEncoding = 4; lastKnownFileType = sourcecode.swift; path = "NSData+RCExtensionsTests.swift"; sourceTree = "<group>"; };
		37E35B08709090FBBFB16EBD /* MockProductsRequest.swift */ = {isa = PBXFileReference; fileEncoding = 4; lastKnownFileType = sourcecode.swift; path = MockProductsRequest.swift; sourceTree = "<group>"; };
		37E35B6C44C7460FC0522E01 /* RCIdentityManager.h */ = {isa = PBXFileReference; fileEncoding = 4; lastKnownFileType = sourcecode.c.h; path = RCIdentityManager.h; sourceTree = "<group>"; };
		37E35B99BA2A8F048F2482F8 /* RCAttributionFetcher.m */ = {isa = PBXFileReference; fileEncoding = 4; lastKnownFileType = sourcecode.c.objc; path = RCAttributionFetcher.m; sourceTree = "<group>"; };
		37E35B9AC7A350CA2437049D /* ISOPeriodFormatterTests.swift */ = {isa = PBXFileReference; fileEncoding = 4; lastKnownFileType = sourcecode.swift; path = ISOPeriodFormatterTests.swift; sourceTree = "<group>"; };
		37E35C1554F296F7F1317747 /* MockAppleReceiptBuilder.swift */ = {isa = PBXFileReference; fileEncoding = 4; lastKnownFileType = sourcecode.swift; path = MockAppleReceiptBuilder.swift; sourceTree = "<group>"; };
		37E35C4A4B241A545D1D06BD /* ASN1ObjectIdentifierEncoder.swift */ = {isa = PBXFileReference; fileEncoding = 4; lastKnownFileType = sourcecode.swift; path = ASN1ObjectIdentifierEncoder.swift; sourceTree = "<group>"; };
		37E35C4A795A0F056381A1B3 /* DeviceCacheSubscriberAttributesTests.swift */ = {isa = PBXFileReference; fileEncoding = 4; lastKnownFileType = sourcecode.swift; path = DeviceCacheSubscriberAttributesTests.swift; sourceTree = "<group>"; };
		37E35C5A65AAF701DED59800 /* MockInMemoryCachedOfferings.swift */ = {isa = PBXFileReference; fileEncoding = 4; lastKnownFileType = sourcecode.swift; path = MockInMemoryCachedOfferings.swift; sourceTree = "<group>"; };
		37E35C7060D7E486F5958BED /* ProductsManager.swift */ = {isa = PBXFileReference; fileEncoding = 4; lastKnownFileType = sourcecode.swift; path = ProductsManager.swift; sourceTree = "<group>"; };
		37E35C9439E087F63ECC4F59 /* MockProductsManager.swift */ = {isa = PBXFileReference; fileEncoding = 4; lastKnownFileType = sourcecode.swift; path = MockProductsManager.swift; sourceTree = "<group>"; };
		37E35D12020065BE7D6E473D /* NSError+RCExtensions.h */ = {isa = PBXFileReference; fileEncoding = 4; lastKnownFileType = sourcecode.c.h; path = "NSError+RCExtensions.h"; sourceTree = "<group>"; };
		37E35D87B7E6F91E27E98F42 /* DeviceCacheTests.swift */ = {isa = PBXFileReference; fileEncoding = 4; lastKnownFileType = sourcecode.swift; path = DeviceCacheTests.swift; sourceTree = "<group>"; };
		37E35DA3E083FE37DAF15954 /* MockAttributionTypeFactory.swift */ = {isa = PBXFileReference; fileEncoding = 4; lastKnownFileType = sourcecode.swift; path = MockAttributionTypeFactory.swift; sourceTree = "<group>"; };
		37E35DE5707E845DA3FF51BC /* PurchasesTests.swift */ = {isa = PBXFileReference; fileEncoding = 4; lastKnownFileType = sourcecode.swift; path = PurchasesTests.swift; sourceTree = "<group>"; };
		37E35E282619939718FC7DBE /* RCBackend.m */ = {isa = PBXFileReference; fileEncoding = 4; lastKnownFileType = sourcecode.c.objc; path = RCBackend.m; sourceTree = "<group>"; };
		37E35E3250FBBB03D92E06EC /* InMemoryCachedObjectTests.swift */ = {isa = PBXFileReference; fileEncoding = 4; lastKnownFileType = sourcecode.swift; path = InMemoryCachedObjectTests.swift; sourceTree = "<group>"; };
		37E35E8DCF998D9DB63850F8 /* ProductsRequestFactory.swift */ = {isa = PBXFileReference; fileEncoding = 4; lastKnownFileType = sourcecode.swift; path = ProductsRequestFactory.swift; sourceTree = "<group>"; };
		37E35E992F1916C7F3911E7B /* PurchaserInfoManagerTests.swift */ = {isa = PBXFileReference; fileEncoding = 4; lastKnownFileType = sourcecode.swift; path = PurchaserInfoManagerTests.swift; sourceTree = "<group>"; };
		37E35EABF6D7AFE367718784 /* MockSKDiscount.swift */ = {isa = PBXFileReference; fileEncoding = 4; lastKnownFileType = sourcecode.swift; path = MockSKDiscount.swift; sourceTree = "<group>"; };
		37E35EBCDDD1A08F8105C46C /* MockPurchaserInfoManager.swift */ = {isa = PBXFileReference; fileEncoding = 4; lastKnownFileType = sourcecode.swift; path = MockPurchaserInfoManager.swift; sourceTree = "<group>"; };
		37E35EEE7783629CDE41B70C /* SystemInfoTests.swift */ = {isa = PBXFileReference; fileEncoding = 4; lastKnownFileType = sourcecode.swift; path = SystemInfoTests.swift; sourceTree = "<group>"; };
		37E35F19DF256C1D0125CC76 /* RCPurchaserInfo+Protected.h */ = {isa = PBXFileReference; fileEncoding = 4; lastKnownFileType = sourcecode.c.h; path = "RCPurchaserInfo+Protected.h"; sourceTree = "<group>"; };
		37E35F783903362B65FB7AF3 /* MockProductsRequestFactory.swift */ = {isa = PBXFileReference; fileEncoding = 4; lastKnownFileType = sourcecode.swift; path = MockProductsRequestFactory.swift; sourceTree = "<group>"; };
		6B5DC754D48165CE32D8133B /* Pods_PurchasesCoreSwift.framework */ = {isa = PBXFileReference; explicitFileType = wrapper.framework; includeInIndex = 0; path = Pods_PurchasesCoreSwift.framework; sourceTree = BUILT_PRODUCTS_DIR; };
		80E80EF026970DC3008F245A /* RCReceiptFetcher.swift */ = {isa = PBXFileReference; lastKnownFileType = sourcecode.swift; path = RCReceiptFetcher.swift; sourceTree = "<group>"; };
		84C3F1AC1D7E1E64341D3936 /* Pods_Purchases_PurchasesTests.framework */ = {isa = PBXFileReference; explicitFileType = wrapper.framework; includeInIndex = 0; path = Pods_Purchases_PurchasesTests.framework; sourceTree = BUILT_PRODUCTS_DIR; };
		9A65DFDD258AD60A00DE00B0 /* LogIntent.swift */ = {isa = PBXFileReference; fileEncoding = 4; lastKnownFileType = sourcecode.swift; path = LogIntent.swift; sourceTree = "<group>"; };
		9A65E03525918B0500DE00B0 /* ConfigureStrings.swift */ = {isa = PBXFileReference; fileEncoding = 4; lastKnownFileType = sourcecode.swift; path = ConfigureStrings.swift; sourceTree = "<group>"; };
		9A65E03A25918B0900DE00B0 /* PurchaserInfoStrings.swift */ = {isa = PBXFileReference; fileEncoding = 4; lastKnownFileType = sourcecode.swift; path = PurchaserInfoStrings.swift; sourceTree = "<group>"; };
		9A65E0752591977200DE00B0 /* IdentityStrings.swift */ = {isa = PBXFileReference; fileEncoding = 4; lastKnownFileType = sourcecode.swift; path = IdentityStrings.swift; sourceTree = "<group>"; };
		9A65E07A2591977500DE00B0 /* NetworkStrings.swift */ = {isa = PBXFileReference; fileEncoding = 4; lastKnownFileType = sourcecode.swift; path = NetworkStrings.swift; sourceTree = "<group>"; };
		9A65E07F2591977900DE00B0 /* ReceiptStrings.swift */ = {isa = PBXFileReference; fileEncoding = 4; lastKnownFileType = sourcecode.swift; path = ReceiptStrings.swift; sourceTree = "<group>"; };
		9A65E09F2591A23200DE00B0 /* OfferingStrings.swift */ = {isa = PBXFileReference; fileEncoding = 4; lastKnownFileType = sourcecode.swift; path = OfferingStrings.swift; sourceTree = "<group>"; };
		9A65E0A42591A23500DE00B0 /* PurchaseStrings.swift */ = {isa = PBXFileReference; fileEncoding = 4; lastKnownFileType = sourcecode.swift; path = PurchaseStrings.swift; sourceTree = "<group>"; };
		9A65E0A92591A23800DE00B0 /* RestoreStrings.swift */ = {isa = PBXFileReference; fileEncoding = 4; lastKnownFileType = sourcecode.swift; path = RestoreStrings.swift; sourceTree = "<group>"; };
		A5E6842C2696233D00EC9CB0 /* AttributionData.swift */ = {isa = PBXFileReference; lastKnownFileType = sourcecode.swift; path = AttributionData.swift; sourceTree = "<group>"; };
		A976872C3EDAC0B4F4B45481 /* Pods_PurchasesCoreSwift_PurchasesCoreSwiftTests.framework */ = {isa = PBXFileReference; explicitFileType = wrapper.framework; includeInIndex = 0; path = Pods_PurchasesCoreSwift_PurchasesCoreSwiftTests.framework; sourceTree = BUILT_PRODUCTS_DIR; };
		B3083A0F269931CF007B5503 /* RCOfferingAPI.h */ = {isa = PBXFileReference; lastKnownFileType = sourcecode.c.h; path = RCOfferingAPI.h; sourceTree = "<group>"; };
		B3083A10269931CF007B5503 /* RCOfferingAPI.m */ = {isa = PBXFileReference; lastKnownFileType = sourcecode.c.objc; path = RCOfferingAPI.m; sourceTree = "<group>"; };
		B3083A122699334C007B5503 /* Offering.swift */ = {isa = PBXFileReference; lastKnownFileType = sourcecode.swift; path = Offering.swift; sourceTree = "<group>"; };
		B32B750026868C1D005647BF /* EntitlementInfo.swift */ = {isa = PBXFileReference; fileEncoding = 4; lastKnownFileType = sourcecode.swift; path = EntitlementInfo.swift; sourceTree = "<group>"; };
		B33C43EB2672953D006B8C8C /* RCObjC.h */ = {isa = PBXFileReference; lastKnownFileType = sourcecode.c.h; path = RCObjC.h; sourceTree = "<group>"; };
		B33C43EC2672953D006B8C8C /* RCObjC.m */ = {isa = PBXFileReference; lastKnownFileType = sourcecode.c.objc; path = RCObjC.m; sourceTree = "<group>"; };
		B33C43F12672986D006B8C8C /* ObjCThrowExceptionMatcher.swift */ = {isa = PBXFileReference; lastKnownFileType = sourcecode.swift; path = ObjCThrowExceptionMatcher.swift; sourceTree = "<group>"; };
		B33CEA9C268BC39D008A3144 /* RCTransactionAPI.h */ = {isa = PBXFileReference; lastKnownFileType = sourcecode.c.h; path = RCTransactionAPI.h; sourceTree = "<group>"; };
		B33CEA9D268BC39D008A3144 /* RCTransactionAPI.m */ = {isa = PBXFileReference; lastKnownFileType = sourcecode.c.objc; path = RCTransactionAPI.m; sourceTree = "<group>"; };
		B33CEA9F268CDCC9008A3144 /* ISOPeriodFormatter.swift */ = {isa = PBXFileReference; lastKnownFileType = sourcecode.swift; path = ISOPeriodFormatter.swift; sourceTree = "<group>"; };
		B34D2AA526976FC700D88C3A /* ErrorCode.swift */ = {isa = PBXFileReference; lastKnownFileType = sourcecode.swift; path = ErrorCode.swift; sourceTree = "<group>"; };
		B35F9E0826B4BEED00095C3F /* String+Extensions.swift */ = {isa = PBXFileReference; fileEncoding = 4; lastKnownFileType = sourcecode.swift; path = "String+Extensions.swift"; sourceTree = "<group>"; };
		B36824BD268FBC5B00957E4C /* XCTest.framework */ = {isa = PBXFileReference; lastKnownFileType = wrapper.framework; name = XCTest.framework; path = Platforms/iPhoneOS.platform/Developer/Library/Frameworks/XCTest.framework; sourceTree = DEVELOPER_DIR; };
		B372EC53268FEDC60099171E /* PromotionalOffer.swift */ = {isa = PBXFileReference; lastKnownFileType = sourcecode.swift; path = PromotionalOffer.swift; sourceTree = "<group>"; };
		B372EC55268FEF020099171E /* ProductInfo.swift */ = {isa = PBXFileReference; lastKnownFileType = sourcecode.swift; path = ProductInfo.swift; sourceTree = "<group>"; };
		B387F46D2683FDAC0028701F /* main.m */ = {isa = PBXFileReference; lastKnownFileType = sourcecode.c.objc; path = main.m; sourceTree = "<group>"; };
		B387F4732683FDDB0028701F /* APITester */ = {isa = PBXFileReference; explicitFileType = "compiled.mach-o.executable"; includeInIndex = 0; path = APITester; sourceTree = BUILT_PRODUCTS_DIR; };
		B39E8116268E832000D31189 /* RCAttributionNetworkAPI.h */ = {isa = PBXFileReference; lastKnownFileType = sourcecode.c.h; path = RCAttributionNetworkAPI.h; sourceTree = "<group>"; };
		B39E8117268E832000D31189 /* RCAttributionNetworkAPI.m */ = {isa = PBXFileReference; lastKnownFileType = sourcecode.c.objc; path = RCAttributionNetworkAPI.m; sourceTree = "<group>"; };
		B39E8119268E849900D31189 /* AttributionNetwork.swift */ = {isa = PBXFileReference; lastKnownFileType = sourcecode.swift; path = AttributionNetwork.swift; sourceTree = "<group>"; };
		B39E811C268E887500D31189 /* SubscriberAttribute.swift */ = {isa = PBXFileReference; lastKnownFileType = sourcecode.swift; path = SubscriberAttribute.swift; sourceTree = "<group>"; };
		B3AA359C268682410007771B /* RCEntitlementInfoAPI.h */ = {isa = PBXFileReference; fileEncoding = 4; lastKnownFileType = sourcecode.c.h; path = RCEntitlementInfoAPI.h; sourceTree = "<group>"; };
		B3AA359D268682410007771B /* RCEntitlementInfoAPI.m */ = {isa = PBXFileReference; fileEncoding = 4; lastKnownFileType = sourcecode.c.objc; path = RCEntitlementInfoAPI.m; sourceTree = "<group>"; };
		B3AA359E268682410007771B /* RCPurchasesAPI.h */ = {isa = PBXFileReference; fileEncoding = 4; lastKnownFileType = sourcecode.c.h; path = RCPurchasesAPI.h; sourceTree = "<group>"; };
		B3AA359F268682410007771B /* RCPurchasesAPI.m */ = {isa = PBXFileReference; fileEncoding = 4; lastKnownFileType = sourcecode.c.objc; path = RCPurchasesAPI.m; sourceTree = "<group>"; };
		B3AA6232268A7BA900894871 /* RCEntitlementInfosAPI.m */ = {isa = PBXFileReference; fileEncoding = 4; lastKnownFileType = sourcecode.c.objc; path = RCEntitlementInfosAPI.m; sourceTree = "<group>"; };
		B3AA6233268A7BA900894871 /* RCEntitlementInfosAPI.h */ = {isa = PBXFileReference; fileEncoding = 4; lastKnownFileType = sourcecode.c.h; path = RCEntitlementInfosAPI.h; sourceTree = "<group>"; };
		B3AA6235268A81C700894871 /* EntitlementInfos.swift */ = {isa = PBXFileReference; lastKnownFileType = sourcecode.swift; path = EntitlementInfos.swift; sourceTree = "<group>"; };
		B3AA6237268B926F00894871 /* SystemInfo.swift */ = {isa = PBXFileReference; lastKnownFileType = sourcecode.swift; path = SystemInfo.swift; sourceTree = "<group>"; };
		B3B5FBB3269CED4B00104A0C /* BackendErrorCode.swift */ = {isa = PBXFileReference; lastKnownFileType = sourcecode.swift; path = BackendErrorCode.swift; sourceTree = "<group>"; };
		B3B5FBB5269CED6400104A0C /* ErrorDetails.swift */ = {isa = PBXFileReference; lastKnownFileType = sourcecode.swift; path = ErrorDetails.swift; sourceTree = "<group>"; };
		B3B5FBB8269D100400104A0C /* RCOfferingsAPI.h */ = {isa = PBXFileReference; lastKnownFileType = sourcecode.c.h; path = RCOfferingsAPI.h; sourceTree = "<group>"; };
		B3B5FBB9269D100400104A0C /* RCOfferingsAPI.m */ = {isa = PBXFileReference; lastKnownFileType = sourcecode.c.objc; path = RCOfferingsAPI.m; sourceTree = "<group>"; };
		B3B5FBBB269D121B00104A0C /* Offerings.swift */ = {isa = PBXFileReference; lastKnownFileType = sourcecode.swift; path = Offerings.swift; sourceTree = "<group>"; };
		B3B5FBBE269E081E00104A0C /* InMemoryCachedObject.swift */ = {isa = PBXFileReference; lastKnownFileType = sourcecode.swift; path = InMemoryCachedObject.swift; sourceTree = "<group>"; };
		B3B5FBC0269E17CE00104A0C /* DeviceCache.swift */ = {isa = PBXFileReference; lastKnownFileType = sourcecode.swift; path = DeviceCache.swift; sourceTree = "<group>"; };
		B3C1AEF9268FF4DB0013D50D /* ProductInfoEnums.swift */ = {isa = PBXFileReference; lastKnownFileType = sourcecode.swift; path = ProductInfoEnums.swift; sourceTree = "<group>"; };
		B3D3C46E26856AFE00CB3C21 /* APITester-Bridging-Header.h */ = {isa = PBXFileReference; lastKnownFileType = sourcecode.c.h; path = "APITester-Bridging-Header.h"; sourceTree = "<group>"; };
		B3D3C46F26856AFF00CB3C21 /* APITester.swift */ = {isa = PBXFileReference; lastKnownFileType = sourcecode.swift; path = APITester.swift; sourceTree = "<group>"; };
		B3D3C4712685784800CB3C21 /* Package.swift */ = {isa = PBXFileReference; fileEncoding = 4; lastKnownFileType = sourcecode.swift; path = Package.swift; sourceTree = "<group>"; };
		B3DDB55826854865008CCF23 /* PurchaseOwnershipType.swift */ = {isa = PBXFileReference; lastKnownFileType = sourcecode.swift; path = PurchaseOwnershipType.swift; sourceTree = "<group>"; };
		B3DF6A4C269522040030D57C /* RCIntroEligibilityAPI.h */ = {isa = PBXFileReference; lastKnownFileType = sourcecode.c.h; path = RCIntroEligibilityAPI.h; sourceTree = "<group>"; };
		B3DF6A4D269522040030D57C /* RCIntroEligibilityAPI.m */ = {isa = PBXFileReference; lastKnownFileType = sourcecode.c.objc; path = RCIntroEligibilityAPI.m; sourceTree = "<group>"; };
		B3DF6A4F269524080030D57C /* IntroEligibility.swift */ = {isa = PBXFileReference; lastKnownFileType = sourcecode.swift; path = IntroEligibility.swift; sourceTree = "<group>"; };
		F591492526B994B400D32E58 /* SKPaymentTransactionExtensionsTests.swift */ = {isa = PBXFileReference; lastKnownFileType = sourcecode.swift; path = SKPaymentTransactionExtensionsTests.swift; sourceTree = "<group>"; };
		F591492726B9956C00D32E58 /* MockTransaction.swift */ = {isa = PBXFileReference; fileEncoding = 4; lastKnownFileType = sourcecode.swift; path = MockTransaction.swift; sourceTree = "<group>"; };
		F5BE423F26962ACF00254A30 /* ReceiptRefreshPolicy.swift */ = {isa = PBXFileReference; lastKnownFileType = sourcecode.swift; path = ReceiptRefreshPolicy.swift; sourceTree = "<group>"; };
		F5BE424126965F9F00254A30 /* ProductInfoExtractor.swift */ = {isa = PBXFileReference; lastKnownFileType = sourcecode.swift; path = ProductInfoExtractor.swift; sourceTree = "<group>"; };
		F5BE4244269676E200254A30 /* StoreKitRequestFetcherTests.swift */ = {isa = PBXFileReference; fileEncoding = 4; lastKnownFileType = sourcecode.swift; path = StoreKitRequestFetcherTests.swift; sourceTree = "<group>"; };
		F5BE443C26977F9B00254A30 /* HTTPRequest.swift */ = {isa = PBXFileReference; lastKnownFileType = sourcecode.swift; path = HTTPRequest.swift; sourceTree = "<group>"; };
<<<<<<< HEAD
		F5E4383726B8530700841CC8 /* SKPaymentTransaction+Extensions.swift */ = {isa = PBXFileReference; lastKnownFileType = sourcecode.swift; path = "SKPaymentTransaction+Extensions.swift"; sourceTree = "<group>"; };
=======
		F5BE44422698581100254A30 /* AttributionTypeFactory.swift */ = {isa = PBXFileReference; lastKnownFileType = sourcecode.swift; path = AttributionTypeFactory.swift; sourceTree = "<group>"; };
		F5BE4478269E4A4C00254A30 /* AdClientProxy.swift */ = {isa = PBXFileReference; lastKnownFileType = sourcecode.swift; path = AdClientProxy.swift; sourceTree = "<group>"; };
		F5BE447A269E4A7500254A30 /* TrackingManagerProxy.swift */ = {isa = PBXFileReference; lastKnownFileType = sourcecode.swift; path = TrackingManagerProxy.swift; sourceTree = "<group>"; };
		F5BE447C269E4ADB00254A30 /* ASIdentifierManagerProxy.swift */ = {isa = PBXFileReference; lastKnownFileType = sourcecode.swift; path = ASIdentifierManagerProxy.swift; sourceTree = "<group>"; };
>>>>>>> 2eee16af
/* End PBXFileReference section */

/* Begin PBXFrameworksBuildPhase section */
		2DC5621324EC63420031F69B /* Frameworks */ = {
			isa = PBXFrameworksBuildPhase;
			buildActionMask = 2147483647;
			files = (
			);
			runOnlyForDeploymentPostprocessing = 0;
		};
		2DC5621B24EC63430031F69B /* Frameworks */ = {
			isa = PBXFrameworksBuildPhase;
			buildActionMask = 2147483647;
			files = (
				B36824BE268FBC5B00957E4C /* XCTest.framework in Frameworks */,
				B3D5CFC82672827D0056FA67 /* OHHTTPStubsSwift in Frameworks */,
				B3D5CFC62672827D0056FA67 /* OHHTTPStubs in Frameworks */,
				B3D5CFC42672827D0056FA67 /* Nimble in Frameworks */,
			);
			runOnlyForDeploymentPostprocessing = 0;
		};
		2DE20B69264087FB004C597D /* Frameworks */ = {
			isa = PBXFrameworksBuildPhase;
			buildActionMask = 2147483647;
			files = (
				B3D5CFCA267282860056FA67 /* Nimble in Frameworks */,
				2DE20B7626408807004C597D /* StoreKitTest.framework in Frameworks */,
				2DE20B7426408802004C597D /* Purchases.framework in Frameworks */,
			);
			runOnlyForDeploymentPostprocessing = 0;
		};
		2DE20B7C26409EB7004C597D /* Frameworks */ = {
			isa = PBXFrameworksBuildPhase;
			buildActionMask = 2147483647;
			files = (
				2DE20B9226409ECF004C597D /* StoreKit.framework in Frameworks */,
				2DE20B9026409EC7004C597D /* Purchases.framework in Frameworks */,
			);
			runOnlyForDeploymentPostprocessing = 0;
		};
		352629FA1F7C4B9100C04F2C /* Frameworks */ = {
			isa = PBXFrameworksBuildPhase;
			buildActionMask = 2147483647;
			files = (
				2DE63BB324EC73F3001288D6 /* PurchasesCoreSwift.framework in Frameworks */,
			);
			runOnlyForDeploymentPostprocessing = 0;
		};
		35262A1B1F7D77E600C04F2C /* Frameworks */ = {
			isa = PBXFrameworksBuildPhase;
			buildActionMask = 2147483647;
			files = (
				35262A231F7D77E600C04F2C /* Purchases.framework in Frameworks */,
				B3D5CFC0267282760056FA67 /* OHHTTPStubsSwift in Frameworks */,
				B3D5CFBD267282630056FA67 /* Nimble in Frameworks */,
				B3D5CFC2267282760056FA67 /* OHHTTPStubs in Frameworks */,
			);
			runOnlyForDeploymentPostprocessing = 0;
		};
		B387F4702683FDDB0028701F /* Frameworks */ = {
			isa = PBXFrameworksBuildPhase;
			buildActionMask = 2147483647;
			files = (
			);
			runOnlyForDeploymentPostprocessing = 0;
		};
/* End PBXFrameworksBuildPhase section */

/* Begin PBXGroup section */
		2CD72940268A820E00BFC976 /* FoundationExtensions */ = {
			isa = PBXGroup;
			children = (
				2CD72941268A823900BFC976 /* Data+Extensions.swift */,
				2CD72943268A826F00BFC976 /* Date+Extensions.swift */,
				2CD72947268A828400BFC976 /* Locale+Extensions.swift */,
				B35F9E0826B4BEED00095C3F /* String+Extensions.swift */,
			);
			path = FoundationExtensions;
			sourceTree = "<group>";
		};
		2D11F5DE250FF63E005A70E8 /* Logging */ = {
			isa = PBXGroup;
			children = (
				2D11F5DF250FF658005A70E8 /* Strings */,
				2DC19194255F36D10039389A /* Logger.swift */,
				9A65DFDD258AD60A00DE00B0 /* LogIntent.swift */,
			);
			path = Logging;
			sourceTree = "<group>";
		};
		2D11F5DF250FF658005A70E8 /* Strings */ = {
			isa = PBXGroup;
			children = (
				2D11F5E0250FF886005A70E8 /* AttributionStrings.swift */,
				9A65E09F2591A23200DE00B0 /* OfferingStrings.swift */,
				9A65E0A42591A23500DE00B0 /* PurchaseStrings.swift */,
				9A65E0A92591A23800DE00B0 /* RestoreStrings.swift */,
				9A65E0752591977200DE00B0 /* IdentityStrings.swift */,
				9A65E07A2591977500DE00B0 /* NetworkStrings.swift */,
				9A65E07F2591977900DE00B0 /* ReceiptStrings.swift */,
				9A65E03525918B0500DE00B0 /* ConfigureStrings.swift */,
				9A65E03A25918B0900DE00B0 /* PurchaserInfoStrings.swift */,
				37E3507939634ED5A9280544 /* Strings.swift */,
			);
			path = Strings;
			sourceTree = "<group>";
		};
		2D1A28CB24AA6F4B006BE931 /* LocalReceiptParsing */ = {
			isa = PBXGroup;
			children = (
				2D5BB46A24C8E8ED00E27537 /* ReceiptParser.swift */,
				2D8F622224D30F9D00F993AA /* ReceiptParsingError.swift */,
				37E35FCF87558ACB498521F1 /* BasicTypes */,
				37E355596456B3DFA01EF081 /* Builders */,
				37E35556F2D7B8B28B169C77 /* DataConverters */,
			);
			path = LocalReceiptParsing;
			sourceTree = "<group>";
		};
		2D5033202406E4C7009CAE61 /* SubscriberAttributes */ = {
			isa = PBXGroup;
			children = (
				2DD448FD24088473002F5694 /* RCPurchases+SubscriberAttributes.h */,
				2DD448FE24088473002F5694 /* RCPurchases+SubscriberAttributes.m */,
				2D5033272406EA61009CAE61 /* RCSubscriberAttributesManager.h */,
				2D5033282406EA61009CAE61 /* RCSubscriberAttributesManager.m */,
			);
			path = SubscriberAttributes;
			sourceTree = "<group>";
		};
		2DC5621724EC63420031F69B /* PurchasesCoreSwift */ = {
			isa = PBXGroup;
			children = (
				A5E6842B2696232500EC9CB0 /* Attribution */,
				B3B5FBBD269E080A00104A0C /* Caching */,
				2CD72940268A820E00BFC976 /* FoundationExtensions */,
				F5E4383626B852D700841CC8 /* StoreKitExtensions */,
				2D1A28CB24AA6F4B006BE931 /* LocalReceiptParsing */,
				35D832CB262A5B3400E60AC5 /* Networking */,
				354895D0267AE32D001DC5B1 /* SubscriberAttributes */,
				2D11F5DE250FF63E005A70E8 /* Logging */,
				2DDA3E4524DB0B4500EDFE5B /* Misc */,
				B3DDB55726854850008CCF23 /* Public */,
				354235D524C11138008C84EE /* Purchasing */,
				B39E811B268E885900D31189 /* SubscriberAttributes */,
				F5BE44412698580200254A30 /* Attribution */,
				2DC5621924EC63430031F69B /* Info.plist */,
				2D97458E24BDFCEF006245E9 /* IntroEligibilityCalculator.swift */,
				2DC5621824EC63430031F69B /* PurchasesCoreSwift.h */,
				37E355CBB3F3A31A32687B14 /* Transaction.swift */,
			);
			path = PurchasesCoreSwift;
			sourceTree = "<group>";
		};
		2DC5622224EC63430031F69B /* PurchasesCoreSwiftTests */ = {
			isa = PBXGroup;
			children = (
				F591492426B994A100D32E58 /* StoreKitExtensions */,
				35F82BBB26A9BFA60051DF03 /* Misc */,
				2DD02D5924AD128A00419CD9 /* LocalReceiptParsing */,
				2DDF41DD24F6F4F9005BC22D /* Mocks */,
				354235D624C11160008C84EE /* Purchasing */,
				35D832FE262FAD6900E60AC5 /* Networking */,
				2DDE559824C8B5D100DCB087 /* Resources */,
				B36824BB268FBB9B00957E4C /* SubscriberAttributes */,
				F5BE444626985E6E00254A30 /* Attribution */,
				37E35A5970D1604E8C8011FC /* TestHelpers */,
				2DC5622524EC63430031F69B /* Info.plist */,
				37E354B18710B488B8B0D443 /* IntroEligibilityCalculatorTests.swift */,
			);
			path = PurchasesCoreSwiftTests;
			sourceTree = "<group>";
		};
		2DD02D5924AD128A00419CD9 /* LocalReceiptParsing */ = {
			isa = PBXGroup;
			children = (
				2DDF41C124F6F4C3005BC22D /* Builders */,
				2DDF41BD24F6F4C3005BC22D /* DataConverters */,
				2DDF41C624F6F4C3005BC22D /* TestsAgainstRealReceipts */,
				37E351D0EBC4698E1D3585A6 /* ReceiptParserTests.swift */,
			);
			path = LocalReceiptParsing;
			sourceTree = "<group>";
		};
		2DDA3E4524DB0B4500EDFE5B /* Misc */ = {
			isa = PBXGroup;
			children = (
				2DDA3E4624DB0B5400EDFE5B /* OperationDispatcher.swift */,
				37E3567189CF6A746EE3CCC2 /* DateExtensions.swift */,
				0313FD40268A506400168386 /* DateProvider.swift */,
				B3AA6237268B926F00894871 /* SystemInfo.swift */,
				B33CEA9F268CDCC9008A3144 /* ISOPeriodFormatter.swift */,
				35F82BAA26A84E130051DF03 /* DictionaryExtensions.swift */,
			);
			path = Misc;
			sourceTree = "<group>";
		};
		2DDE559824C8B5D100DCB087 /* Resources */ = {
			isa = PBXGroup;
			children = (
				2DDE559924C8B5E300DCB087 /* receipts */,
			);
			path = Resources;
			sourceTree = "<group>";
		};
		2DDE559924C8B5E300DCB087 /* receipts */ = {
			isa = PBXGroup;
			children = (
				2DDE559A24C8B5E300DCB087 /* verifyReceiptSample1.txt */,
				2DDE559B24C8B5E300DCB087 /* base64encodedreceiptsample1.txt */,
			);
			path = receipts;
			sourceTree = "<group>";
		};
		2DDF41BD24F6F4C3005BC22D /* DataConverters */ = {
			isa = PBXGroup;
			children = (
				2DDF41BE24F6F4C3005BC22D /* ISO3601DateFormatterTests.swift */,
				2DDF41BF24F6F4C3005BC22D /* UInt8+ExtensionsTests.swift */,
				2DDF41C024F6F4C3005BC22D /* ArraySlice_UInt8+ExtensionsTests.swift */,
			);
			path = DataConverters;
			sourceTree = "<group>";
		};
		2DDF41C124F6F4C3005BC22D /* Builders */ = {
			isa = PBXGroup;
			children = (
				2DDF41C224F6F4C3005BC22D /* ASN1ObjectIdentifierBuilderTests.swift */,
				2DDF41C324F6F4C3005BC22D /* AppleReceiptBuilderTests.swift */,
				2DDF41C424F6F4C3005BC22D /* ASN1ContainerBuilderTests.swift */,
				2DDF41C524F6F4C3005BC22D /* InAppPurchaseBuilderTests.swift */,
			);
			path = Builders;
			sourceTree = "<group>";
		};
		2DDF41C624F6F4C3005BC22D /* TestsAgainstRealReceipts */ = {
			isa = PBXGroup;
			children = (
				2DDF41C724F6F4C3005BC22D /* ReceiptParsing+TestsWithRealReceipts.swift */,
			);
			path = TestsAgainstRealReceipts;
			sourceTree = "<group>";
		};
		2DDF41DD24F6F4F9005BC22D /* Mocks */ = {
			isa = PBXGroup;
			children = (
				37E35C1554F296F7F1317747 /* MockAppleReceiptBuilder.swift */,
				37E351EB3689AF304E5B1031 /* MockASN1ContainerBuilder.swift */,
				35D83311262FBD4200E60AC5 /* MockETagManager.swift */,
				37E355744D64075AA91342DE /* MockInAppPurchaseBuilder.swift */,
				37E35C9439E087F63ECC4F59 /* MockProductsManager.swift */,
				37E35B08709090FBBFB16EBD /* MockProductsRequest.swift */,
				37E35F783903362B65FB7AF3 /* MockProductsRequestFactory.swift */,
				37E354B13440508B46C9A530 /* MockReceiptParser.swift */,
				2DDF41E724F6F61B005BC22D /* MockSKDiscount.swift */,
				2DDF41E524F6F5DC005BC22D /* MockSKProduct.swift */,
				37E357D16038F07915D7825D /* MockUserDefaults.swift */,
				2DDF41E924F6F844005BC22D /* SKProductSubscriptionDurationExtensions.swift */,
				F591492726B9956C00D32E58 /* MockTransaction.swift */,
			);
			path = Mocks;
			sourceTree = "<group>";
		};
		2DE20B6D264087FB004C597D /* StoreKitTests */ = {
			isa = PBXGroup;
			children = (
				2DE20B7926408921004C597D /* Configuration.storekit */,
				2DE20B6E264087FB004C597D /* StoreKitTests.swift */,
				2DE20B70264087FB004C597D /* Info.plist */,
				2DE61A83264190830021CEA0 /* Constants.swift */,
			);
			path = StoreKitTests;
			sourceTree = "<group>";
		};
		2DE20B8026409EB7004C597D /* StoreKitTestApp */ = {
			isa = PBXGroup;
			children = (
				2DE20B8126409EB7004C597D /* StoreKitTestAppApp.swift */,
				2DE20B8326409EB7004C597D /* ContentView.swift */,
				2DE20B8526409EB8004C597D /* Assets.xcassets */,
				2DE20B8A26409EB8004C597D /* Info.plist */,
				2DE20B8726409EB8004C597D /* Preview Content */,
			);
			path = StoreKitTestApp;
			sourceTree = "<group>";
		};
		2DE20B8726409EB8004C597D /* Preview Content */ = {
			isa = PBXGroup;
			children = (
				2DE20B8826409EB8004C597D /* Preview Assets.xcassets */,
			);
			path = "Preview Content";
			sourceTree = "<group>";
		};
		350FBDD61F7DF1640065833D /* Frameworks */ = {
			isa = PBXGroup;
			children = (
				350FBDDC1F7EA3570065833D /* Nimble.framework */,
				350FBDD71F7DF17F0065833D /* OHHTTPStubs.framework */,
			);
			name = Frameworks;
			sourceTree = "<group>";
		};
		350FBDE61F7EEEDF0065833D /* Public */ = {
			isa = PBXGroup;
			children = (
				35262A011F7C4B9100C04F2C /* Purchases.h */,
				350FBDE71F7EEF070065833D /* RCPurchases.h */,
				350FBDE81F7EEF070065833D /* RCPurchases.m */,
				351F4FAD1F803D0700F245F4 /* RCPurchaserInfo.h */,
				351F4FAE1F803D0700F245F4 /* RCPurchaserInfo.m */,
			);
			path = Public;
			sourceTree = "<group>";
		};
		352629F41F7C4B9100C04F2C = {
			isa = PBXGroup;
			children = (
				2DBB3E10269C9B8700BBF431 /* SwiftStyleGuide.swift */,
				B387F46B2683FD730028701F /* PublicSDKAPITester */,
				2D4C18A824F47E4400F268CD /* Purchases.swift */,
				2DEC0CFB24A2A1B100B0E5BB /* Package.swift */,
				35262A001F7C4B9100C04F2C /* Purchases */,
				35262A1F1F7D77E600C04F2C /* PurchasesTests */,
				2DC5621724EC63420031F69B /* PurchasesCoreSwift */,
				2DC5622224EC63430031F69B /* PurchasesCoreSwiftTests */,
				2DE20B6D264087FB004C597D /* StoreKitTests */,
				2DE20B8026409EB7004C597D /* StoreKitTestApp */,
				352629FF1F7C4B9100C04F2C /* Products */,
				3530C18722653E8F00D6DF52 /* Frameworks */,
			);
			sourceTree = "<group>";
		};
		352629FF1F7C4B9100C04F2C /* Products */ = {
			isa = PBXGroup;
			children = (
				352629FE1F7C4B9100C04F2C /* Purchases.framework */,
				35262A1E1F7D77E600C04F2C /* PurchasesTests.xctest */,
				2DC5621624EC63420031F69B /* PurchasesCoreSwift.framework */,
				2DC5621E24EC63430031F69B /* PurchasesCoreSwiftTests.xctest */,
				2DE20B6C264087FB004C597D /* StoreKitTests.xctest */,
				2DE20B7F26409EB7004C597D /* StoreKitTestApp.app */,
				B387F4732683FDDB0028701F /* APITester */,
			);
			name = Products;
			sourceTree = "<group>";
		};
		35262A001F7C4B9100C04F2C /* Purchases */ = {
			isa = PBXGroup;
			children = (
				35262A021F7C4B9100C04F2C /* Info.plist */,
				37E35EF24BD787B115DEAB51 /* FoundationExtensions */,
				37E351964CD7F8A14A2E6391 /* Networking */,
				37E3529AD4F30D0B6D56853B /* ProtectedExtensions */,
				350FBDE61F7EEEDF0065833D /* Public */,
				2D5033202406E4C7009CAE61 /* SubscriberAttributes */,
				B39E811E268E9FF000D31189 /* SwiftObjcCompatibility */,
				37E352A0E961EA2ADD444D60 /* Attribution */,
				37E35FFBCCC4C666B8A5F9A0 /* Identity */,
			);
			path = Purchases;
			sourceTree = "<group>";
		};
		35262A1F1F7D77E600C04F2C /* PurchasesTests */ = {
			isa = PBXGroup;
			children = (
				B33C43F026729848006B8C8C /* TestHelpers */,
				35262A291F7D783F00C04F2C /* PurchasesTests-Bridging-Header.h */,
				35262A221F7D77E600C04F2C /* Info.plist */,
				350FBDD61F7DF1640065833D /* Frameworks */,
				37E35081077192045E3A8080 /* Mocks */,
				37E35AE0CDC4C2AA8260FB58 /* Caching */,
				37E353592BA71F362DD61153 /* FoundationExtensions */,
				37E35E77A60AC8D3F0E1A23D /* SubscriberAttributes */,
				37E35555C264F76E6CFFC2C8 /* Purchasing */,
				37E35F2DF6910CF4AF147DEB /* Networking */,
				37E35FF455726D96C243B1B7 /* Misc */,
				37E3557F0B3E2D6F256D92C7 /* Attribution */,
				37E35BCB85973ABD4CEC5904 /* Identity */,
			);
			path = PurchasesTests;
			sourceTree = "<group>";
		};
		3530C18722653E8F00D6DF52 /* Frameworks */ = {
			isa = PBXGroup;
			children = (
				B36824BD268FBC5B00957E4C /* XCTest.framework */,
				2DE20B9126409ECF004C597D /* StoreKit.framework */,
				2DE20B7526408806004C597D /* StoreKitTest.framework */,
				357C9BC022725CFA006BC624 /* iAd.framework */,
				350A1B84226E3E8700CCA10F /* AppKit.framework */,
				3530C18822653E8F00D6DF52 /* AdSupport.framework */,
				33FFC8744F2BAE7BD8889A4C /* Pods_Purchases.framework */,
				84C3F1AC1D7E1E64341D3936 /* Pods_Purchases_PurchasesTests.framework */,
				6B5DC754D48165CE32D8133B /* Pods_PurchasesCoreSwift.framework */,
				A976872C3EDAC0B4F4B45481 /* Pods_PurchasesCoreSwift_PurchasesCoreSwiftTests.framework */,
			);
			name = Frameworks;
			sourceTree = "<group>";
		};
		354235D524C11138008C84EE /* Purchasing */ = {
			isa = PBXGroup;
			children = (
				80E80EF026970DC3008F245A /* RCReceiptFetcher.swift */,
				B372EC55268FEF020099171E /* ProductInfo.swift */,
				37E35C7060D7E486F5958BED /* ProductsManager.swift */,
				37E35E8DCF998D9DB63850F8 /* ProductsRequestFactory.swift */,
				B372EC53268FEDC60099171E /* PromotionalOffer.swift */,
				3597020F24BF6A710010506E /* TransactionsFactory.swift */,
				B3C1AEF9268FF4DB0013D50D /* ProductInfoEnums.swift */,
				F5BE423F26962ACF00254A30 /* ReceiptRefreshPolicy.swift */,
				2D991AC9268BA56900085481 /* StoreKitRequestFetcher.swift */,
				F5BE424126965F9F00254A30 /* ProductInfoExtractor.swift */,
				2D4E926426990AB1000E10B0 /* StoreKitWrapper.swift */,
				35549322269E298B005F9AE9 /* OfferingsFactory.swift */,
			);
			path = Purchasing;
			sourceTree = "<group>";
		};
		354235D624C11160008C84EE /* Purchasing */ = {
			isa = PBXGroup;
			children = (
				37E3583675928C01D92E3166 /* ProductInfoExtensions.swift */,
				37E3548189DA008320B3FC98 /* ProductInfoExtractorTests.swift */,
				37E350E57B0A393455A72B40 /* ProductInfoTests.swift */,
				37E351F0E21361EAEC078A0D /* ProductsManagerTests.swift */,
				37E352F86A0A8EB05BAD77C4 /* StoreKitWrapperTests.swift */,
				3597021124BF6AAC0010506E /* TransactionsFactoryTests.swift */,
			);
			path = Purchasing;
			sourceTree = "<group>";
		};
		354895D0267AE32D001DC5B1 /* SubscriberAttributes */ = {
			isa = PBXGroup;
			children = (
				354895D1267AE383001DC5B1 /* AttributionDataMigrator.swift */,
				354895D3267AE4B4001DC5B1 /* AttributionKey.swift */,
				354895D5267BEDE3001DC5B1 /* SpecialSubscriberAttributes.swift */,
				354895D7267D546F001DC5B1 /* AttributionNetwork.swift */,
			);
			path = SubscriberAttributes;
			sourceTree = "<group>";
		};
		35D832CB262A5B3400E60AC5 /* Networking */ = {
			isa = PBXGroup;
			children = (
				35D832CC262A5B7500E60AC5 /* ETagManager.swift */,
				35D832F3262E606500E60AC5 /* HTTPResponse.swift */,
				F5BE443C26977F9B00254A30 /* HTTPRequest.swift */,
				35D832D1262E56DB00E60AC5 /* HTTPStatusCodes.swift */,
				35F6FD61267426D600ABCB53 /* ETagAndResponseWrapper.swift */,
				35F82BB326A9A74D0051DF03 /* HTTPClient.swift */,
			);
			path = Networking;
			sourceTree = "<group>";
		};
		35D832FE262FAD6900E60AC5 /* Networking */ = {
			isa = PBXGroup;
			children = (
				35D832FF262FAD8000E60AC5 /* ETagManagerTests.swift */,
			);
			path = Networking;
			sourceTree = "<group>";
		};
		35F82BBB26A9BFA60051DF03 /* Misc */ = {
			isa = PBXGroup;
			children = (
				2DD269162522A20A006AC4BC /* DictionaryExtensionsTests.swift */,
			);
			path = Misc;
			sourceTree = "<group>";
		};
		37E35081077192045E3A8080 /* Mocks */ = {
			isa = PBXGroup;
			children = (
				35D5DE04268FABFD002B2DBA /* MockAttributionDataMigrator.swift */,
				37E351CD1EE6B897F434EA40 /* MockAttributionFetcher.swift */,
				37E35DA3E083FE37DAF15954 /* MockAttributionTypeFactory.swift */,
				37E35645928A0009F4C105A7 /* MockBackend.swift */,
				37E3578BD602C7B8E2274279 /* MockDateProvider.swift */,
				37E354BEB8FDE39CAB7C4D69 /* MockDeviceCache.swift */,
				35D83316262FC21400E60AC5 /* MockETagManager.swift */,
				37E35292137BBF2810CE4F4B /* MockHTTPClient.swift */,
				37E3571B552018D47A6ED7C6 /* MockIdentityManager.swift */,
				37E35C5A65AAF701DED59800 /* MockInMemoryCachedOfferings.swift */,
				2DA0068E24E2E515002C59D3 /* MockIntroEligibilityCalculator.swift */,
				37E35A0D4A561C51185F82EB /* MockNotificationCenter.swift */,
				37E3555B4BE0A4F7222E7B00 /* MockOfferingsFactory.swift */,
				37E35659EB530A5109AFAB50 /* MockOperationDispatcher.swift */,
				2D390254259CF46000DB19C0 /* MockPaymentDiscount.swift */,
				37E3572040A16F10B957563A /* MockProductDiscount.swift */,
				2D4D6AF224F7172900B656BE /* MockProductsRequest.swift */,
				37E35EBCDDD1A08F8105C46C /* MockPurchaserInfoManager.swift */,
				37E35838A7FD36982EE14100 /* MockPurchasesDelegate.swift */,
				37E352B11676F7DC51559E84 /* MockReceiptFetcher.swift */,
				37E3558F697A939D2BBD7FEC /* MockReceiptParser.swift */,
				37E35609E46E869675A466C1 /* MockRequestFetcher.swift */,
				37E35EABF6D7AFE367718784 /* MockSKDiscount.swift */,
				37E357FBA3184BDE6E95DED4 /* MockSKProduct.swift */,
				37E351AC0FF9607719F7A29A /* MockStoreKitWrapper.swift */,
				37E351D48260D9DC8B1EE360 /* MockSubscriberAttributesManager.swift */,
				2DD7BA4C24C63A830066B4C2 /* MockSystemInfo.swift */,
				37E3550C031F1FD95B366998 /* MockTransaction.swift */,
				35D8331B262FC23100E60AC5 /* MockUserDefaults.swift */,
				2DEB976A247DB85400A92099 /* SKProductSubscriptionDurationExtensions.swift */,
			);
			path = Mocks;
			sourceTree = "<group>";
		};
		37E351964CD7F8A14A2E6391 /* Networking */ = {
			isa = PBXGroup;
			children = (
				37E35A6E091B8CD9C967383C /* RCBackend.h */,
				37E35E282619939718FC7DBE /* RCBackend.m */,
			);
			path = Networking;
			sourceTree = "<group>";
		};
		37E3529AD4F30D0B6D56853B /* ProtectedExtensions */ = {
			isa = PBXGroup;
			children = (
				2DAF814D25B24243002C621E /* RCIdentityManager+Protected.h */,
				37E35F19DF256C1D0125CC76 /* RCPurchaserInfo+Protected.h */,
				2D1FFAD425B8707400367C63 /* RCPurchaserInfoManager+Protected.h */,
				37E352DAD631B3A45C041148 /* RCPurchases+Protected.h */,
			);
			path = ProtectedExtensions;
			sourceTree = "<group>";
		};
		37E352A0E961EA2ADD444D60 /* Attribution */ = {
			isa = PBXGroup;
			children = (
				37E35B99BA2A8F048F2482F8 /* RCAttributionFetcher.m */,
				37E356E2B50E2DCA5EB8A87D /* RCAttributionFetcher.h */,
				35D5DE06268FB39C002B2DBA /* RCAttributionPoster.h */,
				35D5DE08268FB3D7002B2DBA /* RCAttributionPoster.m */,
			);
			path = Attribution;
			sourceTree = "<group>";
		};
		37E353592BA71F362DD61153 /* FoundationExtensions */ = {
			isa = PBXGroup;
			children = (
				37E353AF2CAD3CEDE6D9B368 /* NSError+RCExtensionsTests.swift */,
				37E3508EC20EEBAB4EAC4C82 /* NSDate+RCExtensionsTests.swift */,
				37E35ABEE9FD79CCA64E4F8B /* NSData+RCExtensionsTests.swift */,
			);
			path = FoundationExtensions;
			sourceTree = "<group>";
		};
		37E35555C264F76E6CFFC2C8 /* Purchasing */ = {
			isa = PBXGroup;
			children = (
				F5BE4244269676E200254A30 /* StoreKitRequestFetcherTests.swift */,
				37E35DE5707E845DA3FF51BC /* PurchasesTests.swift */,
				37E359D8F304C83184560135 /* PurchaserInfoTests.swift */,
				37E357C2D977BBB081216B5F /* OfferingsTests.swift */,
				37E3582920E16E065502E5FC /* EntitlementInfosTests.swift */,
				2DD02D5624AD0B0500419CD9 /* RCIntroEligibilityTests.swift */,
			);
			path = Purchasing;
			sourceTree = "<group>";
		};
		37E35556F2D7B8B28B169C77 /* DataConverters */ = {
			isa = PBXGroup;
			children = (
				2DDF41B924F6F392005BC22D /* ArraySlice_UInt8+Extensions.swift */,
				2DDF41B724F6F392005BC22D /* ISO3601DateFormatter.swift */,
				2DDF41B824F6F392005BC22D /* UInt8+Extensions.swift */,
			);
			path = DataConverters;
			sourceTree = "<group>";
		};
		37E355596456B3DFA01EF081 /* Builders */ = {
			isa = PBXGroup;
			children = (
				2DDF41B124F6F387005BC22D /* AppleReceiptBuilder.swift */,
				2DDF41B024F6F387005BC22D /* ASN1ContainerBuilder.swift */,
				2DDF41B224F6F387005BC22D /* ASN1ObjectIdentifierBuilder.swift */,
				2DDF41AF24F6F387005BC22D /* InAppPurchaseBuilder.swift */,
			);
			path = Builders;
			sourceTree = "<group>";
		};
		37E3557F0B3E2D6F256D92C7 /* Attribution */ = {
			isa = PBXGroup;
			children = (
				35D5DE0A268FBB82002B2DBA /* AttributionFetcherTests.swift */,
			);
			path = Attribution;
			sourceTree = "<group>";
		};
		37E35A5970D1604E8C8011FC /* TestHelpers */ = {
			isa = PBXGroup;
			children = (
				37E35C4A4B241A545D1D06BD /* ASN1ObjectIdentifierEncoder.swift */,
				37E35092F0E41512E0D610BA /* ContainerFactory.swift */,
			);
			path = TestHelpers;
			sourceTree = "<group>";
		};
		37E35AE0CDC4C2AA8260FB58 /* Caching */ = {
			isa = PBXGroup;
			children = (
				37E35D87B7E6F91E27E98F42 /* DeviceCacheTests.swift */,
				37E35E3250FBBB03D92E06EC /* InMemoryCachedObjectTests.swift */,
			);
			path = Caching;
			sourceTree = "<group>";
		};
		37E35BCB85973ABD4CEC5904 /* Identity */ = {
			isa = PBXGroup;
			children = (
				37E35294EBC1E5A879C95540 /* IdentityManagerTests.swift */,
				37E35E992F1916C7F3911E7B /* PurchaserInfoManagerTests.swift */,
			);
			path = Identity;
			sourceTree = "<group>";
		};
		37E35E77A60AC8D3F0E1A23D /* SubscriberAttributes */ = {
			isa = PBXGroup;
			children = (
				37E357F69438004E1F443C03 /* BackendSubscriberAttributesTests.swift */,
				37E3567E972B9B04FE079ABA /* SubscriberAttributesManagerTests.swift */,
				37E3508E52201122137D4B4A /* PurchasesSubscriberAttributesTests.swift */,
				37E35C4A795A0F056381A1B3 /* DeviceCacheSubscriberAttributesTests.swift */,
			);
			path = SubscriberAttributes;
			sourceTree = "<group>";
		};
		37E35EF24BD787B115DEAB51 /* FoundationExtensions */ = {
			isa = PBXGroup;
			children = (
				37E35D12020065BE7D6E473D /* NSError+RCExtensions.h */,
				37E35088AB7C4F7A242D3ED5 /* NSError+RCExtensions.m */,
			);
			path = FoundationExtensions;
			sourceTree = "<group>";
		};
		37E35F2DF6910CF4AF147DEB /* Networking */ = {
			isa = PBXGroup;
			children = (
				37E353CBE9CF2572A72A347F /* HTTPClientTests.swift */,
				37E358BF58C99AC39073B96C /* BackendTests.swift */,
			);
			path = Networking;
			sourceTree = "<group>";
		};
		37E35FCF87558ACB498521F1 /* BasicTypes */ = {
			isa = PBXGroup;
			children = (
				2DDF41A724F6F37C005BC22D /* AppleReceipt.swift */,
				2DDF41A824F6F37C005BC22D /* ASN1Container.swift */,
				2DDF41A924F6F37C005BC22D /* ASN1ObjectIdentifier.swift */,
				2DDF41AA24F6F37C005BC22D /* InAppPurchase.swift */,
			);
			path = BasicTypes;
			sourceTree = "<group>";
		};
		37E35FF455726D96C243B1B7 /* Misc */ = {
			isa = PBXGroup;
			children = (
				37E35B9AC7A350CA2437049D /* ISOPeriodFormatterTests.swift */,
				37E35EEE7783629CDE41B70C /* SystemInfoTests.swift */,
			);
			path = Misc;
			sourceTree = "<group>";
		};
		37E35FFBCCC4C666B8A5F9A0 /* Identity */ = {
			isa = PBXGroup;
			children = (
				37E35B6C44C7460FC0522E01 /* RCIdentityManager.h */,
				37E358CFE61BD929C7FDE4CD /* RCIdentityManager.m */,
				37E3531E6D800F71A856C9E2 /* RCPurchaserInfoManager.m */,
				37E35A375CFEFEE4D6DEFD11 /* RCPurchaserInfoManager.h */,
			);
			path = Identity;
			sourceTree = "<group>";
		};
		A5E6842B2696232500EC9CB0 /* Attribution */ = {
			isa = PBXGroup;
			children = (
				A5E6842C2696233D00EC9CB0 /* AttributionData.swift */,
			);
			path = Attribution;
			sourceTree = "<group>";
		};
		B33C43F026729848006B8C8C /* TestHelpers */ = {
			isa = PBXGroup;
			children = (
				B33C43EB2672953D006B8C8C /* RCObjC.h */,
				B33C43EC2672953D006B8C8C /* RCObjC.m */,
				B33C43F12672986D006B8C8C /* ObjCThrowExceptionMatcher.swift */,
			);
			path = TestHelpers;
			sourceTree = "<group>";
		};
		B36824BB268FBB9B00957E4C /* SubscriberAttributes */ = {
			isa = PBXGroup;
			children = (
				35F82BB126A98EC50051DF03 /* AttributionDataMigratorTests.swift */,
				2D8DB34A24072AAE00BE3D31 /* SubscriberAttributeTests.swift */,
			);
			path = SubscriberAttributes;
			sourceTree = "<group>";
		};
		B387F46B2683FD730028701F /* PublicSDKAPITester */ = {
			isa = PBXGroup;
			children = (
				B3D3C46E26856AFE00CB3C21 /* APITester-Bridging-Header.h */,
				B3D3C46F26856AFF00CB3C21 /* APITester.swift */,
				B387F46D2683FDAC0028701F /* main.m */,
				B39E8116268E832000D31189 /* RCAttributionNetworkAPI.h */,
				B39E8117268E832000D31189 /* RCAttributionNetworkAPI.m */,
				B3AA359C268682410007771B /* RCEntitlementInfoAPI.h */,
				B3AA359D268682410007771B /* RCEntitlementInfoAPI.m */,
				B3AA6233268A7BA900894871 /* RCEntitlementInfosAPI.h */,
				B3AA6232268A7BA900894871 /* RCEntitlementInfosAPI.m */,
				B3DF6A4C269522040030D57C /* RCIntroEligibilityAPI.h */,
				B3DF6A4D269522040030D57C /* RCIntroEligibilityAPI.m */,
				B3083A0F269931CF007B5503 /* RCOfferingAPI.h */,
				B3083A10269931CF007B5503 /* RCOfferingAPI.m */,
				B3B5FBB8269D100400104A0C /* RCOfferingsAPI.h */,
				B3B5FBB9269D100400104A0C /* RCOfferingsAPI.m */,
				B3AA359E268682410007771B /* RCPurchasesAPI.h */,
				B3AA359F268682410007771B /* RCPurchasesAPI.m */,
				B33CEA9C268BC39D008A3144 /* RCTransactionAPI.h */,
				B33CEA9D268BC39D008A3144 /* RCTransactionAPI.m */,
				35F82BA526A848CB0051DF03 /* RCPurchasesErrorUtilsAPI.h */,
				35F82BA726A849080051DF03 /* RCPurchasesErrorUtilsAPI.m */,
			);
			path = PublicSDKAPITester;
			sourceTree = "<group>";
		};
		B39E811B268E885900D31189 /* SubscriberAttributes */ = {
			isa = PBXGroup;
			children = (
				35F82BB526A9B8030051DF03 /* AttributionDataMigrator.swift */,
				35F82BB726A9B8200051DF03 /* AttributionKey.swift */,
				35F82BB926A9B8290051DF03 /* SpecialSubscriberAttributes.swift */,
				B39E811C268E887500D31189 /* SubscriberAttribute.swift */,
			);
			path = SubscriberAttributes;
			sourceTree = "<group>";
		};
		B39E811E268E9FF000D31189 /* SwiftObjcCompatibility */ = {
			isa = PBXGroup;
			children = (
				2D5033212406E4E8009CAE61 /* RCTypeDefsPreMigration.h */,
			);
			path = SwiftObjcCompatibility;
			sourceTree = "<group>";
		};
		B3B5FBB7269CED6D00104A0C /* Error Handling */ = {
			isa = PBXGroup;
			children = (
				B3B5FBB3269CED4B00104A0C /* BackendErrorCode.swift */,
				B34D2AA526976FC700D88C3A /* ErrorCode.swift */,
				B3B5FBB5269CED6400104A0C /* ErrorDetails.swift */,
				35D0E5CF26A5886C0099EAD8 /* ErrorUtils.swift */,
			);
			path = "Error Handling";
			sourceTree = "<group>";
		};
		B3B5FBBD269E080A00104A0C /* Caching */ = {
			isa = PBXGroup;
			children = (
				B3B5FBBE269E081E00104A0C /* InMemoryCachedObject.swift */,
				B3B5FBC0269E17CE00104A0C /* DeviceCache.swift */,
			);
			path = Caching;
			sourceTree = "<group>";
		};
		B3DDB55726854850008CCF23 /* Public */ = {
			isa = PBXGroup;
			children = (
				B3B5FBB7269CED6D00104A0C /* Error Handling */,
				B32B750026868C1D005647BF /* EntitlementInfo.swift */,
				B3AA6235268A81C700894871 /* EntitlementInfos.swift */,
				B3DF6A4F269524080030D57C /* IntroEligibility.swift */,
				B3D3C4712685784800CB3C21 /* Package.swift */,
				B3DDB55826854865008CCF23 /* PurchaseOwnershipType.swift */,
				B39E8119268E849900D31189 /* AttributionNetwork.swift */,
				B3083A122699334C007B5503 /* Offering.swift */,
				B3B5FBBB269D121B00104A0C /* Offerings.swift */,
			);
			path = Public;
			sourceTree = "<group>";
		};
<<<<<<< HEAD
		F591492426B994A100D32E58 /* StoreKitExtensions */ = {
			isa = PBXGroup;
			children = (
				F591492526B994B400D32E58 /* SKPaymentTransactionExtensionsTests.swift */,
			);
			path = StoreKitExtensions;
			sourceTree = "<group>";
		};
		F5E4383626B852D700841CC8 /* StoreKitExtensions */ = {
			isa = PBXGroup;
			children = (
				F5E4383726B8530700841CC8 /* SKPaymentTransaction+Extensions.swift */,
			);
			path = StoreKitExtensions;
=======
		F5BE44412698580200254A30 /* Attribution */ = {
			isa = PBXGroup;
			children = (
				F5BE44422698581100254A30 /* AttributionTypeFactory.swift */,
				F5BE4478269E4A4C00254A30 /* AdClientProxy.swift */,
				F5BE447A269E4A7500254A30 /* TrackingManagerProxy.swift */,
				F5BE447C269E4ADB00254A30 /* ASIdentifierManagerProxy.swift */,
			);
			path = Attribution;
			sourceTree = "<group>";
		};
		F5BE444626985E6E00254A30 /* Attribution */ = {
			isa = PBXGroup;
			children = (
				37E350420D54B99BB39448E0 /* AttributionTypeFactoryTests.swift */,
			);
			path = Attribution;
>>>>>>> 2eee16af
			sourceTree = "<group>";
		};
/* End PBXGroup section */

/* Begin PBXHeadersBuildPhase section */
		2DC5621124EC63420031F69B /* Headers */ = {
			isa = PBXHeadersBuildPhase;
			buildActionMask = 2147483647;
			files = (
				2DC5622624EC63430031F69B /* PurchasesCoreSwift.h in Headers */,
			);
			runOnlyForDeploymentPostprocessing = 0;
		};
		352629FB1F7C4B9100C04F2C /* Headers */ = {
			isa = PBXHeadersBuildPhase;
			buildActionMask = 2147483647;
			files = (
				2D22679125F2D9AD00E6950C /* PurchasesTests-Bridging-Header.h in Headers */,
				350FBDE91F7EEF070065833D /* RCPurchases.h in Headers */,
				351F4FAF1F803D0700F245F4 /* RCPurchaserInfo.h in Headers */,
				35262A0F1F7C4B9100C04F2C /* Purchases.h in Headers */,
				37E35B94F66AD4C3BC3E3D54 /* RCPurchaserInfoManager.h in Headers */,
				2D5033242406E4E8009CAE61 /* RCTypeDefsPreMigration.h in Headers */,
				2D50332A2406EA61009CAE61 /* RCSubscriberAttributesManager.h in Headers */,
				2DD448FF24088473002F5694 /* RCPurchases+SubscriberAttributes.h in Headers */,
				37E3509E9E39B1FFE93351B1 /* NSError+RCExtensions.h in Headers */,
				37E354F65C32F553F4697C0E /* RCBackend.h in Headers */,
				37E35D04747C56E85F1B9679 /* RCPurchaserInfo+Protected.h in Headers */,
				37E3500156786798CB166571 /* RCPurchases+Protected.h in Headers */,
				2D1FFAD525B8707400367C63 /* RCPurchaserInfoManager+Protected.h in Headers */,
				35F82BAC26A988810051DF03 /* RCAttributionPoster.h in Headers */,
				2DAF814E25B24243002C621E /* RCIdentityManager+Protected.h in Headers */,
				37E35CB9C20AFAFBC98ADA27 /* RCAttributionFetcher.h in Headers */,
				37E35D01E3A0F5FC8E0B16F7 /* RCIdentityManager.h in Headers */,
			);
			runOnlyForDeploymentPostprocessing = 0;
		};
/* End PBXHeadersBuildPhase section */

/* Begin PBXNativeTarget section */
		2DC5621524EC63420031F69B /* PurchasesCoreSwift */ = {
			isa = PBXNativeTarget;
			buildConfigurationList = 2DC5622724EC63430031F69B /* Build configuration list for PBXNativeTarget "PurchasesCoreSwift" */;
			buildPhases = (
				2DC5621124EC63420031F69B /* Headers */,
				2DC5621224EC63420031F69B /* Sources */,
				2DC5621324EC63420031F69B /* Frameworks */,
				2DC5621424EC63420031F69B /* Resources */,
				F578415E26A0407A00EA3D8A /* Check TARGET_OS macro */,
			);
			buildRules = (
			);
			dependencies = (
			);
			name = PurchasesCoreSwift;
			productName = PurchasesCoreSwift;
			productReference = 2DC5621624EC63420031F69B /* PurchasesCoreSwift.framework */;
			productType = "com.apple.product-type.framework";
		};
		2DC5621D24EC63430031F69B /* PurchasesCoreSwiftTests */ = {
			isa = PBXNativeTarget;
			buildConfigurationList = 2DC5622A24EC63430031F69B /* Build configuration list for PBXNativeTarget "PurchasesCoreSwiftTests" */;
			buildPhases = (
				2DC5621A24EC63430031F69B /* Sources */,
				2DC5621B24EC63430031F69B /* Frameworks */,
				2DC5621C24EC63430031F69B /* Resources */,
			);
			buildRules = (
			);
			dependencies = (
				2DC5622124EC63430031F69B /* PBXTargetDependency */,
			);
			name = PurchasesCoreSwiftTests;
			packageProductDependencies = (
				B3D5CFC32672827D0056FA67 /* Nimble */,
				B3D5CFC52672827D0056FA67 /* OHHTTPStubs */,
				B3D5CFC72672827D0056FA67 /* OHHTTPStubsSwift */,
			);
			productName = PurchasesCoreSwiftTests;
			productReference = 2DC5621E24EC63430031F69B /* PurchasesCoreSwiftTests.xctest */;
			productType = "com.apple.product-type.bundle.unit-test";
		};
		2DE20B6B264087FB004C597D /* StoreKitTests */ = {
			isa = PBXNativeTarget;
			buildConfigurationList = 2DE20B73264087FB004C597D /* Build configuration list for PBXNativeTarget "StoreKitTests" */;
			buildPhases = (
				2DE20B68264087FB004C597D /* Sources */,
				2DE20B69264087FB004C597D /* Frameworks */,
				2DE20B6A264087FB004C597D /* Resources */,
			);
			buildRules = (
			);
			dependencies = (
				2DE20B8F26409EC0004C597D /* PBXTargetDependency */,
			);
			name = StoreKitTests;
			packageProductDependencies = (
				B3D5CFC9267282860056FA67 /* Nimble */,
			);
			productName = StoreKitTests;
			productReference = 2DE20B6C264087FB004C597D /* StoreKitTests.xctest */;
			productType = "com.apple.product-type.bundle.unit-test";
		};
		2DE20B7E26409EB7004C597D /* StoreKitTestApp */ = {
			isa = PBXNativeTarget;
			buildConfigurationList = 2DE20B8B26409EB8004C597D /* Build configuration list for PBXNativeTarget "StoreKitTestApp" */;
			buildPhases = (
				2DE20B7B26409EB7004C597D /* Sources */,
				2DE20B7C26409EB7004C597D /* Frameworks */,
				2DE20B7D26409EB7004C597D /* Resources */,
			);
			buildRules = (
			);
			dependencies = (
			);
			name = StoreKitTestApp;
			productName = StoreKitTestApp;
			productReference = 2DE20B7F26409EB7004C597D /* StoreKitTestApp.app */;
			productType = "com.apple.product-type.application";
		};
		352629FD1F7C4B9100C04F2C /* Purchases */ = {
			isa = PBXNativeTarget;
			buildConfigurationList = 35262A121F7C4B9100C04F2C /* Build configuration list for PBXNativeTarget "Purchases" */;
			buildPhases = (
				352629F91F7C4B9100C04F2C /* Sources */,
				352629FA1F7C4B9100C04F2C /* Frameworks */,
				352629FB1F7C4B9100C04F2C /* Headers */,
				352629FC1F7C4B9100C04F2C /* Resources */,
				B385A1532674324500C6F132 /* Swiftlint */,
			);
			buildRules = (
			);
			dependencies = (
				2DC5623524EC63A20031F69B /* PBXTargetDependency */,
			);
			name = Purchases;
			productName = Purchases;
			productReference = 352629FE1F7C4B9100C04F2C /* Purchases.framework */;
			productType = "com.apple.product-type.framework";
		};
		35262A1D1F7D77E600C04F2C /* PurchasesTests */ = {
			isa = PBXNativeTarget;
			buildConfigurationList = 35262A261F7D77E600C04F2C /* Build configuration list for PBXNativeTarget "PurchasesTests" */;
			buildPhases = (
				35262A1A1F7D77E600C04F2C /* Sources */,
				35262A1B1F7D77E600C04F2C /* Frameworks */,
				35262A1C1F7D77E600C04F2C /* Resources */,
				350FBDD91F7DFD900065833D /* Copy Frameworks */,
			);
			buildRules = (
			);
			dependencies = (
				35DFC68320B8757C004584CC /* PBXTargetDependency */,
			);
			name = PurchasesTests;
			packageProductDependencies = (
				B3D5CFBC267282630056FA67 /* Nimble */,
				B3D5CFBF267282760056FA67 /* OHHTTPStubsSwift */,
				B3D5CFC1267282760056FA67 /* OHHTTPStubs */,
			);
			productName = PurchasesTests;
			productReference = 35262A1E1F7D77E600C04F2C /* PurchasesTests.xctest */;
			productType = "com.apple.product-type.bundle.unit-test";
		};
		B387F4722683FDDB0028701F /* APITester */ = {
			isa = PBXNativeTarget;
			buildConfigurationList = B387F4772683FDDB0028701F /* Build configuration list for PBXNativeTarget "APITester" */;
			buildPhases = (
				B387F46F2683FDDB0028701F /* Sources */,
				B387F4702683FDDB0028701F /* Frameworks */,
				B387F4712683FDDB0028701F /* CopyFiles */,
			);
			buildRules = (
			);
			dependencies = (
				B387F48826840B7F0028701F /* PBXTargetDependency */,
			);
			name = APITester;
			productName = APITester;
			productReference = B387F4732683FDDB0028701F /* APITester */;
			productType = "com.apple.product-type.tool";
		};
/* End PBXNativeTarget section */

/* Begin PBXProject section */
		352629F51F7C4B9100C04F2C /* Project object */ = {
			isa = PBXProject;
			attributes = {
				LastSwiftUpdateCheck = 1250;
				LastUpgradeCheck = 0930;
				ORGANIZATIONNAME = Purchases;
				TargetAttributes = {
					2DC5621524EC63420031F69B = {
						CreatedOnToolsVersion = 12.0;
						LastSwiftMigration = 1250;
						ProvisioningStyle = Automatic;
					};
					2DC5621D24EC63430031F69B = {
						CreatedOnToolsVersion = 12.0;
						ProvisioningStyle = Automatic;
					};
					2DE20B6B264087FB004C597D = {
						CreatedOnToolsVersion = 12.5;
						ProvisioningStyle = Automatic;
						TestTargetID = 2DE20B7E26409EB7004C597D;
					};
					2DE20B7E26409EB7004C597D = {
						CreatedOnToolsVersion = 12.5;
						ProvisioningStyle = Automatic;
					};
					352629FD1F7C4B9100C04F2C = {
						CreatedOnToolsVersion = 9.0;
						LastSwiftMigration = 1200;
						ProvisioningStyle = Automatic;
					};
					35262A1D1F7D77E600C04F2C = {
						CreatedOnToolsVersion = 9.0;
						LastSwiftMigration = 1100;
						ProvisioningStyle = Automatic;
					};
					B387F4722683FDDB0028701F = {
						CreatedOnToolsVersion = 12.5.1;
						LastSwiftMigration = 1250;
					};
				};
			};
			buildConfigurationList = 352629F81F7C4B9100C04F2C /* Build configuration list for PBXProject "Purchases" */;
			compatibilityVersion = "Xcode 8.0";
			developmentRegion = en;
			hasScannedForEncodings = 0;
			knownRegions = (
				en,
				Base,
			);
			mainGroup = 352629F41F7C4B9100C04F2C;
			packageReferences = (
				B3D5CFBB267282630056FA67 /* XCRemoteSwiftPackageReference "Nimble" */,
				B3D5CFBE267282760056FA67 /* XCRemoteSwiftPackageReference "OHHTTPStubs" */,
			);
			productRefGroup = 352629FF1F7C4B9100C04F2C /* Products */;
			projectDirPath = "";
			projectRoot = "";
			targets = (
				352629FD1F7C4B9100C04F2C /* Purchases */,
				35262A1D1F7D77E600C04F2C /* PurchasesTests */,
				2DC5621524EC63420031F69B /* PurchasesCoreSwift */,
				2DC5621D24EC63430031F69B /* PurchasesCoreSwiftTests */,
				2DE20B7E26409EB7004C597D /* StoreKitTestApp */,
				2DE20B6B264087FB004C597D /* StoreKitTests */,
				B387F4722683FDDB0028701F /* APITester */,
			);
		};
/* End PBXProject section */

/* Begin PBXResourcesBuildPhase section */
		2DC5621424EC63420031F69B /* Resources */ = {
			isa = PBXResourcesBuildPhase;
			buildActionMask = 2147483647;
			files = (
			);
			runOnlyForDeploymentPostprocessing = 0;
		};
		2DC5621C24EC63430031F69B /* Resources */ = {
			isa = PBXResourcesBuildPhase;
			buildActionMask = 2147483647;
			files = (
				2D4D6AF624F7193700B656BE /* verifyReceiptSample1.txt in Resources */,
				2D4D6AF724F7193700B656BE /* base64encodedreceiptsample1.txt in Resources */,
			);
			runOnlyForDeploymentPostprocessing = 0;
		};
		2DE20B6A264087FB004C597D /* Resources */ = {
			isa = PBXResourcesBuildPhase;
			buildActionMask = 2147483647;
			files = (
				2DE20B7A26408921004C597D /* Configuration.storekit in Resources */,
			);
			runOnlyForDeploymentPostprocessing = 0;
		};
		2DE20B7D26409EB7004C597D /* Resources */ = {
			isa = PBXResourcesBuildPhase;
			buildActionMask = 2147483647;
			files = (
				2DE20B8926409EB8004C597D /* Preview Assets.xcassets in Resources */,
				2DE20B8626409EB8004C597D /* Assets.xcassets in Resources */,
			);
			runOnlyForDeploymentPostprocessing = 0;
		};
		352629FC1F7C4B9100C04F2C /* Resources */ = {
			isa = PBXResourcesBuildPhase;
			buildActionMask = 2147483647;
			files = (
			);
			runOnlyForDeploymentPostprocessing = 0;
		};
		35262A1C1F7D77E600C04F2C /* Resources */ = {
			isa = PBXResourcesBuildPhase;
			buildActionMask = 2147483647;
			files = (
			);
			runOnlyForDeploymentPostprocessing = 0;
		};
/* End PBXResourcesBuildPhase section */

/* Begin PBXShellScriptBuildPhase section */
		B385A1532674324500C6F132 /* Swiftlint */ = {
			isa = PBXShellScriptBuildPhase;
			buildActionMask = 2147483647;
			files = (
			);
			inputFileListPaths = (
			);
			inputPaths = (
			);
			name = Swiftlint;
			outputFileListPaths = (
			);
			outputPaths = (
			);
			runOnlyForDeploymentPostprocessing = 0;
			shellPath = /bin/sh;
			shellScript = "scripts/swiftlint.sh\n";
		};
		F578415E26A0407A00EA3D8A /* Check TARGET_OS macro */ = {
			isa = PBXShellScriptBuildPhase;
			buildActionMask = 2147483647;
			files = (
			);
			inputFileListPaths = (
			);
			inputPaths = (
			);
			name = "Check TARGET_OS macro";
			outputFileListPaths = (
			);
			outputPaths = (
			);
			runOnlyForDeploymentPostprocessing = 0;
			shellPath = /bin/sh;
			shellScript = "if grep -rl 2>/dev/null --include=\"*.swift\" \"TARGET_OS\" \"${SRCROOT}\"; then\n  echo \"error: TARGET_OS macro has been found in some Swift files\"\n  exit 1\nfi\n\n";
		};
/* End PBXShellScriptBuildPhase section */

/* Begin PBXSourcesBuildPhase section */
		2DC5621224EC63420031F69B /* Sources */ = {
			isa = PBXSourcesBuildPhase;
			buildActionMask = 2147483647;
			files = (
				B3083A132699334C007B5503 /* Offering.swift in Sources */,
				2CD72942268A823900BFC976 /* Data+Extensions.swift in Sources */,
				B3B5FBBC269D121B00104A0C /* Offerings.swift in Sources */,
				9A65E03B25918B0900DE00B0 /* PurchaserInfoStrings.swift in Sources */,
				B3B5FBB6269CED6400104A0C /* ErrorDetails.swift in Sources */,
				2D991ACA268BA56900085481 /* StoreKitRequestFetcher.swift in Sources */,
				B3B5FBB4269CED4B00104A0C /* BackendErrorCode.swift in Sources */,
				2DDF41B624F6F387005BC22D /* ASN1ObjectIdentifierBuilder.swift in Sources */,
				35D832D2262E56DB00E60AC5 /* HTTPStatusCodes.swift in Sources */,
				F5E4383826B8530700841CC8 /* SKPaymentTransaction+Extensions.swift in Sources */,
				2D4E926526990AB1000E10B0 /* StoreKitWrapper.swift in Sources */,
				2DDF419624F6F331005BC22D /* ProductsRequestFactory.swift in Sources */,
				2DDF419724F6F331005BC22D /* DateExtensions.swift in Sources */,
				9A65E0A52591A23500DE00B0 /* PurchaseStrings.swift in Sources */,
				B3C1AEFA268FF4DB0013D50D /* ProductInfoEnums.swift in Sources */,
				2DC5623024EC63730031F69B /* OperationDispatcher.swift in Sources */,
				35F6FD62267426D600ABCB53 /* ETagAndResponseWrapper.swift in Sources */,
				9A65E03625918B0500DE00B0 /* ConfigureStrings.swift in Sources */,
				354895D6267BEDE3001DC5B1 /* SpecialSubscriberAttributes.swift in Sources */,
				2D11F5E1250FF886005A70E8 /* AttributionStrings.swift in Sources */,
				2CD72944268A826F00BFC976 /* Date+Extensions.swift in Sources */,
				B3AA6238268B926F00894871 /* SystemInfo.swift in Sources */,
				2DDF41B524F6F387005BC22D /* AppleReceiptBuilder.swift in Sources */,
				B34D2AA626976FC700D88C3A /* ErrorCode.swift in Sources */,
				B39E811D268E887500D31189 /* SubscriberAttribute.swift in Sources */,
				F5BE4479269E4A4C00254A30 /* AdClientProxy.swift in Sources */,
				B33CEAA0268CDCC9008A3144 /* ISOPeriodFormatter.swift in Sources */,
				2DDF41A324F6F331005BC22D /* ReceiptParser.swift in Sources */,
				2DDF41BA24F6F392005BC22D /* ISO3601DateFormatter.swift in Sources */,
				35D832F4262E606500E60AC5 /* HTTPResponse.swift in Sources */,
				2DDF41AE24F6F37C005BC22D /* InAppPurchase.swift in Sources */,
				B32B750126868C1D005647BF /* EntitlementInfo.swift in Sources */,
				35F82BB426A9A74D0051DF03 /* HTTPClient.swift in Sources */,
				2DC19195255F36D10039389A /* Logger.swift in Sources */,
				2DDF419F24F6F331005BC22D /* ReceiptParsingError.swift in Sources */,
				2DDF419D24F6F331005BC22D /* IntroEligibilityCalculator.swift in Sources */,
				B3B5FBBF269E081E00104A0C /* InMemoryCachedObject.swift in Sources */,
				9A65E0802591977900DE00B0 /* ReceiptStrings.swift in Sources */,
				B3DDB55926854865008CCF23 /* PurchaseOwnershipType.swift in Sources */,
				2DC5623224EC63730031F69B /* TransactionsFactory.swift in Sources */,
				2DDF41B424F6F387005BC22D /* ASN1ContainerBuilder.swift in Sources */,
				B35F9E0926B4BEED00095C3F /* String+Extensions.swift in Sources */,
				2DDF41AC24F6F37C005BC22D /* ASN1Container.swift in Sources */,
				9A65E07B2591977500DE00B0 /* NetworkStrings.swift in Sources */,
				F5BE424026962ACF00254A30 /* ReceiptRefreshPolicy.swift in Sources */,
				9A65E0762591977200DE00B0 /* IdentityStrings.swift in Sources */,
				80E80EF226970E04008F245A /* RCReceiptFetcher.swift in Sources */,
				F5BE447D269E4ADB00254A30 /* ASIdentifierManagerProxy.swift in Sources */,
				F5BE443D26977F9B00254A30 /* HTTPRequest.swift in Sources */,
				2DDF41AB24F6F37C005BC22D /* AppleReceipt.swift in Sources */,
				2DDF41BB24F6F392005BC22D /* UInt8+Extensions.swift in Sources */,
				B3B5FBC1269E17CE00104A0C /* DeviceCache.swift in Sources */,
				F5BE424226965F9F00254A30 /* ProductInfoExtractor.swift in Sources */,
				2DDF41AD24F6F37C005BC22D /* ASN1ObjectIdentifier.swift in Sources */,
				35549323269E298B005F9AE9 /* OfferingsFactory.swift in Sources */,
				2CD72948268A828400BFC976 /* Locale+Extensions.swift in Sources */,
				2DC5622E24EC636C0031F69B /* Transaction.swift in Sources */,
				9A65E0AA2591A23800DE00B0 /* RestoreStrings.swift in Sources */,
				35F82BB626A9B8040051DF03 /* AttributionDataMigrator.swift in Sources */,
				35D832CD262A5B7500E60AC5 /* ETagManager.swift in Sources */,
				2DDF41BC24F6F392005BC22D /* ArraySlice_UInt8+Extensions.swift in Sources */,
				A5E6842D2696233D00EC9CB0 /* AttributionData.swift in Sources */,
				354895D4267AE4B4001DC5B1 /* AttributionKey.swift in Sources */,
				35F82BAB26A84E130051DF03 /* DictionaryExtensions.swift in Sources */,
				9A65E0A02591A23200DE00B0 /* OfferingStrings.swift in Sources */,
				2DDF41A224F6F331005BC22D /* ProductsManager.swift in Sources */,
				B3AA6236268A81C700894871 /* EntitlementInfos.swift in Sources */,
				B372EC56268FEF020099171E /* ProductInfo.swift in Sources */,
				F5BE44432698581100254A30 /* AttributionTypeFactory.swift in Sources */,
				B32B74FF26868AEB005647BF /* Package.swift in Sources */,
				2DDF41B324F6F387005BC22D /* InAppPurchaseBuilder.swift in Sources */,
				F5BE447B269E4A7500254A30 /* TrackingManagerProxy.swift in Sources */,
				B34D2AA0269606E400D88C3A /* IntroEligibility.swift in Sources */,
				35D0E5D026A5886C0099EAD8 /* ErrorUtils.swift in Sources */,
				B372EC54268FEDC60099171E /* PromotionalOffer.swift in Sources */,
				9A65DFDE258AD60A00DE00B0 /* LogIntent.swift in Sources */,
				0313FD41268A506400168386 /* DateProvider.swift in Sources */,
				B39E811A268E849900D31189 /* AttributionNetwork.swift in Sources */,
				37E35C8515C5E2D01B0AF5C1 /* Strings.swift in Sources */,
			);
			runOnlyForDeploymentPostprocessing = 0;
		};
		2DC5621A24EC63430031F69B /* Sources */ = {
			isa = PBXSourcesBuildPhase;
			buildActionMask = 2147483647;
			files = (
				2DDF41E824F6F61B005BC22D /* MockSKDiscount.swift in Sources */,
				2DDF41CB24F6F4C3005BC22D /* ASN1ObjectIdentifierBuilderTests.swift in Sources */,
				B36824BF268FBC8700957E4C /* SubscriberAttributeTests.swift in Sources */,
				2DDF41CF24F6F4C3005BC22D /* ReceiptParsing+TestsWithRealReceipts.swift in Sources */,
				2DDF41C924F6F4C3005BC22D /* UInt8+ExtensionsTests.swift in Sources */,
				2D4D6AF524F717B800B656BE /* ContainerFactory.swift in Sources */,
				2DDF41CA24F6F4C3005BC22D /* ArraySlice_UInt8+ExtensionsTests.swift in Sources */,
				2DDF41DB24F6F4DB005BC22D /* IntroEligibilityCalculatorTests.swift in Sources */,
				2DDF41E124F6F527005BC22D /* MockReceiptParser.swift in Sources */,
				35F82BB226A98EC50051DF03 /* AttributionDataMigratorTests.swift in Sources */,
				2DDF41E224F6F527005BC22D /* MockProductsRequest.swift in Sources */,
				35D83300262FAD8000E60AC5 /* ETagManagerTests.swift in Sources */,
				2DDF41CC24F6F4C3005BC22D /* AppleReceiptBuilderTests.swift in Sources */,
				B3DF6A46269512690030D57C /* ProductInfoExtensions.swift in Sources */,
				2DDF41CD24F6F4C3005BC22D /* ASN1ContainerBuilderTests.swift in Sources */,
				B3C1AEFB268FF7210013D50D /* ProductInfoTests.swift in Sources */,
				2DDF41DC24F6F4DB005BC22D /* ProductsManagerTests.swift in Sources */,
				B34D2AA4269649EC00D88C3A /* MockProductDiscount.swift in Sources */,
				2DDF41C824F6F4C3005BC22D /* ISO3601DateFormatterTests.swift in Sources */,
				35D83312262FBD4200E60AC5 /* MockETagManager.swift in Sources */,
				2DDF41E624F6F5DC005BC22D /* MockSKProduct.swift in Sources */,
				F591492826B9956C00D32E58 /* MockTransaction.swift in Sources */,
				2DDF41DE24F6F527005BC22D /* MockAppleReceiptBuilder.swift in Sources */,
				2DDF41E324F6F527005BC22D /* MockASN1ContainerBuilder.swift in Sources */,
				2DDF41DA24F6F4DB005BC22D /* ReceiptParserTests.swift in Sources */,
				F5BE424326966B0000254A30 /* ProductInfoExtractorTests.swift in Sources */,
				35D8330A262FBA9A00E60AC5 /* MockUserDefaults.swift in Sources */,
				2DDF41DF24F6F527005BC22D /* MockProductsManager.swift in Sources */,
				2D991ACC268BBCD600085481 /* MockRequestFetcher.swift in Sources */,
				2DC5623724EC68090031F69B /* TransactionsFactoryTests.swift in Sources */,
				2D4D6AF424F717B800B656BE /* ASN1ObjectIdentifierEncoder.swift in Sources */,
				F5BE444726985E7B00254A30 /* AttributionTypeFactoryTests.swift in Sources */,
				2DDF41EA24F6F844005BC22D /* SKProductSubscriptionDurationExtensions.swift in Sources */,
				B36824C1268FBCE000957E4C /* MockDateProvider.swift in Sources */,
				2DDF41CE24F6F4C3005BC22D /* InAppPurchaseBuilderTests.swift in Sources */,
				F591492626B994B400D32E58 /* SKPaymentTransactionExtensionsTests.swift in Sources */,
				2DDF41E424F6F527005BC22D /* MockProductsRequestFactory.swift in Sources */,
				2DDF41E024F6F527005BC22D /* MockInAppPurchaseBuilder.swift in Sources */,
			);
			runOnlyForDeploymentPostprocessing = 0;
		};
		2DE20B68264087FB004C597D /* Sources */ = {
			isa = PBXSourcesBuildPhase;
			buildActionMask = 2147483647;
			files = (
				2DE20B6F264087FB004C597D /* StoreKitTests.swift in Sources */,
				2DE61A84264190830021CEA0 /* Constants.swift in Sources */,
			);
			runOnlyForDeploymentPostprocessing = 0;
		};
		2DE20B7B26409EB7004C597D /* Sources */ = {
			isa = PBXSourcesBuildPhase;
			buildActionMask = 2147483647;
			files = (
				2DE20B8426409EB7004C597D /* ContentView.swift in Sources */,
				2DE20B8226409EB7004C597D /* StoreKitTestAppApp.swift in Sources */,
			);
			runOnlyForDeploymentPostprocessing = 0;
		};
		352629F91F7C4B9100C04F2C /* Sources */ = {
			isa = PBXSourcesBuildPhase;
			buildActionMask = 2147483647;
			files = (
				351F4FB01F803D0700F245F4 /* RCPurchaserInfo.m in Sources */,
				2DD4490024088473002F5694 /* RCPurchases+SubscriberAttributes.m in Sources */,
				350FBDEA1F7EEF070065833D /* RCPurchases.m in Sources */,
				2D50332B2406EA61009CAE61 /* RCSubscriberAttributesManager.m in Sources */,
				37E35B4BDE7D7B1EFB3EE800 /* NSError+RCExtensions.m in Sources */,
				37E352E9231D083B78E2E345 /* RCBackend.m in Sources */,
				2D4C18A924F47E5000F268CD /* Purchases.swift in Sources */,
				37E353E153F6B5C6DE54DE4B /* RCAttributionFetcher.m in Sources */,
				37E35537842F30D829D76252 /* RCIdentityManager.m in Sources */,
				37E351DC8105A9C75F8CFE31 /* RCPurchaserInfoManager.m in Sources */,
				35D5DE09268FB3D7002B2DBA /* RCAttributionPoster.m in Sources */,
			);
			runOnlyForDeploymentPostprocessing = 0;
		};
		35262A1A1F7D77E600C04F2C /* Sources */ = {
			isa = PBXSourcesBuildPhase;
			buildActionMask = 2147483647;
			files = (
				2DEB976B247DB85400A92099 /* SKProductSubscriptionDurationExtensions.swift in Sources */,
				37E354BE25CE61E55E4FD89C /* MockDeviceCache.swift in Sources */,
				37E351AB03EE37534CA10B59 /* MockInMemoryCachedOfferings.swift in Sources */,
				37E351E3AC0B5F67305B4CB6 /* DeviceCacheTests.swift in Sources */,
				35D5DE05268FABFD002B2DBA /* MockAttributionDataMigrator.swift in Sources */,
				37E35AF213F2F79CB067FDC2 /* InMemoryCachedObjectTests.swift in Sources */,
				37E353851D42047D5B0A57D0 /* MockDateProvider.swift in Sources */,
				B33C43F22672986D006B8C8C /* ObjCThrowExceptionMatcher.swift in Sources */,
				2DD02D5724AD0B0500419CD9 /* RCIntroEligibilityTests.swift in Sources */,
				37E354C46A8A3C2DC861C224 /* MockHTTPClient.swift in Sources */,
				37E351A24D613F0DFE6AF05F /* MockBackend.swift in Sources */,
				2D4D6AF124F6FEE000B656BE /* MockIntroEligibilityCalculator.swift in Sources */,
				37E3524628A1D7568679FEE2 /* SubscriberAttributesManagerTests.swift in Sources */,
				37E352897F7CB3A122F9739F /* PurchasesSubscriberAttributesTests.swift in Sources */,
				35D8331C262FC23100E60AC5 /* MockUserDefaults.swift in Sources */,
				37E35DD380900220C34BB222 /* MockTransaction.swift in Sources */,
				37E3554836D4DA9336B9FA70 /* MockProductDiscount.swift in Sources */,
				37E35398FCB4931573C56CAF /* MockReceiptFetcher.swift in Sources */,
				37E35AD0B0D9EF0CDA29DAC2 /* MockStoreKitWrapper.swift in Sources */,
				37E35EBDFC5CD3068E1792A3 /* MockNotificationCenter.swift in Sources */,
				35D83317262FC21400E60AC5 /* MockETagManager.swift in Sources */,
				2D8E9D482523747D00AFEE11 /* DictionaryExtensionsTests.swift in Sources */,
				37E354E0A9A371481540B2B0 /* MockAttributionFetcher.swift in Sources */,
				2D390255259CF46000DB19C0 /* MockPaymentDiscount.swift in Sources */,
				37E35EDC57C486AC2D66B4B8 /* MockOfferingsFactory.swift in Sources */,
				2DD7BA4D24C63A830066B4C2 /* MockSystemInfo.swift in Sources */,
				37E35EB7B35C86140B96C58B /* MockIdentityManager.swift in Sources */,
				37E357E33F0E20D92EE6372E /* MockSKProduct.swift in Sources */,
				2D3E29CE25E8009000456FA8 /* MockAttributionTypeFactory.swift in Sources */,
				37E3524CB70618E6C5F3DB49 /* MockPurchasesDelegate.swift in Sources */,
				37E35B1F34D1624509012749 /* MockSubscriberAttributesManager.swift in Sources */,
				B36824C3268FBE1500957E4C /* BackendSubscriberAttributesTests.swift in Sources */,
				F5BE4245269676E200254A30 /* StoreKitRequestFetcherTests.swift in Sources */,
				37E35AD3BB8E99D2AA325825 /* DeviceCacheSubscriberAttributesTests.swift in Sources */,
				2D991ACD268BBE8600085481 /* MockRequestFetcher.swift in Sources */,
				2D80736A268A691A0072284E /* MockProductsManager.swift in Sources */,
				37E35F549AEB655AB6DA83B3 /* MockSKDiscount.swift in Sources */,
				2D4D6AF324F7172900B656BE /* MockProductsRequest.swift in Sources */,
				37E35D195CD0599FDB381D04 /* HTTPClientTests.swift in Sources */,
				37E3555F3FB596CAB8F46868 /* BackendTests.swift in Sources */,
				37E356538C6A9A05887CAE12 /* NSError+RCExtensionsTests.swift in Sources */,
				37E359E815ECBE0B9074FA19 /* NSDate+RCExtensionsTests.swift in Sources */,
				B33C43EF267295E2006B8C8C /* RCObjC.m in Sources */,
				37E35F150166B248756AAFEF /* NSData+RCExtensionsTests.swift in Sources */,
				35D5DE0B268FBB82002B2DBA /* AttributionFetcherTests.swift in Sources */,
				37E3595F797614307CBA329A /* StoreKitWrapperTests.swift in Sources */,
				2DDA3E4824DB101C00EDFE5B /* MockOperationDispatcher.swift in Sources */,
				37E35DD66736A6669A746334 /* PurchaserInfoTests.swift in Sources */,
				37E35AC4C81DB6A27C5AA1CE /* OfferingsTests.swift in Sources */,
				37E35A37D97E9E2B0CA09300 /* ISOPeriodFormatterTests.swift in Sources */,
				37E35861EE73539B60226BC2 /* EntitlementInfosTests.swift in Sources */,
				B3DF6A472695145E0030D57C /* ProductInfoExtensions.swift in Sources */,
				37E3599326581376E0142EEC /* SystemInfoTests.swift in Sources */,
				37E35F67255A87BD86B39D43 /* MockReceiptParser.swift in Sources */,
				B3DF6A452694DCBA0030D57C /* PurchasesTests.swift in Sources */,
				37E359F038FEA41F207662A5 /* MockPurchaserInfoManager.swift in Sources */,
				37E35FF7952D59C0AE3879D3 /* IdentityManagerTests.swift in Sources */,
				37E35D6F8CF6DFB88F0A2F61 /* PurchaserInfoManagerTests.swift in Sources */,
			);
			runOnlyForDeploymentPostprocessing = 0;
		};
		B387F46F2683FDDB0028701F /* Sources */ = {
			isa = PBXSourcesBuildPhase;
			buildActionMask = 2147483647;
			files = (
				B39E8118268E832000D31189 /* RCAttributionNetworkAPI.m in Sources */,
				B3AA35A1268682410007771B /* RCPurchasesAPI.m in Sources */,
				B3083A11269931CF007B5503 /* RCOfferingAPI.m in Sources */,
				B33CEA9E268BC39D008A3144 /* RCTransactionAPI.m in Sources */,
				B3AA35A0268682410007771B /* RCEntitlementInfoAPI.m in Sources */,
				B34D2AA126960A3200D88C3A /* RCIntroEligibilityAPI.m in Sources */,
				B3AA6234268A7BA900894871 /* RCEntitlementInfosAPI.m in Sources */,
				B387F47A2683FDEA0028701F /* main.m in Sources */,
				B3D3C47026856AFF00CB3C21 /* APITester.swift in Sources */,
				35F82BA926A849100051DF03 /* RCPurchasesErrorUtilsAPI.m in Sources */,
				B3B5FBBA269D100400104A0C /* RCOfferingsAPI.m in Sources */,
			);
			runOnlyForDeploymentPostprocessing = 0;
		};
/* End PBXSourcesBuildPhase section */

/* Begin PBXTargetDependency section */
		2DC5622124EC63430031F69B /* PBXTargetDependency */ = {
			isa = PBXTargetDependency;
			target = 2DC5621524EC63420031F69B /* PurchasesCoreSwift */;
			targetProxy = 2DC5622024EC63430031F69B /* PBXContainerItemProxy */;
		};
		2DC5623524EC63A20031F69B /* PBXTargetDependency */ = {
			isa = PBXTargetDependency;
			target = 2DC5621524EC63420031F69B /* PurchasesCoreSwift */;
			targetProxy = 2DC5623424EC63A20031F69B /* PBXContainerItemProxy */;
		};
		2DE20B8F26409EC0004C597D /* PBXTargetDependency */ = {
			isa = PBXTargetDependency;
			target = 2DE20B7E26409EB7004C597D /* StoreKitTestApp */;
			targetProxy = 2DE20B8E26409EC0004C597D /* PBXContainerItemProxy */;
		};
		35DFC68320B8757C004584CC /* PBXTargetDependency */ = {
			isa = PBXTargetDependency;
			target = 352629FD1F7C4B9100C04F2C /* Purchases */;
			targetProxy = 35DFC68220B8757C004584CC /* PBXContainerItemProxy */;
		};
		B387F48826840B7F0028701F /* PBXTargetDependency */ = {
			isa = PBXTargetDependency;
			target = 352629FD1F7C4B9100C04F2C /* Purchases */;
			targetProxy = B387F48726840B7F0028701F /* PBXContainerItemProxy */;
		};
/* End PBXTargetDependency section */

/* Begin XCBuildConfiguration section */
		2DC5622824EC63430031F69B /* Debug */ = {
			isa = XCBuildConfiguration;
			buildSettings = {
				APPLICATION_EXTENSION_API_ONLY = YES;
				BUILD_LIBRARY_FOR_DISTRIBUTION = YES;
				CLANG_ENABLE_OBJC_WEAK = YES;
				CLANG_WARN_QUOTED_INCLUDE_IN_FRAMEWORK_HEADER = YES;
				CODE_SIGN_STYLE = Automatic;
				DEFINES_MODULE = YES;
				DEVELOPMENT_TEAM = 8SXR2327BM;
				DYLIB_COMPATIBILITY_VERSION = 1;
				DYLIB_CURRENT_VERSION = 1;
				DYLIB_INSTALL_NAME_BASE = "@rpath";
				INFOPLIST_FILE = PurchasesCoreSwift/Info.plist;
				INSTALL_PATH = "$(LOCAL_LIBRARY_DIR)/Frameworks";
				IPHONEOS_DEPLOYMENT_TARGET = 9.0;
				LD_RUNPATH_SEARCH_PATHS = (
					"$(inherited)",
					"@executable_path/Frameworks",
					"@loader_path/Frameworks",
				);
				MACH_O_TYPE = staticlib;
				MACOSX_DEPLOYMENT_TARGET = 10.12;
				MTL_ENABLE_DEBUG_INFO = INCLUDE_SOURCE;
				MTL_FAST_MATH = YES;
				PRODUCT_BUNDLE_IDENTIFIER = com.revenuecat.PurchasesCoreSwift;
				PRODUCT_NAME = "$(TARGET_NAME:c99extidentifier)";
				SDKROOT = "";
				SKIP_INSTALL = YES;
				SUPPORTED_PLATFORMS = "macosx iphonesimulator iphoneos watchsimulator watchos appletvsimulator appletvos";
				SWIFT_ACTIVE_COMPILATION_CONDITIONS = DEBUG;
				SWIFT_OPTIMIZATION_LEVEL = "-Onone";
				SWIFT_VERSION = 5.0;
				TARGETED_DEVICE_FAMILY = "1,2,3,4,6";
				TVOS_DEPLOYMENT_TARGET = 9.0;
				WATCHOS_DEPLOYMENT_TARGET = 6.2;
			};
			name = Debug;
		};
		2DC5622924EC63430031F69B /* Release */ = {
			isa = XCBuildConfiguration;
			buildSettings = {
				APPLICATION_EXTENSION_API_ONLY = YES;
				BUILD_LIBRARY_FOR_DISTRIBUTION = YES;
				CLANG_ENABLE_OBJC_WEAK = YES;
				CLANG_WARN_QUOTED_INCLUDE_IN_FRAMEWORK_HEADER = YES;
				CODE_SIGN_IDENTITY = "Apple Development";
				CODE_SIGN_STYLE = Manual;
				DEFINES_MODULE = YES;
				DEVELOPMENT_TEAM = "";
				DYLIB_COMPATIBILITY_VERSION = 1;
				DYLIB_CURRENT_VERSION = 1;
				DYLIB_INSTALL_NAME_BASE = "@rpath";
				INFOPLIST_FILE = PurchasesCoreSwift/Info.plist;
				INSTALL_PATH = "$(LOCAL_LIBRARY_DIR)/Frameworks";
				IPHONEOS_DEPLOYMENT_TARGET = 9.0;
				LD_RUNPATH_SEARCH_PATHS = (
					"$(inherited)",
					"@executable_path/Frameworks",
					"@loader_path/Frameworks",
				);
				MACH_O_TYPE = staticlib;
				MACOSX_DEPLOYMENT_TARGET = 10.12;
				MTL_FAST_MATH = YES;
				PRODUCT_BUNDLE_IDENTIFIER = com.revenuecat.PurchasesCoreSwift;
				PRODUCT_NAME = "$(TARGET_NAME:c99extidentifier)";
				PROVISIONING_PROFILE_SPECIFIER = "";
				SDKROOT = "";
				SKIP_INSTALL = YES;
				SUPPORTED_PLATFORMS = "macosx iphonesimulator iphoneos watchsimulator watchos appletvsimulator appletvos";
				SWIFT_VERSION = 5.0;
				TARGETED_DEVICE_FAMILY = "1,2,3,4,6";
				TVOS_DEPLOYMENT_TARGET = 9.0;
				WATCHOS_DEPLOYMENT_TARGET = 6.2;
			};
			name = Release;
		};
		2DC5622B24EC63430031F69B /* Debug */ = {
			isa = XCBuildConfiguration;
			buildSettings = {
				ALWAYS_EMBED_SWIFT_STANDARD_LIBRARIES = "$(inherited)";
				CLANG_ENABLE_OBJC_WEAK = YES;
				CLANG_WARN_QUOTED_INCLUDE_IN_FRAMEWORK_HEADER = YES;
				CODE_SIGN_STYLE = Automatic;
				DEVELOPMENT_TEAM = 8SXR2327BM;
				INFOPLIST_FILE = PurchasesCoreSwiftTests/Info.plist;
				IPHONEOS_DEPLOYMENT_TARGET = 9.0;
				LD_RUNPATH_SEARCH_PATHS = (
					"$(inherited)",
					"@executable_path/Frameworks",
					"@loader_path/Frameworks",
				);
				MACOSX_DEPLOYMENT_TARGET = 10.12;
				MTL_ENABLE_DEBUG_INFO = INCLUDE_SOURCE;
				MTL_FAST_MATH = YES;
				PRODUCT_BUNDLE_IDENTIFIER = com.revenuecat.PurchasesCoreSwiftTests;
				PRODUCT_NAME = "$(TARGET_NAME)";
				SDKROOT = iphoneos;
				SWIFT_ACTIVE_COMPILATION_CONDITIONS = DEBUG;
				SWIFT_OPTIMIZATION_LEVEL = "-Onone";
				SWIFT_VERSION = 5.0;
				TARGETED_DEVICE_FAMILY = "1,2";
				TVOS_DEPLOYMENT_TARGET = 9.0;
				WATCHOS_DEPLOYMENT_TARGET = 6.2;
			};
			name = Debug;
		};
		2DC5622C24EC63430031F69B /* Release */ = {
			isa = XCBuildConfiguration;
			buildSettings = {
				ALWAYS_EMBED_SWIFT_STANDARD_LIBRARIES = "$(inherited)";
				CLANG_ENABLE_OBJC_WEAK = YES;
				CLANG_WARN_QUOTED_INCLUDE_IN_FRAMEWORK_HEADER = YES;
				CODE_SIGN_STYLE = Automatic;
				DEVELOPMENT_TEAM = 8SXR2327BM;
				INFOPLIST_FILE = PurchasesCoreSwiftTests/Info.plist;
				IPHONEOS_DEPLOYMENT_TARGET = 9.0;
				LD_RUNPATH_SEARCH_PATHS = (
					"$(inherited)",
					"@executable_path/Frameworks",
					"@loader_path/Frameworks",
				);
				MACOSX_DEPLOYMENT_TARGET = 10.12;
				MTL_FAST_MATH = YES;
				PRODUCT_BUNDLE_IDENTIFIER = com.revenuecat.PurchasesCoreSwiftTests;
				PRODUCT_NAME = "$(TARGET_NAME)";
				SDKROOT = iphoneos;
				SWIFT_VERSION = 5.0;
				TARGETED_DEVICE_FAMILY = "1,2";
				TVOS_DEPLOYMENT_TARGET = 9.0;
				WATCHOS_DEPLOYMENT_TARGET = 6.2;
			};
			name = Release;
		};
		2DE20B71264087FB004C597D /* Debug */ = {
			isa = XCBuildConfiguration;
			buildSettings = {
				CLANG_ENABLE_OBJC_WEAK = YES;
				CLANG_WARN_QUOTED_INCLUDE_IN_FRAMEWORK_HEADER = YES;
				CODE_SIGN_STYLE = Automatic;
				INFOPLIST_FILE = StoreKitTests/Info.plist;
				IPHONEOS_DEPLOYMENT_TARGET = 14.1;
				LD_RUNPATH_SEARCH_PATHS = (
					"$(inherited)",
					"@executable_path/Frameworks",
					"@loader_path/Frameworks",
				);
				MACOSX_DEPLOYMENT_TARGET = 11.0;
				MTL_ENABLE_DEBUG_INFO = INCLUDE_SOURCE;
				MTL_FAST_MATH = YES;
				PRODUCT_BUNDLE_IDENTIFIER = com.revenuecat.StoreKitTests;
				PRODUCT_NAME = "$(TARGET_NAME)";
				SWIFT_ACTIVE_COMPILATION_CONDITIONS = DEBUG;
				SWIFT_OPTIMIZATION_LEVEL = "-Onone";
				SWIFT_VERSION = 5.0;
				TARGETED_DEVICE_FAMILY = "1,2";
				TEST_HOST = "$(BUILT_PRODUCTS_DIR)/StoreKitTestApp.app/StoreKitTestApp";
				TVOS_DEPLOYMENT_TARGET = 14.1;
				WATCHOS_DEPLOYMENT_TARGET = 7.1;
			};
			name = Debug;
		};
		2DE20B72264087FB004C597D /* Release */ = {
			isa = XCBuildConfiguration;
			buildSettings = {
				CLANG_ENABLE_OBJC_WEAK = YES;
				CLANG_WARN_QUOTED_INCLUDE_IN_FRAMEWORK_HEADER = YES;
				CODE_SIGN_STYLE = Automatic;
				INFOPLIST_FILE = StoreKitTests/Info.plist;
				IPHONEOS_DEPLOYMENT_TARGET = 14.1;
				LD_RUNPATH_SEARCH_PATHS = (
					"$(inherited)",
					"@executable_path/Frameworks",
					"@loader_path/Frameworks",
				);
				MACOSX_DEPLOYMENT_TARGET = 11.0;
				MTL_FAST_MATH = YES;
				PRODUCT_BUNDLE_IDENTIFIER = com.revenuecat.StoreKitTests;
				PRODUCT_NAME = "$(TARGET_NAME)";
				SWIFT_VERSION = 5.0;
				TARGETED_DEVICE_FAMILY = "1,2";
				TEST_HOST = "$(BUILT_PRODUCTS_DIR)/StoreKitTestApp.app/StoreKitTestApp";
				TVOS_DEPLOYMENT_TARGET = 14.1;
				WATCHOS_DEPLOYMENT_TARGET = 7.1;
			};
			name = Release;
		};
		2DE20B8C26409EB8004C597D /* Debug */ = {
			isa = XCBuildConfiguration;
			buildSettings = {
				ASSETCATALOG_COMPILER_APPICON_NAME = AppIcon;
				ASSETCATALOG_COMPILER_GLOBAL_ACCENT_COLOR_NAME = AccentColor;
				CLANG_ENABLE_OBJC_WEAK = YES;
				CLANG_WARN_QUOTED_INCLUDE_IN_FRAMEWORK_HEADER = YES;
				CODE_SIGN_STYLE = Automatic;
				DEVELOPMENT_ASSET_PATHS = "\"StoreKitTestApp/Preview Content\"";
				DEVELOPMENT_TEAM = "";
				ENABLE_PREVIEWS = YES;
				INFOPLIST_FILE = StoreKitTestApp/Info.plist;
				IPHONEOS_DEPLOYMENT_TARGET = 14.1;
				LD_RUNPATH_SEARCH_PATHS = (
					"$(inherited)",
					"@executable_path/Frameworks",
				);
				MTL_ENABLE_DEBUG_INFO = INCLUDE_SOURCE;
				MTL_FAST_MATH = YES;
				PRODUCT_BUNDLE_IDENTIFIER = com.revenuecat.StoreKitTestApp;
				PRODUCT_NAME = "$(TARGET_NAME)";
				SWIFT_ACTIVE_COMPILATION_CONDITIONS = DEBUG;
				SWIFT_OPTIMIZATION_LEVEL = "-Onone";
				SWIFT_VERSION = 5.0;
				TARGETED_DEVICE_FAMILY = "1,2";
			};
			name = Debug;
		};
		2DE20B8D26409EB8004C597D /* Release */ = {
			isa = XCBuildConfiguration;
			buildSettings = {
				ASSETCATALOG_COMPILER_APPICON_NAME = AppIcon;
				ASSETCATALOG_COMPILER_GLOBAL_ACCENT_COLOR_NAME = AccentColor;
				CLANG_ENABLE_OBJC_WEAK = YES;
				CLANG_WARN_QUOTED_INCLUDE_IN_FRAMEWORK_HEADER = YES;
				CODE_SIGN_STYLE = Automatic;
				DEVELOPMENT_ASSET_PATHS = "\"StoreKitTestApp/Preview Content\"";
				DEVELOPMENT_TEAM = "";
				ENABLE_PREVIEWS = YES;
				INFOPLIST_FILE = StoreKitTestApp/Info.plist;
				IPHONEOS_DEPLOYMENT_TARGET = 14.1;
				LD_RUNPATH_SEARCH_PATHS = (
					"$(inherited)",
					"@executable_path/Frameworks",
				);
				MTL_FAST_MATH = YES;
				PRODUCT_BUNDLE_IDENTIFIER = com.revenuecat.StoreKitTestApp;
				PRODUCT_NAME = "$(TARGET_NAME)";
				SWIFT_VERSION = 5.0;
				TARGETED_DEVICE_FAMILY = "1,2";
			};
			name = Release;
		};
		35262A101F7C4B9100C04F2C /* Debug */ = {
			isa = XCBuildConfiguration;
			buildSettings = {
				ALWAYS_SEARCH_USER_PATHS = NO;
				CLANG_ANALYZER_NONNULL = YES;
				CLANG_ANALYZER_NUMBER_OBJECT_CONVERSION = YES_AGGRESSIVE;
				CLANG_CXX_LANGUAGE_STANDARD = "gnu++14";
				CLANG_CXX_LIBRARY = "libc++";
				CLANG_ENABLE_MODULES = YES;
				CLANG_ENABLE_OBJC_ARC = YES;
				CLANG_WARN_BLOCK_CAPTURE_AUTORELEASING = YES;
				CLANG_WARN_BOOL_CONVERSION = YES;
				CLANG_WARN_COMMA = YES;
				CLANG_WARN_CONSTANT_CONVERSION = YES;
				CLANG_WARN_DEPRECATED_OBJC_IMPLEMENTATIONS = YES;
				CLANG_WARN_DIRECT_OBJC_ISA_USAGE = YES_ERROR;
				CLANG_WARN_DOCUMENTATION_COMMENTS = YES;
				CLANG_WARN_EMPTY_BODY = YES;
				CLANG_WARN_ENUM_CONVERSION = YES;
				CLANG_WARN_INFINITE_RECURSION = YES;
				CLANG_WARN_INT_CONVERSION = YES;
				CLANG_WARN_NON_LITERAL_NULL_CONVERSION = YES;
				CLANG_WARN_OBJC_IMPLICIT_RETAIN_SELF = YES;
				CLANG_WARN_OBJC_LITERAL_CONVERSION = YES;
				CLANG_WARN_OBJC_ROOT_CLASS = YES_ERROR;
				CLANG_WARN_RANGE_LOOP_ANALYSIS = YES;
				CLANG_WARN_STRICT_PROTOTYPES = YES;
				CLANG_WARN_SUSPICIOUS_MOVE = YES;
				CLANG_WARN_UNGUARDED_AVAILABILITY = YES_AGGRESSIVE;
				CLANG_WARN_UNREACHABLE_CODE = YES;
				CLANG_WARN__DUPLICATE_METHOD_MATCH = YES;
				COPY_PHASE_STRIP = NO;
				CURRENT_PROJECT_VERSION = 1;
				DEBUG_INFORMATION_FORMAT = dwarf;
				ENABLE_STRICT_OBJC_MSGSEND = YES;
				ENABLE_TESTABILITY = YES;
				GCC_C_LANGUAGE_STANDARD = gnu11;
				GCC_DYNAMIC_NO_PIC = NO;
				GCC_NO_COMMON_BLOCKS = YES;
				GCC_OPTIMIZATION_LEVEL = 0;
				GCC_PREPROCESSOR_DEFINITIONS = (
					"DEBUG=1",
					"$(inherited)",
				);
				GCC_WARN_64_TO_32_BIT_CONVERSION = YES;
				GCC_WARN_ABOUT_RETURN_TYPE = YES_ERROR;
				GCC_WARN_UNDECLARED_SELECTOR = YES;
				GCC_WARN_UNINITIALIZED_AUTOS = YES_AGGRESSIVE;
				GCC_WARN_UNUSED_FUNCTION = YES;
				GCC_WARN_UNUSED_VARIABLE = YES;
				MTL_ENABLE_DEBUG_INFO = YES;
				ONLY_ACTIVE_ARCH = YES;
				SDKROOT = iphoneos;
				SUPPORTS_MACCATALYST = YES;
				VERSIONING_SYSTEM = "apple-generic";
				VERSION_INFO_PREFIX = "";
			};
			name = Debug;
		};
		35262A111F7C4B9100C04F2C /* Release */ = {
			isa = XCBuildConfiguration;
			buildSettings = {
				ALWAYS_SEARCH_USER_PATHS = NO;
				CLANG_ANALYZER_NONNULL = YES;
				CLANG_ANALYZER_NUMBER_OBJECT_CONVERSION = YES_AGGRESSIVE;
				CLANG_CXX_LANGUAGE_STANDARD = "gnu++14";
				CLANG_CXX_LIBRARY = "libc++";
				CLANG_ENABLE_MODULES = YES;
				CLANG_ENABLE_OBJC_ARC = YES;
				CLANG_WARN_BLOCK_CAPTURE_AUTORELEASING = YES;
				CLANG_WARN_BOOL_CONVERSION = YES;
				CLANG_WARN_COMMA = YES;
				CLANG_WARN_CONSTANT_CONVERSION = YES;
				CLANG_WARN_DEPRECATED_OBJC_IMPLEMENTATIONS = YES;
				CLANG_WARN_DIRECT_OBJC_ISA_USAGE = YES_ERROR;
				CLANG_WARN_DOCUMENTATION_COMMENTS = YES;
				CLANG_WARN_EMPTY_BODY = YES;
				CLANG_WARN_ENUM_CONVERSION = YES;
				CLANG_WARN_INFINITE_RECURSION = YES;
				CLANG_WARN_INT_CONVERSION = YES;
				CLANG_WARN_NON_LITERAL_NULL_CONVERSION = YES;
				CLANG_WARN_OBJC_IMPLICIT_RETAIN_SELF = YES;
				CLANG_WARN_OBJC_LITERAL_CONVERSION = YES;
				CLANG_WARN_OBJC_ROOT_CLASS = YES_ERROR;
				CLANG_WARN_RANGE_LOOP_ANALYSIS = YES;
				CLANG_WARN_STRICT_PROTOTYPES = YES;
				CLANG_WARN_SUSPICIOUS_MOVE = YES;
				CLANG_WARN_UNGUARDED_AVAILABILITY = YES_AGGRESSIVE;
				CLANG_WARN_UNREACHABLE_CODE = YES;
				CLANG_WARN__DUPLICATE_METHOD_MATCH = YES;
				COPY_PHASE_STRIP = NO;
				CURRENT_PROJECT_VERSION = 1;
				DEBUG_INFORMATION_FORMAT = "dwarf-with-dsym";
				ENABLE_NS_ASSERTIONS = NO;
				ENABLE_STRICT_OBJC_MSGSEND = YES;
				GCC_C_LANGUAGE_STANDARD = gnu11;
				GCC_NO_COMMON_BLOCKS = YES;
				GCC_WARN_64_TO_32_BIT_CONVERSION = YES;
				GCC_WARN_ABOUT_RETURN_TYPE = YES_ERROR;
				GCC_WARN_UNDECLARED_SELECTOR = YES;
				GCC_WARN_UNINITIALIZED_AUTOS = YES_AGGRESSIVE;
				GCC_WARN_UNUSED_FUNCTION = YES;
				GCC_WARN_UNUSED_VARIABLE = YES;
				MTL_ENABLE_DEBUG_INFO = NO;
				SDKROOT = iphoneos;
				SUPPORTS_MACCATALYST = YES;
				SWIFT_COMPILATION_MODE = wholemodule;
				SWIFT_OPTIMIZATION_LEVEL = "-O";
				VALIDATE_PRODUCT = YES;
				VERSIONING_SYSTEM = "apple-generic";
				VERSION_INFO_PREFIX = "";
			};
			name = Release;
		};
		35262A131F7C4B9100C04F2C /* Debug */ = {
			isa = XCBuildConfiguration;
			buildSettings = {
				APPLICATION_EXTENSION_API_ONLY = YES;
				BUILD_LIBRARY_FOR_DISTRIBUTION = YES;
				CLANG_ENABLE_MODULES = YES;
				CLANG_ENABLE_OBJC_WEAK = YES;
				CODE_SIGN_IDENTITY = "Apple Development";
				CODE_SIGN_STYLE = Automatic;
				COMBINE_HIDPI_IMAGES = YES;
				DEFINES_MODULE = YES;
				DEVELOPMENT_TEAM = "";
				DYLIB_COMPATIBILITY_VERSION = 1;
				DYLIB_CURRENT_VERSION = 1;
				DYLIB_INSTALL_NAME_BASE = "@rpath";
				INFOPLIST_FILE = Purchases/Info.plist;
				INSTALL_PATH = "$(LOCAL_LIBRARY_DIR)/Frameworks";
				IPHONEOS_DEPLOYMENT_TARGET = 9.0;
				MACOSX_DEPLOYMENT_TARGET = 10.12;
				OTHER_LDFLAGS = "-all_load";
				PRODUCT_BUNDLE_IDENTIFIER = com.purchases.Purchases;
				PRODUCT_NAME = "$(TARGET_NAME:c99extidentifier)";
				SDKROOT = "";
				SKIP_INSTALL = YES;
				SUPPORTED_PLATFORMS = "macosx iphonesimulator iphoneos watchsimulator watchos appletvsimulator appletvos";
				SWIFT_INCLUDE_PATHS = "$(SRCROOT)/Purchases";
				SWIFT_OPTIMIZATION_LEVEL = "-Onone";
				SWIFT_VERSION = 5.0;
				TARGETED_DEVICE_FAMILY = "1,2,3,4,6";
				TVOS_DEPLOYMENT_TARGET = 9.0;
				WATCHOS_DEPLOYMENT_TARGET = 6.2;
			};
			name = Debug;
		};
		35262A141F7C4B9100C04F2C /* Release */ = {
			isa = XCBuildConfiguration;
			buildSettings = {
				APPLICATION_EXTENSION_API_ONLY = YES;
				BUILD_LIBRARY_FOR_DISTRIBUTION = YES;
				CLANG_ENABLE_MODULES = YES;
				CLANG_ENABLE_OBJC_WEAK = YES;
				CODE_SIGN_IDENTITY = "Apple Development";
				CODE_SIGN_STYLE = Manual;
				COMBINE_HIDPI_IMAGES = YES;
				DEFINES_MODULE = YES;
				DEVELOPMENT_TEAM = "";
				DYLIB_COMPATIBILITY_VERSION = 1;
				DYLIB_CURRENT_VERSION = 1;
				DYLIB_INSTALL_NAME_BASE = "@rpath";
				INFOPLIST_FILE = Purchases/Info.plist;
				INSTALL_PATH = "$(LOCAL_LIBRARY_DIR)/Frameworks";
				IPHONEOS_DEPLOYMENT_TARGET = 9.0;
				MACOSX_DEPLOYMENT_TARGET = 10.12;
				OTHER_LDFLAGS = "-all_load";
				PRODUCT_BUNDLE_IDENTIFIER = com.purchases.Purchases;
				PRODUCT_NAME = "$(TARGET_NAME:c99extidentifier)";
				PROVISIONING_PROFILE_SPECIFIER = "";
				SDKROOT = "";
				SKIP_INSTALL = YES;
				SUPPORTED_PLATFORMS = "macosx iphonesimulator iphoneos watchsimulator watchos appletvsimulator appletvos";
				SWIFT_INCLUDE_PATHS = "$(SRCROOT)/Purchases";
				SWIFT_VERSION = 5.0;
				TARGETED_DEVICE_FAMILY = "1,2,3,4,6";
				TVOS_DEPLOYMENT_TARGET = 9.0;
				WATCHOS_DEPLOYMENT_TARGET = 6.2;
			};
			name = Release;
		};
		35262A271F7D77E600C04F2C /* Debug */ = {
			isa = XCBuildConfiguration;
			buildSettings = {
				ALWAYS_EMBED_SWIFT_STANDARD_LIBRARIES = "$(inherited)";
				CLANG_ENABLE_MODULES = YES;
				CODE_SIGN_STYLE = Automatic;
				DEVELOPMENT_TEAM = 8SXR2327BM;
				INFOPLIST_FILE = PurchasesTests/Info.plist;
				IPHONEOS_DEPLOYMENT_TARGET = 9.0;
				LD_RUNPATH_SEARCH_PATHS = (
					"$(inherited)",
					"@executable_path/Frameworks",
					"@loader_path/Frameworks",
				);
				MACOSX_DEPLOYMENT_TARGET = 10.12;
				PRODUCT_BUNDLE_IDENTIFIER = com.purchases.PurchasesTests;
				PRODUCT_NAME = "$(TARGET_NAME)";
				SDKROOT = iphoneos;
				SUPPORTED_PLATFORMS = "iphonesimulator iphoneos macosx";
				SWIFT_ACTIVE_COMPILATION_CONDITIONS = DEBUG;
				SWIFT_OBJC_BRIDGING_HEADER = "PurchasesTests/PurchasesTests-Bridging-Header.h";
				SWIFT_OPTIMIZATION_LEVEL = "-Onone";
				SWIFT_PRECOMPILE_BRIDGING_HEADER = YES;
				SWIFT_VERSION = 5.0;
				TARGETED_DEVICE_FAMILY = "1,2";
				TVOS_DEPLOYMENT_TARGET = 9.0;
				WATCHOS_DEPLOYMENT_TARGET = 6.2;
			};
			name = Debug;
		};
		35262A281F7D77E600C04F2C /* Release */ = {
			isa = XCBuildConfiguration;
			buildSettings = {
				ALWAYS_EMBED_SWIFT_STANDARD_LIBRARIES = "$(inherited)";
				CLANG_ENABLE_MODULES = YES;
				CODE_SIGN_STYLE = Automatic;
				DEVELOPMENT_TEAM = 8SXR2327BM;
				INFOPLIST_FILE = PurchasesTests/Info.plist;
				IPHONEOS_DEPLOYMENT_TARGET = 9.0;
				LD_RUNPATH_SEARCH_PATHS = (
					"$(inherited)",
					"@executable_path/Frameworks",
					"@loader_path/Frameworks",
				);
				MACOSX_DEPLOYMENT_TARGET = 10.12;
				PRODUCT_BUNDLE_IDENTIFIER = com.purchases.PurchasesTests;
				PRODUCT_NAME = "$(TARGET_NAME)";
				SDKROOT = iphoneos;
				SUPPORTED_PLATFORMS = "iphonesimulator iphoneos macosx";
				SWIFT_COMPILATION_MODE = wholemodule;
				SWIFT_OBJC_BRIDGING_HEADER = "PurchasesTests/PurchasesTests-Bridging-Header.h";
				SWIFT_OPTIMIZATION_LEVEL = "-O";
				SWIFT_PRECOMPILE_BRIDGING_HEADER = YES;
				SWIFT_VERSION = 5.0;
				TARGETED_DEVICE_FAMILY = "1,2";
				TVOS_DEPLOYMENT_TARGET = 9.0;
				WATCHOS_DEPLOYMENT_TARGET = 6.2;
			};
			name = Release;
		};
		B387F4782683FDDB0028701F /* Debug */ = {
			isa = XCBuildConfiguration;
			buildSettings = {
				CLANG_ENABLE_MODULES = YES;
				CLANG_ENABLE_OBJC_WEAK = YES;
				CLANG_WARN_QUOTED_INCLUDE_IN_FRAMEWORK_HEADER = NO;
				CODE_SIGN_STYLE = Automatic;
				GCC_WARN_ABOUT_DEPRECATED_FUNCTIONS = NO;
				LD_RUNPATH_SEARCH_PATHS = (
					"$(inherited)",
					"@executable_path/../Frameworks",
					"@loader_path/../Frameworks",
				);
				LIBRARY_SEARCH_PATHS = "$(SDKROOT)/usr/lib/swift";
				MACOSX_DEPLOYMENT_TARGET = 11.3;
				MTL_ENABLE_DEBUG_INFO = INCLUDE_SOURCE;
				MTL_FAST_MATH = YES;
				PRODUCT_NAME = "$(TARGET_NAME)";
				SDKROOT = macosx;
				SWIFT_OBJC_BRIDGING_HEADER = "PublicSDKAPITester/APITester-Bridging-Header.h";
				SWIFT_OPTIMIZATION_LEVEL = "-Onone";
				SWIFT_VERSION = 5.0;
			};
			name = Debug;
		};
		B387F4792683FDDB0028701F /* Release */ = {
			isa = XCBuildConfiguration;
			buildSettings = {
				CLANG_ENABLE_MODULES = YES;
				CLANG_ENABLE_OBJC_WEAK = YES;
				CLANG_WARN_QUOTED_INCLUDE_IN_FRAMEWORK_HEADER = NO;
				CODE_SIGN_STYLE = Automatic;
				GCC_WARN_ABOUT_DEPRECATED_FUNCTIONS = NO;
				LD_RUNPATH_SEARCH_PATHS = (
					"$(inherited)",
					"@executable_path/../Frameworks",
					"@loader_path/../Frameworks",
				);
				LIBRARY_SEARCH_PATHS = "$(SDKROOT)/usr/lib/swift";
				MACOSX_DEPLOYMENT_TARGET = 11.3;
				MTL_FAST_MATH = YES;
				PRODUCT_NAME = "$(TARGET_NAME)";
				SDKROOT = macosx;
				SWIFT_OBJC_BRIDGING_HEADER = "PublicSDKAPITester/APITester-Bridging-Header.h";
				SWIFT_VERSION = 5.0;
			};
			name = Release;
		};
/* End XCBuildConfiguration section */

/* Begin XCConfigurationList section */
		2DC5622724EC63430031F69B /* Build configuration list for PBXNativeTarget "PurchasesCoreSwift" */ = {
			isa = XCConfigurationList;
			buildConfigurations = (
				2DC5622824EC63430031F69B /* Debug */,
				2DC5622924EC63430031F69B /* Release */,
			);
			defaultConfigurationIsVisible = 0;
			defaultConfigurationName = Release;
		};
		2DC5622A24EC63430031F69B /* Build configuration list for PBXNativeTarget "PurchasesCoreSwiftTests" */ = {
			isa = XCConfigurationList;
			buildConfigurations = (
				2DC5622B24EC63430031F69B /* Debug */,
				2DC5622C24EC63430031F69B /* Release */,
			);
			defaultConfigurationIsVisible = 0;
			defaultConfigurationName = Release;
		};
		2DE20B73264087FB004C597D /* Build configuration list for PBXNativeTarget "StoreKitTests" */ = {
			isa = XCConfigurationList;
			buildConfigurations = (
				2DE20B71264087FB004C597D /* Debug */,
				2DE20B72264087FB004C597D /* Release */,
			);
			defaultConfigurationIsVisible = 0;
			defaultConfigurationName = Release;
		};
		2DE20B8B26409EB8004C597D /* Build configuration list for PBXNativeTarget "StoreKitTestApp" */ = {
			isa = XCConfigurationList;
			buildConfigurations = (
				2DE20B8C26409EB8004C597D /* Debug */,
				2DE20B8D26409EB8004C597D /* Release */,
			);
			defaultConfigurationIsVisible = 0;
			defaultConfigurationName = Release;
		};
		352629F81F7C4B9100C04F2C /* Build configuration list for PBXProject "Purchases" */ = {
			isa = XCConfigurationList;
			buildConfigurations = (
				35262A101F7C4B9100C04F2C /* Debug */,
				35262A111F7C4B9100C04F2C /* Release */,
			);
			defaultConfigurationIsVisible = 0;
			defaultConfigurationName = Release;
		};
		35262A121F7C4B9100C04F2C /* Build configuration list for PBXNativeTarget "Purchases" */ = {
			isa = XCConfigurationList;
			buildConfigurations = (
				35262A131F7C4B9100C04F2C /* Debug */,
				35262A141F7C4B9100C04F2C /* Release */,
			);
			defaultConfigurationIsVisible = 0;
			defaultConfigurationName = Release;
		};
		35262A261F7D77E600C04F2C /* Build configuration list for PBXNativeTarget "PurchasesTests" */ = {
			isa = XCConfigurationList;
			buildConfigurations = (
				35262A271F7D77E600C04F2C /* Debug */,
				35262A281F7D77E600C04F2C /* Release */,
			);
			defaultConfigurationIsVisible = 0;
			defaultConfigurationName = Release;
		};
		B387F4772683FDDB0028701F /* Build configuration list for PBXNativeTarget "APITester" */ = {
			isa = XCConfigurationList;
			buildConfigurations = (
				B387F4782683FDDB0028701F /* Debug */,
				B387F4792683FDDB0028701F /* Release */,
			);
			defaultConfigurationIsVisible = 0;
			defaultConfigurationName = Release;
		};
/* End XCConfigurationList section */

/* Begin XCRemoteSwiftPackageReference section */
		B3D5CFBB267282630056FA67 /* XCRemoteSwiftPackageReference "Nimble" */ = {
			isa = XCRemoteSwiftPackageReference;
			repositoryURL = "https://github.com/Quick/Nimble.git";
			requirement = {
				kind = exactVersion;
				version = 9.2.0;
			};
		};
		B3D5CFBE267282760056FA67 /* XCRemoteSwiftPackageReference "OHHTTPStubs" */ = {
			isa = XCRemoteSwiftPackageReference;
			repositoryURL = "https://github.com/AliSoftware/OHHTTPStubs.git";
			requirement = {
				kind = exactVersion;
				version = 9.1.0;
			};
		};
/* End XCRemoteSwiftPackageReference section */

/* Begin XCSwiftPackageProductDependency section */
		B3D5CFBC267282630056FA67 /* Nimble */ = {
			isa = XCSwiftPackageProductDependency;
			package = B3D5CFBB267282630056FA67 /* XCRemoteSwiftPackageReference "Nimble" */;
			productName = Nimble;
		};
		B3D5CFBF267282760056FA67 /* OHHTTPStubsSwift */ = {
			isa = XCSwiftPackageProductDependency;
			package = B3D5CFBE267282760056FA67 /* XCRemoteSwiftPackageReference "OHHTTPStubs" */;
			productName = OHHTTPStubsSwift;
		};
		B3D5CFC1267282760056FA67 /* OHHTTPStubs */ = {
			isa = XCSwiftPackageProductDependency;
			package = B3D5CFBE267282760056FA67 /* XCRemoteSwiftPackageReference "OHHTTPStubs" */;
			productName = OHHTTPStubs;
		};
		B3D5CFC32672827D0056FA67 /* Nimble */ = {
			isa = XCSwiftPackageProductDependency;
			package = B3D5CFBB267282630056FA67 /* XCRemoteSwiftPackageReference "Nimble" */;
			productName = Nimble;
		};
		B3D5CFC52672827D0056FA67 /* OHHTTPStubs */ = {
			isa = XCSwiftPackageProductDependency;
			package = B3D5CFBE267282760056FA67 /* XCRemoteSwiftPackageReference "OHHTTPStubs" */;
			productName = OHHTTPStubs;
		};
		B3D5CFC72672827D0056FA67 /* OHHTTPStubsSwift */ = {
			isa = XCSwiftPackageProductDependency;
			package = B3D5CFBE267282760056FA67 /* XCRemoteSwiftPackageReference "OHHTTPStubs" */;
			productName = OHHTTPStubsSwift;
		};
		B3D5CFC9267282860056FA67 /* Nimble */ = {
			isa = XCSwiftPackageProductDependency;
			package = B3D5CFBB267282630056FA67 /* XCRemoteSwiftPackageReference "Nimble" */;
			productName = Nimble;
		};
/* End XCSwiftPackageProductDependency section */
	};
	rootObject = 352629F51F7C4B9100C04F2C /* Project object */;
}<|MERGE_RESOLUTION|>--- conflicted
+++ resolved
@@ -240,15 +240,12 @@
 		F5BE424326966B0000254A30 /* ProductInfoExtractorTests.swift in Sources */ = {isa = PBXBuildFile; fileRef = 37E3548189DA008320B3FC98 /* ProductInfoExtractorTests.swift */; };
 		F5BE4245269676E200254A30 /* StoreKitRequestFetcherTests.swift in Sources */ = {isa = PBXBuildFile; fileRef = F5BE4244269676E200254A30 /* StoreKitRequestFetcherTests.swift */; };
 		F5BE443D26977F9B00254A30 /* HTTPRequest.swift in Sources */ = {isa = PBXBuildFile; fileRef = F5BE443C26977F9B00254A30 /* HTTPRequest.swift */; };
-<<<<<<< HEAD
 		F5E4383826B8530700841CC8 /* SKPaymentTransaction+Extensions.swift in Sources */ = {isa = PBXBuildFile; fileRef = F5E4383726B8530700841CC8 /* SKPaymentTransaction+Extensions.swift */; };
-=======
 		F5BE44432698581100254A30 /* AttributionTypeFactory.swift in Sources */ = {isa = PBXBuildFile; fileRef = F5BE44422698581100254A30 /* AttributionTypeFactory.swift */; };
 		F5BE444726985E7B00254A30 /* AttributionTypeFactoryTests.swift in Sources */ = {isa = PBXBuildFile; fileRef = 37E350420D54B99BB39448E0 /* AttributionTypeFactoryTests.swift */; };
 		F5BE4479269E4A4C00254A30 /* AdClientProxy.swift in Sources */ = {isa = PBXBuildFile; fileRef = F5BE4478269E4A4C00254A30 /* AdClientProxy.swift */; };
 		F5BE447B269E4A7500254A30 /* TrackingManagerProxy.swift in Sources */ = {isa = PBXBuildFile; fileRef = F5BE447A269E4A7500254A30 /* TrackingManagerProxy.swift */; };
 		F5BE447D269E4ADB00254A30 /* ASIdentifierManagerProxy.swift in Sources */ = {isa = PBXBuildFile; fileRef = F5BE447C269E4ADB00254A30 /* ASIdentifierManagerProxy.swift */; };
->>>>>>> 2eee16af
 /* End PBXBuildFile section */
 
 /* Begin PBXContainerItemProxy section */
@@ -569,14 +566,11 @@
 		F5BE424126965F9F00254A30 /* ProductInfoExtractor.swift */ = {isa = PBXFileReference; lastKnownFileType = sourcecode.swift; path = ProductInfoExtractor.swift; sourceTree = "<group>"; };
 		F5BE4244269676E200254A30 /* StoreKitRequestFetcherTests.swift */ = {isa = PBXFileReference; fileEncoding = 4; lastKnownFileType = sourcecode.swift; path = StoreKitRequestFetcherTests.swift; sourceTree = "<group>"; };
 		F5BE443C26977F9B00254A30 /* HTTPRequest.swift */ = {isa = PBXFileReference; lastKnownFileType = sourcecode.swift; path = HTTPRequest.swift; sourceTree = "<group>"; };
-<<<<<<< HEAD
 		F5E4383726B8530700841CC8 /* SKPaymentTransaction+Extensions.swift */ = {isa = PBXFileReference; lastKnownFileType = sourcecode.swift; path = "SKPaymentTransaction+Extensions.swift"; sourceTree = "<group>"; };
-=======
 		F5BE44422698581100254A30 /* AttributionTypeFactory.swift */ = {isa = PBXFileReference; lastKnownFileType = sourcecode.swift; path = AttributionTypeFactory.swift; sourceTree = "<group>"; };
 		F5BE4478269E4A4C00254A30 /* AdClientProxy.swift */ = {isa = PBXFileReference; lastKnownFileType = sourcecode.swift; path = AdClientProxy.swift; sourceTree = "<group>"; };
 		F5BE447A269E4A7500254A30 /* TrackingManagerProxy.swift */ = {isa = PBXFileReference; lastKnownFileType = sourcecode.swift; path = TrackingManagerProxy.swift; sourceTree = "<group>"; };
 		F5BE447C269E4ADB00254A30 /* ASIdentifierManagerProxy.swift */ = {isa = PBXFileReference; lastKnownFileType = sourcecode.swift; path = ASIdentifierManagerProxy.swift; sourceTree = "<group>"; };
->>>>>>> 2eee16af
 /* End PBXFileReference section */
 
 /* Begin PBXFrameworksBuildPhase section */
@@ -1366,7 +1360,6 @@
 			path = Public;
 			sourceTree = "<group>";
 		};
-<<<<<<< HEAD
 		F591492426B994A100D32E58 /* StoreKitExtensions */ = {
 			isa = PBXGroup;
 			children = (
@@ -1381,7 +1374,8 @@
 				F5E4383726B8530700841CC8 /* SKPaymentTransaction+Extensions.swift */,
 			);
 			path = StoreKitExtensions;
-=======
+            sourceTree = "<group>";
+        };
 		F5BE44412698580200254A30 /* Attribution */ = {
 			isa = PBXGroup;
 			children = (
@@ -1399,7 +1393,6 @@
 				37E350420D54B99BB39448E0 /* AttributionTypeFactoryTests.swift */,
 			);
 			path = Attribution;
->>>>>>> 2eee16af
 			sourceTree = "<group>";
 		};
 /* End PBXGroup section */
