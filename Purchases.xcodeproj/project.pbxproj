--- conflicted
+++ resolved
@@ -565,11 +565,8 @@
 				B3E26A4926BE0A8E003ACCF3 /* Error+Extensions.swift */,
 				2CD72947268A828400BFC976 /* Locale+Extensions.swift */,
 				B35F9E0826B4BEED00095C3F /* String+Extensions.swift */,
-<<<<<<< HEAD
 				F5714EA426D6C24D00635477 /* JSONDecoder+Extensions.swift */,
-=======
 				2D9C7BB226D838FC006838BE /* UIApplication+RCExtensions.swift */,
->>>>>>> fd7a89e1
 			);
 			path = FoundationExtensions;
 			sourceTree = "<group>";
