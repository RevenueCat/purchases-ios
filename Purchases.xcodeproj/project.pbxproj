--- conflicted
+++ resolved
@@ -35,14 +35,11 @@
 		356D65F620B873AF00576D45 /* Purchases.framework in Copy Frameworks */ = {isa = PBXBuildFile; fileRef = 352629FE1F7C4B9100C04F2C /* Purchases.framework */; settings = {ATTRIBUTES = (CodeSignOnCopy, RemoveHeadersOnCopy, ); }; };
 		3585D6A322E680E30079E2C5 /* RCPackage.h in Headers */ = {isa = PBXBuildFile; fileRef = 3585D6A122E680E30079E2C5 /* RCPackage.h */; settings = {ATTRIBUTES = (Public, ); }; };
 		3585D6A422E680E30079E2C5 /* RCPackage.m in Sources */ = {isa = PBXBuildFile; fileRef = 3585D6A222E680E30079E2C5 /* RCPackage.m */; };
-<<<<<<< HEAD
 		3597021024BF6A710010506E /* TransactionsFactory.swift in Sources */ = {isa = PBXBuildFile; fileRef = 3597020F24BF6A710010506E /* TransactionsFactory.swift */; };
 		3597021224BF6AAC0010506E /* PurchaserInfoHelperTests.swift in Sources */ = {isa = PBXBuildFile; fileRef = 3597021124BF6AAC0010506E /* PurchaserInfoHelperTests.swift */; };
 		35A6DC1924BE5FF100C3983D /* Transaction.swift in Sources */ = {isa = PBXBuildFile; fileRef = 35A6DC1824BE5FF100C3983D /* Transaction.swift */; };
-=======
 		3589D15424C219BE00A65CBB /* AttributionFetcherTests.swift in Sources */ = {isa = PBXBuildFile; fileRef = 3589D15324C219BE00A65CBB /* AttributionFetcherTests.swift */; };
 		3589D15624C21DBD00A65CBB /* RCAttributionFetcher+Protected.h in Headers */ = {isa = PBXBuildFile; fileRef = 3589D15524C21DBD00A65CBB /* RCAttributionFetcher+Protected.h */; settings = {ATTRIBUTES = (Private, ); }; };
->>>>>>> a41a1527
 		35B54E4622EA6F11005918B1 /* RCEntitlementInfo.m in Sources */ = {isa = PBXBuildFile; fileRef = 35B54E4522EA6F11005918B1 /* RCEntitlementInfo.m */; };
 		35B54E4822EA6F4E005918B1 /* RCEntitlementInfo.h in Headers */ = {isa = PBXBuildFile; fileRef = 35B54E4722EA6F4E005918B1 /* RCEntitlementInfo.h */; settings = {ATTRIBUTES = (Public, ); }; };
 		35B54E4A22EA6FBD005918B1 /* RCEntitlementInfos.h in Headers */ = {isa = PBXBuildFile; fileRef = 35B54E4922EA6FBD005918B1 /* RCEntitlementInfos.h */; settings = {ATTRIBUTES = (Public, ); }; };
@@ -217,14 +214,11 @@
 		357C9BC022725CFA006BC624 /* iAd.framework */ = {isa = PBXFileReference; lastKnownFileType = wrapper.framework; name = iAd.framework; path = Platforms/iPhoneOS.platform/Developer/SDKs/iPhoneOS12.2.sdk/System/Library/Frameworks/iAd.framework; sourceTree = DEVELOPER_DIR; };
 		3585D6A122E680E30079E2C5 /* RCPackage.h */ = {isa = PBXFileReference; lastKnownFileType = sourcecode.c.h; path = RCPackage.h; sourceTree = "<group>"; };
 		3585D6A222E680E30079E2C5 /* RCPackage.m */ = {isa = PBXFileReference; lastKnownFileType = sourcecode.c.objc; path = RCPackage.m; sourceTree = "<group>"; };
-<<<<<<< HEAD
+		3589D15324C219BE00A65CBB /* AttributionFetcherTests.swift */ = {isa = PBXFileReference; lastKnownFileType = sourcecode.swift; path = AttributionFetcherTests.swift; sourceTree = "<group>"; };
+		3589D15524C21DBD00A65CBB /* RCAttributionFetcher+Protected.h */ = {isa = PBXFileReference; lastKnownFileType = sourcecode.c.h; path = "RCAttributionFetcher+Protected.h"; sourceTree = "<group>"; };
 		3597020F24BF6A710010506E /* TransactionsFactory.swift */ = {isa = PBXFileReference; lastKnownFileType = sourcecode.swift; path = TransactionsFactory.swift; sourceTree = "<group>"; };
 		3597021124BF6AAC0010506E /* PurchaserInfoHelperTests.swift */ = {isa = PBXFileReference; lastKnownFileType = sourcecode.swift; path = PurchaserInfoHelperTests.swift; sourceTree = "<group>"; };
 		35A6DC1824BE5FF100C3983D /* Transaction.swift */ = {isa = PBXFileReference; lastKnownFileType = sourcecode.swift; path = Transaction.swift; sourceTree = "<group>"; };
-=======
-		3589D15324C219BE00A65CBB /* AttributionFetcherTests.swift */ = {isa = PBXFileReference; lastKnownFileType = sourcecode.swift; path = AttributionFetcherTests.swift; sourceTree = "<group>"; };
-		3589D15524C21DBD00A65CBB /* RCAttributionFetcher+Protected.h */ = {isa = PBXFileReference; lastKnownFileType = sourcecode.c.h; path = "RCAttributionFetcher+Protected.h"; sourceTree = "<group>"; };
->>>>>>> a41a1527
 		35B54E4522EA6F11005918B1 /* RCEntitlementInfo.m */ = {isa = PBXFileReference; lastKnownFileType = sourcecode.c.objc; path = RCEntitlementInfo.m; sourceTree = "<group>"; };
 		35B54E4722EA6F4E005918B1 /* RCEntitlementInfo.h */ = {isa = PBXFileReference; lastKnownFileType = sourcecode.c.h; path = RCEntitlementInfo.h; sourceTree = "<group>"; };
 		35B54E4922EA6FBD005918B1 /* RCEntitlementInfos.h */ = {isa = PBXFileReference; lastKnownFileType = sourcecode.c.h; path = RCEntitlementInfos.h; sourceTree = "<group>"; };
