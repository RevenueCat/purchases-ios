// !$*UTF8*$!
{
	archiveVersion = 1;
	classes = {
	};
	objectVersion = 52;
	objects = {

/* Begin PBXBuildFile section */
		0313FD41268A506400168386 /* DateProvider.swift in Sources */ = {isa = PBXBuildFile; fileRef = 0313FD40268A506400168386 /* DateProvider.swift */; };
		2CD72942268A823900BFC976 /* Data+Extensions.swift in Sources */ = {isa = PBXBuildFile; fileRef = 2CD72941268A823900BFC976 /* Data+Extensions.swift */; };
		2CD72944268A826F00BFC976 /* Date+Extensions.swift in Sources */ = {isa = PBXBuildFile; fileRef = 2CD72943268A826F00BFC976 /* Date+Extensions.swift */; };
		2CD72948268A828400BFC976 /* Locale+Extensions.swift in Sources */ = {isa = PBXBuildFile; fileRef = 2CD72947268A828400BFC976 /* Locale+Extensions.swift */; };
		2CD7294A268A828F00BFC976 /* Dictionary+Extensions.swift in Sources */ = {isa = PBXBuildFile; fileRef = 2CD72949268A828F00BFC976 /* Dictionary+Extensions.swift */; };
		2D11F5E1250FF886005A70E8 /* AttributionStrings.swift in Sources */ = {isa = PBXBuildFile; fileRef = 2D11F5E0250FF886005A70E8 /* AttributionStrings.swift */; };
		2D1FFAD525B8707400367C63 /* RCPurchaserInfoManager+Protected.h in Headers */ = {isa = PBXBuildFile; fileRef = 2D1FFAD425B8707400367C63 /* RCPurchaserInfoManager+Protected.h */; settings = {ATTRIBUTES = (Private, ); }; };
		2D22679125F2D9AD00E6950C /* PurchasesTests-Bridging-Header.h in Headers */ = {isa = PBXBuildFile; fileRef = 35262A291F7D783F00C04F2C /* PurchasesTests-Bridging-Header.h */; };
		2D390255259CF46000DB19C0 /* MockPaymentDiscount.swift in Sources */ = {isa = PBXBuildFile; fileRef = 2D390254259CF46000DB19C0 /* MockPaymentDiscount.swift */; };
		2D3E29CE25E8009000456FA8 /* MockAttributionTypeFactory.swift in Sources */ = {isa = PBXBuildFile; fileRef = 37E35DA3E083FE37DAF15954 /* MockAttributionTypeFactory.swift */; };
		2D4C18A924F47E5000F268CD /* Purchases.swift in Sources */ = {isa = PBXBuildFile; fileRef = 2D4C18A824F47E4400F268CD /* Purchases.swift */; };
		2D4D6AF124F6FEE000B656BE /* MockIntroEligibilityCalculator.swift in Sources */ = {isa = PBXBuildFile; fileRef = 2DA0068E24E2E515002C59D3 /* MockIntroEligibilityCalculator.swift */; };
		2D4D6AF324F7172900B656BE /* MockProductsRequest.swift in Sources */ = {isa = PBXBuildFile; fileRef = 2D4D6AF224F7172900B656BE /* MockProductsRequest.swift */; };
		2D4D6AF424F717B800B656BE /* ASN1ObjectIdentifierEncoder.swift in Sources */ = {isa = PBXBuildFile; fileRef = 37E35C4A4B241A545D1D06BD /* ASN1ObjectIdentifierEncoder.swift */; };
		2D4D6AF524F717B800B656BE /* ContainerFactory.swift in Sources */ = {isa = PBXBuildFile; fileRef = 37E35092F0E41512E0D610BA /* ContainerFactory.swift */; };
		2D4D6AF624F7193700B656BE /* verifyReceiptSample1.txt in Resources */ = {isa = PBXBuildFile; fileRef = 2DDE559A24C8B5E300DCB087 /* verifyReceiptSample1.txt */; };
		2D4D6AF724F7193700B656BE /* base64encodedreceiptsample1.txt in Resources */ = {isa = PBXBuildFile; fileRef = 2DDE559B24C8B5E300DCB087 /* base64encodedreceiptsample1.txt */; };
		2D5033242406E4E8009CAE61 /* RCTypeDefsPreMigration.h in Headers */ = {isa = PBXBuildFile; fileRef = 2D5033212406E4E8009CAE61 /* RCTypeDefsPreMigration.h */; settings = {ATTRIBUTES = (Private, ); }; };
		2D5033262406E4E8009CAE61 /* RCSpecialSubscriberAttributes.h in Headers */ = {isa = PBXBuildFile; fileRef = 2D5033232406E4E8009CAE61 /* RCSpecialSubscriberAttributes.h */; settings = {ATTRIBUTES = (Private, ); }; };
		2D50332A2406EA61009CAE61 /* RCSubscriberAttributesManager.h in Headers */ = {isa = PBXBuildFile; fileRef = 2D5033272406EA61009CAE61 /* RCSubscriberAttributesManager.h */; settings = {ATTRIBUTES = (Private, ); }; };
		2D50332B2406EA61009CAE61 /* RCSubscriberAttributesManager.m in Sources */ = {isa = PBXBuildFile; fileRef = 2D5033282406EA61009CAE61 /* RCSubscriberAttributesManager.m */; };
		2D80736A268A691A0072284E /* MockProductsManager.swift in Sources */ = {isa = PBXBuildFile; fileRef = 37E35C9439E087F63ECC4F59 /* MockProductsManager.swift */; };
		2D8E9D482523747D00AFEE11 /* NSDictionaryExtensionsTests.swift in Sources */ = {isa = PBXBuildFile; fileRef = 2DD269162522A20A006AC4BC /* NSDictionaryExtensionsTests.swift */; };
		2D991ACA268BA56900085481 /* StoreKitRequestFetcher.swift in Sources */ = {isa = PBXBuildFile; fileRef = 2D991AC9268BA56900085481 /* StoreKitRequestFetcher.swift */; };
		2D991ACB268BBC0100085481 /* StoreKitRequestFetcherTests.swift in Sources */ = {isa = PBXBuildFile; fileRef = 37E35A6260C44FCBFF4CBB49 /* StoreKitRequestFetcherTests.swift */; };
		2D991ACC268BBCD600085481 /* MockRequestFetcher.swift in Sources */ = {isa = PBXBuildFile; fileRef = 37E35609E46E869675A466C1 /* MockRequestFetcher.swift */; };
		2D991ACD268BBE8600085481 /* MockRequestFetcher.swift in Sources */ = {isa = PBXBuildFile; fileRef = 37E35609E46E869675A466C1 /* MockRequestFetcher.swift */; };
		2DAF814E25B24243002C621E /* RCIdentityManager+Protected.h in Headers */ = {isa = PBXBuildFile; fileRef = 2DAF814D25B24243002C621E /* RCIdentityManager+Protected.h */; settings = {ATTRIBUTES = (Private, ); }; };
		2DC19195255F36D10039389A /* Logger.swift in Sources */ = {isa = PBXBuildFile; fileRef = 2DC19194255F36D10039389A /* Logger.swift */; };
		2DC5622624EC63430031F69B /* PurchasesCoreSwift.h in Headers */ = {isa = PBXBuildFile; fileRef = 2DC5621824EC63430031F69B /* PurchasesCoreSwift.h */; settings = {ATTRIBUTES = (Public, ); }; };
		2DC5622E24EC636C0031F69B /* Transaction.swift in Sources */ = {isa = PBXBuildFile; fileRef = 37E355CBB3F3A31A32687B14 /* Transaction.swift */; };
		2DC5623024EC63730031F69B /* OperationDispatcher.swift in Sources */ = {isa = PBXBuildFile; fileRef = 2DDA3E4624DB0B5400EDFE5B /* OperationDispatcher.swift */; };
		2DC5623224EC63730031F69B /* TransactionsFactory.swift in Sources */ = {isa = PBXBuildFile; fileRef = 3597020F24BF6A710010506E /* TransactionsFactory.swift */; };
		2DC5623724EC68090031F69B /* TransactionsFactoryTests.swift in Sources */ = {isa = PBXBuildFile; fileRef = 3597021124BF6AAC0010506E /* TransactionsFactoryTests.swift */; };
		2DD02D5724AD0B0500419CD9 /* RCIntroEligibilityTests.swift in Sources */ = {isa = PBXBuildFile; fileRef = 2DD02D5624AD0B0500419CD9 /* RCIntroEligibilityTests.swift */; };
		2DD448FF24088473002F5694 /* RCPurchases+SubscriberAttributes.h in Headers */ = {isa = PBXBuildFile; fileRef = 2DD448FD24088473002F5694 /* RCPurchases+SubscriberAttributes.h */; settings = {ATTRIBUTES = (Private, ); }; };
		2DD4490024088473002F5694 /* RCPurchases+SubscriberAttributes.m in Sources */ = {isa = PBXBuildFile; fileRef = 2DD448FE24088473002F5694 /* RCPurchases+SubscriberAttributes.m */; };
		2DD7BA4D24C63A830066B4C2 /* MockSystemInfo.swift in Sources */ = {isa = PBXBuildFile; fileRef = 2DD7BA4C24C63A830066B4C2 /* MockSystemInfo.swift */; };
		2DDA3E4824DB101C00EDFE5B /* MockOperationDispatcher.swift in Sources */ = {isa = PBXBuildFile; fileRef = 37E35659EB530A5109AFAB50 /* MockOperationDispatcher.swift */; };
		2DDF419624F6F331005BC22D /* ProductsRequestFactory.swift in Sources */ = {isa = PBXBuildFile; fileRef = 37E35E8DCF998D9DB63850F8 /* ProductsRequestFactory.swift */; };
		2DDF419724F6F331005BC22D /* DateExtensions.swift in Sources */ = {isa = PBXBuildFile; fileRef = 37E3567189CF6A746EE3CCC2 /* DateExtensions.swift */; };
		2DDF419D24F6F331005BC22D /* IntroEligibilityCalculator.swift in Sources */ = {isa = PBXBuildFile; fileRef = 2D97458E24BDFCEF006245E9 /* IntroEligibilityCalculator.swift */; };
		2DDF419F24F6F331005BC22D /* ReceiptParsingError.swift in Sources */ = {isa = PBXBuildFile; fileRef = 2D8F622224D30F9D00F993AA /* ReceiptParsingError.swift */; };
		2DDF41A224F6F331005BC22D /* ProductsManager.swift in Sources */ = {isa = PBXBuildFile; fileRef = 37E35C7060D7E486F5958BED /* ProductsManager.swift */; };
		2DDF41A324F6F331005BC22D /* ReceiptParser.swift in Sources */ = {isa = PBXBuildFile; fileRef = 2D5BB46A24C8E8ED00E27537 /* ReceiptParser.swift */; };
		2DDF41AB24F6F37C005BC22D /* AppleReceipt.swift in Sources */ = {isa = PBXBuildFile; fileRef = 2DDF41A724F6F37C005BC22D /* AppleReceipt.swift */; };
		2DDF41AC24F6F37C005BC22D /* ASN1Container.swift in Sources */ = {isa = PBXBuildFile; fileRef = 2DDF41A824F6F37C005BC22D /* ASN1Container.swift */; };
		2DDF41AD24F6F37C005BC22D /* ASN1ObjectIdentifier.swift in Sources */ = {isa = PBXBuildFile; fileRef = 2DDF41A924F6F37C005BC22D /* ASN1ObjectIdentifier.swift */; };
		2DDF41AE24F6F37C005BC22D /* InAppPurchase.swift in Sources */ = {isa = PBXBuildFile; fileRef = 2DDF41AA24F6F37C005BC22D /* InAppPurchase.swift */; };
		2DDF41B324F6F387005BC22D /* InAppPurchaseBuilder.swift in Sources */ = {isa = PBXBuildFile; fileRef = 2DDF41AF24F6F387005BC22D /* InAppPurchaseBuilder.swift */; };
		2DDF41B424F6F387005BC22D /* ASN1ContainerBuilder.swift in Sources */ = {isa = PBXBuildFile; fileRef = 2DDF41B024F6F387005BC22D /* ASN1ContainerBuilder.swift */; };
		2DDF41B524F6F387005BC22D /* AppleReceiptBuilder.swift in Sources */ = {isa = PBXBuildFile; fileRef = 2DDF41B124F6F387005BC22D /* AppleReceiptBuilder.swift */; };
		2DDF41B624F6F387005BC22D /* ASN1ObjectIdentifierBuilder.swift in Sources */ = {isa = PBXBuildFile; fileRef = 2DDF41B224F6F387005BC22D /* ASN1ObjectIdentifierBuilder.swift */; };
		2DDF41BA24F6F392005BC22D /* ISO3601DateFormatter.swift in Sources */ = {isa = PBXBuildFile; fileRef = 2DDF41B724F6F392005BC22D /* ISO3601DateFormatter.swift */; };
		2DDF41BB24F6F392005BC22D /* UInt8+Extensions.swift in Sources */ = {isa = PBXBuildFile; fileRef = 2DDF41B824F6F392005BC22D /* UInt8+Extensions.swift */; };
		2DDF41BC24F6F392005BC22D /* ArraySlice_UInt8+Extensions.swift in Sources */ = {isa = PBXBuildFile; fileRef = 2DDF41B924F6F392005BC22D /* ArraySlice_UInt8+Extensions.swift */; };
		2DDF41C824F6F4C3005BC22D /* ISO3601DateFormatterTests.swift in Sources */ = {isa = PBXBuildFile; fileRef = 2DDF41BE24F6F4C3005BC22D /* ISO3601DateFormatterTests.swift */; };
		2DDF41C924F6F4C3005BC22D /* UInt8+ExtensionsTests.swift in Sources */ = {isa = PBXBuildFile; fileRef = 2DDF41BF24F6F4C3005BC22D /* UInt8+ExtensionsTests.swift */; };
		2DDF41CA24F6F4C3005BC22D /* ArraySlice_UInt8+ExtensionsTests.swift in Sources */ = {isa = PBXBuildFile; fileRef = 2DDF41C024F6F4C3005BC22D /* ArraySlice_UInt8+ExtensionsTests.swift */; };
		2DDF41CB24F6F4C3005BC22D /* ASN1ObjectIdentifierBuilderTests.swift in Sources */ = {isa = PBXBuildFile; fileRef = 2DDF41C224F6F4C3005BC22D /* ASN1ObjectIdentifierBuilderTests.swift */; };
		2DDF41CC24F6F4C3005BC22D /* AppleReceiptBuilderTests.swift in Sources */ = {isa = PBXBuildFile; fileRef = 2DDF41C324F6F4C3005BC22D /* AppleReceiptBuilderTests.swift */; };
		2DDF41CD24F6F4C3005BC22D /* ASN1ContainerBuilderTests.swift in Sources */ = {isa = PBXBuildFile; fileRef = 2DDF41C424F6F4C3005BC22D /* ASN1ContainerBuilderTests.swift */; };
		2DDF41CE24F6F4C3005BC22D /* InAppPurchaseBuilderTests.swift in Sources */ = {isa = PBXBuildFile; fileRef = 2DDF41C524F6F4C3005BC22D /* InAppPurchaseBuilderTests.swift */; };
		2DDF41CF24F6F4C3005BC22D /* ReceiptParsing+TestsWithRealReceipts.swift in Sources */ = {isa = PBXBuildFile; fileRef = 2DDF41C724F6F4C3005BC22D /* ReceiptParsing+TestsWithRealReceipts.swift */; };
		2DDF41DA24F6F4DB005BC22D /* ReceiptParserTests.swift in Sources */ = {isa = PBXBuildFile; fileRef = 37E351D0EBC4698E1D3585A6 /* ReceiptParserTests.swift */; };
		2DDF41DB24F6F4DB005BC22D /* IntroEligibilityCalculatorTests.swift in Sources */ = {isa = PBXBuildFile; fileRef = 37E354B18710B488B8B0D443 /* IntroEligibilityCalculatorTests.swift */; };
		2DDF41DC24F6F4DB005BC22D /* ProductsManagerTests.swift in Sources */ = {isa = PBXBuildFile; fileRef = 37E351F0E21361EAEC078A0D /* ProductsManagerTests.swift */; };
		2DDF41DE24F6F527005BC22D /* MockAppleReceiptBuilder.swift in Sources */ = {isa = PBXBuildFile; fileRef = 37E35C1554F296F7F1317747 /* MockAppleReceiptBuilder.swift */; };
		2DDF41DF24F6F527005BC22D /* MockProductsManager.swift in Sources */ = {isa = PBXBuildFile; fileRef = 37E35C9439E087F63ECC4F59 /* MockProductsManager.swift */; };
		2DDF41E024F6F527005BC22D /* MockInAppPurchaseBuilder.swift in Sources */ = {isa = PBXBuildFile; fileRef = 37E355744D64075AA91342DE /* MockInAppPurchaseBuilder.swift */; };
		2DDF41E124F6F527005BC22D /* MockReceiptParser.swift in Sources */ = {isa = PBXBuildFile; fileRef = 37E354B13440508B46C9A530 /* MockReceiptParser.swift */; };
		2DDF41E224F6F527005BC22D /* MockProductsRequest.swift in Sources */ = {isa = PBXBuildFile; fileRef = 37E35B08709090FBBFB16EBD /* MockProductsRequest.swift */; };
		2DDF41E324F6F527005BC22D /* MockASN1ContainerBuilder.swift in Sources */ = {isa = PBXBuildFile; fileRef = 37E351EB3689AF304E5B1031 /* MockASN1ContainerBuilder.swift */; };
		2DDF41E424F6F527005BC22D /* MockProductsRequestFactory.swift in Sources */ = {isa = PBXBuildFile; fileRef = 37E35F783903362B65FB7AF3 /* MockProductsRequestFactory.swift */; };
		2DDF41E624F6F5DC005BC22D /* MockSKProduct.swift in Sources */ = {isa = PBXBuildFile; fileRef = 2DDF41E524F6F5DC005BC22D /* MockSKProduct.swift */; };
		2DDF41E824F6F61B005BC22D /* MockSKDiscount.swift in Sources */ = {isa = PBXBuildFile; fileRef = 2DDF41E724F6F61B005BC22D /* MockSKDiscount.swift */; };
		2DDF41EA24F6F844005BC22D /* SKProductSubscriptionDurationExtensions.swift in Sources */ = {isa = PBXBuildFile; fileRef = 2DDF41E924F6F844005BC22D /* SKProductSubscriptionDurationExtensions.swift */; };
		2DE20B6F264087FB004C597D /* StoreKitTests.swift in Sources */ = {isa = PBXBuildFile; fileRef = 2DE20B6E264087FB004C597D /* StoreKitTests.swift */; };
		2DE20B7426408802004C597D /* Purchases.framework in Frameworks */ = {isa = PBXBuildFile; fileRef = 352629FE1F7C4B9100C04F2C /* Purchases.framework */; };
		2DE20B7626408807004C597D /* StoreKitTest.framework in Frameworks */ = {isa = PBXBuildFile; fileRef = 2DE20B7526408806004C597D /* StoreKitTest.framework */; };
		2DE20B7A26408921004C597D /* Configuration.storekit in Resources */ = {isa = PBXBuildFile; fileRef = 2DE20B7926408921004C597D /* Configuration.storekit */; };
		2DE20B8226409EB7004C597D /* StoreKitTestAppApp.swift in Sources */ = {isa = PBXBuildFile; fileRef = 2DE20B8126409EB7004C597D /* StoreKitTestAppApp.swift */; };
		2DE20B8426409EB7004C597D /* ContentView.swift in Sources */ = {isa = PBXBuildFile; fileRef = 2DE20B8326409EB7004C597D /* ContentView.swift */; };
		2DE20B8626409EB8004C597D /* Assets.xcassets in Resources */ = {isa = PBXBuildFile; fileRef = 2DE20B8526409EB8004C597D /* Assets.xcassets */; };
		2DE20B8926409EB8004C597D /* Preview Assets.xcassets in Resources */ = {isa = PBXBuildFile; fileRef = 2DE20B8826409EB8004C597D /* Preview Assets.xcassets */; };
		2DE20B9026409EC7004C597D /* Purchases.framework in Frameworks */ = {isa = PBXBuildFile; fileRef = 352629FE1F7C4B9100C04F2C /* Purchases.framework */; };
		2DE20B9226409ECF004C597D /* StoreKit.framework in Frameworks */ = {isa = PBXBuildFile; fileRef = 2DE20B9126409ECF004C597D /* StoreKit.framework */; };
		2DE61A84264190830021CEA0 /* Constants.swift in Sources */ = {isa = PBXBuildFile; fileRef = 2DE61A83264190830021CEA0 /* Constants.swift */; };
		2DE63BB324EC73F3001288D6 /* PurchasesCoreSwift.framework in Frameworks */ = {isa = PBXBuildFile; fileRef = 2DC5621624EC63420031F69B /* PurchasesCoreSwift.framework */; };
		2DEB976B247DB85400A92099 /* SKProductSubscriptionDurationExtensions.swift in Sources */ = {isa = PBXBuildFile; fileRef = 2DEB976A247DB85400A92099 /* SKProductSubscriptionDurationExtensions.swift */; };
		350FBDE91F7EEF070065833D /* RCPurchases.h in Headers */ = {isa = PBXBuildFile; fileRef = 350FBDE71F7EEF070065833D /* RCPurchases.h */; settings = {ATTRIBUTES = (Public, ); }; };
		350FBDEA1F7EEF070065833D /* RCPurchases.m in Sources */ = {isa = PBXBuildFile; fileRef = 350FBDE81F7EEF070065833D /* RCPurchases.m */; };
		351F4FAF1F803D0700F245F4 /* RCPurchaserInfo.h in Headers */ = {isa = PBXBuildFile; fileRef = 351F4FAD1F803D0700F245F4 /* RCPurchaserInfo.h */; settings = {ATTRIBUTES = (Public, ); }; };
		351F4FB01F803D0700F245F4 /* RCPurchaserInfo.m in Sources */ = {isa = PBXBuildFile; fileRef = 351F4FAE1F803D0700F245F4 /* RCPurchaserInfo.m */; };
		35262A0F1F7C4B9100C04F2C /* Purchases.h in Headers */ = {isa = PBXBuildFile; fileRef = 35262A011F7C4B9100C04F2C /* Purchases.h */; settings = {ATTRIBUTES = (Public, ); }; };
		35262A231F7D77E600C04F2C /* Purchases.framework in Frameworks */ = {isa = PBXBuildFile; fileRef = 352629FE1F7C4B9100C04F2C /* Purchases.framework */; };
		352E88442229B1A70046A10A /* RCPurchasesErrorUtils.m in Sources */ = {isa = PBXBuildFile; fileRef = 352E88422229B1A60046A10A /* RCPurchasesErrorUtils.m */; };
		353AB5E4222F624E003754E6 /* RCPurchasesErrors.h in Headers */ = {isa = PBXBuildFile; fileRef = 353AB5E3222F624E003754E6 /* RCPurchasesErrors.h */; settings = {ATTRIBUTES = (Public, ); }; };
		353AB5E6222F633D003754E6 /* RCPurchasesErrorUtils.h in Headers */ = {isa = PBXBuildFile; fileRef = 353AB5E5222F633D003754E6 /* RCPurchasesErrorUtils.h */; settings = {ATTRIBUTES = (Public, ); }; };
		354D50DF22E7D014009B870C /* RCOfferings.h in Headers */ = {isa = PBXBuildFile; fileRef = 354D50DD22E7D014009B870C /* RCOfferings.h */; settings = {ATTRIBUTES = (Public, ); }; };
		354D50E022E7D014009B870C /* RCOfferings.m in Sources */ = {isa = PBXBuildFile; fileRef = 354D50DE22E7D014009B870C /* RCOfferings.m */; };
		356D65F620B873AF00576D45 /* Purchases.framework in Copy Frameworks */ = {isa = PBXBuildFile; fileRef = 352629FE1F7C4B9100C04F2C /* Purchases.framework */; settings = {ATTRIBUTES = (CodeSignOnCopy, RemoveHeadersOnCopy, ); }; };
		3589D15624C21DBD00A65CBB /* RCAttributionTypeFactory+Protected.h in Headers */ = {isa = PBXBuildFile; fileRef = 3589D15524C21DBD00A65CBB /* RCAttributionTypeFactory+Protected.h */; settings = {ATTRIBUTES = (Private, ); }; };
		35CE74FB20C38A7100CE09D8 /* RCOffering.h in Headers */ = {isa = PBXBuildFile; fileRef = 35CE74F920C38A7100CE09D8 /* RCOffering.h */; settings = {ATTRIBUTES = (Public, ); }; };
		35CE74FD20C38A7100CE09D8 /* RCOffering.m in Sources */ = {isa = PBXBuildFile; fileRef = 35CE74FA20C38A7100CE09D8 /* RCOffering.m */; };
		37E3500156786798CB166571 /* RCPurchases+Protected.h in Headers */ = {isa = PBXBuildFile; fileRef = 37E352DAD631B3A45C041148 /* RCPurchases+Protected.h */; settings = {ATTRIBUTES = (Private, ); }; };
		37E35010ECA71A4CE6E16307 /* RCDeviceCache+Protected.h in Headers */ = {isa = PBXBuildFile; fileRef = 37E35DCFDBDCD33B531395A6 /* RCDeviceCache+Protected.h */; settings = {ATTRIBUTES = (Private, ); }; };
		37E3503FD7AB94A85A397EF3 /* RCHTTPStatusCodes.h in Headers */ = {isa = PBXBuildFile; fileRef = 37E35331DBA29B3C17D0F507 /* RCHTTPStatusCodes.h */; settings = {ATTRIBUTES = (Private, ); }; };
		37E35054EF6315E99DC20AEC /* RCAttributionTypeFactory.h in Headers */ = {isa = PBXBuildFile; fileRef = 37E3557795D5EC2CE5A6CCB5 /* RCAttributionTypeFactory.h */; settings = {ATTRIBUTES = (Private, ); }; };
		37E3509E9E39B1FFE93351B1 /* NSError+RCExtensions.h in Headers */ = {isa = PBXBuildFile; fileRef = 37E35D12020065BE7D6E473D /* NSError+RCExtensions.h */; settings = {ATTRIBUTES = (Private, ); }; };
		37E351A24D613F0DFE6AF05F /* MockBackend.swift in Sources */ = {isa = PBXBuildFile; fileRef = 37E35645928A0009F4C105A7 /* MockBackend.swift */; };
		37E351AB03EE37534CA10B59 /* MockInMemoryCachedOfferings.swift in Sources */ = {isa = PBXBuildFile; fileRef = 37E35C5A65AAF701DED59800 /* MockInMemoryCachedOfferings.swift */; };
		37E351DC8105A9C75F8CFE31 /* RCPurchaserInfoManager.m in Sources */ = {isa = PBXBuildFile; fileRef = 37E3531E6D800F71A856C9E2 /* RCPurchaserInfoManager.m */; };
		37E351E3AC0B5F67305B4CB6 /* DeviceCacheTests.swift in Sources */ = {isa = PBXBuildFile; fileRef = 37E35D87B7E6F91E27E98F42 /* DeviceCacheTests.swift */; };
		37E352039F075299CD4CF6B0 /* RCHTTPRequest.h in Headers */ = {isa = PBXBuildFile; fileRef = 37E35B76B22E9086A5BABECB /* RCHTTPRequest.h */; settings = {ATTRIBUTES = (Private, ); }; };
		37E352279076F9A5A48D1460 /* RCAttributionTypeFactory.m in Sources */ = {isa = PBXBuildFile; fileRef = 37E3580957BA17D5C2EEF8A8 /* RCAttributionTypeFactory.m */; };
		37E3524628A1D7568679FEE2 /* SubscriberAttributesManagerTests.swift in Sources */ = {isa = PBXBuildFile; fileRef = 37E3567E972B9B04FE079ABA /* SubscriberAttributesManagerTests.swift */; };
		37E3524CB70618E6C5F3DB49 /* MockPurchasesDelegate.swift in Sources */ = {isa = PBXBuildFile; fileRef = 37E35838A7FD36982EE14100 /* MockPurchasesDelegate.swift */; };
		37E352897F7CB3A122F9739F /* PurchasesSubscriberAttributesTests.swift in Sources */ = {isa = PBXBuildFile; fileRef = 37E3508E52201122137D4B4A /* PurchasesSubscriberAttributesTests.swift */; };
		37E352E9231D083B78E2E345 /* RCBackend.m in Sources */ = {isa = PBXBuildFile; fileRef = 37E35E282619939718FC7DBE /* RCBackend.m */; };
		37E352F190E0E957E8D932F8 /* RCDeviceCache.h in Headers */ = {isa = PBXBuildFile; fileRef = 37E3524E3032ABC72467AA43 /* RCDeviceCache.h */; settings = {ATTRIBUTES = (Private, ); }; };
		37E35302FD31A094AAE30BFA /* RCHTTPRequest.m in Sources */ = {isa = PBXBuildFile; fileRef = 37E356988CFAEA3E06597850 /* RCHTTPRequest.m */; };
		37E353437E49AA49D6ECC03F /* RCInMemoryCachedObject.m in Sources */ = {isa = PBXBuildFile; fileRef = 37E35B655B1BA8F52C4349ED /* RCInMemoryCachedObject.m */; };
		37E353851D42047D5B0A57D0 /* MockDateProvider.swift in Sources */ = {isa = PBXBuildFile; fileRef = 37E3578BD602C7B8E2274279 /* MockDateProvider.swift */; };
		37E35398FCB4931573C56CAF /* MockReceiptFetcher.swift in Sources */ = {isa = PBXBuildFile; fileRef = 37E352B11676F7DC51559E84 /* MockReceiptFetcher.swift */; };
		37E353E153F6B5C6DE54DE4B /* RCAttributionFetcher.m in Sources */ = {isa = PBXBuildFile; fileRef = 37E35B99BA2A8F048F2482F8 /* RCAttributionFetcher.m */; };
		37E353FA89D4F510BA73F0D3 /* RCProductInfoExtractor.m in Sources */ = {isa = PBXBuildFile; fileRef = 37E35E5C3D1B1D6814496C89 /* RCProductInfoExtractor.m */; };
		37E354AFE06A9723230E47B8 /* RCInMemoryCachedObject+Protected.h in Headers */ = {isa = PBXBuildFile; fileRef = 37E35A6246A6969C7236B29B /* RCInMemoryCachedObject+Protected.h */; settings = {ATTRIBUTES = (Private, ); }; };
		37E354BE25CE61E55E4FD89C /* MockDeviceCache.swift in Sources */ = {isa = PBXBuildFile; fileRef = 37E354BEB8FDE39CAB7C4D69 /* MockDeviceCache.swift */; };
		37E354C46A8A3C2DC861C224 /* MockHTTPClient.swift in Sources */ = {isa = PBXBuildFile; fileRef = 37E35292137BBF2810CE4F4B /* MockHTTPClient.swift */; };
		37E354E0A9A371481540B2B0 /* MockAttributionFetcher.swift in Sources */ = {isa = PBXBuildFile; fileRef = 37E351CD1EE6B897F434EA40 /* MockAttributionFetcher.swift */; };
		37E354F65C32F553F4697C0E /* RCBackend.h in Headers */ = {isa = PBXBuildFile; fileRef = 37E35A6E091B8CD9C967383C /* RCBackend.h */; settings = {ATTRIBUTES = (Private, ); }; };
		37E35537842F30D829D76252 /* RCIdentityManager.m in Sources */ = {isa = PBXBuildFile; fileRef = 37E358CFE61BD929C7FDE4CD /* RCIdentityManager.m */; };
		37E3554836D4DA9336B9FA70 /* MockProductDiscount.swift in Sources */ = {isa = PBXBuildFile; fileRef = 37E3572040A16F10B957563A /* MockProductDiscount.swift */; };
		37E3555F3FB596CAB8F46868 /* BackendTests.swift in Sources */ = {isa = PBXBuildFile; fileRef = 37E358BF58C99AC39073B96C /* BackendTests.swift */; };
		37E35616A3D5D204B8BB2503 /* RCStoreKitWrapper.h in Headers */ = {isa = PBXBuildFile; fileRef = 37E359B77C1E588C9C009D2B /* RCStoreKitWrapper.h */; settings = {ATTRIBUTES = (Private, ); }; };
		37E356538C6A9A05887CAE12 /* NSError+RCExtensionsTests.swift in Sources */ = {isa = PBXBuildFile; fileRef = 37E353AF2CAD3CEDE6D9B368 /* NSError+RCExtensionsTests.swift */; };
		37E3567EAB98594B4912E305 /* RCLogUtils.h in Headers */ = {isa = PBXBuildFile; fileRef = 37E35EB9B60477A7AD2C2EB5 /* RCLogUtils.h */; settings = {ATTRIBUTES = (Private, ); }; };
		37E357301A5D15C0E90C9BD3 /* RCProductInfoExtractor.h in Headers */ = {isa = PBXBuildFile; fileRef = 37E35BC489985F613020035D /* RCProductInfoExtractor.h */; settings = {ATTRIBUTES = (Private, ); }; };
		37E3575B0FFDD90D01861D81 /* RCPurchasesErrorUtils+Protected.h in Headers */ = {isa = PBXBuildFile; fileRef = 37E35CF71E13B58F4AC8998F /* RCPurchasesErrorUtils+Protected.h */; settings = {ATTRIBUTES = (Private, ); }; };
		37E357712F2A42935CD05062 /* RCAttributionData.h in Headers */ = {isa = PBXBuildFile; fileRef = 37E354501D2D2EC61F702958 /* RCAttributionData.h */; settings = {ATTRIBUTES = (Private, ); }; };
		37E357E33F0E20D92EE6372E /* MockSKProduct.swift in Sources */ = {isa = PBXBuildFile; fileRef = 37E357FBA3184BDE6E95DED4 /* MockSKProduct.swift */; };
		37E358250B07BF2DA06EA27B /* RCReceiptFetcher.m in Sources */ = {isa = PBXBuildFile; fileRef = 37E3509E7B186A712097B8CF /* RCReceiptFetcher.m */; };
		37E358418A5A00E989CC1B30 /* RCReceiptFetcher.h in Headers */ = {isa = PBXBuildFile; fileRef = 37E354E2E660D610B9CD4FA2 /* RCReceiptFetcher.h */; settings = {ATTRIBUTES = (Private, ); }; };
		37E3585E0B39722838F235BD /* MockUserDefaults.swift in Sources */ = {isa = PBXBuildFile; fileRef = 37E357D16038F07915D7825D /* MockUserDefaults.swift */; };
		37E35861EE73539B60226BC2 /* EntitlementInfosTests.swift in Sources */ = {isa = PBXBuildFile; fileRef = 37E3582920E16E065502E5FC /* EntitlementInfosTests.swift */; };
		37E358D3F3C7C0388FF5C2BD /* RCOfferingsFactory.h in Headers */ = {isa = PBXBuildFile; fileRef = 37E352CB6BD9FE3D1F4946C5 /* RCOfferingsFactory.h */; settings = {ATTRIBUTES = (Private, ); }; };
		37E358DB4F4016AC297D6B00 /* RCOfferingsFactory.m in Sources */ = {isa = PBXBuildFile; fileRef = 37E35105C5C36A30D084954C /* RCOfferingsFactory.m */; };
		37E3595F797614307CBA329A /* StoreKitWrapperTests.swift in Sources */ = {isa = PBXBuildFile; fileRef = 37E352F86A0A8EB05BAD77C4 /* StoreKitWrapperTests.swift */; };
		37E3598A1AAA3D70EA01C82D /* RCInMemoryCachedObject.h in Headers */ = {isa = PBXBuildFile; fileRef = 37E35C6CBB3229AA53ECEB58 /* RCInMemoryCachedObject.h */; settings = {ATTRIBUTES = (Private, ); }; };
		37E3599326581376E0142EEC /* SystemInfoTests.swift in Sources */ = {isa = PBXBuildFile; fileRef = 37E35EEE7783629CDE41B70C /* SystemInfoTests.swift */; };
		37E359E815ECBE0B9074FA19 /* NSDate+RCExtensionsTests.swift in Sources */ = {isa = PBXBuildFile; fileRef = 37E3508EC20EEBAB4EAC4C82 /* NSDate+RCExtensionsTests.swift */; };
		37E359F038FEA41F207662A5 /* MockPurchaserInfoManager.swift in Sources */ = {isa = PBXBuildFile; fileRef = 37E35EBCDDD1A08F8105C46C /* MockPurchaserInfoManager.swift */; };
		37E35A1AD4361FC6D30EDB62 /* AttributionTypeFactoryTests.swift in Sources */ = {isa = PBXBuildFile; fileRef = 37E350420D54B99BB39448E0 /* AttributionTypeFactoryTests.swift */; };
		37E35A299524507A480956D5 /* RCStoreKitWrapper.m in Sources */ = {isa = PBXBuildFile; fileRef = 37E35CE6628D07BD2C4A07C0 /* RCStoreKitWrapper.m */; };
		37E35A37D97E9E2B0CA09300 /* ISOPeriodFormatterTests.swift in Sources */ = {isa = PBXBuildFile; fileRef = 37E35B9AC7A350CA2437049D /* ISOPeriodFormatterTests.swift */; };
		37E35A7ED3312F10B80FFE2B /* RCDeviceCache.m in Sources */ = {isa = PBXBuildFile; fileRef = 37E356F4B9FCED933CD9C1CA /* RCDeviceCache.m */; };
		37E35AC4C81DB6A27C5AA1CE /* OfferingsTests.swift in Sources */ = {isa = PBXBuildFile; fileRef = 37E357C2D977BBB081216B5F /* OfferingsTests.swift */; };
		37E35AD0B0D9EF0CDA29DAC2 /* MockStoreKitWrapper.swift in Sources */ = {isa = PBXBuildFile; fileRef = 37E351AC0FF9607719F7A29A /* MockStoreKitWrapper.swift */; };
		37E35AD3BB8E99D2AA325825 /* DeviceCacheSubscriberAttributesTests.swift in Sources */ = {isa = PBXBuildFile; fileRef = 37E35C4A795A0F056381A1B3 /* DeviceCacheSubscriberAttributesTests.swift */; };
		37E35AF213F2F79CB067FDC2 /* InMemoryCachedObjectTests.swift in Sources */ = {isa = PBXBuildFile; fileRef = 37E35E3250FBBB03D92E06EC /* InMemoryCachedObjectTests.swift */; };
		37E35B1F34D1624509012749 /* MockSubscriberAttributesManager.swift in Sources */ = {isa = PBXBuildFile; fileRef = 37E351D48260D9DC8B1EE360 /* MockSubscriberAttributesManager.swift */; };
		37E35B4BDE7D7B1EFB3EE800 /* NSError+RCExtensions.m in Sources */ = {isa = PBXBuildFile; fileRef = 37E35088AB7C4F7A242D3ED5 /* NSError+RCExtensions.m */; };
		37E35B94F66AD4C3BC3E3D54 /* RCPurchaserInfoManager.h in Headers */ = {isa = PBXBuildFile; fileRef = 37E35A375CFEFEE4D6DEFD11 /* RCPurchaserInfoManager.h */; settings = {ATTRIBUTES = (Private, ); }; };
		37E35BD1D25AE2B73AE41B8A /* RCAttributionData.m in Sources */ = {isa = PBXBuildFile; fileRef = 37E350ABE7173A637AA8B148 /* RCAttributionData.m */; };
		37E35BE05E2A8BB2BD310CB0 /* RCHTTPClient.h in Headers */ = {isa = PBXBuildFile; fileRef = 37E356C39D29EB6C8EC2D6BD /* RCHTTPClient.h */; settings = {ATTRIBUTES = (Private, ); }; };
		37E35C8515C5E2D01B0AF5C1 /* Strings.swift in Sources */ = {isa = PBXBuildFile; fileRef = 37E3507939634ED5A9280544 /* Strings.swift */; };
		37E35CB9C20AFAFBC98ADA27 /* RCAttributionFetcher.h in Headers */ = {isa = PBXBuildFile; fileRef = 37E356E2B50E2DCA5EB8A87D /* RCAttributionFetcher.h */; settings = {ATTRIBUTES = (Private, ); }; };
		37E35D01E3A0F5FC8E0B16F7 /* RCIdentityManager.h in Headers */ = {isa = PBXBuildFile; fileRef = 37E35B6C44C7460FC0522E01 /* RCIdentityManager.h */; settings = {ATTRIBUTES = (Private, ); }; };
		37E35D04747C56E85F1B9679 /* RCPurchaserInfo+Protected.h in Headers */ = {isa = PBXBuildFile; fileRef = 37E35F19DF256C1D0125CC76 /* RCPurchaserInfo+Protected.h */; settings = {ATTRIBUTES = (Private, ); }; };
		37E35D195CD0599FDB381D04 /* HTTPClientTests.swift in Sources */ = {isa = PBXBuildFile; fileRef = 37E353CBE9CF2572A72A347F /* HTTPClientTests.swift */; };
		37E35D561B3F5AC49FD6C2CF /* RCHTTPClient.m in Sources */ = {isa = PBXBuildFile; fileRef = 37E35EDEA372C1D8E03118FF /* RCHTTPClient.m */; };
		37E35D6F8CF6DFB88F0A2F61 /* PurchaserInfoManagerTests.swift in Sources */ = {isa = PBXBuildFile; fileRef = 37E35E992F1916C7F3911E7B /* PurchaserInfoManagerTests.swift */; };
		37E35D757DE82291BFFCFB91 /* RCOfferings+Protected.h in Headers */ = {isa = PBXBuildFile; fileRef = 37E354D3420651DECC1EA656 /* RCOfferings+Protected.h */; settings = {ATTRIBUTES = (Private, ); }; };
		37E35DD380900220C34BB222 /* MockTransaction.swift in Sources */ = {isa = PBXBuildFile; fileRef = 37E3550C031F1FD95B366998 /* MockTransaction.swift */; };
		37E35DD66736A6669A746334 /* PurchaserInfoTests.swift in Sources */ = {isa = PBXBuildFile; fileRef = 37E359D8F304C83184560135 /* PurchaserInfoTests.swift */; };
<<<<<<< HEAD
		37E35E3A834982B03BC633BC /* StoreKitRequestFetcherTests.swift in Sources */ = {isa = PBXBuildFile; fileRef = 37E35A6260C44FCBFF4CBB49 /* StoreKitRequestFetcherTests.swift */; };
=======
		37E35DD8BE40E352311AC2C1 /* RCPromotionalOffer.m in Sources */ = {isa = PBXBuildFile; fileRef = 37E35CFD3C14C7C6EECF921E /* RCPromotionalOffer.m */; };
>>>>>>> f2b9e2cf
		37E35E3CFED4426C0EE1302C /* RCOffering+Protected.h in Headers */ = {isa = PBXBuildFile; fileRef = 37E357C8623F79A4F0BEE213 /* RCOffering+Protected.h */; settings = {ATTRIBUTES = (Private, ); }; };
		37E35EB7B35C86140B96C58B /* MockIdentityManager.swift in Sources */ = {isa = PBXBuildFile; fileRef = 37E3571B552018D47A6ED7C6 /* MockIdentityManager.swift */; };
		37E35EBDFC5CD3068E1792A3 /* MockNotificationCenter.swift in Sources */ = {isa = PBXBuildFile; fileRef = 37E35A0D4A561C51185F82EB /* MockNotificationCenter.swift */; };
		37E35ED080CFE0FBB7A58802 /* AttributionFetcherTests.swift in Sources */ = {isa = PBXBuildFile; fileRef = 37E35AB7A67D86DBD95B2243 /* AttributionFetcherTests.swift */; };
		37E35EDC57C486AC2D66B4B8 /* MockOfferingsFactory.swift in Sources */ = {isa = PBXBuildFile; fileRef = 37E3555B4BE0A4F7222E7B00 /* MockOfferingsFactory.swift */; };
		37E35F0387D0ADE014186924 /* ProductInfoExtractorTests.swift in Sources */ = {isa = PBXBuildFile; fileRef = 37E3548189DA008320B3FC98 /* ProductInfoExtractorTests.swift */; };
		37E35F150166B248756AAFEF /* NSData+RCExtensionsTests.swift in Sources */ = {isa = PBXBuildFile; fileRef = 37E35ABEE9FD79CCA64E4F8B /* NSData+RCExtensionsTests.swift */; };
		37E35F549AEB655AB6DA83B3 /* MockSKDiscount.swift in Sources */ = {isa = PBXBuildFile; fileRef = 37E35EABF6D7AFE367718784 /* MockSKDiscount.swift */; };
		37E35F67255A87BD86B39D43 /* MockReceiptParser.swift in Sources */ = {isa = PBXBuildFile; fileRef = 37E3558F697A939D2BBD7FEC /* MockReceiptParser.swift */; };
		37E35FF7952D59C0AE3879D3 /* IdentityManagerTests.swift in Sources */ = {isa = PBXBuildFile; fileRef = 37E35294EBC1E5A879C95540 /* IdentityManagerTests.swift */; };
		9A65DFDE258AD60A00DE00B0 /* LogIntent.swift in Sources */ = {isa = PBXBuildFile; fileRef = 9A65DFDD258AD60A00DE00B0 /* LogIntent.swift */; };
		9A65E03625918B0500DE00B0 /* ConfigureStrings.swift in Sources */ = {isa = PBXBuildFile; fileRef = 9A65E03525918B0500DE00B0 /* ConfigureStrings.swift */; };
		9A65E03B25918B0900DE00B0 /* PurchaserInfoStrings.swift in Sources */ = {isa = PBXBuildFile; fileRef = 9A65E03A25918B0900DE00B0 /* PurchaserInfoStrings.swift */; };
		9A65E0762591977200DE00B0 /* IdentityStrings.swift in Sources */ = {isa = PBXBuildFile; fileRef = 9A65E0752591977200DE00B0 /* IdentityStrings.swift */; };
		9A65E07B2591977500DE00B0 /* NetworkStrings.swift in Sources */ = {isa = PBXBuildFile; fileRef = 9A65E07A2591977500DE00B0 /* NetworkStrings.swift */; };
		9A65E0802591977900DE00B0 /* ReceiptStrings.swift in Sources */ = {isa = PBXBuildFile; fileRef = 9A65E07F2591977900DE00B0 /* ReceiptStrings.swift */; };
		9A65E0A02591A23200DE00B0 /* OfferingStrings.swift in Sources */ = {isa = PBXBuildFile; fileRef = 9A65E09F2591A23200DE00B0 /* OfferingStrings.swift */; };
		9A65E0A52591A23500DE00B0 /* PurchaseStrings.swift in Sources */ = {isa = PBXBuildFile; fileRef = 9A65E0A42591A23500DE00B0 /* PurchaseStrings.swift */; };
		9A65E0AA2591A23800DE00B0 /* RestoreStrings.swift in Sources */ = {isa = PBXBuildFile; fileRef = 9A65E0A92591A23800DE00B0 /* RestoreStrings.swift */; };
		B32B74FF26868AEB005647BF /* Package.swift in Sources */ = {isa = PBXBuildFile; fileRef = B3D3C4712685784800CB3C21 /* Package.swift */; };
		B32B750126868C1D005647BF /* EntitlementInfo.swift in Sources */ = {isa = PBXBuildFile; fileRef = B32B750026868C1D005647BF /* EntitlementInfo.swift */; };
		B33C43EF267295E2006B8C8C /* RCObjC.m in Sources */ = {isa = PBXBuildFile; fileRef = B33C43EC2672953D006B8C8C /* RCObjC.m */; };
		B33C43F22672986D006B8C8C /* ObjCThrowExceptionMatcher.swift in Sources */ = {isa = PBXBuildFile; fileRef = B33C43F12672986D006B8C8C /* ObjCThrowExceptionMatcher.swift */; };
		B33CEA9E268BC39D008A3144 /* RCTransactionAPI.m in Sources */ = {isa = PBXBuildFile; fileRef = B33CEA9D268BC39D008A3144 /* RCTransactionAPI.m */; };
		B33CEAA0268CDCC9008A3144 /* ISOPeriodFormatter.swift in Sources */ = {isa = PBXBuildFile; fileRef = B33CEA9F268CDCC9008A3144 /* ISOPeriodFormatter.swift */; };
		B34D2AA0269606E400D88C3A /* IntroEligibility.swift in Sources */ = {isa = PBXBuildFile; fileRef = B3DF6A4F269524080030D57C /* IntroEligibility.swift */; };
		B34D2AA126960A3200D88C3A /* RCIntroEligibilityAPI.m in Sources */ = {isa = PBXBuildFile; fileRef = B3DF6A4D269522040030D57C /* RCIntroEligibilityAPI.m */; };
		B34D2AA4269649EC00D88C3A /* MockProductDiscount.swift in Sources */ = {isa = PBXBuildFile; fileRef = 37E3572040A16F10B957563A /* MockProductDiscount.swift */; };
		B36824BE268FBC5B00957E4C /* XCTest.framework in Frameworks */ = {isa = PBXBuildFile; fileRef = B36824BD268FBC5B00957E4C /* XCTest.framework */; };
		B36824BF268FBC8700957E4C /* SubscriberAttributeTests.swift in Sources */ = {isa = PBXBuildFile; fileRef = 2D8DB34A24072AAE00BE3D31 /* SubscriberAttributeTests.swift */; };
		B36824C1268FBCE000957E4C /* MockDateProvider.swift in Sources */ = {isa = PBXBuildFile; fileRef = 37E3578BD602C7B8E2274279 /* MockDateProvider.swift */; };
		B36824C3268FBE1500957E4C /* BackendSubscriberAttributesTests.swift in Sources */ = {isa = PBXBuildFile; fileRef = 37E357F69438004E1F443C03 /* BackendSubscriberAttributesTests.swift */; };
		B372EC54268FEDC60099171E /* PromotionalOffer.swift in Sources */ = {isa = PBXBuildFile; fileRef = B372EC53268FEDC60099171E /* PromotionalOffer.swift */; };
		B372EC56268FEF020099171E /* ProductInfo.swift in Sources */ = {isa = PBXBuildFile; fileRef = B372EC55268FEF020099171E /* ProductInfo.swift */; };
		B387F47A2683FDEA0028701F /* main.m in Sources */ = {isa = PBXBuildFile; fileRef = B387F46D2683FDAC0028701F /* main.m */; };
		B39E8118268E832000D31189 /* RCAttributionNetworkAPI.m in Sources */ = {isa = PBXBuildFile; fileRef = B39E8117268E832000D31189 /* RCAttributionNetworkAPI.m */; };
		B39E811A268E849900D31189 /* AttributionNetwork.swift in Sources */ = {isa = PBXBuildFile; fileRef = B39E8119268E849900D31189 /* AttributionNetwork.swift */; };
		B39E811D268E887500D31189 /* SubscriberAttribute.swift in Sources */ = {isa = PBXBuildFile; fileRef = B39E811C268E887500D31189 /* SubscriberAttribute.swift */; };
		B3AA35A0268682410007771B /* RCEntitlementInfoAPI.m in Sources */ = {isa = PBXBuildFile; fileRef = B3AA359D268682410007771B /* RCEntitlementInfoAPI.m */; };
		B3AA35A1268682410007771B /* RCPurchasesAPI.m in Sources */ = {isa = PBXBuildFile; fileRef = B3AA359F268682410007771B /* RCPurchasesAPI.m */; };
		B3AA6234268A7BA900894871 /* RCEntitlementInfosAPI.m in Sources */ = {isa = PBXBuildFile; fileRef = B3AA6232268A7BA900894871 /* RCEntitlementInfosAPI.m */; };
		B3AA6236268A81C700894871 /* EntitlementInfos.swift in Sources */ = {isa = PBXBuildFile; fileRef = B3AA6235268A81C700894871 /* EntitlementInfos.swift */; };
		B3AA6238268B926F00894871 /* SystemInfo.swift in Sources */ = {isa = PBXBuildFile; fileRef = B3AA6237268B926F00894871 /* SystemInfo.swift */; };
		B3C1AEFA268FF4DB0013D50D /* ProductInfoEnums.swift in Sources */ = {isa = PBXBuildFile; fileRef = B3C1AEF9268FF4DB0013D50D /* ProductInfoEnums.swift */; };
		B3C1AEFB268FF7210013D50D /* ProductInfoTests.swift in Sources */ = {isa = PBXBuildFile; fileRef = 37E350E57B0A393455A72B40 /* ProductInfoTests.swift */; };
		B3D3C47026856AFF00CB3C21 /* APITester.swift in Sources */ = {isa = PBXBuildFile; fileRef = B3D3C46F26856AFF00CB3C21 /* APITester.swift */; };
		B3D5CFBD267282630056FA67 /* Nimble in Frameworks */ = {isa = PBXBuildFile; productRef = B3D5CFBC267282630056FA67 /* Nimble */; };
		B3D5CFC0267282760056FA67 /* OHHTTPStubsSwift in Frameworks */ = {isa = PBXBuildFile; productRef = B3D5CFBF267282760056FA67 /* OHHTTPStubsSwift */; };
		B3D5CFC2267282760056FA67 /* OHHTTPStubs in Frameworks */ = {isa = PBXBuildFile; productRef = B3D5CFC1267282760056FA67 /* OHHTTPStubs */; };
		B3D5CFC42672827D0056FA67 /* Nimble in Frameworks */ = {isa = PBXBuildFile; productRef = B3D5CFC32672827D0056FA67 /* Nimble */; };
		B3D5CFC62672827D0056FA67 /* OHHTTPStubs in Frameworks */ = {isa = PBXBuildFile; productRef = B3D5CFC52672827D0056FA67 /* OHHTTPStubs */; };
		B3D5CFC82672827D0056FA67 /* OHHTTPStubsSwift in Frameworks */ = {isa = PBXBuildFile; productRef = B3D5CFC72672827D0056FA67 /* OHHTTPStubsSwift */; };
		B3D5CFCA267282860056FA67 /* Nimble in Frameworks */ = {isa = PBXBuildFile; productRef = B3D5CFC9267282860056FA67 /* Nimble */; };
		B3DDB55926854865008CCF23 /* PurchaseOwnershipType.swift in Sources */ = {isa = PBXBuildFile; fileRef = B3DDB55826854865008CCF23 /* PurchaseOwnershipType.swift */; };
<<<<<<< HEAD
		B3DF6A452694DCBA0030D57C /* PurchasesTests.swift in Sources */ = {isa = PBXBuildFile; fileRef = 37E35DE5707E845DA3FF51BC /* PurchasesTests.swift */; };
		B3DF6A46269512690030D57C /* ProductInfoExtensions.swift in Sources */ = {isa = PBXBuildFile; fileRef = 37E3583675928C01D92E3166 /* ProductInfoExtensions.swift */; };
		B3DF6A472695145E0030D57C /* ProductInfoExtensions.swift in Sources */ = {isa = PBXBuildFile; fileRef = 37E3583675928C01D92E3166 /* ProductInfoExtensions.swift */; };
=======
		B3DF6A4E269522040030D57C /* RCIntroEligibilityAPI.m in Sources */ = {isa = PBXBuildFile; fileRef = B3DF6A4D269522040030D57C /* RCIntroEligibilityAPI.m */; };
		B3DF6A50269524080030D57C /* IntroEligibility.swift in Sources */ = {isa = PBXBuildFile; fileRef = B3DF6A4F269524080030D57C /* IntroEligibility.swift */; };
		F5BE424026962ACF00254A30 /* ReceiptRefreshPolicy.swift in Sources */ = {isa = PBXBuildFile; fileRef = F5BE423F26962ACF00254A30 /* ReceiptRefreshPolicy.swift */; };
>>>>>>> f2b9e2cf
/* End PBXBuildFile section */

/* Begin PBXContainerItemProxy section */
		2DC5622024EC63430031F69B /* PBXContainerItemProxy */ = {
			isa = PBXContainerItemProxy;
			containerPortal = 352629F51F7C4B9100C04F2C /* Project object */;
			proxyType = 1;
			remoteGlobalIDString = 2DC5621524EC63420031F69B;
			remoteInfo = PurchasesCoreSwift;
		};
		2DC5623424EC63A20031F69B /* PBXContainerItemProxy */ = {
			isa = PBXContainerItemProxy;
			containerPortal = 352629F51F7C4B9100C04F2C /* Project object */;
			proxyType = 1;
			remoteGlobalIDString = 2DC5621524EC63420031F69B;
			remoteInfo = PurchasesCoreSwift;
		};
		2DE20B8E26409EC0004C597D /* PBXContainerItemProxy */ = {
			isa = PBXContainerItemProxy;
			containerPortal = 352629F51F7C4B9100C04F2C /* Project object */;
			proxyType = 1;
			remoteGlobalIDString = 2DE20B7E26409EB7004C597D;
			remoteInfo = StoreKitTestApp;
		};
		35DFC68220B8757C004584CC /* PBXContainerItemProxy */ = {
			isa = PBXContainerItemProxy;
			containerPortal = 352629F51F7C4B9100C04F2C /* Project object */;
			proxyType = 1;
			remoteGlobalIDString = 352629FD1F7C4B9100C04F2C;
			remoteInfo = Purchases;
		};
		B387F48726840B7F0028701F /* PBXContainerItemProxy */ = {
			isa = PBXContainerItemProxy;
			containerPortal = 352629F51F7C4B9100C04F2C /* Project object */;
			proxyType = 1;
			remoteGlobalIDString = 352629FD1F7C4B9100C04F2C;
			remoteInfo = Purchases;
		};
/* End PBXContainerItemProxy section */

/* Begin PBXCopyFilesBuildPhase section */
		350FBDD91F7DFD900065833D /* Copy Frameworks */ = {
			isa = PBXCopyFilesBuildPhase;
			buildActionMask = 2147483647;
			dstPath = "";
			dstSubfolderSpec = 10;
			files = (
				356D65F620B873AF00576D45 /* Purchases.framework in Copy Frameworks */,
			);
			name = "Copy Frameworks";
			runOnlyForDeploymentPostprocessing = 0;
		};
		B387F4712683FDDB0028701F /* CopyFiles */ = {
			isa = PBXCopyFilesBuildPhase;
			buildActionMask = 2147483647;
			dstPath = /usr/share/man/man1/;
			dstSubfolderSpec = 0;
			files = (
			);
			runOnlyForDeploymentPostprocessing = 1;
		};
/* End PBXCopyFilesBuildPhase section */

/* Begin PBXFileReference section */
		0313FD40268A506400168386 /* DateProvider.swift */ = {isa = PBXFileReference; lastKnownFileType = sourcecode.swift; path = DateProvider.swift; sourceTree = "<group>"; };
		2CD72941268A823900BFC976 /* Data+Extensions.swift */ = {isa = PBXFileReference; lastKnownFileType = sourcecode.swift; path = "Data+Extensions.swift"; sourceTree = "<group>"; };
		2CD72943268A826F00BFC976 /* Date+Extensions.swift */ = {isa = PBXFileReference; lastKnownFileType = sourcecode.swift; path = "Date+Extensions.swift"; sourceTree = "<group>"; };
		2CD72947268A828400BFC976 /* Locale+Extensions.swift */ = {isa = PBXFileReference; lastKnownFileType = sourcecode.swift; path = "Locale+Extensions.swift"; sourceTree = "<group>"; };
		2CD72949268A828F00BFC976 /* Dictionary+Extensions.swift */ = {isa = PBXFileReference; lastKnownFileType = sourcecode.swift; path = "Dictionary+Extensions.swift"; sourceTree = "<group>"; };
		2D11F5E0250FF886005A70E8 /* AttributionStrings.swift */ = {isa = PBXFileReference; lastKnownFileType = sourcecode.swift; path = AttributionStrings.swift; sourceTree = "<group>"; };
		2D1FFAD425B8707400367C63 /* RCPurchaserInfoManager+Protected.h */ = {isa = PBXFileReference; lastKnownFileType = sourcecode.c.h; path = "RCPurchaserInfoManager+Protected.h"; sourceTree = "<group>"; };
		2D390254259CF46000DB19C0 /* MockPaymentDiscount.swift */ = {isa = PBXFileReference; lastKnownFileType = sourcecode.swift; path = MockPaymentDiscount.swift; sourceTree = "<group>"; };
		2D4C18A824F47E4400F268CD /* Purchases.swift */ = {isa = PBXFileReference; lastKnownFileType = sourcecode.swift; path = Purchases.swift; sourceTree = "<group>"; };
		2D4D6AF224F7172900B656BE /* MockProductsRequest.swift */ = {isa = PBXFileReference; fileEncoding = 4; lastKnownFileType = sourcecode.swift; path = MockProductsRequest.swift; sourceTree = "<group>"; };
		2D5033212406E4E8009CAE61 /* RCTypeDefsPreMigration.h */ = {isa = PBXFileReference; fileEncoding = 4; lastKnownFileType = sourcecode.c.h; name = RCTypeDefsPreMigration.h; path = Purchases/SwiftObjcCompatibility/RCTypeDefsPreMigration.h; sourceTree = SOURCE_ROOT; };
		2D5033232406E4E8009CAE61 /* RCSpecialSubscriberAttributes.h */ = {isa = PBXFileReference; fileEncoding = 4; lastKnownFileType = sourcecode.c.h; name = RCSpecialSubscriberAttributes.h; path = Purchases/SubscriberAttributes/RCSpecialSubscriberAttributes.h; sourceTree = SOURCE_ROOT; };
		2D5033272406EA61009CAE61 /* RCSubscriberAttributesManager.h */ = {isa = PBXFileReference; fileEncoding = 4; lastKnownFileType = sourcecode.c.h; name = RCSubscriberAttributesManager.h; path = Purchases/SubscriberAttributes/RCSubscriberAttributesManager.h; sourceTree = SOURCE_ROOT; };
		2D5033282406EA61009CAE61 /* RCSubscriberAttributesManager.m */ = {isa = PBXFileReference; fileEncoding = 4; lastKnownFileType = sourcecode.c.objc; name = RCSubscriberAttributesManager.m; path = Purchases/SubscriberAttributes/RCSubscriberAttributesManager.m; sourceTree = SOURCE_ROOT; };
		2D5BB46A24C8E8ED00E27537 /* ReceiptParser.swift */ = {isa = PBXFileReference; lastKnownFileType = sourcecode.swift; path = ReceiptParser.swift; sourceTree = "<group>"; };
		2D8DB34A24072AAE00BE3D31 /* SubscriberAttributeTests.swift */ = {isa = PBXFileReference; fileEncoding = 4; lastKnownFileType = sourcecode.swift; path = SubscriberAttributeTests.swift; sourceTree = "<group>"; };
		2D8F622224D30F9D00F993AA /* ReceiptParsingError.swift */ = {isa = PBXFileReference; lastKnownFileType = sourcecode.swift; path = ReceiptParsingError.swift; sourceTree = "<group>"; };
		2D97458E24BDFCEF006245E9 /* IntroEligibilityCalculator.swift */ = {isa = PBXFileReference; lastKnownFileType = sourcecode.swift; path = IntroEligibilityCalculator.swift; sourceTree = "<group>"; };
		2D991AC9268BA56900085481 /* StoreKitRequestFetcher.swift */ = {isa = PBXFileReference; lastKnownFileType = sourcecode.swift; path = StoreKitRequestFetcher.swift; sourceTree = "<group>"; };
		2DA0068E24E2E515002C59D3 /* MockIntroEligibilityCalculator.swift */ = {isa = PBXFileReference; fileEncoding = 4; lastKnownFileType = sourcecode.swift; path = MockIntroEligibilityCalculator.swift; sourceTree = "<group>"; };
		2DAF814D25B24243002C621E /* RCIdentityManager+Protected.h */ = {isa = PBXFileReference; lastKnownFileType = sourcecode.c.h; path = "RCIdentityManager+Protected.h"; sourceTree = "<group>"; };
		2DC19194255F36D10039389A /* Logger.swift */ = {isa = PBXFileReference; lastKnownFileType = sourcecode.swift; path = Logger.swift; sourceTree = "<group>"; };
		2DC5621624EC63420031F69B /* PurchasesCoreSwift.framework */ = {isa = PBXFileReference; explicitFileType = wrapper.framework; includeInIndex = 0; path = PurchasesCoreSwift.framework; sourceTree = BUILT_PRODUCTS_DIR; };
		2DC5621824EC63430031F69B /* PurchasesCoreSwift.h */ = {isa = PBXFileReference; lastKnownFileType = sourcecode.c.h; path = PurchasesCoreSwift.h; sourceTree = "<group>"; };
		2DC5621924EC63430031F69B /* Info.plist */ = {isa = PBXFileReference; lastKnownFileType = text.plist.xml; path = Info.plist; sourceTree = "<group>"; };
		2DC5621E24EC63430031F69B /* PurchasesCoreSwiftTests.xctest */ = {isa = PBXFileReference; explicitFileType = wrapper.cfbundle; includeInIndex = 0; path = PurchasesCoreSwiftTests.xctest; sourceTree = BUILT_PRODUCTS_DIR; };
		2DC5622524EC63430031F69B /* Info.plist */ = {isa = PBXFileReference; lastKnownFileType = text.plist.xml; path = Info.plist; sourceTree = "<group>"; };
		2DD02D5624AD0B0500419CD9 /* RCIntroEligibilityTests.swift */ = {isa = PBXFileReference; lastKnownFileType = sourcecode.swift; path = RCIntroEligibilityTests.swift; sourceTree = "<group>"; };
		2DD269162522A20A006AC4BC /* NSDictionaryExtensionsTests.swift */ = {isa = PBXFileReference; lastKnownFileType = sourcecode.swift; path = NSDictionaryExtensionsTests.swift; sourceTree = "<group>"; };
		2DD448FD24088473002F5694 /* RCPurchases+SubscriberAttributes.h */ = {isa = PBXFileReference; fileEncoding = 4; lastKnownFileType = sourcecode.c.h; name = "RCPurchases+SubscriberAttributes.h"; path = "Purchases/SubscriberAttributes/RCPurchases+SubscriberAttributes.h"; sourceTree = SOURCE_ROOT; };
		2DD448FE24088473002F5694 /* RCPurchases+SubscriberAttributes.m */ = {isa = PBXFileReference; fileEncoding = 4; lastKnownFileType = sourcecode.c.objc; name = "RCPurchases+SubscriberAttributes.m"; path = "Purchases/SubscriberAttributes/RCPurchases+SubscriberAttributes.m"; sourceTree = SOURCE_ROOT; };
		2DD7BA4C24C63A830066B4C2 /* MockSystemInfo.swift */ = {isa = PBXFileReference; lastKnownFileType = sourcecode.swift; path = MockSystemInfo.swift; sourceTree = "<group>"; };
		2DDA3E4624DB0B5400EDFE5B /* OperationDispatcher.swift */ = {isa = PBXFileReference; lastKnownFileType = sourcecode.swift; path = OperationDispatcher.swift; sourceTree = "<group>"; };
		2DDE559A24C8B5E300DCB087 /* verifyReceiptSample1.txt */ = {isa = PBXFileReference; fileEncoding = 4; lastKnownFileType = text; path = verifyReceiptSample1.txt; sourceTree = "<group>"; };
		2DDE559B24C8B5E300DCB087 /* base64encodedreceiptsample1.txt */ = {isa = PBXFileReference; fileEncoding = 4; lastKnownFileType = text; path = base64encodedreceiptsample1.txt; sourceTree = "<group>"; };
		2DDF41A724F6F37C005BC22D /* AppleReceipt.swift */ = {isa = PBXFileReference; fileEncoding = 4; lastKnownFileType = sourcecode.swift; path = AppleReceipt.swift; sourceTree = "<group>"; };
		2DDF41A824F6F37C005BC22D /* ASN1Container.swift */ = {isa = PBXFileReference; fileEncoding = 4; lastKnownFileType = sourcecode.swift; path = ASN1Container.swift; sourceTree = "<group>"; };
		2DDF41A924F6F37C005BC22D /* ASN1ObjectIdentifier.swift */ = {isa = PBXFileReference; fileEncoding = 4; lastKnownFileType = sourcecode.swift; path = ASN1ObjectIdentifier.swift; sourceTree = "<group>"; };
		2DDF41AA24F6F37C005BC22D /* InAppPurchase.swift */ = {isa = PBXFileReference; fileEncoding = 4; lastKnownFileType = sourcecode.swift; path = InAppPurchase.swift; sourceTree = "<group>"; };
		2DDF41AF24F6F387005BC22D /* InAppPurchaseBuilder.swift */ = {isa = PBXFileReference; fileEncoding = 4; lastKnownFileType = sourcecode.swift; path = InAppPurchaseBuilder.swift; sourceTree = "<group>"; };
		2DDF41B024F6F387005BC22D /* ASN1ContainerBuilder.swift */ = {isa = PBXFileReference; fileEncoding = 4; lastKnownFileType = sourcecode.swift; path = ASN1ContainerBuilder.swift; sourceTree = "<group>"; };
		2DDF41B124F6F387005BC22D /* AppleReceiptBuilder.swift */ = {isa = PBXFileReference; fileEncoding = 4; lastKnownFileType = sourcecode.swift; path = AppleReceiptBuilder.swift; sourceTree = "<group>"; };
		2DDF41B224F6F387005BC22D /* ASN1ObjectIdentifierBuilder.swift */ = {isa = PBXFileReference; fileEncoding = 4; lastKnownFileType = sourcecode.swift; path = ASN1ObjectIdentifierBuilder.swift; sourceTree = "<group>"; };
		2DDF41B724F6F392005BC22D /* ISO3601DateFormatter.swift */ = {isa = PBXFileReference; fileEncoding = 4; lastKnownFileType = sourcecode.swift; path = ISO3601DateFormatter.swift; sourceTree = "<group>"; };
		2DDF41B824F6F392005BC22D /* UInt8+Extensions.swift */ = {isa = PBXFileReference; fileEncoding = 4; lastKnownFileType = sourcecode.swift; path = "UInt8+Extensions.swift"; sourceTree = "<group>"; };
		2DDF41B924F6F392005BC22D /* ArraySlice_UInt8+Extensions.swift */ = {isa = PBXFileReference; fileEncoding = 4; lastKnownFileType = sourcecode.swift; path = "ArraySlice_UInt8+Extensions.swift"; sourceTree = "<group>"; };
		2DDF41BE24F6F4C3005BC22D /* ISO3601DateFormatterTests.swift */ = {isa = PBXFileReference; fileEncoding = 4; lastKnownFileType = sourcecode.swift; path = ISO3601DateFormatterTests.swift; sourceTree = "<group>"; };
		2DDF41BF24F6F4C3005BC22D /* UInt8+ExtensionsTests.swift */ = {isa = PBXFileReference; fileEncoding = 4; lastKnownFileType = sourcecode.swift; path = "UInt8+ExtensionsTests.swift"; sourceTree = "<group>"; };
		2DDF41C024F6F4C3005BC22D /* ArraySlice_UInt8+ExtensionsTests.swift */ = {isa = PBXFileReference; fileEncoding = 4; lastKnownFileType = sourcecode.swift; path = "ArraySlice_UInt8+ExtensionsTests.swift"; sourceTree = "<group>"; };
		2DDF41C224F6F4C3005BC22D /* ASN1ObjectIdentifierBuilderTests.swift */ = {isa = PBXFileReference; fileEncoding = 4; lastKnownFileType = sourcecode.swift; path = ASN1ObjectIdentifierBuilderTests.swift; sourceTree = "<group>"; };
		2DDF41C324F6F4C3005BC22D /* AppleReceiptBuilderTests.swift */ = {isa = PBXFileReference; fileEncoding = 4; lastKnownFileType = sourcecode.swift; path = AppleReceiptBuilderTests.swift; sourceTree = "<group>"; };
		2DDF41C424F6F4C3005BC22D /* ASN1ContainerBuilderTests.swift */ = {isa = PBXFileReference; fileEncoding = 4; lastKnownFileType = sourcecode.swift; path = ASN1ContainerBuilderTests.swift; sourceTree = "<group>"; };
		2DDF41C524F6F4C3005BC22D /* InAppPurchaseBuilderTests.swift */ = {isa = PBXFileReference; fileEncoding = 4; lastKnownFileType = sourcecode.swift; path = InAppPurchaseBuilderTests.swift; sourceTree = "<group>"; };
		2DDF41C724F6F4C3005BC22D /* ReceiptParsing+TestsWithRealReceipts.swift */ = {isa = PBXFileReference; fileEncoding = 4; lastKnownFileType = sourcecode.swift; path = "ReceiptParsing+TestsWithRealReceipts.swift"; sourceTree = "<group>"; };
		2DDF41E524F6F5DC005BC22D /* MockSKProduct.swift */ = {isa = PBXFileReference; fileEncoding = 4; lastKnownFileType = sourcecode.swift; path = MockSKProduct.swift; sourceTree = "<group>"; };
		2DDF41E724F6F61B005BC22D /* MockSKDiscount.swift */ = {isa = PBXFileReference; fileEncoding = 4; lastKnownFileType = sourcecode.swift; path = MockSKDiscount.swift; sourceTree = "<group>"; };
		2DDF41E924F6F844005BC22D /* SKProductSubscriptionDurationExtensions.swift */ = {isa = PBXFileReference; fileEncoding = 4; lastKnownFileType = sourcecode.swift; path = SKProductSubscriptionDurationExtensions.swift; sourceTree = "<group>"; };
		2DE20B6C264087FB004C597D /* StoreKitTests.xctest */ = {isa = PBXFileReference; explicitFileType = wrapper.cfbundle; includeInIndex = 0; path = StoreKitTests.xctest; sourceTree = BUILT_PRODUCTS_DIR; };
		2DE20B6E264087FB004C597D /* StoreKitTests.swift */ = {isa = PBXFileReference; lastKnownFileType = sourcecode.swift; path = StoreKitTests.swift; sourceTree = "<group>"; };
		2DE20B70264087FB004C597D /* Info.plist */ = {isa = PBXFileReference; lastKnownFileType = text.plist.xml; path = Info.plist; sourceTree = "<group>"; };
		2DE20B7526408806004C597D /* StoreKitTest.framework */ = {isa = PBXFileReference; lastKnownFileType = wrapper.framework; name = StoreKitTest.framework; path = Developer/Library/Frameworks/StoreKitTest.framework; sourceTree = SDKROOT; };
		2DE20B7926408921004C597D /* Configuration.storekit */ = {isa = PBXFileReference; lastKnownFileType = text; name = Configuration.storekit; path = IntegrationTests/PurchaseTester/Configuration.storekit; sourceTree = SOURCE_ROOT; };
		2DE20B7F26409EB7004C597D /* StoreKitTestApp.app */ = {isa = PBXFileReference; explicitFileType = wrapper.application; includeInIndex = 0; path = StoreKitTestApp.app; sourceTree = BUILT_PRODUCTS_DIR; };
		2DE20B8126409EB7004C597D /* StoreKitTestAppApp.swift */ = {isa = PBXFileReference; lastKnownFileType = sourcecode.swift; path = StoreKitTestAppApp.swift; sourceTree = "<group>"; };
		2DE20B8326409EB7004C597D /* ContentView.swift */ = {isa = PBXFileReference; lastKnownFileType = sourcecode.swift; path = ContentView.swift; sourceTree = "<group>"; };
		2DE20B8526409EB8004C597D /* Assets.xcassets */ = {isa = PBXFileReference; lastKnownFileType = folder.assetcatalog; path = Assets.xcassets; sourceTree = "<group>"; };
		2DE20B8826409EB8004C597D /* Preview Assets.xcassets */ = {isa = PBXFileReference; lastKnownFileType = folder.assetcatalog; path = "Preview Assets.xcassets"; sourceTree = "<group>"; };
		2DE20B8A26409EB8004C597D /* Info.plist */ = {isa = PBXFileReference; lastKnownFileType = text.plist.xml; path = Info.plist; sourceTree = "<group>"; };
		2DE20B9126409ECF004C597D /* StoreKit.framework */ = {isa = PBXFileReference; lastKnownFileType = wrapper.framework; name = StoreKit.framework; path = Platforms/MacOSX.platform/Developer/SDKs/MacOSX11.3.sdk/System/iOSSupport/System/Library/Frameworks/StoreKit.framework; sourceTree = DEVELOPER_DIR; };
		2DE61A83264190830021CEA0 /* Constants.swift */ = {isa = PBXFileReference; lastKnownFileType = sourcecode.swift; path = Constants.swift; sourceTree = "<group>"; };
		2DEB976A247DB85400A92099 /* SKProductSubscriptionDurationExtensions.swift */ = {isa = PBXFileReference; lastKnownFileType = sourcecode.swift; path = SKProductSubscriptionDurationExtensions.swift; sourceTree = "<group>"; };
		2DEC0CFB24A2A1B100B0E5BB /* Package.swift */ = {isa = PBXFileReference; fileEncoding = 4; lastKnownFileType = sourcecode.swift; path = Package.swift; sourceTree = SOURCE_ROOT; };
		33FFC8744F2BAE7BD8889A4C /* Pods_Purchases.framework */ = {isa = PBXFileReference; explicitFileType = wrapper.framework; includeInIndex = 0; path = Pods_Purchases.framework; sourceTree = BUILT_PRODUCTS_DIR; };
		350A1B84226E3E8700CCA10F /* AppKit.framework */ = {isa = PBXFileReference; lastKnownFileType = wrapper.framework; name = AppKit.framework; path = System/Library/Frameworks/AppKit.framework; sourceTree = SDKROOT; };
		350FBDD71F7DF17F0065833D /* OHHTTPStubs.framework */ = {isa = PBXFileReference; lastKnownFileType = wrapper.framework; name = OHHTTPStubs.framework; path = Carthage/Build/iOS/OHHTTPStubs.framework; sourceTree = SOURCE_ROOT; };
		350FBDDC1F7EA3570065833D /* Nimble.framework */ = {isa = PBXFileReference; lastKnownFileType = wrapper.framework; name = Nimble.framework; path = Carthage/Build/iOS/Nimble.framework; sourceTree = SOURCE_ROOT; };
		350FBDE71F7EEF070065833D /* RCPurchases.h */ = {isa = PBXFileReference; lastKnownFileType = sourcecode.c.h; path = RCPurchases.h; sourceTree = "<group>"; };
		350FBDE81F7EEF070065833D /* RCPurchases.m */ = {isa = PBXFileReference; lastKnownFileType = sourcecode.c.objc; path = RCPurchases.m; sourceTree = "<group>"; };
		351F4FAD1F803D0700F245F4 /* RCPurchaserInfo.h */ = {isa = PBXFileReference; lastKnownFileType = sourcecode.c.h; path = RCPurchaserInfo.h; sourceTree = "<group>"; };
		351F4FAE1F803D0700F245F4 /* RCPurchaserInfo.m */ = {isa = PBXFileReference; lastKnownFileType = sourcecode.c.objc; path = RCPurchaserInfo.m; sourceTree = "<group>"; };
		352629FE1F7C4B9100C04F2C /* Purchases.framework */ = {isa = PBXFileReference; explicitFileType = wrapper.framework; includeInIndex = 0; path = Purchases.framework; sourceTree = BUILT_PRODUCTS_DIR; };
		35262A011F7C4B9100C04F2C /* Purchases.h */ = {isa = PBXFileReference; lastKnownFileType = sourcecode.c.h; path = Purchases.h; sourceTree = "<group>"; };
		35262A021F7C4B9100C04F2C /* Info.plist */ = {isa = PBXFileReference; lastKnownFileType = text.plist.xml; path = Info.plist; sourceTree = "<group>"; };
		35262A1E1F7D77E600C04F2C /* PurchasesTests.xctest */ = {isa = PBXFileReference; explicitFileType = wrapper.cfbundle; includeInIndex = 0; path = PurchasesTests.xctest; sourceTree = BUILT_PRODUCTS_DIR; };
		35262A221F7D77E600C04F2C /* Info.plist */ = {isa = PBXFileReference; lastKnownFileType = text.plist.xml; path = Info.plist; sourceTree = "<group>"; };
		35262A291F7D783F00C04F2C /* PurchasesTests-Bridging-Header.h */ = {isa = PBXFileReference; lastKnownFileType = sourcecode.c.h; path = "PurchasesTests-Bridging-Header.h"; sourceTree = "<group>"; };
		352E88422229B1A60046A10A /* RCPurchasesErrorUtils.m */ = {isa = PBXFileReference; fileEncoding = 4; lastKnownFileType = sourcecode.c.objc; path = RCPurchasesErrorUtils.m; sourceTree = "<group>"; };
		3530C18822653E8F00D6DF52 /* AdSupport.framework */ = {isa = PBXFileReference; lastKnownFileType = wrapper.framework; name = AdSupport.framework; path = System/Library/Frameworks/AdSupport.framework; sourceTree = SDKROOT; };
		353AB5E3222F624E003754E6 /* RCPurchasesErrors.h */ = {isa = PBXFileReference; lastKnownFileType = sourcecode.c.h; path = RCPurchasesErrors.h; sourceTree = "<group>"; };
		353AB5E5222F633D003754E6 /* RCPurchasesErrorUtils.h */ = {isa = PBXFileReference; lastKnownFileType = sourcecode.c.h; path = RCPurchasesErrorUtils.h; sourceTree = "<group>"; };
		354D50DD22E7D014009B870C /* RCOfferings.h */ = {isa = PBXFileReference; lastKnownFileType = sourcecode.c.h; path = RCOfferings.h; sourceTree = "<group>"; };
		354D50DE22E7D014009B870C /* RCOfferings.m */ = {isa = PBXFileReference; lastKnownFileType = sourcecode.c.objc; path = RCOfferings.m; sourceTree = "<group>"; };
		357C9BC022725CFA006BC624 /* iAd.framework */ = {isa = PBXFileReference; lastKnownFileType = wrapper.framework; name = iAd.framework; path = Platforms/iPhoneOS.platform/Developer/SDKs/iPhoneOS12.2.sdk/System/Library/Frameworks/iAd.framework; sourceTree = DEVELOPER_DIR; };
		3589D15524C21DBD00A65CBB /* RCAttributionTypeFactory+Protected.h */ = {isa = PBXFileReference; lastKnownFileType = sourcecode.c.h; path = "RCAttributionTypeFactory+Protected.h"; sourceTree = "<group>"; };
		3597020F24BF6A710010506E /* TransactionsFactory.swift */ = {isa = PBXFileReference; lastKnownFileType = sourcecode.swift; path = TransactionsFactory.swift; sourceTree = "<group>"; };
		3597021124BF6AAC0010506E /* TransactionsFactoryTests.swift */ = {isa = PBXFileReference; lastKnownFileType = sourcecode.swift; path = TransactionsFactoryTests.swift; sourceTree = "<group>"; };
		35CE74F920C38A7100CE09D8 /* RCOffering.h */ = {isa = PBXFileReference; lastKnownFileType = sourcecode.c.h; path = RCOffering.h; sourceTree = "<group>"; };
		35CE74FA20C38A7100CE09D8 /* RCOffering.m */ = {isa = PBXFileReference; lastKnownFileType = sourcecode.c.objc; path = RCOffering.m; sourceTree = "<group>"; };
		37E350420D54B99BB39448E0 /* AttributionTypeFactoryTests.swift */ = {isa = PBXFileReference; fileEncoding = 4; lastKnownFileType = sourcecode.swift; path = AttributionTypeFactoryTests.swift; sourceTree = "<group>"; };
		37E3507939634ED5A9280544 /* Strings.swift */ = {isa = PBXFileReference; fileEncoding = 4; lastKnownFileType = sourcecode.swift; path = Strings.swift; sourceTree = "<group>"; };
		37E35088AB7C4F7A242D3ED5 /* NSError+RCExtensions.m */ = {isa = PBXFileReference; fileEncoding = 4; lastKnownFileType = sourcecode.c.objc; path = "NSError+RCExtensions.m"; sourceTree = "<group>"; };
		37E3508E52201122137D4B4A /* PurchasesSubscriberAttributesTests.swift */ = {isa = PBXFileReference; fileEncoding = 4; lastKnownFileType = sourcecode.swift; path = PurchasesSubscriberAttributesTests.swift; sourceTree = "<group>"; };
		37E3508EC20EEBAB4EAC4C82 /* NSDate+RCExtensionsTests.swift */ = {isa = PBXFileReference; fileEncoding = 4; lastKnownFileType = sourcecode.swift; path = "NSDate+RCExtensionsTests.swift"; sourceTree = "<group>"; };
		37E35092F0E41512E0D610BA /* ContainerFactory.swift */ = {isa = PBXFileReference; fileEncoding = 4; lastKnownFileType = sourcecode.swift; path = ContainerFactory.swift; sourceTree = "<group>"; };
		37E3509E7B186A712097B8CF /* RCReceiptFetcher.m */ = {isa = PBXFileReference; fileEncoding = 4; lastKnownFileType = sourcecode.c.objc; path = RCReceiptFetcher.m; sourceTree = "<group>"; };
		37E350ABE7173A637AA8B148 /* RCAttributionData.m */ = {isa = PBXFileReference; fileEncoding = 4; lastKnownFileType = sourcecode.c.objc; path = RCAttributionData.m; sourceTree = "<group>"; };
		37E350E57B0A393455A72B40 /* ProductInfoTests.swift */ = {isa = PBXFileReference; fileEncoding = 4; lastKnownFileType = sourcecode.swift; path = ProductInfoTests.swift; sourceTree = "<group>"; };
		37E35105C5C36A30D084954C /* RCOfferingsFactory.m */ = {isa = PBXFileReference; fileEncoding = 4; lastKnownFileType = sourcecode.c.objc; path = RCOfferingsFactory.m; sourceTree = "<group>"; };
		37E351AC0FF9607719F7A29A /* MockStoreKitWrapper.swift */ = {isa = PBXFileReference; fileEncoding = 4; lastKnownFileType = sourcecode.swift; path = MockStoreKitWrapper.swift; sourceTree = "<group>"; };
		37E351CD1EE6B897F434EA40 /* MockAttributionFetcher.swift */ = {isa = PBXFileReference; fileEncoding = 4; lastKnownFileType = sourcecode.swift; path = MockAttributionFetcher.swift; sourceTree = "<group>"; };
		37E351D0EBC4698E1D3585A6 /* ReceiptParserTests.swift */ = {isa = PBXFileReference; fileEncoding = 4; lastKnownFileType = sourcecode.swift; path = ReceiptParserTests.swift; sourceTree = "<group>"; };
		37E351D48260D9DC8B1EE360 /* MockSubscriberAttributesManager.swift */ = {isa = PBXFileReference; fileEncoding = 4; lastKnownFileType = sourcecode.swift; path = MockSubscriberAttributesManager.swift; sourceTree = "<group>"; };
		37E351EB3689AF304E5B1031 /* MockASN1ContainerBuilder.swift */ = {isa = PBXFileReference; fileEncoding = 4; lastKnownFileType = sourcecode.swift; path = MockASN1ContainerBuilder.swift; sourceTree = "<group>"; };
		37E351F0E21361EAEC078A0D /* ProductsManagerTests.swift */ = {isa = PBXFileReference; fileEncoding = 4; lastKnownFileType = sourcecode.swift; path = ProductsManagerTests.swift; sourceTree = "<group>"; };
		37E3524E3032ABC72467AA43 /* RCDeviceCache.h */ = {isa = PBXFileReference; fileEncoding = 4; lastKnownFileType = sourcecode.c.h; path = RCDeviceCache.h; sourceTree = "<group>"; };
		37E35292137BBF2810CE4F4B /* MockHTTPClient.swift */ = {isa = PBXFileReference; fileEncoding = 4; lastKnownFileType = sourcecode.swift; path = MockHTTPClient.swift; sourceTree = "<group>"; };
		37E35294EBC1E5A879C95540 /* IdentityManagerTests.swift */ = {isa = PBXFileReference; fileEncoding = 4; lastKnownFileType = sourcecode.swift; path = IdentityManagerTests.swift; sourceTree = "<group>"; };
		37E352B11676F7DC51559E84 /* MockReceiptFetcher.swift */ = {isa = PBXFileReference; fileEncoding = 4; lastKnownFileType = sourcecode.swift; path = MockReceiptFetcher.swift; sourceTree = "<group>"; };
		37E352CB6BD9FE3D1F4946C5 /* RCOfferingsFactory.h */ = {isa = PBXFileReference; fileEncoding = 4; lastKnownFileType = sourcecode.c.h; path = RCOfferingsFactory.h; sourceTree = "<group>"; };
		37E352DAD631B3A45C041148 /* RCPurchases+Protected.h */ = {isa = PBXFileReference; fileEncoding = 4; lastKnownFileType = sourcecode.c.h; path = "RCPurchases+Protected.h"; sourceTree = "<group>"; };
		37E352F86A0A8EB05BAD77C4 /* StoreKitWrapperTests.swift */ = {isa = PBXFileReference; fileEncoding = 4; lastKnownFileType = sourcecode.swift; path = StoreKitWrapperTests.swift; sourceTree = "<group>"; };
		37E3531E6D800F71A856C9E2 /* RCPurchaserInfoManager.m */ = {isa = PBXFileReference; fileEncoding = 4; lastKnownFileType = sourcecode.c.objc; path = RCPurchaserInfoManager.m; sourceTree = "<group>"; };
		37E35331DBA29B3C17D0F507 /* RCHTTPStatusCodes.h */ = {isa = PBXFileReference; fileEncoding = 4; lastKnownFileType = sourcecode.c.h; path = RCHTTPStatusCodes.h; sourceTree = "<group>"; };
		37E353AF2CAD3CEDE6D9B368 /* NSError+RCExtensionsTests.swift */ = {isa = PBXFileReference; fileEncoding = 4; lastKnownFileType = sourcecode.swift; path = "NSError+RCExtensionsTests.swift"; sourceTree = "<group>"; };
		37E353CBE9CF2572A72A347F /* HTTPClientTests.swift */ = {isa = PBXFileReference; fileEncoding = 4; lastKnownFileType = sourcecode.swift; path = HTTPClientTests.swift; sourceTree = "<group>"; };
		37E354501D2D2EC61F702958 /* RCAttributionData.h */ = {isa = PBXFileReference; fileEncoding = 4; lastKnownFileType = sourcecode.c.h; path = RCAttributionData.h; sourceTree = "<group>"; };
		37E3548189DA008320B3FC98 /* ProductInfoExtractorTests.swift */ = {isa = PBXFileReference; fileEncoding = 4; lastKnownFileType = sourcecode.swift; path = ProductInfoExtractorTests.swift; sourceTree = "<group>"; };
		37E354B13440508B46C9A530 /* MockReceiptParser.swift */ = {isa = PBXFileReference; fileEncoding = 4; lastKnownFileType = sourcecode.swift; path = MockReceiptParser.swift; sourceTree = "<group>"; };
		37E354B18710B488B8B0D443 /* IntroEligibilityCalculatorTests.swift */ = {isa = PBXFileReference; fileEncoding = 4; lastKnownFileType = sourcecode.swift; path = IntroEligibilityCalculatorTests.swift; sourceTree = "<group>"; };
		37E354BEB8FDE39CAB7C4D69 /* MockDeviceCache.swift */ = {isa = PBXFileReference; fileEncoding = 4; lastKnownFileType = sourcecode.swift; path = MockDeviceCache.swift; sourceTree = "<group>"; };
		37E354D3420651DECC1EA656 /* RCOfferings+Protected.h */ = {isa = PBXFileReference; fileEncoding = 4; lastKnownFileType = sourcecode.c.h; path = "RCOfferings+Protected.h"; sourceTree = "<group>"; };
		37E354E2E660D610B9CD4FA2 /* RCReceiptFetcher.h */ = {isa = PBXFileReference; fileEncoding = 4; lastKnownFileType = sourcecode.c.h; path = RCReceiptFetcher.h; sourceTree = "<group>"; };
		37E3550C031F1FD95B366998 /* MockTransaction.swift */ = {isa = PBXFileReference; fileEncoding = 4; lastKnownFileType = sourcecode.swift; path = MockTransaction.swift; sourceTree = "<group>"; };
		37E3555B4BE0A4F7222E7B00 /* MockOfferingsFactory.swift */ = {isa = PBXFileReference; fileEncoding = 4; lastKnownFileType = sourcecode.swift; path = MockOfferingsFactory.swift; sourceTree = "<group>"; };
		37E355744D64075AA91342DE /* MockInAppPurchaseBuilder.swift */ = {isa = PBXFileReference; fileEncoding = 4; lastKnownFileType = sourcecode.swift; path = MockInAppPurchaseBuilder.swift; sourceTree = "<group>"; };
		37E3557795D5EC2CE5A6CCB5 /* RCAttributionTypeFactory.h */ = {isa = PBXFileReference; fileEncoding = 4; lastKnownFileType = sourcecode.c.h; path = RCAttributionTypeFactory.h; sourceTree = "<group>"; };
		37E3558F697A939D2BBD7FEC /* MockReceiptParser.swift */ = {isa = PBXFileReference; fileEncoding = 4; lastKnownFileType = sourcecode.swift; path = MockReceiptParser.swift; sourceTree = "<group>"; };
		37E355CBB3F3A31A32687B14 /* Transaction.swift */ = {isa = PBXFileReference; fileEncoding = 4; lastKnownFileType = sourcecode.swift; path = Transaction.swift; sourceTree = "<group>"; };
		37E35609E46E869675A466C1 /* MockRequestFetcher.swift */ = {isa = PBXFileReference; fileEncoding = 4; lastKnownFileType = sourcecode.swift; path = MockRequestFetcher.swift; sourceTree = "<group>"; };
		37E3564466002C9162AC7C5E /* Package.swift */ = {isa = PBXFileReference; fileEncoding = 4; lastKnownFileType = sourcecode.swift; path = Package.swift; sourceTree = "<group>"; };
		37E35645928A0009F4C105A7 /* MockBackend.swift */ = {isa = PBXFileReference; fileEncoding = 4; lastKnownFileType = sourcecode.swift; path = MockBackend.swift; sourceTree = "<group>"; };
		37E35659EB530A5109AFAB50 /* MockOperationDispatcher.swift */ = {isa = PBXFileReference; fileEncoding = 4; lastKnownFileType = sourcecode.swift; path = MockOperationDispatcher.swift; sourceTree = "<group>"; };
		37E3567189CF6A746EE3CCC2 /* DateExtensions.swift */ = {isa = PBXFileReference; fileEncoding = 4; lastKnownFileType = sourcecode.swift; path = DateExtensions.swift; sourceTree = "<group>"; };
		37E3567E972B9B04FE079ABA /* SubscriberAttributesManagerTests.swift */ = {isa = PBXFileReference; fileEncoding = 4; lastKnownFileType = sourcecode.swift; path = SubscriberAttributesManagerTests.swift; sourceTree = "<group>"; };
		37E356988CFAEA3E06597850 /* RCHTTPRequest.m */ = {isa = PBXFileReference; fileEncoding = 4; lastKnownFileType = sourcecode.c.objc; path = RCHTTPRequest.m; sourceTree = "<group>"; };
		37E356C39D29EB6C8EC2D6BD /* RCHTTPClient.h */ = {isa = PBXFileReference; fileEncoding = 4; lastKnownFileType = sourcecode.c.h; path = RCHTTPClient.h; sourceTree = "<group>"; };
		37E356E2B50E2DCA5EB8A87D /* RCAttributionFetcher.h */ = {isa = PBXFileReference; fileEncoding = 4; lastKnownFileType = sourcecode.c.h; path = RCAttributionFetcher.h; sourceTree = "<group>"; };
		37E356F4B9FCED933CD9C1CA /* RCDeviceCache.m */ = {isa = PBXFileReference; fileEncoding = 4; lastKnownFileType = sourcecode.c.objc; path = RCDeviceCache.m; sourceTree = "<group>"; };
		37E3571B552018D47A6ED7C6 /* MockIdentityManager.swift */ = {isa = PBXFileReference; fileEncoding = 4; lastKnownFileType = sourcecode.swift; path = MockIdentityManager.swift; sourceTree = "<group>"; };
		37E3572040A16F10B957563A /* MockProductDiscount.swift */ = {isa = PBXFileReference; fileEncoding = 4; lastKnownFileType = sourcecode.swift; path = MockProductDiscount.swift; sourceTree = "<group>"; };
		37E3578BD602C7B8E2274279 /* MockDateProvider.swift */ = {isa = PBXFileReference; fileEncoding = 4; lastKnownFileType = sourcecode.swift; path = MockDateProvider.swift; sourceTree = "<group>"; };
		37E357C2D977BBB081216B5F /* OfferingsTests.swift */ = {isa = PBXFileReference; fileEncoding = 4; lastKnownFileType = sourcecode.swift; path = OfferingsTests.swift; sourceTree = "<group>"; };
		37E357C8623F79A4F0BEE213 /* RCOffering+Protected.h */ = {isa = PBXFileReference; fileEncoding = 4; lastKnownFileType = sourcecode.c.h; path = "RCOffering+Protected.h"; sourceTree = "<group>"; };
		37E357D16038F07915D7825D /* MockUserDefaults.swift */ = {isa = PBXFileReference; fileEncoding = 4; lastKnownFileType = sourcecode.swift; path = MockUserDefaults.swift; sourceTree = "<group>"; };
		37E357F69438004E1F443C03 /* BackendSubscriberAttributesTests.swift */ = {isa = PBXFileReference; fileEncoding = 4; lastKnownFileType = sourcecode.swift; path = BackendSubscriberAttributesTests.swift; sourceTree = "<group>"; };
		37E357FBA3184BDE6E95DED4 /* MockSKProduct.swift */ = {isa = PBXFileReference; fileEncoding = 4; lastKnownFileType = sourcecode.swift; path = MockSKProduct.swift; sourceTree = "<group>"; };
		37E3580957BA17D5C2EEF8A8 /* RCAttributionTypeFactory.m */ = {isa = PBXFileReference; fileEncoding = 4; lastKnownFileType = sourcecode.c.objc; path = RCAttributionTypeFactory.m; sourceTree = "<group>"; };
		37E3582920E16E065502E5FC /* EntitlementInfosTests.swift */ = {isa = PBXFileReference; fileEncoding = 4; lastKnownFileType = sourcecode.swift; path = EntitlementInfosTests.swift; sourceTree = "<group>"; };
		37E3583675928C01D92E3166 /* ProductInfoExtensions.swift */ = {isa = PBXFileReference; fileEncoding = 4; lastKnownFileType = sourcecode.swift; path = ProductInfoExtensions.swift; sourceTree = "<group>"; };
		37E35838A7FD36982EE14100 /* MockPurchasesDelegate.swift */ = {isa = PBXFileReference; fileEncoding = 4; lastKnownFileType = sourcecode.swift; path = MockPurchasesDelegate.swift; sourceTree = "<group>"; };
		37E358BF58C99AC39073B96C /* BackendTests.swift */ = {isa = PBXFileReference; fileEncoding = 4; lastKnownFileType = sourcecode.swift; path = BackendTests.swift; sourceTree = "<group>"; };
		37E358CFE61BD929C7FDE4CD /* RCIdentityManager.m */ = {isa = PBXFileReference; fileEncoding = 4; lastKnownFileType = sourcecode.c.objc; path = RCIdentityManager.m; sourceTree = "<group>"; };
		37E359B77C1E588C9C009D2B /* RCStoreKitWrapper.h */ = {isa = PBXFileReference; fileEncoding = 4; lastKnownFileType = sourcecode.c.h; path = RCStoreKitWrapper.h; sourceTree = "<group>"; };
		37E359D8F304C83184560135 /* PurchaserInfoTests.swift */ = {isa = PBXFileReference; fileEncoding = 4; lastKnownFileType = sourcecode.swift; path = PurchaserInfoTests.swift; sourceTree = "<group>"; };
		37E35A0D4A561C51185F82EB /* MockNotificationCenter.swift */ = {isa = PBXFileReference; fileEncoding = 4; lastKnownFileType = sourcecode.swift; path = MockNotificationCenter.swift; sourceTree = "<group>"; };
		37E35A375CFEFEE4D6DEFD11 /* RCPurchaserInfoManager.h */ = {isa = PBXFileReference; fileEncoding = 4; lastKnownFileType = sourcecode.c.h; path = RCPurchaserInfoManager.h; sourceTree = "<group>"; };
		37E35A6246A6969C7236B29B /* RCInMemoryCachedObject+Protected.h */ = {isa = PBXFileReference; fileEncoding = 4; lastKnownFileType = sourcecode.c.h; path = "RCInMemoryCachedObject+Protected.h"; sourceTree = "<group>"; };
		37E35A6260C44FCBFF4CBB49 /* StoreKitRequestFetcherTests.swift */ = {isa = PBXFileReference; fileEncoding = 4; lastKnownFileType = sourcecode.swift; path = StoreKitRequestFetcherTests.swift; sourceTree = "<group>"; };
		37E35A6E091B8CD9C967383C /* RCBackend.h */ = {isa = PBXFileReference; fileEncoding = 4; lastKnownFileType = sourcecode.c.h; path = RCBackend.h; sourceTree = "<group>"; };
		37E35AB7A67D86DBD95B2243 /* AttributionFetcherTests.swift */ = {isa = PBXFileReference; fileEncoding = 4; lastKnownFileType = sourcecode.swift; path = AttributionFetcherTests.swift; sourceTree = "<group>"; };
		37E35ABEE9FD79CCA64E4F8B /* NSData+RCExtensionsTests.swift */ = {isa = PBXFileReference; fileEncoding = 4; lastKnownFileType = sourcecode.swift; path = "NSData+RCExtensionsTests.swift"; sourceTree = "<group>"; };
		37E35B08709090FBBFB16EBD /* MockProductsRequest.swift */ = {isa = PBXFileReference; fileEncoding = 4; lastKnownFileType = sourcecode.swift; path = MockProductsRequest.swift; sourceTree = "<group>"; };
		37E35B655B1BA8F52C4349ED /* RCInMemoryCachedObject.m */ = {isa = PBXFileReference; fileEncoding = 4; lastKnownFileType = sourcecode.c.objc; path = RCInMemoryCachedObject.m; sourceTree = "<group>"; };
		37E35B6C44C7460FC0522E01 /* RCIdentityManager.h */ = {isa = PBXFileReference; fileEncoding = 4; lastKnownFileType = sourcecode.c.h; path = RCIdentityManager.h; sourceTree = "<group>"; };
		37E35B76B22E9086A5BABECB /* RCHTTPRequest.h */ = {isa = PBXFileReference; fileEncoding = 4; lastKnownFileType = sourcecode.c.h; path = RCHTTPRequest.h; sourceTree = "<group>"; };
		37E35B99BA2A8F048F2482F8 /* RCAttributionFetcher.m */ = {isa = PBXFileReference; fileEncoding = 4; lastKnownFileType = sourcecode.c.objc; path = RCAttributionFetcher.m; sourceTree = "<group>"; };
		37E35B9AC7A350CA2437049D /* ISOPeriodFormatterTests.swift */ = {isa = PBXFileReference; fileEncoding = 4; lastKnownFileType = sourcecode.swift; path = ISOPeriodFormatterTests.swift; sourceTree = "<group>"; };
		37E35BC489985F613020035D /* RCProductInfoExtractor.h */ = {isa = PBXFileReference; fileEncoding = 4; lastKnownFileType = sourcecode.c.h; path = RCProductInfoExtractor.h; sourceTree = "<group>"; };
		37E35C1554F296F7F1317747 /* MockAppleReceiptBuilder.swift */ = {isa = PBXFileReference; fileEncoding = 4; lastKnownFileType = sourcecode.swift; path = MockAppleReceiptBuilder.swift; sourceTree = "<group>"; };
		37E35C4A4B241A545D1D06BD /* ASN1ObjectIdentifierEncoder.swift */ = {isa = PBXFileReference; fileEncoding = 4; lastKnownFileType = sourcecode.swift; path = ASN1ObjectIdentifierEncoder.swift; sourceTree = "<group>"; };
		37E35C4A795A0F056381A1B3 /* DeviceCacheSubscriberAttributesTests.swift */ = {isa = PBXFileReference; fileEncoding = 4; lastKnownFileType = sourcecode.swift; path = DeviceCacheSubscriberAttributesTests.swift; sourceTree = "<group>"; };
		37E35C5A65AAF701DED59800 /* MockInMemoryCachedOfferings.swift */ = {isa = PBXFileReference; fileEncoding = 4; lastKnownFileType = sourcecode.swift; path = MockInMemoryCachedOfferings.swift; sourceTree = "<group>"; };
		37E35C6CBB3229AA53ECEB58 /* RCInMemoryCachedObject.h */ = {isa = PBXFileReference; fileEncoding = 4; lastKnownFileType = sourcecode.c.h; path = RCInMemoryCachedObject.h; sourceTree = "<group>"; };
		37E35C7060D7E486F5958BED /* ProductsManager.swift */ = {isa = PBXFileReference; fileEncoding = 4; lastKnownFileType = sourcecode.swift; path = ProductsManager.swift; sourceTree = "<group>"; };
		37E35C9439E087F63ECC4F59 /* MockProductsManager.swift */ = {isa = PBXFileReference; fileEncoding = 4; lastKnownFileType = sourcecode.swift; path = MockProductsManager.swift; sourceTree = "<group>"; };
		37E35CE6628D07BD2C4A07C0 /* RCStoreKitWrapper.m */ = {isa = PBXFileReference; fileEncoding = 4; lastKnownFileType = sourcecode.c.objc; path = RCStoreKitWrapper.m; sourceTree = "<group>"; };
		37E35CF71E13B58F4AC8998F /* RCPurchasesErrorUtils+Protected.h */ = {isa = PBXFileReference; fileEncoding = 4; lastKnownFileType = sourcecode.c.h; path = "RCPurchasesErrorUtils+Protected.h"; sourceTree = "<group>"; };
		37E35D12020065BE7D6E473D /* NSError+RCExtensions.h */ = {isa = PBXFileReference; fileEncoding = 4; lastKnownFileType = sourcecode.c.h; path = "NSError+RCExtensions.h"; sourceTree = "<group>"; };
		37E35D87B7E6F91E27E98F42 /* DeviceCacheTests.swift */ = {isa = PBXFileReference; fileEncoding = 4; lastKnownFileType = sourcecode.swift; path = DeviceCacheTests.swift; sourceTree = "<group>"; };
		37E35DA3E083FE37DAF15954 /* MockAttributionTypeFactory.swift */ = {isa = PBXFileReference; fileEncoding = 4; lastKnownFileType = sourcecode.swift; path = MockAttributionTypeFactory.swift; sourceTree = "<group>"; };
		37E35DCFDBDCD33B531395A6 /* RCDeviceCache+Protected.h */ = {isa = PBXFileReference; fileEncoding = 4; lastKnownFileType = sourcecode.c.h; path = "RCDeviceCache+Protected.h"; sourceTree = "<group>"; };
		37E35DE5707E845DA3FF51BC /* PurchasesTests.swift */ = {isa = PBXFileReference; fileEncoding = 4; lastKnownFileType = sourcecode.swift; path = PurchasesTests.swift; sourceTree = "<group>"; };
		37E35E282619939718FC7DBE /* RCBackend.m */ = {isa = PBXFileReference; fileEncoding = 4; lastKnownFileType = sourcecode.c.objc; path = RCBackend.m; sourceTree = "<group>"; };
		37E35E3250FBBB03D92E06EC /* InMemoryCachedObjectTests.swift */ = {isa = PBXFileReference; fileEncoding = 4; lastKnownFileType = sourcecode.swift; path = InMemoryCachedObjectTests.swift; sourceTree = "<group>"; };
		37E35E5C3D1B1D6814496C89 /* RCProductInfoExtractor.m */ = {isa = PBXFileReference; fileEncoding = 4; lastKnownFileType = sourcecode.c.objc; path = RCProductInfoExtractor.m; sourceTree = "<group>"; };
		37E35E8DCF998D9DB63850F8 /* ProductsRequestFactory.swift */ = {isa = PBXFileReference; fileEncoding = 4; lastKnownFileType = sourcecode.swift; path = ProductsRequestFactory.swift; sourceTree = "<group>"; };
		37E35E992F1916C7F3911E7B /* PurchaserInfoManagerTests.swift */ = {isa = PBXFileReference; fileEncoding = 4; lastKnownFileType = sourcecode.swift; path = PurchaserInfoManagerTests.swift; sourceTree = "<group>"; };
		37E35EABF6D7AFE367718784 /* MockSKDiscount.swift */ = {isa = PBXFileReference; fileEncoding = 4; lastKnownFileType = sourcecode.swift; path = MockSKDiscount.swift; sourceTree = "<group>"; };
		37E35EB9B60477A7AD2C2EB5 /* RCLogUtils.h */ = {isa = PBXFileReference; fileEncoding = 4; lastKnownFileType = sourcecode.c.h; path = RCLogUtils.h; sourceTree = "<group>"; };
		37E35EBCDDD1A08F8105C46C /* MockPurchaserInfoManager.swift */ = {isa = PBXFileReference; fileEncoding = 4; lastKnownFileType = sourcecode.swift; path = MockPurchaserInfoManager.swift; sourceTree = "<group>"; };
		37E35EDEA372C1D8E03118FF /* RCHTTPClient.m */ = {isa = PBXFileReference; fileEncoding = 4; lastKnownFileType = sourcecode.c.objc; path = RCHTTPClient.m; sourceTree = "<group>"; };
		37E35EEE7783629CDE41B70C /* SystemInfoTests.swift */ = {isa = PBXFileReference; fileEncoding = 4; lastKnownFileType = sourcecode.swift; path = SystemInfoTests.swift; sourceTree = "<group>"; };
		37E35F19DF256C1D0125CC76 /* RCPurchaserInfo+Protected.h */ = {isa = PBXFileReference; fileEncoding = 4; lastKnownFileType = sourcecode.c.h; path = "RCPurchaserInfo+Protected.h"; sourceTree = "<group>"; };
		37E35F783903362B65FB7AF3 /* MockProductsRequestFactory.swift */ = {isa = PBXFileReference; fileEncoding = 4; lastKnownFileType = sourcecode.swift; path = MockProductsRequestFactory.swift; sourceTree = "<group>"; };
		6B5DC754D48165CE32D8133B /* Pods_PurchasesCoreSwift.framework */ = {isa = PBXFileReference; explicitFileType = wrapper.framework; includeInIndex = 0; path = Pods_PurchasesCoreSwift.framework; sourceTree = BUILT_PRODUCTS_DIR; };
		84C3F1AC1D7E1E64341D3936 /* Pods_Purchases_PurchasesTests.framework */ = {isa = PBXFileReference; explicitFileType = wrapper.framework; includeInIndex = 0; path = Pods_Purchases_PurchasesTests.framework; sourceTree = BUILT_PRODUCTS_DIR; };
		9A65DFDD258AD60A00DE00B0 /* LogIntent.swift */ = {isa = PBXFileReference; fileEncoding = 4; lastKnownFileType = sourcecode.swift; path = LogIntent.swift; sourceTree = "<group>"; };
		9A65E03525918B0500DE00B0 /* ConfigureStrings.swift */ = {isa = PBXFileReference; fileEncoding = 4; lastKnownFileType = sourcecode.swift; path = ConfigureStrings.swift; sourceTree = "<group>"; };
		9A65E03A25918B0900DE00B0 /* PurchaserInfoStrings.swift */ = {isa = PBXFileReference; fileEncoding = 4; lastKnownFileType = sourcecode.swift; path = PurchaserInfoStrings.swift; sourceTree = "<group>"; };
		9A65E0752591977200DE00B0 /* IdentityStrings.swift */ = {isa = PBXFileReference; fileEncoding = 4; lastKnownFileType = sourcecode.swift; path = IdentityStrings.swift; sourceTree = "<group>"; };
		9A65E07A2591977500DE00B0 /* NetworkStrings.swift */ = {isa = PBXFileReference; fileEncoding = 4; lastKnownFileType = sourcecode.swift; path = NetworkStrings.swift; sourceTree = "<group>"; };
		9A65E07F2591977900DE00B0 /* ReceiptStrings.swift */ = {isa = PBXFileReference; fileEncoding = 4; lastKnownFileType = sourcecode.swift; path = ReceiptStrings.swift; sourceTree = "<group>"; };
		9A65E09F2591A23200DE00B0 /* OfferingStrings.swift */ = {isa = PBXFileReference; fileEncoding = 4; lastKnownFileType = sourcecode.swift; path = OfferingStrings.swift; sourceTree = "<group>"; };
		9A65E0A42591A23500DE00B0 /* PurchaseStrings.swift */ = {isa = PBXFileReference; fileEncoding = 4; lastKnownFileType = sourcecode.swift; path = PurchaseStrings.swift; sourceTree = "<group>"; };
		9A65E0A92591A23800DE00B0 /* RestoreStrings.swift */ = {isa = PBXFileReference; fileEncoding = 4; lastKnownFileType = sourcecode.swift; path = RestoreStrings.swift; sourceTree = "<group>"; };
		A976872C3EDAC0B4F4B45481 /* Pods_PurchasesCoreSwift_PurchasesCoreSwiftTests.framework */ = {isa = PBXFileReference; explicitFileType = wrapper.framework; includeInIndex = 0; path = Pods_PurchasesCoreSwift_PurchasesCoreSwiftTests.framework; sourceTree = BUILT_PRODUCTS_DIR; };
		B32B750026868C1D005647BF /* EntitlementInfo.swift */ = {isa = PBXFileReference; fileEncoding = 4; lastKnownFileType = sourcecode.swift; path = EntitlementInfo.swift; sourceTree = "<group>"; };
		B33C43EB2672953D006B8C8C /* RCObjC.h */ = {isa = PBXFileReference; lastKnownFileType = sourcecode.c.h; path = RCObjC.h; sourceTree = "<group>"; };
		B33C43EC2672953D006B8C8C /* RCObjC.m */ = {isa = PBXFileReference; lastKnownFileType = sourcecode.c.objc; path = RCObjC.m; sourceTree = "<group>"; };
		B33C43F12672986D006B8C8C /* ObjCThrowExceptionMatcher.swift */ = {isa = PBXFileReference; lastKnownFileType = sourcecode.swift; path = ObjCThrowExceptionMatcher.swift; sourceTree = "<group>"; };
		B33CEA9C268BC39D008A3144 /* RCTransactionAPI.h */ = {isa = PBXFileReference; lastKnownFileType = sourcecode.c.h; path = RCTransactionAPI.h; sourceTree = "<group>"; };
		B33CEA9D268BC39D008A3144 /* RCTransactionAPI.m */ = {isa = PBXFileReference; lastKnownFileType = sourcecode.c.objc; path = RCTransactionAPI.m; sourceTree = "<group>"; };
		B33CEA9F268CDCC9008A3144 /* ISOPeriodFormatter.swift */ = {isa = PBXFileReference; lastKnownFileType = sourcecode.swift; path = ISOPeriodFormatter.swift; sourceTree = "<group>"; };
		B36824BD268FBC5B00957E4C /* XCTest.framework */ = {isa = PBXFileReference; lastKnownFileType = wrapper.framework; name = XCTest.framework; path = Platforms/iPhoneOS.platform/Developer/Library/Frameworks/XCTest.framework; sourceTree = DEVELOPER_DIR; };
		B372EC53268FEDC60099171E /* PromotionalOffer.swift */ = {isa = PBXFileReference; lastKnownFileType = sourcecode.swift; path = PromotionalOffer.swift; sourceTree = "<group>"; };
		B372EC55268FEF020099171E /* ProductInfo.swift */ = {isa = PBXFileReference; lastKnownFileType = sourcecode.swift; path = ProductInfo.swift; sourceTree = "<group>"; };
		B387F46D2683FDAC0028701F /* main.m */ = {isa = PBXFileReference; lastKnownFileType = sourcecode.c.objc; path = main.m; sourceTree = "<group>"; };
		B387F4732683FDDB0028701F /* APITester */ = {isa = PBXFileReference; explicitFileType = "compiled.mach-o.executable"; includeInIndex = 0; path = APITester; sourceTree = BUILT_PRODUCTS_DIR; };
		B39E8116268E832000D31189 /* RCAttributionNetworkAPI.h */ = {isa = PBXFileReference; lastKnownFileType = sourcecode.c.h; path = RCAttributionNetworkAPI.h; sourceTree = "<group>"; };
		B39E8117268E832000D31189 /* RCAttributionNetworkAPI.m */ = {isa = PBXFileReference; lastKnownFileType = sourcecode.c.objc; path = RCAttributionNetworkAPI.m; sourceTree = "<group>"; };
		B39E8119268E849900D31189 /* AttributionNetwork.swift */ = {isa = PBXFileReference; lastKnownFileType = sourcecode.swift; path = AttributionNetwork.swift; sourceTree = "<group>"; };
		B39E811C268E887500D31189 /* SubscriberAttribute.swift */ = {isa = PBXFileReference; lastKnownFileType = sourcecode.swift; path = SubscriberAttribute.swift; sourceTree = "<group>"; };
		B3AA359C268682410007771B /* RCEntitlementInfoAPI.h */ = {isa = PBXFileReference; fileEncoding = 4; lastKnownFileType = sourcecode.c.h; path = RCEntitlementInfoAPI.h; sourceTree = "<group>"; };
		B3AA359D268682410007771B /* RCEntitlementInfoAPI.m */ = {isa = PBXFileReference; fileEncoding = 4; lastKnownFileType = sourcecode.c.objc; path = RCEntitlementInfoAPI.m; sourceTree = "<group>"; };
		B3AA359E268682410007771B /* RCPurchasesAPI.h */ = {isa = PBXFileReference; fileEncoding = 4; lastKnownFileType = sourcecode.c.h; path = RCPurchasesAPI.h; sourceTree = "<group>"; };
		B3AA359F268682410007771B /* RCPurchasesAPI.m */ = {isa = PBXFileReference; fileEncoding = 4; lastKnownFileType = sourcecode.c.objc; path = RCPurchasesAPI.m; sourceTree = "<group>"; };
		B3AA35A2268683540007771B /* EntitlementInfo.swift */ = {isa = PBXFileReference; lastKnownFileType = sourcecode.swift; path = EntitlementInfo.swift; sourceTree = "<group>"; };
		B3AA6232268A7BA900894871 /* RCEntitlementInfosAPI.m */ = {isa = PBXFileReference; fileEncoding = 4; lastKnownFileType = sourcecode.c.objc; path = RCEntitlementInfosAPI.m; sourceTree = "<group>"; };
		B3AA6233268A7BA900894871 /* RCEntitlementInfosAPI.h */ = {isa = PBXFileReference; fileEncoding = 4; lastKnownFileType = sourcecode.c.h; path = RCEntitlementInfosAPI.h; sourceTree = "<group>"; };
		B3AA6235268A81C700894871 /* EntitlementInfos.swift */ = {isa = PBXFileReference; lastKnownFileType = sourcecode.swift; path = EntitlementInfos.swift; sourceTree = "<group>"; };
		B3AA6237268B926F00894871 /* SystemInfo.swift */ = {isa = PBXFileReference; lastKnownFileType = sourcecode.swift; path = SystemInfo.swift; sourceTree = "<group>"; };
		B3C1AEF9268FF4DB0013D50D /* ProductInfoEnums.swift */ = {isa = PBXFileReference; lastKnownFileType = sourcecode.swift; path = ProductInfoEnums.swift; sourceTree = "<group>"; };
		B3D3C46E26856AFE00CB3C21 /* APITester-Bridging-Header.h */ = {isa = PBXFileReference; lastKnownFileType = sourcecode.c.h; path = "APITester-Bridging-Header.h"; sourceTree = "<group>"; };
		B3D3C46F26856AFF00CB3C21 /* APITester.swift */ = {isa = PBXFileReference; lastKnownFileType = sourcecode.swift; path = APITester.swift; sourceTree = "<group>"; };
		B3D3C4712685784800CB3C21 /* Package.swift */ = {isa = PBXFileReference; fileEncoding = 4; lastKnownFileType = sourcecode.swift; path = Package.swift; sourceTree = "<group>"; };
		B3DDB55826854865008CCF23 /* PurchaseOwnershipType.swift */ = {isa = PBXFileReference; lastKnownFileType = sourcecode.swift; path = PurchaseOwnershipType.swift; sourceTree = "<group>"; };
		B3DF6A4C269522040030D57C /* RCIntroEligibilityAPI.h */ = {isa = PBXFileReference; lastKnownFileType = sourcecode.c.h; path = RCIntroEligibilityAPI.h; sourceTree = "<group>"; };
		B3DF6A4D269522040030D57C /* RCIntroEligibilityAPI.m */ = {isa = PBXFileReference; lastKnownFileType = sourcecode.c.objc; path = RCIntroEligibilityAPI.m; sourceTree = "<group>"; };
		B3DF6A4F269524080030D57C /* IntroEligibility.swift */ = {isa = PBXFileReference; lastKnownFileType = sourcecode.swift; path = IntroEligibility.swift; sourceTree = "<group>"; };
		F5BE423F26962ACF00254A30 /* ReceiptRefreshPolicy.swift */ = {isa = PBXFileReference; lastKnownFileType = sourcecode.swift; path = ReceiptRefreshPolicy.swift; sourceTree = "<group>"; };
/* End PBXFileReference section */

/* Begin PBXFrameworksBuildPhase section */
		2DC5621324EC63420031F69B /* Frameworks */ = {
			isa = PBXFrameworksBuildPhase;
			buildActionMask = 2147483647;
			files = (
			);
			runOnlyForDeploymentPostprocessing = 0;
		};
		2DC5621B24EC63430031F69B /* Frameworks */ = {
			isa = PBXFrameworksBuildPhase;
			buildActionMask = 2147483647;
			files = (
				B36824BE268FBC5B00957E4C /* XCTest.framework in Frameworks */,
				B3D5CFC82672827D0056FA67 /* OHHTTPStubsSwift in Frameworks */,
				B3D5CFC62672827D0056FA67 /* OHHTTPStubs in Frameworks */,
				B3D5CFC42672827D0056FA67 /* Nimble in Frameworks */,
			);
			runOnlyForDeploymentPostprocessing = 0;
		};
		2DE20B69264087FB004C597D /* Frameworks */ = {
			isa = PBXFrameworksBuildPhase;
			buildActionMask = 2147483647;
			files = (
				B3D5CFCA267282860056FA67 /* Nimble in Frameworks */,
				2DE20B7626408807004C597D /* StoreKitTest.framework in Frameworks */,
				2DE20B7426408802004C597D /* Purchases.framework in Frameworks */,
			);
			runOnlyForDeploymentPostprocessing = 0;
		};
		2DE20B7C26409EB7004C597D /* Frameworks */ = {
			isa = PBXFrameworksBuildPhase;
			buildActionMask = 2147483647;
			files = (
				2DE20B9226409ECF004C597D /* StoreKit.framework in Frameworks */,
				2DE20B9026409EC7004C597D /* Purchases.framework in Frameworks */,
			);
			runOnlyForDeploymentPostprocessing = 0;
		};
		352629FA1F7C4B9100C04F2C /* Frameworks */ = {
			isa = PBXFrameworksBuildPhase;
			buildActionMask = 2147483647;
			files = (
				2DE63BB324EC73F3001288D6 /* PurchasesCoreSwift.framework in Frameworks */,
			);
			runOnlyForDeploymentPostprocessing = 0;
		};
		35262A1B1F7D77E600C04F2C /* Frameworks */ = {
			isa = PBXFrameworksBuildPhase;
			buildActionMask = 2147483647;
			files = (
				35262A231F7D77E600C04F2C /* Purchases.framework in Frameworks */,
				B3D5CFC0267282760056FA67 /* OHHTTPStubsSwift in Frameworks */,
				B3D5CFBD267282630056FA67 /* Nimble in Frameworks */,
				B3D5CFC2267282760056FA67 /* OHHTTPStubs in Frameworks */,
			);
			runOnlyForDeploymentPostprocessing = 0;
		};
		B387F4702683FDDB0028701F /* Frameworks */ = {
			isa = PBXFrameworksBuildPhase;
			buildActionMask = 2147483647;
			files = (
			);
			runOnlyForDeploymentPostprocessing = 0;
		};
/* End PBXFrameworksBuildPhase section */

/* Begin PBXGroup section */
		2CD72940268A820E00BFC976 /* FoundationExtensions */ = {
			isa = PBXGroup;
			children = (
				2CD72941268A823900BFC976 /* Data+Extensions.swift */,
				2CD72943268A826F00BFC976 /* Date+Extensions.swift */,
				2CD72947268A828400BFC976 /* Locale+Extensions.swift */,
				2CD72949268A828F00BFC976 /* Dictionary+Extensions.swift */,
			);
			path = FoundationExtensions;
			sourceTree = "<group>";
		};
		2D11F5DE250FF63E005A70E8 /* Logging */ = {
			isa = PBXGroup;
			children = (
				2D11F5DF250FF658005A70E8 /* Strings */,
				2DC19194255F36D10039389A /* Logger.swift */,
				9A65DFDD258AD60A00DE00B0 /* LogIntent.swift */,
			);
			path = Logging;
			sourceTree = "<group>";
		};
		2D11F5DF250FF658005A70E8 /* Strings */ = {
			isa = PBXGroup;
			children = (
				2D11F5E0250FF886005A70E8 /* AttributionStrings.swift */,
				9A65E09F2591A23200DE00B0 /* OfferingStrings.swift */,
				9A65E0A42591A23500DE00B0 /* PurchaseStrings.swift */,
				9A65E0A92591A23800DE00B0 /* RestoreStrings.swift */,
				9A65E0752591977200DE00B0 /* IdentityStrings.swift */,
				9A65E07A2591977500DE00B0 /* NetworkStrings.swift */,
				9A65E07F2591977900DE00B0 /* ReceiptStrings.swift */,
				9A65E03525918B0500DE00B0 /* ConfigureStrings.swift */,
				9A65E03A25918B0900DE00B0 /* PurchaserInfoStrings.swift */,
				37E3507939634ED5A9280544 /* Strings.swift */,
			);
			path = Strings;
			sourceTree = "<group>";
		};
		2D1A28CB24AA6F4B006BE931 /* LocalReceiptParsing */ = {
			isa = PBXGroup;
			children = (
				2D5BB46A24C8E8ED00E27537 /* ReceiptParser.swift */,
				2D8F622224D30F9D00F993AA /* ReceiptParsingError.swift */,
				37E35FCF87558ACB498521F1 /* BasicTypes */,
				37E355596456B3DFA01EF081 /* Builders */,
				37E35556F2D7B8B28B169C77 /* DataConverters */,
			);
			path = LocalReceiptParsing;
			sourceTree = "<group>";
		};
		2D4C02E52669801D0038F877 /* Logging */ = {
			isa = PBXGroup;
			children = (
				37E35EB9B60477A7AD2C2EB5 /* RCLogUtils.h */,
			);
			path = Logging;
			sourceTree = "<group>";
		};
		2D5033202406E4C7009CAE61 /* SubscriberAttributes */ = {
			isa = PBXGroup;
			children = (
				2DD448FD24088473002F5694 /* RCPurchases+SubscriberAttributes.h */,
				2DD448FE24088473002F5694 /* RCPurchases+SubscriberAttributes.m */,
				2D5033272406EA61009CAE61 /* RCSubscriberAttributesManager.h */,
				2D5033282406EA61009CAE61 /* RCSubscriberAttributesManager.m */,
				2D5033232406E4E8009CAE61 /* RCSpecialSubscriberAttributes.h */,
			);
			path = SubscriberAttributes;
			sourceTree = "<group>";
		};
		2DC5621724EC63420031F69B /* PurchasesCoreSwift */ = {
			isa = PBXGroup;
			children = (
				2CD72940268A820E00BFC976 /* FoundationExtensions */,
				2D1A28CB24AA6F4B006BE931 /* LocalReceiptParsing */,
				2D11F5DE250FF63E005A70E8 /* Logging */,
				2DDA3E4524DB0B4500EDFE5B /* Misc */,
				B3DDB55726854850008CCF23 /* Public */,
				354235D524C11138008C84EE /* Purchasing */,
				B39E811B268E885900D31189 /* SubscriberAttributes */,
				2DC5621924EC63430031F69B /* Info.plist */,
				2D97458E24BDFCEF006245E9 /* IntroEligibilityCalculator.swift */,
				2DC5621824EC63430031F69B /* PurchasesCoreSwift.h */,
				37E355CBB3F3A31A32687B14 /* Transaction.swift */,
			);
			path = PurchasesCoreSwift;
			sourceTree = "<group>";
		};
		2DC5622224EC63430031F69B /* PurchasesCoreSwiftTests */ = {
			isa = PBXGroup;
			children = (
				2DD02D5924AD128A00419CD9 /* LocalReceiptParsing */,
				2DDF41DD24F6F4F9005BC22D /* Mocks */,
				354235D624C11160008C84EE /* Purchasing */,
				2DDE559824C8B5D100DCB087 /* Resources */,
				B36824BB268FBB9B00957E4C /* SubscriberAttributes */,
				37E35A5970D1604E8C8011FC /* TestHelpers */,
				2DC5622524EC63430031F69B /* Info.plist */,
				37E354B18710B488B8B0D443 /* IntroEligibilityCalculatorTests.swift */,
			);
			path = PurchasesCoreSwiftTests;
			sourceTree = "<group>";
		};
		2DCB85BF2406EC3F003C1260 /* Recovered References */ = {
			isa = PBXGroup;
			children = (
				37E3564466002C9162AC7C5E /* Package.swift */,
				B3AA35A2268683540007771B /* EntitlementInfo.swift */,
			);
			name = "Recovered References";
			sourceTree = "<group>";
		};
		2DD02D5924AD128A00419CD9 /* LocalReceiptParsing */ = {
			isa = PBXGroup;
			children = (
				2DDF41C124F6F4C3005BC22D /* Builders */,
				2DDF41BD24F6F4C3005BC22D /* DataConverters */,
				2DDF41C624F6F4C3005BC22D /* TestsAgainstRealReceipts */,
				37E351D0EBC4698E1D3585A6 /* ReceiptParserTests.swift */,
			);
			path = LocalReceiptParsing;
			sourceTree = "<group>";
		};
		2DDA3E4524DB0B4500EDFE5B /* Misc */ = {
			isa = PBXGroup;
			children = (
				2DDA3E4624DB0B5400EDFE5B /* OperationDispatcher.swift */,
				37E3567189CF6A746EE3CCC2 /* DateExtensions.swift */,
				0313FD40268A506400168386 /* DateProvider.swift */,
				B3AA6237268B926F00894871 /* SystemInfo.swift */,
				B33CEA9F268CDCC9008A3144 /* ISOPeriodFormatter.swift */,
			);
			path = Misc;
			sourceTree = "<group>";
		};
		2DDE559824C8B5D100DCB087 /* Resources */ = {
			isa = PBXGroup;
			children = (
				2DDE559924C8B5E300DCB087 /* receipts */,
			);
			path = Resources;
			sourceTree = "<group>";
		};
		2DDE559924C8B5E300DCB087 /* receipts */ = {
			isa = PBXGroup;
			children = (
				2DDE559A24C8B5E300DCB087 /* verifyReceiptSample1.txt */,
				2DDE559B24C8B5E300DCB087 /* base64encodedreceiptsample1.txt */,
			);
			path = receipts;
			sourceTree = "<group>";
		};
		2DDF41BD24F6F4C3005BC22D /* DataConverters */ = {
			isa = PBXGroup;
			children = (
				2DDF41BE24F6F4C3005BC22D /* ISO3601DateFormatterTests.swift */,
				2DDF41BF24F6F4C3005BC22D /* UInt8+ExtensionsTests.swift */,
				2DDF41C024F6F4C3005BC22D /* ArraySlice_UInt8+ExtensionsTests.swift */,
			);
			path = DataConverters;
			sourceTree = "<group>";
		};
		2DDF41C124F6F4C3005BC22D /* Builders */ = {
			isa = PBXGroup;
			children = (
				2DDF41C224F6F4C3005BC22D /* ASN1ObjectIdentifierBuilderTests.swift */,
				2DDF41C324F6F4C3005BC22D /* AppleReceiptBuilderTests.swift */,
				2DDF41C424F6F4C3005BC22D /* ASN1ContainerBuilderTests.swift */,
				2DDF41C524F6F4C3005BC22D /* InAppPurchaseBuilderTests.swift */,
			);
			path = Builders;
			sourceTree = "<group>";
		};
		2DDF41C624F6F4C3005BC22D /* TestsAgainstRealReceipts */ = {
			isa = PBXGroup;
			children = (
				2DDF41C724F6F4C3005BC22D /* ReceiptParsing+TestsWithRealReceipts.swift */,
			);
			path = TestsAgainstRealReceipts;
			sourceTree = "<group>";
		};
		2DDF41DD24F6F4F9005BC22D /* Mocks */ = {
			isa = PBXGroup;
			children = (
				2DDF41E924F6F844005BC22D /* SKProductSubscriptionDurationExtensions.swift */,
				2DDF41E724F6F61B005BC22D /* MockSKDiscount.swift */,
				2DDF41E524F6F5DC005BC22D /* MockSKProduct.swift */,
				37E355744D64075AA91342DE /* MockInAppPurchaseBuilder.swift */,
				37E35C1554F296F7F1317747 /* MockAppleReceiptBuilder.swift */,
				37E351EB3689AF304E5B1031 /* MockASN1ContainerBuilder.swift */,
				37E35C9439E087F63ECC4F59 /* MockProductsManager.swift */,
				37E354B13440508B46C9A530 /* MockReceiptParser.swift */,
				37E35F783903362B65FB7AF3 /* MockProductsRequestFactory.swift */,
				37E35B08709090FBBFB16EBD /* MockProductsRequest.swift */,
			);
			path = Mocks;
			sourceTree = "<group>";
		};
		2DE20B6D264087FB004C597D /* StoreKitTests */ = {
			isa = PBXGroup;
			children = (
				2DE20B7926408921004C597D /* Configuration.storekit */,
				2DE20B6E264087FB004C597D /* StoreKitTests.swift */,
				2DE20B70264087FB004C597D /* Info.plist */,
				2DE61A83264190830021CEA0 /* Constants.swift */,
			);
			path = StoreKitTests;
			sourceTree = "<group>";
		};
		2DE20B8026409EB7004C597D /* StoreKitTestApp */ = {
			isa = PBXGroup;
			children = (
				2DE20B8126409EB7004C597D /* StoreKitTestAppApp.swift */,
				2DE20B8326409EB7004C597D /* ContentView.swift */,
				2DE20B8526409EB8004C597D /* Assets.xcassets */,
				2DE20B8A26409EB8004C597D /* Info.plist */,
				2DE20B8726409EB8004C597D /* Preview Content */,
			);
			path = StoreKitTestApp;
			sourceTree = "<group>";
		};
		2DE20B8726409EB8004C597D /* Preview Content */ = {
			isa = PBXGroup;
			children = (
				2DE20B8826409EB8004C597D /* Preview Assets.xcassets */,
			);
			path = "Preview Content";
			sourceTree = "<group>";
		};
		350FBDD61F7DF1640065833D /* Frameworks */ = {
			isa = PBXGroup;
			children = (
				350FBDDC1F7EA3570065833D /* Nimble.framework */,
				350FBDD71F7DF17F0065833D /* OHHTTPStubs.framework */,
			);
			name = Frameworks;
			sourceTree = "<group>";
		};
		350FBDE61F7EEEDF0065833D /* Public */ = {
			isa = PBXGroup;
			children = (
				353AB5E5222F633D003754E6 /* RCPurchasesErrorUtils.h */,
				352E88422229B1A60046A10A /* RCPurchasesErrorUtils.m */,
				353AB5E3222F624E003754E6 /* RCPurchasesErrors.h */,
				35262A011F7C4B9100C04F2C /* Purchases.h */,
				350FBDE71F7EEF070065833D /* RCPurchases.h */,
				350FBDE81F7EEF070065833D /* RCPurchases.m */,
				351F4FAD1F803D0700F245F4 /* RCPurchaserInfo.h */,
				351F4FAE1F803D0700F245F4 /* RCPurchaserInfo.m */,
				354D50DD22E7D014009B870C /* RCOfferings.h */,
				354D50DE22E7D014009B870C /* RCOfferings.m */,
				35CE74F920C38A7100CE09D8 /* RCOffering.h */,
				35CE74FA20C38A7100CE09D8 /* RCOffering.m */,
			);
			path = Public;
			sourceTree = "<group>";
		};
		352629F41F7C4B9100C04F2C = {
			isa = PBXGroup;
			children = (
				B387F46B2683FD730028701F /* PublicSDKAPITester */,
				2D4C18A824F47E4400F268CD /* Purchases.swift */,
				2DEC0CFB24A2A1B100B0E5BB /* Package.swift */,
				35262A001F7C4B9100C04F2C /* Purchases */,
				35262A1F1F7D77E600C04F2C /* PurchasesTests */,
				2DC5621724EC63420031F69B /* PurchasesCoreSwift */,
				2DC5622224EC63430031F69B /* PurchasesCoreSwiftTests */,
				2DE20B6D264087FB004C597D /* StoreKitTests */,
				2DE20B8026409EB7004C597D /* StoreKitTestApp */,
				352629FF1F7C4B9100C04F2C /* Products */,
				3530C18722653E8F00D6DF52 /* Frameworks */,
				2DCB85BF2406EC3F003C1260 /* Recovered References */,
			);
			sourceTree = "<group>";
		};
		352629FF1F7C4B9100C04F2C /* Products */ = {
			isa = PBXGroup;
			children = (
				352629FE1F7C4B9100C04F2C /* Purchases.framework */,
				35262A1E1F7D77E600C04F2C /* PurchasesTests.xctest */,
				2DC5621624EC63420031F69B /* PurchasesCoreSwift.framework */,
				2DC5621E24EC63430031F69B /* PurchasesCoreSwiftTests.xctest */,
				2DE20B6C264087FB004C597D /* StoreKitTests.xctest */,
				2DE20B7F26409EB7004C597D /* StoreKitTestApp.app */,
				B387F4732683FDDB0028701F /* APITester */,
			);
			name = Products;
			sourceTree = "<group>";
		};
		35262A001F7C4B9100C04F2C /* Purchases */ = {
			isa = PBXGroup;
			children = (
				2D4C02E52669801D0038F877 /* Logging */,
				35262A021F7C4B9100C04F2C /* Info.plist */,
				37E359927177DF24576FF361 /* Caching */,
				37E35EF24BD787B115DEAB51 /* FoundationExtensions */,
				37E351964CD7F8A14A2E6391 /* Networking */,
				37E3529AD4F30D0B6D56853B /* ProtectedExtensions */,
				350FBDE61F7EEEDF0065833D /* Public */,
				37E35B15D9082D6838722719 /* Purchasing */,
				2D5033202406E4C7009CAE61 /* SubscriberAttributes */,
				B39E811E268E9FF000D31189 /* SwiftObjcCompatibility */,
				37E352A0E961EA2ADD444D60 /* Attribution */,
				37E35FFBCCC4C666B8A5F9A0 /* Identity */,
			);
			path = Purchases;
			sourceTree = "<group>";
		};
		35262A1F1F7D77E600C04F2C /* PurchasesTests */ = {
			isa = PBXGroup;
			children = (
				B33C43F026729848006B8C8C /* TestHelpers */,
				35262A291F7D783F00C04F2C /* PurchasesTests-Bridging-Header.h */,
				35262A221F7D77E600C04F2C /* Info.plist */,
				350FBDD61F7DF1640065833D /* Frameworks */,
				37E35081077192045E3A8080 /* Mocks */,
				37E35AE0CDC4C2AA8260FB58 /* Caching */,
				37E353592BA71F362DD61153 /* FoundationExtensions */,
				37E35E77A60AC8D3F0E1A23D /* SubscriberAttributes */,
				37E35555C264F76E6CFFC2C8 /* Purchasing */,
				37E35F2DF6910CF4AF147DEB /* Networking */,
				37E35FF455726D96C243B1B7 /* Misc */,
				37E3557F0B3E2D6F256D92C7 /* Attribution */,
				37E35BCB85973ABD4CEC5904 /* Identity */,
			);
			path = PurchasesTests;
			sourceTree = "<group>";
		};
		3530C18722653E8F00D6DF52 /* Frameworks */ = {
			isa = PBXGroup;
			children = (
				B36824BD268FBC5B00957E4C /* XCTest.framework */,
				2DE20B9126409ECF004C597D /* StoreKit.framework */,
				2DE20B7526408806004C597D /* StoreKitTest.framework */,
				357C9BC022725CFA006BC624 /* iAd.framework */,
				350A1B84226E3E8700CCA10F /* AppKit.framework */,
				3530C18822653E8F00D6DF52 /* AdSupport.framework */,
				33FFC8744F2BAE7BD8889A4C /* Pods_Purchases.framework */,
				84C3F1AC1D7E1E64341D3936 /* Pods_Purchases_PurchasesTests.framework */,
				6B5DC754D48165CE32D8133B /* Pods_PurchasesCoreSwift.framework */,
				A976872C3EDAC0B4F4B45481 /* Pods_PurchasesCoreSwift_PurchasesCoreSwiftTests.framework */,
			);
			name = Frameworks;
			sourceTree = "<group>";
		};
		354235D524C11138008C84EE /* Purchasing */ = {
			isa = PBXGroup;
			children = (
				B372EC55268FEF020099171E /* ProductInfo.swift */,
				37E35C7060D7E486F5958BED /* ProductsManager.swift */,
				37E35E8DCF998D9DB63850F8 /* ProductsRequestFactory.swift */,
<<<<<<< HEAD
				B372EC53268FEDC60099171E /* PromotionalOffer.swift */,
				3597020F24BF6A710010506E /* TransactionsFactory.swift */,
				B3C1AEF9268FF4DB0013D50D /* ProductInfoEnums.swift */,
=======
				F5BE423F26962ACF00254A30 /* ReceiptRefreshPolicy.swift */,
				2D991AC9268BA56900085481 /* StoreKitRequestFetcher.swift */,
>>>>>>> f2b9e2cf
			);
			path = Purchasing;
			sourceTree = "<group>";
		};
		354235D624C11160008C84EE /* Purchasing */ = {
			isa = PBXGroup;
			children = (
				3597021124BF6AAC0010506E /* TransactionsFactoryTests.swift */,
				37E351F0E21361EAEC078A0D /* ProductsManagerTests.swift */,
				37E3583675928C01D92E3166 /* ProductInfoExtensions.swift */,
				37E350E57B0A393455A72B40 /* ProductInfoTests.swift */,
			);
			path = Purchasing;
			sourceTree = "<group>";
		};
		37E35081077192045E3A8080 /* Mocks */ = {
			isa = PBXGroup;
			children = (
				2DA0068E24E2E515002C59D3 /* MockIntroEligibilityCalculator.swift */,
				37E354BEB8FDE39CAB7C4D69 /* MockDeviceCache.swift */,
				37E357D16038F07915D7825D /* MockUserDefaults.swift */,
				37E35C5A65AAF701DED59800 /* MockInMemoryCachedOfferings.swift */,
				37E3578BD602C7B8E2274279 /* MockDateProvider.swift */,
				37E35292137BBF2810CE4F4B /* MockHTTPClient.swift */,
				37E35645928A0009F4C105A7 /* MockBackend.swift */,
				37E3550C031F1FD95B366998 /* MockTransaction.swift */,
				37E3572040A16F10B957563A /* MockProductDiscount.swift */,
				37E352B11676F7DC51559E84 /* MockReceiptFetcher.swift */,
				37E35609E46E869675A466C1 /* MockRequestFetcher.swift */,
				37E351AC0FF9607719F7A29A /* MockStoreKitWrapper.swift */,
				37E35A0D4A561C51185F82EB /* MockNotificationCenter.swift */,
				37E351CD1EE6B897F434EA40 /* MockAttributionFetcher.swift */,
				37E3555B4BE0A4F7222E7B00 /* MockOfferingsFactory.swift */,
				37E3571B552018D47A6ED7C6 /* MockIdentityManager.swift */,
				37E357FBA3184BDE6E95DED4 /* MockSKProduct.swift */,
				37E35838A7FD36982EE14100 /* MockPurchasesDelegate.swift */,
				37E351D48260D9DC8B1EE360 /* MockSubscriberAttributesManager.swift */,
				2DEB976A247DB85400A92099 /* SKProductSubscriptionDurationExtensions.swift */,
				37E35EABF6D7AFE367718784 /* MockSKDiscount.swift */,
				2DD7BA4C24C63A830066B4C2 /* MockSystemInfo.swift */,
				37E35659EB530A5109AFAB50 /* MockOperationDispatcher.swift */,
				2D4D6AF224F7172900B656BE /* MockProductsRequest.swift */,
				37E3558F697A939D2BBD7FEC /* MockReceiptParser.swift */,
				2D390254259CF46000DB19C0 /* MockPaymentDiscount.swift */,
				37E35DA3E083FE37DAF15954 /* MockAttributionTypeFactory.swift */,
				37E35EBCDDD1A08F8105C46C /* MockPurchaserInfoManager.swift */,
			);
			path = Mocks;
			sourceTree = "<group>";
		};
		37E351964CD7F8A14A2E6391 /* Networking */ = {
			isa = PBXGroup;
			children = (
				37E35A6E091B8CD9C967383C /* RCBackend.h */,
				37E35E282619939718FC7DBE /* RCBackend.m */,
				37E356C39D29EB6C8EC2D6BD /* RCHTTPClient.h */,
				37E35EDEA372C1D8E03118FF /* RCHTTPClient.m */,
				37E35331DBA29B3C17D0F507 /* RCHTTPStatusCodes.h */,
				37E356988CFAEA3E06597850 /* RCHTTPRequest.m */,
				37E35B76B22E9086A5BABECB /* RCHTTPRequest.h */,
			);
			path = Networking;
			sourceTree = "<group>";
		};
		37E3529AD4F30D0B6D56853B /* ProtectedExtensions */ = {
			isa = PBXGroup;
			children = (
				3589D15524C21DBD00A65CBB /* RCAttributionTypeFactory+Protected.h */,
				37E35DCFDBDCD33B531395A6 /* RCDeviceCache+Protected.h */,
				2DAF814D25B24243002C621E /* RCIdentityManager+Protected.h */,
				37E35A6246A6969C7236B29B /* RCInMemoryCachedObject+Protected.h */,
				37E357C8623F79A4F0BEE213 /* RCOffering+Protected.h */,
				37E354D3420651DECC1EA656 /* RCOfferings+Protected.h */,
				37E35F19DF256C1D0125CC76 /* RCPurchaserInfo+Protected.h */,
				2D1FFAD425B8707400367C63 /* RCPurchaserInfoManager+Protected.h */,
				37E352DAD631B3A45C041148 /* RCPurchases+Protected.h */,
				37E35CF71E13B58F4AC8998F /* RCPurchasesErrorUtils+Protected.h */,
			);
			path = ProtectedExtensions;
			sourceTree = "<group>";
		};
		37E352A0E961EA2ADD444D60 /* Attribution */ = {
			isa = PBXGroup;
			children = (
				37E35B99BA2A8F048F2482F8 /* RCAttributionFetcher.m */,
				37E356E2B50E2DCA5EB8A87D /* RCAttributionFetcher.h */,
				37E350ABE7173A637AA8B148 /* RCAttributionData.m */,
				37E354501D2D2EC61F702958 /* RCAttributionData.h */,
				37E3580957BA17D5C2EEF8A8 /* RCAttributionTypeFactory.m */,
				37E3557795D5EC2CE5A6CCB5 /* RCAttributionTypeFactory.h */,
			);
			path = Attribution;
			sourceTree = "<group>";
		};
		37E353592BA71F362DD61153 /* FoundationExtensions */ = {
			isa = PBXGroup;
			children = (
				37E353AF2CAD3CEDE6D9B368 /* NSError+RCExtensionsTests.swift */,
				37E3508EC20EEBAB4EAC4C82 /* NSDate+RCExtensionsTests.swift */,
				37E35ABEE9FD79CCA64E4F8B /* NSData+RCExtensionsTests.swift */,
			);
			path = FoundationExtensions;
			sourceTree = "<group>";
		};
		37E35555C264F76E6CFFC2C8 /* Purchasing */ = {
			isa = PBXGroup;
			children = (
				37E35DE5707E845DA3FF51BC /* PurchasesTests.swift */,
				37E352F86A0A8EB05BAD77C4 /* StoreKitWrapperTests.swift */,
				37E35A6260C44FCBFF4CBB49 /* StoreKitRequestFetcherTests.swift */,
				37E359D8F304C83184560135 /* PurchaserInfoTests.swift */,
				37E357C2D977BBB081216B5F /* OfferingsTests.swift */,
				37E3582920E16E065502E5FC /* EntitlementInfosTests.swift */,
				37E3548189DA008320B3FC98 /* ProductInfoExtractorTests.swift */,
				2DD02D5624AD0B0500419CD9 /* RCIntroEligibilityTests.swift */,
			);
			path = Purchasing;
			sourceTree = "<group>";
		};
		37E35556F2D7B8B28B169C77 /* DataConverters */ = {
			isa = PBXGroup;
			children = (
				2DDF41B924F6F392005BC22D /* ArraySlice_UInt8+Extensions.swift */,
				2DDF41B724F6F392005BC22D /* ISO3601DateFormatter.swift */,
				2DDF41B824F6F392005BC22D /* UInt8+Extensions.swift */,
			);
			path = DataConverters;
			sourceTree = "<group>";
		};
		37E355596456B3DFA01EF081 /* Builders */ = {
			isa = PBXGroup;
			children = (
				2DDF41B124F6F387005BC22D /* AppleReceiptBuilder.swift */,
				2DDF41B024F6F387005BC22D /* ASN1ContainerBuilder.swift */,
				2DDF41B224F6F387005BC22D /* ASN1ObjectIdentifierBuilder.swift */,
				2DDF41AF24F6F387005BC22D /* InAppPurchaseBuilder.swift */,
			);
			path = Builders;
			sourceTree = "<group>";
		};
		37E3557F0B3E2D6F256D92C7 /* Attribution */ = {
			isa = PBXGroup;
			children = (
				37E35AB7A67D86DBD95B2243 /* AttributionFetcherTests.swift */,
				37E350420D54B99BB39448E0 /* AttributionTypeFactoryTests.swift */,
			);
			path = Attribution;
			sourceTree = "<group>";
		};
		37E359927177DF24576FF361 /* Caching */ = {
			isa = PBXGroup;
			children = (
				37E3524E3032ABC72467AA43 /* RCDeviceCache.h */,
				37E35C6CBB3229AA53ECEB58 /* RCInMemoryCachedObject.h */,
				37E356F4B9FCED933CD9C1CA /* RCDeviceCache.m */,
				37E35B655B1BA8F52C4349ED /* RCInMemoryCachedObject.m */,
			);
			path = Caching;
			sourceTree = "<group>";
		};
		37E35A5970D1604E8C8011FC /* TestHelpers */ = {
			isa = PBXGroup;
			children = (
				37E35C4A4B241A545D1D06BD /* ASN1ObjectIdentifierEncoder.swift */,
				37E35092F0E41512E0D610BA /* ContainerFactory.swift */,
			);
			path = TestHelpers;
			sourceTree = "<group>";
		};
		37E35AE0CDC4C2AA8260FB58 /* Caching */ = {
			isa = PBXGroup;
			children = (
				37E35D87B7E6F91E27E98F42 /* DeviceCacheTests.swift */,
				37E35E3250FBBB03D92E06EC /* InMemoryCachedObjectTests.swift */,
			);
			path = Caching;
			sourceTree = "<group>";
		};
		37E35B15D9082D6838722719 /* Purchasing */ = {
			isa = PBXGroup;
			children = (
				37E352CB6BD9FE3D1F4946C5 /* RCOfferingsFactory.h */,
				37E35105C5C36A30D084954C /* RCOfferingsFactory.m */,
				37E354E2E660D610B9CD4FA2 /* RCReceiptFetcher.h */,
				37E3509E7B186A712097B8CF /* RCReceiptFetcher.m */,
				37E359B77C1E588C9C009D2B /* RCStoreKitWrapper.h */,
				37E35CE6628D07BD2C4A07C0 /* RCStoreKitWrapper.m */,
				37E35E5C3D1B1D6814496C89 /* RCProductInfoExtractor.m */,
				37E35BC489985F613020035D /* RCProductInfoExtractor.h */,
			);
			path = Purchasing;
			sourceTree = "<group>";
		};
		37E35BCB85973ABD4CEC5904 /* Identity */ = {
			isa = PBXGroup;
			children = (
				37E35294EBC1E5A879C95540 /* IdentityManagerTests.swift */,
				37E35E992F1916C7F3911E7B /* PurchaserInfoManagerTests.swift */,
			);
			path = Identity;
			sourceTree = "<group>";
		};
		37E35E77A60AC8D3F0E1A23D /* SubscriberAttributes */ = {
			isa = PBXGroup;
			children = (
				37E357F69438004E1F443C03 /* BackendSubscriberAttributesTests.swift */,
				37E3567E972B9B04FE079ABA /* SubscriberAttributesManagerTests.swift */,
				37E3508E52201122137D4B4A /* PurchasesSubscriberAttributesTests.swift */,
				37E35C4A795A0F056381A1B3 /* DeviceCacheSubscriberAttributesTests.swift */,
			);
			path = SubscriberAttributes;
			sourceTree = "<group>";
		};
		37E35EF24BD787B115DEAB51 /* FoundationExtensions */ = {
			isa = PBXGroup;
			children = (
				37E35D12020065BE7D6E473D /* NSError+RCExtensions.h */,
				37E35088AB7C4F7A242D3ED5 /* NSError+RCExtensions.m */,
			);
			path = FoundationExtensions;
			sourceTree = "<group>";
		};
		37E35F2DF6910CF4AF147DEB /* Networking */ = {
			isa = PBXGroup;
			children = (
				37E353CBE9CF2572A72A347F /* HTTPClientTests.swift */,
				37E358BF58C99AC39073B96C /* BackendTests.swift */,
			);
			path = Networking;
			sourceTree = "<group>";
		};
		37E35FCF87558ACB498521F1 /* BasicTypes */ = {
			isa = PBXGroup;
			children = (
				2DDF41A724F6F37C005BC22D /* AppleReceipt.swift */,
				2DDF41A824F6F37C005BC22D /* ASN1Container.swift */,
				2DDF41A924F6F37C005BC22D /* ASN1ObjectIdentifier.swift */,
				2DDF41AA24F6F37C005BC22D /* InAppPurchase.swift */,
			);
			path = BasicTypes;
			sourceTree = "<group>";
		};
		37E35FF455726D96C243B1B7 /* Misc */ = {
			isa = PBXGroup;
			children = (
				2DD269162522A20A006AC4BC /* NSDictionaryExtensionsTests.swift */,
				37E35B9AC7A350CA2437049D /* ISOPeriodFormatterTests.swift */,
				37E35EEE7783629CDE41B70C /* SystemInfoTests.swift */,
			);
			path = Misc;
			sourceTree = "<group>";
		};
		37E35FFBCCC4C666B8A5F9A0 /* Identity */ = {
			isa = PBXGroup;
			children = (
				37E35B6C44C7460FC0522E01 /* RCIdentityManager.h */,
				37E358CFE61BD929C7FDE4CD /* RCIdentityManager.m */,
				37E3531E6D800F71A856C9E2 /* RCPurchaserInfoManager.m */,
				37E35A375CFEFEE4D6DEFD11 /* RCPurchaserInfoManager.h */,
			);
			path = Identity;
			sourceTree = "<group>";
		};
		B33C43F026729848006B8C8C /* TestHelpers */ = {
			isa = PBXGroup;
			children = (
				B33C43EB2672953D006B8C8C /* RCObjC.h */,
				B33C43EC2672953D006B8C8C /* RCObjC.m */,
				B33C43F12672986D006B8C8C /* ObjCThrowExceptionMatcher.swift */,
			);
			path = TestHelpers;
			sourceTree = "<group>";
		};
		B36824BB268FBB9B00957E4C /* SubscriberAttributes */ = {
			isa = PBXGroup;
			children = (
				2D8DB34A24072AAE00BE3D31 /* SubscriberAttributeTests.swift */,
			);
			path = SubscriberAttributes;
			sourceTree = "<group>";
		};
		B387F46B2683FD730028701F /* PublicSDKAPITester */ = {
			isa = PBXGroup;
			children = (
				B3D3C46E26856AFE00CB3C21 /* APITester-Bridging-Header.h */,
				B3D3C46F26856AFF00CB3C21 /* APITester.swift */,
				B387F46D2683FDAC0028701F /* main.m */,
				B39E8116268E832000D31189 /* RCAttributionNetworkAPI.h */,
				B39E8117268E832000D31189 /* RCAttributionNetworkAPI.m */,
				B3AA359C268682410007771B /* RCEntitlementInfoAPI.h */,
				B3AA359D268682410007771B /* RCEntitlementInfoAPI.m */,
				B3AA6233268A7BA900894871 /* RCEntitlementInfosAPI.h */,
				B3AA6232268A7BA900894871 /* RCEntitlementInfosAPI.m */,
				B3DF6A4C269522040030D57C /* RCIntroEligibilityAPI.h */,
				B3DF6A4D269522040030D57C /* RCIntroEligibilityAPI.m */,
				B3AA359E268682410007771B /* RCPurchasesAPI.h */,
				B3AA359F268682410007771B /* RCPurchasesAPI.m */,
				B33CEA9C268BC39D008A3144 /* RCTransactionAPI.h */,
				B33CEA9D268BC39D008A3144 /* RCTransactionAPI.m */,
			);
			path = PublicSDKAPITester;
			sourceTree = "<group>";
		};
		B39E811B268E885900D31189 /* SubscriberAttributes */ = {
			isa = PBXGroup;
			children = (
				B39E811C268E887500D31189 /* SubscriberAttribute.swift */,
			);
			path = SubscriberAttributes;
			sourceTree = "<group>";
		};
		B39E811E268E9FF000D31189 /* SwiftObjcCompatibility */ = {
			isa = PBXGroup;
			children = (
				2D5033212406E4E8009CAE61 /* RCTypeDefsPreMigration.h */,
			);
			path = SwiftObjcCompatibility;
			sourceTree = "<group>";
		};
		B3DDB55726854850008CCF23 /* Public */ = {
			isa = PBXGroup;
			children = (
				B32B750026868C1D005647BF /* EntitlementInfo.swift */,
				B3AA6235268A81C700894871 /* EntitlementInfos.swift */,
				B3DF6A4F269524080030D57C /* IntroEligibility.swift */,
				B3D3C4712685784800CB3C21 /* Package.swift */,
				B3DDB55826854865008CCF23 /* PurchaseOwnershipType.swift */,
				B39E8119268E849900D31189 /* AttributionNetwork.swift */,
			);
			path = Public;
			sourceTree = "<group>";
		};
/* End PBXGroup section */

/* Begin PBXHeadersBuildPhase section */
		2DC5621124EC63420031F69B /* Headers */ = {
			isa = PBXHeadersBuildPhase;
			buildActionMask = 2147483647;
			files = (
				2DC5622624EC63430031F69B /* PurchasesCoreSwift.h in Headers */,
			);
			runOnlyForDeploymentPostprocessing = 0;
		};
		352629FB1F7C4B9100C04F2C /* Headers */ = {
			isa = PBXHeadersBuildPhase;
			buildActionMask = 2147483647;
			files = (
				2D22679125F2D9AD00E6950C /* PurchasesTests-Bridging-Header.h in Headers */,
				35CE74FB20C38A7100CE09D8 /* RCOffering.h in Headers */,
				353AB5E4222F624E003754E6 /* RCPurchasesErrors.h in Headers */,
				353AB5E6222F633D003754E6 /* RCPurchasesErrorUtils.h in Headers */,
				350FBDE91F7EEF070065833D /* RCPurchases.h in Headers */,
				354D50DF22E7D014009B870C /* RCOfferings.h in Headers */,
				351F4FAF1F803D0700F245F4 /* RCPurchaserInfo.h in Headers */,
				35262A0F1F7C4B9100C04F2C /* Purchases.h in Headers */,
				37E3598A1AAA3D70EA01C82D /* RCInMemoryCachedObject.h in Headers */,
				37E352F190E0E957E8D932F8 /* RCDeviceCache.h in Headers */,
				2D5033262406E4E8009CAE61 /* RCSpecialSubscriberAttributes.h in Headers */,
				37E35B94F66AD4C3BC3E3D54 /* RCPurchaserInfoManager.h in Headers */,
				2D5033242406E4E8009CAE61 /* RCTypeDefsPreMigration.h in Headers */,
				2D50332A2406EA61009CAE61 /* RCSubscriberAttributesManager.h in Headers */,
				2DD448FF24088473002F5694 /* RCPurchases+SubscriberAttributes.h in Headers */,
				37E3509E9E39B1FFE93351B1 /* NSError+RCExtensions.h in Headers */,
				37E354F65C32F553F4697C0E /* RCBackend.h in Headers */,
				37E35BE05E2A8BB2BD310CB0 /* RCHTTPClient.h in Headers */,
				37E3503FD7AB94A85A397EF3 /* RCHTTPStatusCodes.h in Headers */,
				37E3567EAB98594B4912E305 /* RCLogUtils.h in Headers */,
				37E3575B0FFDD90D01861D81 /* RCPurchasesErrorUtils+Protected.h in Headers */,
				37E35D04747C56E85F1B9679 /* RCPurchaserInfo+Protected.h in Headers */,
				37E3500156786798CB166571 /* RCPurchases+Protected.h in Headers */,
				2D1FFAD525B8707400367C63 /* RCPurchaserInfoManager+Protected.h in Headers */,
				37E35D757DE82291BFFCFB91 /* RCOfferings+Protected.h in Headers */,
				37E35E3CFED4426C0EE1302C /* RCOffering+Protected.h in Headers */,
				37E354AFE06A9723230E47B8 /* RCInMemoryCachedObject+Protected.h in Headers */,
				2DAF814E25B24243002C621E /* RCIdentityManager+Protected.h in Headers */,
				37E358D3F3C7C0388FF5C2BD /* RCOfferingsFactory.h in Headers */,
				37E358418A5A00E989CC1B30 /* RCReceiptFetcher.h in Headers */,
				37E35616A3D5D204B8BB2503 /* RCStoreKitWrapper.h in Headers */,
				37E35010ECA71A4CE6E16307 /* RCDeviceCache+Protected.h in Headers */,
				3589D15624C21DBD00A65CBB /* RCAttributionTypeFactory+Protected.h in Headers */,
				37E357301A5D15C0E90C9BD3 /* RCProductInfoExtractor.h in Headers */,
				37E352039F075299CD4CF6B0 /* RCHTTPRequest.h in Headers */,
				37E35CB9C20AFAFBC98ADA27 /* RCAttributionFetcher.h in Headers */,
				37E35054EF6315E99DC20AEC /* RCAttributionTypeFactory.h in Headers */,
				37E357712F2A42935CD05062 /* RCAttributionData.h in Headers */,
				37E35D01E3A0F5FC8E0B16F7 /* RCIdentityManager.h in Headers */,
			);
			runOnlyForDeploymentPostprocessing = 0;
		};
/* End PBXHeadersBuildPhase section */

/* Begin PBXNativeTarget section */
		2DC5621524EC63420031F69B /* PurchasesCoreSwift */ = {
			isa = PBXNativeTarget;
			buildConfigurationList = 2DC5622724EC63430031F69B /* Build configuration list for PBXNativeTarget "PurchasesCoreSwift" */;
			buildPhases = (
				2DC5621124EC63420031F69B /* Headers */,
				2DC5621224EC63420031F69B /* Sources */,
				2DC5621324EC63420031F69B /* Frameworks */,
				2DC5621424EC63420031F69B /* Resources */,
			);
			buildRules = (
			);
			dependencies = (
			);
			name = PurchasesCoreSwift;
			productName = PurchasesCoreSwift;
			productReference = 2DC5621624EC63420031F69B /* PurchasesCoreSwift.framework */;
			productType = "com.apple.product-type.framework";
		};
		2DC5621D24EC63430031F69B /* PurchasesCoreSwiftTests */ = {
			isa = PBXNativeTarget;
			buildConfigurationList = 2DC5622A24EC63430031F69B /* Build configuration list for PBXNativeTarget "PurchasesCoreSwiftTests" */;
			buildPhases = (
				2DC5621A24EC63430031F69B /* Sources */,
				2DC5621B24EC63430031F69B /* Frameworks */,
				2DC5621C24EC63430031F69B /* Resources */,
			);
			buildRules = (
			);
			dependencies = (
				2DC5622124EC63430031F69B /* PBXTargetDependency */,
			);
			name = PurchasesCoreSwiftTests;
			packageProductDependencies = (
				B3D5CFC32672827D0056FA67 /* Nimble */,
				B3D5CFC52672827D0056FA67 /* OHHTTPStubs */,
				B3D5CFC72672827D0056FA67 /* OHHTTPStubsSwift */,
			);
			productName = PurchasesCoreSwiftTests;
			productReference = 2DC5621E24EC63430031F69B /* PurchasesCoreSwiftTests.xctest */;
			productType = "com.apple.product-type.bundle.unit-test";
		};
		2DE20B6B264087FB004C597D /* StoreKitTests */ = {
			isa = PBXNativeTarget;
			buildConfigurationList = 2DE20B73264087FB004C597D /* Build configuration list for PBXNativeTarget "StoreKitTests" */;
			buildPhases = (
				2DE20B68264087FB004C597D /* Sources */,
				2DE20B69264087FB004C597D /* Frameworks */,
				2DE20B6A264087FB004C597D /* Resources */,
			);
			buildRules = (
			);
			dependencies = (
				2DE20B8F26409EC0004C597D /* PBXTargetDependency */,
			);
			name = StoreKitTests;
			packageProductDependencies = (
				B3D5CFC9267282860056FA67 /* Nimble */,
			);
			productName = StoreKitTests;
			productReference = 2DE20B6C264087FB004C597D /* StoreKitTests.xctest */;
			productType = "com.apple.product-type.bundle.unit-test";
		};
		2DE20B7E26409EB7004C597D /* StoreKitTestApp */ = {
			isa = PBXNativeTarget;
			buildConfigurationList = 2DE20B8B26409EB8004C597D /* Build configuration list for PBXNativeTarget "StoreKitTestApp" */;
			buildPhases = (
				2DE20B7B26409EB7004C597D /* Sources */,
				2DE20B7C26409EB7004C597D /* Frameworks */,
				2DE20B7D26409EB7004C597D /* Resources */,
			);
			buildRules = (
			);
			dependencies = (
			);
			name = StoreKitTestApp;
			productName = StoreKitTestApp;
			productReference = 2DE20B7F26409EB7004C597D /* StoreKitTestApp.app */;
			productType = "com.apple.product-type.application";
		};
		352629FD1F7C4B9100C04F2C /* Purchases */ = {
			isa = PBXNativeTarget;
			buildConfigurationList = 35262A121F7C4B9100C04F2C /* Build configuration list for PBXNativeTarget "Purchases" */;
			buildPhases = (
				352629F91F7C4B9100C04F2C /* Sources */,
				352629FA1F7C4B9100C04F2C /* Frameworks */,
				352629FB1F7C4B9100C04F2C /* Headers */,
				352629FC1F7C4B9100C04F2C /* Resources */,
				B385A1532674324500C6F132 /* Swiftlint */,
			);
			buildRules = (
			);
			dependencies = (
				2DC5623524EC63A20031F69B /* PBXTargetDependency */,
			);
			name = Purchases;
			productName = Purchases;
			productReference = 352629FE1F7C4B9100C04F2C /* Purchases.framework */;
			productType = "com.apple.product-type.framework";
		};
		35262A1D1F7D77E600C04F2C /* PurchasesTests */ = {
			isa = PBXNativeTarget;
			buildConfigurationList = 35262A261F7D77E600C04F2C /* Build configuration list for PBXNativeTarget "PurchasesTests" */;
			buildPhases = (
				35262A1A1F7D77E600C04F2C /* Sources */,
				35262A1B1F7D77E600C04F2C /* Frameworks */,
				35262A1C1F7D77E600C04F2C /* Resources */,
				350FBDD91F7DFD900065833D /* Copy Frameworks */,
			);
			buildRules = (
			);
			dependencies = (
				35DFC68320B8757C004584CC /* PBXTargetDependency */,
			);
			name = PurchasesTests;
			packageProductDependencies = (
				B3D5CFBC267282630056FA67 /* Nimble */,
				B3D5CFBF267282760056FA67 /* OHHTTPStubsSwift */,
				B3D5CFC1267282760056FA67 /* OHHTTPStubs */,
			);
			productName = PurchasesTests;
			productReference = 35262A1E1F7D77E600C04F2C /* PurchasesTests.xctest */;
			productType = "com.apple.product-type.bundle.unit-test";
		};
		B387F4722683FDDB0028701F /* APITester */ = {
			isa = PBXNativeTarget;
			buildConfigurationList = B387F4772683FDDB0028701F /* Build configuration list for PBXNativeTarget "APITester" */;
			buildPhases = (
				B387F46F2683FDDB0028701F /* Sources */,
				B387F4702683FDDB0028701F /* Frameworks */,
				B387F4712683FDDB0028701F /* CopyFiles */,
			);
			buildRules = (
			);
			dependencies = (
				B387F48826840B7F0028701F /* PBXTargetDependency */,
			);
			name = APITester;
			productName = APITester;
			productReference = B387F4732683FDDB0028701F /* APITester */;
			productType = "com.apple.product-type.tool";
		};
/* End PBXNativeTarget section */

/* Begin PBXProject section */
		352629F51F7C4B9100C04F2C /* Project object */ = {
			isa = PBXProject;
			attributes = {
				LastSwiftUpdateCheck = 1250;
				LastUpgradeCheck = 0930;
				ORGANIZATIONNAME = Purchases;
				TargetAttributes = {
					2DC5621524EC63420031F69B = {
						CreatedOnToolsVersion = 12.0;
						LastSwiftMigration = 1250;
						ProvisioningStyle = Automatic;
					};
					2DC5621D24EC63430031F69B = {
						CreatedOnToolsVersion = 12.0;
						ProvisioningStyle = Automatic;
					};
					2DE20B6B264087FB004C597D = {
						CreatedOnToolsVersion = 12.5;
						ProvisioningStyle = Automatic;
						TestTargetID = 2DE20B7E26409EB7004C597D;
					};
					2DE20B7E26409EB7004C597D = {
						CreatedOnToolsVersion = 12.5;
						ProvisioningStyle = Automatic;
					};
					352629FD1F7C4B9100C04F2C = {
						CreatedOnToolsVersion = 9.0;
						LastSwiftMigration = 1200;
						ProvisioningStyle = Automatic;
					};
					35262A1D1F7D77E600C04F2C = {
						CreatedOnToolsVersion = 9.0;
						LastSwiftMigration = 1100;
						ProvisioningStyle = Automatic;
					};
					B387F4722683FDDB0028701F = {
						CreatedOnToolsVersion = 12.5.1;
						LastSwiftMigration = 1250;
					};
				};
			};
			buildConfigurationList = 352629F81F7C4B9100C04F2C /* Build configuration list for PBXProject "Purchases" */;
			compatibilityVersion = "Xcode 8.0";
			developmentRegion = en;
			hasScannedForEncodings = 0;
			knownRegions = (
				en,
				Base,
			);
			mainGroup = 352629F41F7C4B9100C04F2C;
			packageReferences = (
				B3D5CFBB267282630056FA67 /* XCRemoteSwiftPackageReference "Nimble" */,
				B3D5CFBE267282760056FA67 /* XCRemoteSwiftPackageReference "OHHTTPStubs" */,
			);
			productRefGroup = 352629FF1F7C4B9100C04F2C /* Products */;
			projectDirPath = "";
			projectRoot = "";
			targets = (
				352629FD1F7C4B9100C04F2C /* Purchases */,
				35262A1D1F7D77E600C04F2C /* PurchasesTests */,
				2DC5621524EC63420031F69B /* PurchasesCoreSwift */,
				2DC5621D24EC63430031F69B /* PurchasesCoreSwiftTests */,
				2DE20B7E26409EB7004C597D /* StoreKitTestApp */,
				2DE20B6B264087FB004C597D /* StoreKitTests */,
				B387F4722683FDDB0028701F /* APITester */,
			);
		};
/* End PBXProject section */

/* Begin PBXResourcesBuildPhase section */
		2DC5621424EC63420031F69B /* Resources */ = {
			isa = PBXResourcesBuildPhase;
			buildActionMask = 2147483647;
			files = (
			);
			runOnlyForDeploymentPostprocessing = 0;
		};
		2DC5621C24EC63430031F69B /* Resources */ = {
			isa = PBXResourcesBuildPhase;
			buildActionMask = 2147483647;
			files = (
				2D4D6AF624F7193700B656BE /* verifyReceiptSample1.txt in Resources */,
				2D4D6AF724F7193700B656BE /* base64encodedreceiptsample1.txt in Resources */,
			);
			runOnlyForDeploymentPostprocessing = 0;
		};
		2DE20B6A264087FB004C597D /* Resources */ = {
			isa = PBXResourcesBuildPhase;
			buildActionMask = 2147483647;
			files = (
				2DE20B7A26408921004C597D /* Configuration.storekit in Resources */,
			);
			runOnlyForDeploymentPostprocessing = 0;
		};
		2DE20B7D26409EB7004C597D /* Resources */ = {
			isa = PBXResourcesBuildPhase;
			buildActionMask = 2147483647;
			files = (
				2DE20B8926409EB8004C597D /* Preview Assets.xcassets in Resources */,
				2DE20B8626409EB8004C597D /* Assets.xcassets in Resources */,
			);
			runOnlyForDeploymentPostprocessing = 0;
		};
		352629FC1F7C4B9100C04F2C /* Resources */ = {
			isa = PBXResourcesBuildPhase;
			buildActionMask = 2147483647;
			files = (
			);
			runOnlyForDeploymentPostprocessing = 0;
		};
		35262A1C1F7D77E600C04F2C /* Resources */ = {
			isa = PBXResourcesBuildPhase;
			buildActionMask = 2147483647;
			files = (
			);
			runOnlyForDeploymentPostprocessing = 0;
		};
/* End PBXResourcesBuildPhase section */

/* Begin PBXShellScriptBuildPhase section */
		B385A1532674324500C6F132 /* Swiftlint */ = {
			isa = PBXShellScriptBuildPhase;
			buildActionMask = 2147483647;
			files = (
			);
			inputFileListPaths = (
			);
			inputPaths = (
			);
			name = Swiftlint;
			outputFileListPaths = (
			);
			outputPaths = (
			);
			runOnlyForDeploymentPostprocessing = 0;
			shellPath = /bin/sh;
			shellScript = "scripts/swiftlint.sh\n";
		};
/* End PBXShellScriptBuildPhase section */

/* Begin PBXSourcesBuildPhase section */
		2DC5621224EC63420031F69B /* Sources */ = {
			isa = PBXSourcesBuildPhase;
			buildActionMask = 2147483647;
			files = (
				2CD72942268A823900BFC976 /* Data+Extensions.swift in Sources */,
				9A65E03B25918B0900DE00B0 /* PurchaserInfoStrings.swift in Sources */,
				2D991ACA268BA56900085481 /* StoreKitRequestFetcher.swift in Sources */,
				2DDF41B624F6F387005BC22D /* ASN1ObjectIdentifierBuilder.swift in Sources */,
				2DDF419624F6F331005BC22D /* ProductsRequestFactory.swift in Sources */,
				2DDF419724F6F331005BC22D /* DateExtensions.swift in Sources */,
				9A65E0A52591A23500DE00B0 /* PurchaseStrings.swift in Sources */,
				B3C1AEFA268FF4DB0013D50D /* ProductInfoEnums.swift in Sources */,
				2DC5623024EC63730031F69B /* OperationDispatcher.swift in Sources */,
				9A65E03625918B0500DE00B0 /* ConfigureStrings.swift in Sources */,
				2D11F5E1250FF886005A70E8 /* AttributionStrings.swift in Sources */,
				2CD72944268A826F00BFC976 /* Date+Extensions.swift in Sources */,
				B3AA6238268B926F00894871 /* SystemInfo.swift in Sources */,
				2DDF41B524F6F387005BC22D /* AppleReceiptBuilder.swift in Sources */,
				B39E811D268E887500D31189 /* SubscriberAttribute.swift in Sources */,
				B33CEAA0268CDCC9008A3144 /* ISOPeriodFormatter.swift in Sources */,
				2DDF41A324F6F331005BC22D /* ReceiptParser.swift in Sources */,
				2DDF41BA24F6F392005BC22D /* ISO3601DateFormatter.swift in Sources */,
				2DDF41AE24F6F37C005BC22D /* InAppPurchase.swift in Sources */,
				B32B750126868C1D005647BF /* EntitlementInfo.swift in Sources */,
				2DC19195255F36D10039389A /* Logger.swift in Sources */,
				2DDF419F24F6F331005BC22D /* ReceiptParsingError.swift in Sources */,
				2DDF419D24F6F331005BC22D /* IntroEligibilityCalculator.swift in Sources */,
				9A65E0802591977900DE00B0 /* ReceiptStrings.swift in Sources */,
				B3DDB55926854865008CCF23 /* PurchaseOwnershipType.swift in Sources */,
				2DC5623224EC63730031F69B /* TransactionsFactory.swift in Sources */,
				2DDF41B424F6F387005BC22D /* ASN1ContainerBuilder.swift in Sources */,
				2DDF41AC24F6F37C005BC22D /* ASN1Container.swift in Sources */,
				9A65E07B2591977500DE00B0 /* NetworkStrings.swift in Sources */,
				F5BE424026962ACF00254A30 /* ReceiptRefreshPolicy.swift in Sources */,
				9A65E0762591977200DE00B0 /* IdentityStrings.swift in Sources */,
				2CD7294A268A828F00BFC976 /* Dictionary+Extensions.swift in Sources */,
				2DDF41AB24F6F37C005BC22D /* AppleReceipt.swift in Sources */,
				2DDF41BB24F6F392005BC22D /* UInt8+Extensions.swift in Sources */,
				2DDF41AD24F6F37C005BC22D /* ASN1ObjectIdentifier.swift in Sources */,
				2CD72948268A828400BFC976 /* Locale+Extensions.swift in Sources */,
				2DC5622E24EC636C0031F69B /* Transaction.swift in Sources */,
				9A65E0AA2591A23800DE00B0 /* RestoreStrings.swift in Sources */,
				2DDF41BC24F6F392005BC22D /* ArraySlice_UInt8+Extensions.swift in Sources */,
				9A65E0A02591A23200DE00B0 /* OfferingStrings.swift in Sources */,
				2DDF41A224F6F331005BC22D /* ProductsManager.swift in Sources */,
				B3AA6236268A81C700894871 /* EntitlementInfos.swift in Sources */,
				B372EC56268FEF020099171E /* ProductInfo.swift in Sources */,
				B32B74FF26868AEB005647BF /* Package.swift in Sources */,
				2DDF41B324F6F387005BC22D /* InAppPurchaseBuilder.swift in Sources */,
				B34D2AA0269606E400D88C3A /* IntroEligibility.swift in Sources */,
				B372EC54268FEDC60099171E /* PromotionalOffer.swift in Sources */,
				9A65DFDE258AD60A00DE00B0 /* LogIntent.swift in Sources */,
				0313FD41268A506400168386 /* DateProvider.swift in Sources */,
				B39E811A268E849900D31189 /* AttributionNetwork.swift in Sources */,
				37E35C8515C5E2D01B0AF5C1 /* Strings.swift in Sources */,
			);
			runOnlyForDeploymentPostprocessing = 0;
		};
		2DC5621A24EC63430031F69B /* Sources */ = {
			isa = PBXSourcesBuildPhase;
			buildActionMask = 2147483647;
			files = (
				2DDF41E824F6F61B005BC22D /* MockSKDiscount.swift in Sources */,
				2DDF41CB24F6F4C3005BC22D /* ASN1ObjectIdentifierBuilderTests.swift in Sources */,
				B36824BF268FBC8700957E4C /* SubscriberAttributeTests.swift in Sources */,
				2DDF41CF24F6F4C3005BC22D /* ReceiptParsing+TestsWithRealReceipts.swift in Sources */,
				2DDF41C924F6F4C3005BC22D /* UInt8+ExtensionsTests.swift in Sources */,
				2D4D6AF524F717B800B656BE /* ContainerFactory.swift in Sources */,
				2DDF41CA24F6F4C3005BC22D /* ArraySlice_UInt8+ExtensionsTests.swift in Sources */,
				2DDF41DB24F6F4DB005BC22D /* IntroEligibilityCalculatorTests.swift in Sources */,
				2DDF41E124F6F527005BC22D /* MockReceiptParser.swift in Sources */,
				2DDF41E224F6F527005BC22D /* MockProductsRequest.swift in Sources */,
				2DDF41CC24F6F4C3005BC22D /* AppleReceiptBuilderTests.swift in Sources */,
				B3DF6A46269512690030D57C /* ProductInfoExtensions.swift in Sources */,
				2DDF41CD24F6F4C3005BC22D /* ASN1ContainerBuilderTests.swift in Sources */,
				B3C1AEFB268FF7210013D50D /* ProductInfoTests.swift in Sources */,
				2DDF41DC24F6F4DB005BC22D /* ProductsManagerTests.swift in Sources */,
				B34D2AA4269649EC00D88C3A /* MockProductDiscount.swift in Sources */,
				2DDF41C824F6F4C3005BC22D /* ISO3601DateFormatterTests.swift in Sources */,
				2DDF41E624F6F5DC005BC22D /* MockSKProduct.swift in Sources */,
				2DDF41DE24F6F527005BC22D /* MockAppleReceiptBuilder.swift in Sources */,
				2D991ACB268BBC0100085481 /* StoreKitRequestFetcherTests.swift in Sources */,
				2DDF41E324F6F527005BC22D /* MockASN1ContainerBuilder.swift in Sources */,
				2DDF41DA24F6F4DB005BC22D /* ReceiptParserTests.swift in Sources */,
				2DDF41DF24F6F527005BC22D /* MockProductsManager.swift in Sources */,
				2D991ACC268BBCD600085481 /* MockRequestFetcher.swift in Sources */,
				2DC5623724EC68090031F69B /* TransactionsFactoryTests.swift in Sources */,
				2D4D6AF424F717B800B656BE /* ASN1ObjectIdentifierEncoder.swift in Sources */,
				2DDF41EA24F6F844005BC22D /* SKProductSubscriptionDurationExtensions.swift in Sources */,
				B36824C1268FBCE000957E4C /* MockDateProvider.swift in Sources */,
				2DDF41CE24F6F4C3005BC22D /* InAppPurchaseBuilderTests.swift in Sources */,
				2DDF41E424F6F527005BC22D /* MockProductsRequestFactory.swift in Sources */,
				2DDF41E024F6F527005BC22D /* MockInAppPurchaseBuilder.swift in Sources */,
			);
			runOnlyForDeploymentPostprocessing = 0;
		};
		2DE20B68264087FB004C597D /* Sources */ = {
			isa = PBXSourcesBuildPhase;
			buildActionMask = 2147483647;
			files = (
				2DE20B6F264087FB004C597D /* StoreKitTests.swift in Sources */,
				2DE61A84264190830021CEA0 /* Constants.swift in Sources */,
			);
			runOnlyForDeploymentPostprocessing = 0;
		};
		2DE20B7B26409EB7004C597D /* Sources */ = {
			isa = PBXSourcesBuildPhase;
			buildActionMask = 2147483647;
			files = (
				2DE20B8426409EB7004C597D /* ContentView.swift in Sources */,
				2DE20B8226409EB7004C597D /* StoreKitTestAppApp.swift in Sources */,
			);
			runOnlyForDeploymentPostprocessing = 0;
		};
		352629F91F7C4B9100C04F2C /* Sources */ = {
			isa = PBXSourcesBuildPhase;
			buildActionMask = 2147483647;
			files = (
				352E88442229B1A70046A10A /* RCPurchasesErrorUtils.m in Sources */,
				351F4FB01F803D0700F245F4 /* RCPurchaserInfo.m in Sources */,
				2DD4490024088473002F5694 /* RCPurchases+SubscriberAttributes.m in Sources */,
				350FBDEA1F7EEF070065833D /* RCPurchases.m in Sources */,
				2D50332B2406EA61009CAE61 /* RCSubscriberAttributesManager.m in Sources */,
				354D50E022E7D014009B870C /* RCOfferings.m in Sources */,
				35CE74FD20C38A7100CE09D8 /* RCOffering.m in Sources */,
				37E35B4BDE7D7B1EFB3EE800 /* NSError+RCExtensions.m in Sources */,
				37E352E9231D083B78E2E345 /* RCBackend.m in Sources */,
				37E35D561B3F5AC49FD6C2CF /* RCHTTPClient.m in Sources */,
				2D4C18A924F47E5000F268CD /* Purchases.swift in Sources */,
				37E358DB4F4016AC297D6B00 /* RCOfferingsFactory.m in Sources */,
				37E358250B07BF2DA06EA27B /* RCReceiptFetcher.m in Sources */,
				37E35A299524507A480956D5 /* RCStoreKitWrapper.m in Sources */,
				37E35A7ED3312F10B80FFE2B /* RCDeviceCache.m in Sources */,
				37E353437E49AA49D6ECC03F /* RCInMemoryCachedObject.m in Sources */,
				37E353FA89D4F510BA73F0D3 /* RCProductInfoExtractor.m in Sources */,
				37E35302FD31A094AAE30BFA /* RCHTTPRequest.m in Sources */,
				37E353E153F6B5C6DE54DE4B /* RCAttributionFetcher.m in Sources */,
				37E35BD1D25AE2B73AE41B8A /* RCAttributionData.m in Sources */,
				37E352279076F9A5A48D1460 /* RCAttributionTypeFactory.m in Sources */,
				37E35537842F30D829D76252 /* RCIdentityManager.m in Sources */,
				37E351DC8105A9C75F8CFE31 /* RCPurchaserInfoManager.m in Sources */,
			);
			runOnlyForDeploymentPostprocessing = 0;
		};
		35262A1A1F7D77E600C04F2C /* Sources */ = {
			isa = PBXSourcesBuildPhase;
			buildActionMask = 2147483647;
			files = (
				2DEB976B247DB85400A92099 /* SKProductSubscriptionDurationExtensions.swift in Sources */,
				37E354BE25CE61E55E4FD89C /* MockDeviceCache.swift in Sources */,
				37E3585E0B39722838F235BD /* MockUserDefaults.swift in Sources */,
				37E351AB03EE37534CA10B59 /* MockInMemoryCachedOfferings.swift in Sources */,
				37E351E3AC0B5F67305B4CB6 /* DeviceCacheTests.swift in Sources */,
				37E35AF213F2F79CB067FDC2 /* InMemoryCachedObjectTests.swift in Sources */,
				37E353851D42047D5B0A57D0 /* MockDateProvider.swift in Sources */,
				B33C43F22672986D006B8C8C /* ObjCThrowExceptionMatcher.swift in Sources */,
				2DD02D5724AD0B0500419CD9 /* RCIntroEligibilityTests.swift in Sources */,
				37E354C46A8A3C2DC861C224 /* MockHTTPClient.swift in Sources */,
				37E351A24D613F0DFE6AF05F /* MockBackend.swift in Sources */,
				2D4D6AF124F6FEE000B656BE /* MockIntroEligibilityCalculator.swift in Sources */,
				37E3524628A1D7568679FEE2 /* SubscriberAttributesManagerTests.swift in Sources */,
				37E352897F7CB3A122F9739F /* PurchasesSubscriberAttributesTests.swift in Sources */,
				37E35DD380900220C34BB222 /* MockTransaction.swift in Sources */,
				37E3554836D4DA9336B9FA70 /* MockProductDiscount.swift in Sources */,
				37E35398FCB4931573C56CAF /* MockReceiptFetcher.swift in Sources */,
				37E35AD0B0D9EF0CDA29DAC2 /* MockStoreKitWrapper.swift in Sources */,
				37E35EBDFC5CD3068E1792A3 /* MockNotificationCenter.swift in Sources */,
				2D8E9D482523747D00AFEE11 /* NSDictionaryExtensionsTests.swift in Sources */,
				37E354E0A9A371481540B2B0 /* MockAttributionFetcher.swift in Sources */,
				2D390255259CF46000DB19C0 /* MockPaymentDiscount.swift in Sources */,
				37E35EDC57C486AC2D66B4B8 /* MockOfferingsFactory.swift in Sources */,
				2DD7BA4D24C63A830066B4C2 /* MockSystemInfo.swift in Sources */,
				37E35EB7B35C86140B96C58B /* MockIdentityManager.swift in Sources */,
				37E357E33F0E20D92EE6372E /* MockSKProduct.swift in Sources */,
				2D3E29CE25E8009000456FA8 /* MockAttributionTypeFactory.swift in Sources */,
				37E3524CB70618E6C5F3DB49 /* MockPurchasesDelegate.swift in Sources */,
				37E35B1F34D1624509012749 /* MockSubscriberAttributesManager.swift in Sources */,
				B36824C3268FBE1500957E4C /* BackendSubscriberAttributesTests.swift in Sources */,
				37E35AD3BB8E99D2AA325825 /* DeviceCacheSubscriberAttributesTests.swift in Sources */,
				2D991ACD268BBE8600085481 /* MockRequestFetcher.swift in Sources */,
				2D80736A268A691A0072284E /* MockProductsManager.swift in Sources */,
				37E35F549AEB655AB6DA83B3 /* MockSKDiscount.swift in Sources */,
				2D4D6AF324F7172900B656BE /* MockProductsRequest.swift in Sources */,
				37E35D195CD0599FDB381D04 /* HTTPClientTests.swift in Sources */,
				37E3555F3FB596CAB8F46868 /* BackendTests.swift in Sources */,
				37E356538C6A9A05887CAE12 /* NSError+RCExtensionsTests.swift in Sources */,
				37E359E815ECBE0B9074FA19 /* NSDate+RCExtensionsTests.swift in Sources */,
				B33C43EF267295E2006B8C8C /* RCObjC.m in Sources */,
				37E35F150166B248756AAFEF /* NSData+RCExtensionsTests.swift in Sources */,
				37E3595F797614307CBA329A /* StoreKitWrapperTests.swift in Sources */,
				2DDA3E4824DB101C00EDFE5B /* MockOperationDispatcher.swift in Sources */,
				37E35DD66736A6669A746334 /* PurchaserInfoTests.swift in Sources */,
				37E35AC4C81DB6A27C5AA1CE /* OfferingsTests.swift in Sources */,
				37E35A37D97E9E2B0CA09300 /* ISOPeriodFormatterTests.swift in Sources */,
				37E35861EE73539B60226BC2 /* EntitlementInfosTests.swift in Sources */,
				37E35F0387D0ADE014186924 /* ProductInfoExtractorTests.swift in Sources */,
				B3DF6A472695145E0030D57C /* ProductInfoExtensions.swift in Sources */,
				37E3599326581376E0142EEC /* SystemInfoTests.swift in Sources */,
				37E35F67255A87BD86B39D43 /* MockReceiptParser.swift in Sources */,
				37E35ED080CFE0FBB7A58802 /* AttributionFetcherTests.swift in Sources */,
				37E35A1AD4361FC6D30EDB62 /* AttributionTypeFactoryTests.swift in Sources */,
				B3DF6A452694DCBA0030D57C /* PurchasesTests.swift in Sources */,
				37E359F038FEA41F207662A5 /* MockPurchaserInfoManager.swift in Sources */,
				37E35FF7952D59C0AE3879D3 /* IdentityManagerTests.swift in Sources */,
				37E35D6F8CF6DFB88F0A2F61 /* PurchaserInfoManagerTests.swift in Sources */,
			);
			runOnlyForDeploymentPostprocessing = 0;
		};
		B387F46F2683FDDB0028701F /* Sources */ = {
			isa = PBXSourcesBuildPhase;
			buildActionMask = 2147483647;
			files = (
				B39E8118268E832000D31189 /* RCAttributionNetworkAPI.m in Sources */,
				B3AA35A1268682410007771B /* RCPurchasesAPI.m in Sources */,
				B33CEA9E268BC39D008A3144 /* RCTransactionAPI.m in Sources */,
				B3AA35A0268682410007771B /* RCEntitlementInfoAPI.m in Sources */,
				B34D2AA126960A3200D88C3A /* RCIntroEligibilityAPI.m in Sources */,
				B3AA6234268A7BA900894871 /* RCEntitlementInfosAPI.m in Sources */,
				B387F47A2683FDEA0028701F /* main.m in Sources */,
				B3D3C47026856AFF00CB3C21 /* APITester.swift in Sources */,
			);
			runOnlyForDeploymentPostprocessing = 0;
		};
/* End PBXSourcesBuildPhase section */

/* Begin PBXTargetDependency section */
		2DC5622124EC63430031F69B /* PBXTargetDependency */ = {
			isa = PBXTargetDependency;
			target = 2DC5621524EC63420031F69B /* PurchasesCoreSwift */;
			targetProxy = 2DC5622024EC63430031F69B /* PBXContainerItemProxy */;
		};
		2DC5623524EC63A20031F69B /* PBXTargetDependency */ = {
			isa = PBXTargetDependency;
			target = 2DC5621524EC63420031F69B /* PurchasesCoreSwift */;
			targetProxy = 2DC5623424EC63A20031F69B /* PBXContainerItemProxy */;
		};
		2DE20B8F26409EC0004C597D /* PBXTargetDependency */ = {
			isa = PBXTargetDependency;
			target = 2DE20B7E26409EB7004C597D /* StoreKitTestApp */;
			targetProxy = 2DE20B8E26409EC0004C597D /* PBXContainerItemProxy */;
		};
		35DFC68320B8757C004584CC /* PBXTargetDependency */ = {
			isa = PBXTargetDependency;
			target = 352629FD1F7C4B9100C04F2C /* Purchases */;
			targetProxy = 35DFC68220B8757C004584CC /* PBXContainerItemProxy */;
		};
		B387F48826840B7F0028701F /* PBXTargetDependency */ = {
			isa = PBXTargetDependency;
			target = 352629FD1F7C4B9100C04F2C /* Purchases */;
			targetProxy = B387F48726840B7F0028701F /* PBXContainerItemProxy */;
		};
/* End PBXTargetDependency section */

/* Begin XCBuildConfiguration section */
		2DC5622824EC63430031F69B /* Debug */ = {
			isa = XCBuildConfiguration;
			buildSettings = {
				BUILD_LIBRARY_FOR_DISTRIBUTION = YES;
				CLANG_ENABLE_OBJC_WEAK = YES;
				CLANG_WARN_QUOTED_INCLUDE_IN_FRAMEWORK_HEADER = YES;
				CODE_SIGN_STYLE = Automatic;
				DEFINES_MODULE = YES;
				DEVELOPMENT_TEAM = 8SXR2327BM;
				DYLIB_COMPATIBILITY_VERSION = 1;
				DYLIB_CURRENT_VERSION = 1;
				DYLIB_INSTALL_NAME_BASE = "@rpath";
				INFOPLIST_FILE = PurchasesCoreSwift/Info.plist;
				INSTALL_PATH = "$(LOCAL_LIBRARY_DIR)/Frameworks";
				IPHONEOS_DEPLOYMENT_TARGET = 9.0;
				LD_RUNPATH_SEARCH_PATHS = (
					"$(inherited)",
					"@executable_path/Frameworks",
					"@loader_path/Frameworks",
				);
				MACH_O_TYPE = staticlib;
				MACOSX_DEPLOYMENT_TARGET = 10.12;
				MTL_ENABLE_DEBUG_INFO = INCLUDE_SOURCE;
				MTL_FAST_MATH = YES;
				PRODUCT_BUNDLE_IDENTIFIER = com.revenuecat.PurchasesCoreSwift;
				PRODUCT_NAME = "$(TARGET_NAME:c99extidentifier)";
				SDKROOT = "";
				SKIP_INSTALL = YES;
				SUPPORTED_PLATFORMS = "macosx iphonesimulator iphoneos watchsimulator watchos appletvsimulator appletvos";
				SWIFT_ACTIVE_COMPILATION_CONDITIONS = DEBUG;
				SWIFT_OPTIMIZATION_LEVEL = "-Onone";
				SWIFT_VERSION = 5.0;
				TARGETED_DEVICE_FAMILY = "1,2,3,4,6";
				TVOS_DEPLOYMENT_TARGET = 9.0;
				WATCHOS_DEPLOYMENT_TARGET = 6.2;
			};
			name = Debug;
		};
		2DC5622924EC63430031F69B /* Release */ = {
			isa = XCBuildConfiguration;
			buildSettings = {
				BUILD_LIBRARY_FOR_DISTRIBUTION = YES;
				CLANG_ENABLE_OBJC_WEAK = YES;
				CLANG_WARN_QUOTED_INCLUDE_IN_FRAMEWORK_HEADER = YES;
				CODE_SIGN_IDENTITY = "Apple Development";
				CODE_SIGN_STYLE = Manual;
				DEFINES_MODULE = YES;
				DEVELOPMENT_TEAM = "";
				DYLIB_COMPATIBILITY_VERSION = 1;
				DYLIB_CURRENT_VERSION = 1;
				DYLIB_INSTALL_NAME_BASE = "@rpath";
				INFOPLIST_FILE = PurchasesCoreSwift/Info.plist;
				INSTALL_PATH = "$(LOCAL_LIBRARY_DIR)/Frameworks";
				IPHONEOS_DEPLOYMENT_TARGET = 9.0;
				LD_RUNPATH_SEARCH_PATHS = (
					"$(inherited)",
					"@executable_path/Frameworks",
					"@loader_path/Frameworks",
				);
				MACH_O_TYPE = staticlib;
				MACOSX_DEPLOYMENT_TARGET = 10.12;
				MTL_FAST_MATH = YES;
				PRODUCT_BUNDLE_IDENTIFIER = com.revenuecat.PurchasesCoreSwift;
				PRODUCT_NAME = "$(TARGET_NAME:c99extidentifier)";
				PROVISIONING_PROFILE_SPECIFIER = "";
				SDKROOT = "";
				SKIP_INSTALL = YES;
				SUPPORTED_PLATFORMS = "macosx iphonesimulator iphoneos watchsimulator watchos appletvsimulator appletvos";
				SWIFT_VERSION = 5.0;
				TARGETED_DEVICE_FAMILY = "1,2,3,4,6";
				TVOS_DEPLOYMENT_TARGET = 9.0;
				WATCHOS_DEPLOYMENT_TARGET = 6.2;
			};
			name = Release;
		};
		2DC5622B24EC63430031F69B /* Debug */ = {
			isa = XCBuildConfiguration;
			buildSettings = {
				ALWAYS_EMBED_SWIFT_STANDARD_LIBRARIES = "$(inherited)";
				CLANG_ENABLE_OBJC_WEAK = YES;
				CLANG_WARN_QUOTED_INCLUDE_IN_FRAMEWORK_HEADER = YES;
				CODE_SIGN_STYLE = Automatic;
				DEVELOPMENT_TEAM = 8SXR2327BM;
				INFOPLIST_FILE = PurchasesCoreSwiftTests/Info.plist;
				IPHONEOS_DEPLOYMENT_TARGET = 9.0;
				LD_RUNPATH_SEARCH_PATHS = (
					"$(inherited)",
					"@executable_path/Frameworks",
					"@loader_path/Frameworks",
				);
				MACOSX_DEPLOYMENT_TARGET = 10.12;
				MTL_ENABLE_DEBUG_INFO = INCLUDE_SOURCE;
				MTL_FAST_MATH = YES;
				PRODUCT_BUNDLE_IDENTIFIER = com.revenuecat.PurchasesCoreSwiftTests;
				PRODUCT_NAME = "$(TARGET_NAME)";
				SDKROOT = iphoneos;
				SWIFT_ACTIVE_COMPILATION_CONDITIONS = DEBUG;
				SWIFT_OPTIMIZATION_LEVEL = "-Onone";
				SWIFT_VERSION = 5.0;
				TARGETED_DEVICE_FAMILY = "1,2";
				TVOS_DEPLOYMENT_TARGET = 9.0;
				WATCHOS_DEPLOYMENT_TARGET = 6.2;
			};
			name = Debug;
		};
		2DC5622C24EC63430031F69B /* Release */ = {
			isa = XCBuildConfiguration;
			buildSettings = {
				ALWAYS_EMBED_SWIFT_STANDARD_LIBRARIES = "$(inherited)";
				CLANG_ENABLE_OBJC_WEAK = YES;
				CLANG_WARN_QUOTED_INCLUDE_IN_FRAMEWORK_HEADER = YES;
				CODE_SIGN_STYLE = Automatic;
				DEVELOPMENT_TEAM = 8SXR2327BM;
				INFOPLIST_FILE = PurchasesCoreSwiftTests/Info.plist;
				IPHONEOS_DEPLOYMENT_TARGET = 9.0;
				LD_RUNPATH_SEARCH_PATHS = (
					"$(inherited)",
					"@executable_path/Frameworks",
					"@loader_path/Frameworks",
				);
				MACOSX_DEPLOYMENT_TARGET = 10.12;
				MTL_FAST_MATH = YES;
				PRODUCT_BUNDLE_IDENTIFIER = com.revenuecat.PurchasesCoreSwiftTests;
				PRODUCT_NAME = "$(TARGET_NAME)";
				SDKROOT = iphoneos;
				SWIFT_VERSION = 5.0;
				TARGETED_DEVICE_FAMILY = "1,2";
				TVOS_DEPLOYMENT_TARGET = 9.0;
				WATCHOS_DEPLOYMENT_TARGET = 6.2;
			};
			name = Release;
		};
		2DE20B71264087FB004C597D /* Debug */ = {
			isa = XCBuildConfiguration;
			buildSettings = {
				CLANG_ENABLE_OBJC_WEAK = YES;
				CLANG_WARN_QUOTED_INCLUDE_IN_FRAMEWORK_HEADER = YES;
				CODE_SIGN_STYLE = Automatic;
				INFOPLIST_FILE = StoreKitTests/Info.plist;
				IPHONEOS_DEPLOYMENT_TARGET = 14.1;
				LD_RUNPATH_SEARCH_PATHS = (
					"$(inherited)",
					"@executable_path/Frameworks",
					"@loader_path/Frameworks",
				);
				MACOSX_DEPLOYMENT_TARGET = 11.0;
				MTL_ENABLE_DEBUG_INFO = INCLUDE_SOURCE;
				MTL_FAST_MATH = YES;
				PRODUCT_BUNDLE_IDENTIFIER = com.revenuecat.StoreKitTests;
				PRODUCT_NAME = "$(TARGET_NAME)";
				SWIFT_ACTIVE_COMPILATION_CONDITIONS = DEBUG;
				SWIFT_OPTIMIZATION_LEVEL = "-Onone";
				SWIFT_VERSION = 5.0;
				TARGETED_DEVICE_FAMILY = "1,2";
				TEST_HOST = "$(BUILT_PRODUCTS_DIR)/StoreKitTestApp.app/StoreKitTestApp";
				TVOS_DEPLOYMENT_TARGET = 14.1;
				WATCHOS_DEPLOYMENT_TARGET = 7.1;
			};
			name = Debug;
		};
		2DE20B72264087FB004C597D /* Release */ = {
			isa = XCBuildConfiguration;
			buildSettings = {
				CLANG_ENABLE_OBJC_WEAK = YES;
				CLANG_WARN_QUOTED_INCLUDE_IN_FRAMEWORK_HEADER = YES;
				CODE_SIGN_STYLE = Automatic;
				INFOPLIST_FILE = StoreKitTests/Info.plist;
				IPHONEOS_DEPLOYMENT_TARGET = 14.1;
				LD_RUNPATH_SEARCH_PATHS = (
					"$(inherited)",
					"@executable_path/Frameworks",
					"@loader_path/Frameworks",
				);
				MACOSX_DEPLOYMENT_TARGET = 11.0;
				MTL_FAST_MATH = YES;
				PRODUCT_BUNDLE_IDENTIFIER = com.revenuecat.StoreKitTests;
				PRODUCT_NAME = "$(TARGET_NAME)";
				SWIFT_VERSION = 5.0;
				TARGETED_DEVICE_FAMILY = "1,2";
				TEST_HOST = "$(BUILT_PRODUCTS_DIR)/StoreKitTestApp.app/StoreKitTestApp";
				TVOS_DEPLOYMENT_TARGET = 14.1;
				WATCHOS_DEPLOYMENT_TARGET = 7.1;
			};
			name = Release;
		};
		2DE20B8C26409EB8004C597D /* Debug */ = {
			isa = XCBuildConfiguration;
			buildSettings = {
				ASSETCATALOG_COMPILER_APPICON_NAME = AppIcon;
				ASSETCATALOG_COMPILER_GLOBAL_ACCENT_COLOR_NAME = AccentColor;
				CLANG_ENABLE_OBJC_WEAK = YES;
				CLANG_WARN_QUOTED_INCLUDE_IN_FRAMEWORK_HEADER = YES;
				CODE_SIGN_STYLE = Automatic;
				DEVELOPMENT_ASSET_PATHS = "\"StoreKitTestApp/Preview Content\"";
				ENABLE_PREVIEWS = YES;
				INFOPLIST_FILE = StoreKitTestApp/Info.plist;
				IPHONEOS_DEPLOYMENT_TARGET = 14.1;
				LD_RUNPATH_SEARCH_PATHS = (
					"$(inherited)",
					"@executable_path/Frameworks",
				);
				MTL_ENABLE_DEBUG_INFO = INCLUDE_SOURCE;
				MTL_FAST_MATH = YES;
				PRODUCT_BUNDLE_IDENTIFIER = com.revenuecat.StoreKitTestApp;
				PRODUCT_NAME = "$(TARGET_NAME)";
				SWIFT_ACTIVE_COMPILATION_CONDITIONS = DEBUG;
				SWIFT_OPTIMIZATION_LEVEL = "-Onone";
				SWIFT_VERSION = 5.0;
				TARGETED_DEVICE_FAMILY = "1,2";
			};
			name = Debug;
		};
		2DE20B8D26409EB8004C597D /* Release */ = {
			isa = XCBuildConfiguration;
			buildSettings = {
				ASSETCATALOG_COMPILER_APPICON_NAME = AppIcon;
				ASSETCATALOG_COMPILER_GLOBAL_ACCENT_COLOR_NAME = AccentColor;
				CLANG_ENABLE_OBJC_WEAK = YES;
				CLANG_WARN_QUOTED_INCLUDE_IN_FRAMEWORK_HEADER = YES;
				CODE_SIGN_STYLE = Automatic;
				DEVELOPMENT_ASSET_PATHS = "\"StoreKitTestApp/Preview Content\"";
				ENABLE_PREVIEWS = YES;
				INFOPLIST_FILE = StoreKitTestApp/Info.plist;
				IPHONEOS_DEPLOYMENT_TARGET = 14.1;
				LD_RUNPATH_SEARCH_PATHS = (
					"$(inherited)",
					"@executable_path/Frameworks",
				);
				MTL_FAST_MATH = YES;
				PRODUCT_BUNDLE_IDENTIFIER = com.revenuecat.StoreKitTestApp;
				PRODUCT_NAME = "$(TARGET_NAME)";
				SWIFT_VERSION = 5.0;
				TARGETED_DEVICE_FAMILY = "1,2";
			};
			name = Release;
		};
		35262A101F7C4B9100C04F2C /* Debug */ = {
			isa = XCBuildConfiguration;
			buildSettings = {
				ALWAYS_SEARCH_USER_PATHS = NO;
				CLANG_ANALYZER_NONNULL = YES;
				CLANG_ANALYZER_NUMBER_OBJECT_CONVERSION = YES_AGGRESSIVE;
				CLANG_CXX_LANGUAGE_STANDARD = "gnu++14";
				CLANG_CXX_LIBRARY = "libc++";
				CLANG_ENABLE_MODULES = YES;
				CLANG_ENABLE_OBJC_ARC = YES;
				CLANG_WARN_BLOCK_CAPTURE_AUTORELEASING = YES;
				CLANG_WARN_BOOL_CONVERSION = YES;
				CLANG_WARN_COMMA = YES;
				CLANG_WARN_CONSTANT_CONVERSION = YES;
				CLANG_WARN_DEPRECATED_OBJC_IMPLEMENTATIONS = YES;
				CLANG_WARN_DIRECT_OBJC_ISA_USAGE = YES_ERROR;
				CLANG_WARN_DOCUMENTATION_COMMENTS = YES;
				CLANG_WARN_EMPTY_BODY = YES;
				CLANG_WARN_ENUM_CONVERSION = YES;
				CLANG_WARN_INFINITE_RECURSION = YES;
				CLANG_WARN_INT_CONVERSION = YES;
				CLANG_WARN_NON_LITERAL_NULL_CONVERSION = YES;
				CLANG_WARN_OBJC_IMPLICIT_RETAIN_SELF = YES;
				CLANG_WARN_OBJC_LITERAL_CONVERSION = YES;
				CLANG_WARN_OBJC_ROOT_CLASS = YES_ERROR;
				CLANG_WARN_RANGE_LOOP_ANALYSIS = YES;
				CLANG_WARN_STRICT_PROTOTYPES = YES;
				CLANG_WARN_SUSPICIOUS_MOVE = YES;
				CLANG_WARN_UNGUARDED_AVAILABILITY = YES_AGGRESSIVE;
				CLANG_WARN_UNREACHABLE_CODE = YES;
				CLANG_WARN__DUPLICATE_METHOD_MATCH = YES;
				COPY_PHASE_STRIP = NO;
				CURRENT_PROJECT_VERSION = 1;
				DEBUG_INFORMATION_FORMAT = dwarf;
				ENABLE_STRICT_OBJC_MSGSEND = YES;
				ENABLE_TESTABILITY = YES;
				GCC_C_LANGUAGE_STANDARD = gnu11;
				GCC_DYNAMIC_NO_PIC = NO;
				GCC_NO_COMMON_BLOCKS = YES;
				GCC_OPTIMIZATION_LEVEL = 0;
				GCC_PREPROCESSOR_DEFINITIONS = (
					"DEBUG=1",
					"$(inherited)",
				);
				GCC_WARN_64_TO_32_BIT_CONVERSION = YES;
				GCC_WARN_ABOUT_RETURN_TYPE = YES_ERROR;
				GCC_WARN_UNDECLARED_SELECTOR = YES;
				GCC_WARN_UNINITIALIZED_AUTOS = YES_AGGRESSIVE;
				GCC_WARN_UNUSED_FUNCTION = YES;
				GCC_WARN_UNUSED_VARIABLE = YES;
				MTL_ENABLE_DEBUG_INFO = YES;
				ONLY_ACTIVE_ARCH = YES;
				SDKROOT = iphoneos;
				SUPPORTS_MACCATALYST = YES;
				VERSIONING_SYSTEM = "apple-generic";
				VERSION_INFO_PREFIX = "";
			};
			name = Debug;
		};
		35262A111F7C4B9100C04F2C /* Release */ = {
			isa = XCBuildConfiguration;
			buildSettings = {
				ALWAYS_SEARCH_USER_PATHS = NO;
				CLANG_ANALYZER_NONNULL = YES;
				CLANG_ANALYZER_NUMBER_OBJECT_CONVERSION = YES_AGGRESSIVE;
				CLANG_CXX_LANGUAGE_STANDARD = "gnu++14";
				CLANG_CXX_LIBRARY = "libc++";
				CLANG_ENABLE_MODULES = YES;
				CLANG_ENABLE_OBJC_ARC = YES;
				CLANG_WARN_BLOCK_CAPTURE_AUTORELEASING = YES;
				CLANG_WARN_BOOL_CONVERSION = YES;
				CLANG_WARN_COMMA = YES;
				CLANG_WARN_CONSTANT_CONVERSION = YES;
				CLANG_WARN_DEPRECATED_OBJC_IMPLEMENTATIONS = YES;
				CLANG_WARN_DIRECT_OBJC_ISA_USAGE = YES_ERROR;
				CLANG_WARN_DOCUMENTATION_COMMENTS = YES;
				CLANG_WARN_EMPTY_BODY = YES;
				CLANG_WARN_ENUM_CONVERSION = YES;
				CLANG_WARN_INFINITE_RECURSION = YES;
				CLANG_WARN_INT_CONVERSION = YES;
				CLANG_WARN_NON_LITERAL_NULL_CONVERSION = YES;
				CLANG_WARN_OBJC_IMPLICIT_RETAIN_SELF = YES;
				CLANG_WARN_OBJC_LITERAL_CONVERSION = YES;
				CLANG_WARN_OBJC_ROOT_CLASS = YES_ERROR;
				CLANG_WARN_RANGE_LOOP_ANALYSIS = YES;
				CLANG_WARN_STRICT_PROTOTYPES = YES;
				CLANG_WARN_SUSPICIOUS_MOVE = YES;
				CLANG_WARN_UNGUARDED_AVAILABILITY = YES_AGGRESSIVE;
				CLANG_WARN_UNREACHABLE_CODE = YES;
				CLANG_WARN__DUPLICATE_METHOD_MATCH = YES;
				COPY_PHASE_STRIP = NO;
				CURRENT_PROJECT_VERSION = 1;
				DEBUG_INFORMATION_FORMAT = "dwarf-with-dsym";
				ENABLE_NS_ASSERTIONS = NO;
				ENABLE_STRICT_OBJC_MSGSEND = YES;
				GCC_C_LANGUAGE_STANDARD = gnu11;
				GCC_NO_COMMON_BLOCKS = YES;
				GCC_WARN_64_TO_32_BIT_CONVERSION = YES;
				GCC_WARN_ABOUT_RETURN_TYPE = YES_ERROR;
				GCC_WARN_UNDECLARED_SELECTOR = YES;
				GCC_WARN_UNINITIALIZED_AUTOS = YES_AGGRESSIVE;
				GCC_WARN_UNUSED_FUNCTION = YES;
				GCC_WARN_UNUSED_VARIABLE = YES;
				MTL_ENABLE_DEBUG_INFO = NO;
				SDKROOT = iphoneos;
				SUPPORTS_MACCATALYST = YES;
				SWIFT_COMPILATION_MODE = wholemodule;
				SWIFT_OPTIMIZATION_LEVEL = "-O";
				VALIDATE_PRODUCT = YES;
				VERSIONING_SYSTEM = "apple-generic";
				VERSION_INFO_PREFIX = "";
			};
			name = Release;
		};
		35262A131F7C4B9100C04F2C /* Debug */ = {
			isa = XCBuildConfiguration;
			buildSettings = {
				BUILD_LIBRARY_FOR_DISTRIBUTION = YES;
				CLANG_ENABLE_MODULES = YES;
				CLANG_ENABLE_OBJC_WEAK = YES;
				CODE_SIGN_IDENTITY = "Apple Development";
				CODE_SIGN_STYLE = Automatic;
				COMBINE_HIDPI_IMAGES = YES;
				DEFINES_MODULE = YES;
				DEVELOPMENT_TEAM = "";
				DYLIB_COMPATIBILITY_VERSION = 1;
				DYLIB_CURRENT_VERSION = 1;
				DYLIB_INSTALL_NAME_BASE = "@rpath";
				INFOPLIST_FILE = Purchases/Info.plist;
				INSTALL_PATH = "$(LOCAL_LIBRARY_DIR)/Frameworks";
				IPHONEOS_DEPLOYMENT_TARGET = 9.0;
				MACOSX_DEPLOYMENT_TARGET = 10.12;
				OTHER_LDFLAGS = "-all_load";
				PRODUCT_BUNDLE_IDENTIFIER = com.purchases.Purchases;
				PRODUCT_NAME = "$(TARGET_NAME:c99extidentifier)";
				SDKROOT = "";
				SKIP_INSTALL = YES;
				SUPPORTED_PLATFORMS = "macosx iphonesimulator iphoneos watchsimulator watchos appletvsimulator appletvos";
				SWIFT_INCLUDE_PATHS = "$(SRCROOT)/Purchases";
				SWIFT_OPTIMIZATION_LEVEL = "-Onone";
				SWIFT_VERSION = 5.0;
				TARGETED_DEVICE_FAMILY = "1,2,3,4,6";
				TVOS_DEPLOYMENT_TARGET = 9.0;
				WATCHOS_DEPLOYMENT_TARGET = 6.2;
			};
			name = Debug;
		};
		35262A141F7C4B9100C04F2C /* Release */ = {
			isa = XCBuildConfiguration;
			buildSettings = {
				BUILD_LIBRARY_FOR_DISTRIBUTION = YES;
				CLANG_ENABLE_MODULES = YES;
				CLANG_ENABLE_OBJC_WEAK = YES;
				CODE_SIGN_IDENTITY = "Apple Development";
				CODE_SIGN_STYLE = Manual;
				COMBINE_HIDPI_IMAGES = YES;
				DEFINES_MODULE = YES;
				DEVELOPMENT_TEAM = "";
				DYLIB_COMPATIBILITY_VERSION = 1;
				DYLIB_CURRENT_VERSION = 1;
				DYLIB_INSTALL_NAME_BASE = "@rpath";
				INFOPLIST_FILE = Purchases/Info.plist;
				INSTALL_PATH = "$(LOCAL_LIBRARY_DIR)/Frameworks";
				IPHONEOS_DEPLOYMENT_TARGET = 9.0;
				MACOSX_DEPLOYMENT_TARGET = 10.12;
				OTHER_LDFLAGS = "-all_load";
				PRODUCT_BUNDLE_IDENTIFIER = com.purchases.Purchases;
				PRODUCT_NAME = "$(TARGET_NAME:c99extidentifier)";
				PROVISIONING_PROFILE_SPECIFIER = "";
				SDKROOT = "";
				SKIP_INSTALL = YES;
				SUPPORTED_PLATFORMS = "macosx iphonesimulator iphoneos watchsimulator watchos appletvsimulator appletvos";
				SWIFT_INCLUDE_PATHS = "$(SRCROOT)/Purchases";
				SWIFT_VERSION = 5.0;
				TARGETED_DEVICE_FAMILY = "1,2,3,4,6";
				TVOS_DEPLOYMENT_TARGET = 9.0;
				WATCHOS_DEPLOYMENT_TARGET = 6.2;
			};
			name = Release;
		};
		35262A271F7D77E600C04F2C /* Debug */ = {
			isa = XCBuildConfiguration;
			buildSettings = {
				ALWAYS_EMBED_SWIFT_STANDARD_LIBRARIES = "$(inherited)";
				CLANG_ENABLE_MODULES = YES;
				CODE_SIGN_STYLE = Automatic;
				DEVELOPMENT_TEAM = 8SXR2327BM;
				INFOPLIST_FILE = PurchasesTests/Info.plist;
				IPHONEOS_DEPLOYMENT_TARGET = 9.0;
				LD_RUNPATH_SEARCH_PATHS = (
					"$(inherited)",
					"@executable_path/Frameworks",
					"@loader_path/Frameworks",
				);
				MACOSX_DEPLOYMENT_TARGET = 10.12;
				PRODUCT_BUNDLE_IDENTIFIER = com.purchases.PurchasesTests;
				PRODUCT_NAME = "$(TARGET_NAME)";
				SDKROOT = iphoneos;
				SUPPORTED_PLATFORMS = "iphonesimulator iphoneos macosx";
				SWIFT_ACTIVE_COMPILATION_CONDITIONS = DEBUG;
				SWIFT_OBJC_BRIDGING_HEADER = "PurchasesTests/PurchasesTests-Bridging-Header.h";
				SWIFT_OPTIMIZATION_LEVEL = "-Onone";
				SWIFT_PRECOMPILE_BRIDGING_HEADER = YES;
				SWIFT_VERSION = 5.0;
				TARGETED_DEVICE_FAMILY = "1,2";
				TVOS_DEPLOYMENT_TARGET = 9.0;
				WATCHOS_DEPLOYMENT_TARGET = 6.2;
			};
			name = Debug;
		};
		35262A281F7D77E600C04F2C /* Release */ = {
			isa = XCBuildConfiguration;
			buildSettings = {
				ALWAYS_EMBED_SWIFT_STANDARD_LIBRARIES = "$(inherited)";
				CLANG_ENABLE_MODULES = YES;
				CODE_SIGN_STYLE = Automatic;
				DEVELOPMENT_TEAM = 8SXR2327BM;
				INFOPLIST_FILE = PurchasesTests/Info.plist;
				IPHONEOS_DEPLOYMENT_TARGET = 9.0;
				LD_RUNPATH_SEARCH_PATHS = (
					"$(inherited)",
					"@executable_path/Frameworks",
					"@loader_path/Frameworks",
				);
				MACOSX_DEPLOYMENT_TARGET = 10.12;
				PRODUCT_BUNDLE_IDENTIFIER = com.purchases.PurchasesTests;
				PRODUCT_NAME = "$(TARGET_NAME)";
				SDKROOT = iphoneos;
				SUPPORTED_PLATFORMS = "iphonesimulator iphoneos macosx";
				SWIFT_COMPILATION_MODE = wholemodule;
				SWIFT_OBJC_BRIDGING_HEADER = "PurchasesTests/PurchasesTests-Bridging-Header.h";
				SWIFT_OPTIMIZATION_LEVEL = "-O";
				SWIFT_PRECOMPILE_BRIDGING_HEADER = YES;
				SWIFT_VERSION = 5.0;
				TARGETED_DEVICE_FAMILY = "1,2";
				TVOS_DEPLOYMENT_TARGET = 9.0;
				WATCHOS_DEPLOYMENT_TARGET = 6.2;
			};
			name = Release;
		};
		B387F4782683FDDB0028701F /* Debug */ = {
			isa = XCBuildConfiguration;
			buildSettings = {
				CLANG_ENABLE_MODULES = YES;
				CLANG_ENABLE_OBJC_WEAK = YES;
				CLANG_WARN_QUOTED_INCLUDE_IN_FRAMEWORK_HEADER = NO;
				CODE_SIGN_STYLE = Automatic;
				GCC_WARN_ABOUT_DEPRECATED_FUNCTIONS = NO;
				LD_RUNPATH_SEARCH_PATHS = (
					"$(inherited)",
					"@executable_path/../Frameworks",
					"@loader_path/../Frameworks",
				);
				LIBRARY_SEARCH_PATHS = "$(SDKROOT)/usr/lib/swift";
				MACOSX_DEPLOYMENT_TARGET = 11.3;
				MTL_ENABLE_DEBUG_INFO = INCLUDE_SOURCE;
				MTL_FAST_MATH = YES;
				PRODUCT_NAME = "$(TARGET_NAME)";
				SDKROOT = macosx;
				SWIFT_OBJC_BRIDGING_HEADER = "PublicSDKAPITester/APITester-Bridging-Header.h";
				SWIFT_OPTIMIZATION_LEVEL = "-Onone";
				SWIFT_VERSION = 5.0;
			};
			name = Debug;
		};
		B387F4792683FDDB0028701F /* Release */ = {
			isa = XCBuildConfiguration;
			buildSettings = {
				CLANG_ENABLE_MODULES = YES;
				CLANG_ENABLE_OBJC_WEAK = YES;
				CLANG_WARN_QUOTED_INCLUDE_IN_FRAMEWORK_HEADER = NO;
				CODE_SIGN_STYLE = Automatic;
				GCC_WARN_ABOUT_DEPRECATED_FUNCTIONS = NO;
				LD_RUNPATH_SEARCH_PATHS = (
					"$(inherited)",
					"@executable_path/../Frameworks",
					"@loader_path/../Frameworks",
				);
				LIBRARY_SEARCH_PATHS = "$(SDKROOT)/usr/lib/swift";
				MACOSX_DEPLOYMENT_TARGET = 11.3;
				MTL_FAST_MATH = YES;
				PRODUCT_NAME = "$(TARGET_NAME)";
				SDKROOT = macosx;
				SWIFT_OBJC_BRIDGING_HEADER = "PublicSDKAPITester/APITester-Bridging-Header.h";
				SWIFT_VERSION = 5.0;
			};
			name = Release;
		};
/* End XCBuildConfiguration section */

/* Begin XCConfigurationList section */
		2DC5622724EC63430031F69B /* Build configuration list for PBXNativeTarget "PurchasesCoreSwift" */ = {
			isa = XCConfigurationList;
			buildConfigurations = (
				2DC5622824EC63430031F69B /* Debug */,
				2DC5622924EC63430031F69B /* Release */,
			);
			defaultConfigurationIsVisible = 0;
			defaultConfigurationName = Release;
		};
		2DC5622A24EC63430031F69B /* Build configuration list for PBXNativeTarget "PurchasesCoreSwiftTests" */ = {
			isa = XCConfigurationList;
			buildConfigurations = (
				2DC5622B24EC63430031F69B /* Debug */,
				2DC5622C24EC63430031F69B /* Release */,
			);
			defaultConfigurationIsVisible = 0;
			defaultConfigurationName = Release;
		};
		2DE20B73264087FB004C597D /* Build configuration list for PBXNativeTarget "StoreKitTests" */ = {
			isa = XCConfigurationList;
			buildConfigurations = (
				2DE20B71264087FB004C597D /* Debug */,
				2DE20B72264087FB004C597D /* Release */,
			);
			defaultConfigurationIsVisible = 0;
			defaultConfigurationName = Release;
		};
		2DE20B8B26409EB8004C597D /* Build configuration list for PBXNativeTarget "StoreKitTestApp" */ = {
			isa = XCConfigurationList;
			buildConfigurations = (
				2DE20B8C26409EB8004C597D /* Debug */,
				2DE20B8D26409EB8004C597D /* Release */,
			);
			defaultConfigurationIsVisible = 0;
			defaultConfigurationName = Release;
		};
		352629F81F7C4B9100C04F2C /* Build configuration list for PBXProject "Purchases" */ = {
			isa = XCConfigurationList;
			buildConfigurations = (
				35262A101F7C4B9100C04F2C /* Debug */,
				35262A111F7C4B9100C04F2C /* Release */,
			);
			defaultConfigurationIsVisible = 0;
			defaultConfigurationName = Release;
		};
		35262A121F7C4B9100C04F2C /* Build configuration list for PBXNativeTarget "Purchases" */ = {
			isa = XCConfigurationList;
			buildConfigurations = (
				35262A131F7C4B9100C04F2C /* Debug */,
				35262A141F7C4B9100C04F2C /* Release */,
			);
			defaultConfigurationIsVisible = 0;
			defaultConfigurationName = Release;
		};
		35262A261F7D77E600C04F2C /* Build configuration list for PBXNativeTarget "PurchasesTests" */ = {
			isa = XCConfigurationList;
			buildConfigurations = (
				35262A271F7D77E600C04F2C /* Debug */,
				35262A281F7D77E600C04F2C /* Release */,
			);
			defaultConfigurationIsVisible = 0;
			defaultConfigurationName = Release;
		};
		B387F4772683FDDB0028701F /* Build configuration list for PBXNativeTarget "APITester" */ = {
			isa = XCConfigurationList;
			buildConfigurations = (
				B387F4782683FDDB0028701F /* Debug */,
				B387F4792683FDDB0028701F /* Release */,
			);
			defaultConfigurationIsVisible = 0;
			defaultConfigurationName = Release;
		};
/* End XCConfigurationList section */

/* Begin XCRemoteSwiftPackageReference section */
		B3D5CFBB267282630056FA67 /* XCRemoteSwiftPackageReference "Nimble" */ = {
			isa = XCRemoteSwiftPackageReference;
			repositoryURL = "https://github.com/Quick/Nimble.git";
			requirement = {
				kind = exactVersion;
				version = 9.2.0;
			};
		};
		B3D5CFBE267282760056FA67 /* XCRemoteSwiftPackageReference "OHHTTPStubs" */ = {
			isa = XCRemoteSwiftPackageReference;
			repositoryURL = "https://github.com/AliSoftware/OHHTTPStubs.git";
			requirement = {
				kind = exactVersion;
				version = 9.1.0;
			};
		};
/* End XCRemoteSwiftPackageReference section */

/* Begin XCSwiftPackageProductDependency section */
		B3D5CFBC267282630056FA67 /* Nimble */ = {
			isa = XCSwiftPackageProductDependency;
			package = B3D5CFBB267282630056FA67 /* XCRemoteSwiftPackageReference "Nimble" */;
			productName = Nimble;
		};
		B3D5CFBF267282760056FA67 /* OHHTTPStubsSwift */ = {
			isa = XCSwiftPackageProductDependency;
			package = B3D5CFBE267282760056FA67 /* XCRemoteSwiftPackageReference "OHHTTPStubs" */;
			productName = OHHTTPStubsSwift;
		};
		B3D5CFC1267282760056FA67 /* OHHTTPStubs */ = {
			isa = XCSwiftPackageProductDependency;
			package = B3D5CFBE267282760056FA67 /* XCRemoteSwiftPackageReference "OHHTTPStubs" */;
			productName = OHHTTPStubs;
		};
		B3D5CFC32672827D0056FA67 /* Nimble */ = {
			isa = XCSwiftPackageProductDependency;
			package = B3D5CFBB267282630056FA67 /* XCRemoteSwiftPackageReference "Nimble" */;
			productName = Nimble;
		};
		B3D5CFC52672827D0056FA67 /* OHHTTPStubs */ = {
			isa = XCSwiftPackageProductDependency;
			package = B3D5CFBE267282760056FA67 /* XCRemoteSwiftPackageReference "OHHTTPStubs" */;
			productName = OHHTTPStubs;
		};
		B3D5CFC72672827D0056FA67 /* OHHTTPStubsSwift */ = {
			isa = XCSwiftPackageProductDependency;
			package = B3D5CFBE267282760056FA67 /* XCRemoteSwiftPackageReference "OHHTTPStubs" */;
			productName = OHHTTPStubsSwift;
		};
		B3D5CFC9267282860056FA67 /* Nimble */ = {
			isa = XCSwiftPackageProductDependency;
			package = B3D5CFBB267282630056FA67 /* XCRemoteSwiftPackageReference "Nimble" */;
			productName = Nimble;
		};
/* End XCSwiftPackageProductDependency section */
	};
	rootObject = 352629F51F7C4B9100C04F2C /* Project object */;
}<|MERGE_RESOLUTION|>--- conflicted
+++ resolved
@@ -183,11 +183,7 @@
 		37E35D757DE82291BFFCFB91 /* RCOfferings+Protected.h in Headers */ = {isa = PBXBuildFile; fileRef = 37E354D3420651DECC1EA656 /* RCOfferings+Protected.h */; settings = {ATTRIBUTES = (Private, ); }; };
 		37E35DD380900220C34BB222 /* MockTransaction.swift in Sources */ = {isa = PBXBuildFile; fileRef = 37E3550C031F1FD95B366998 /* MockTransaction.swift */; };
 		37E35DD66736A6669A746334 /* PurchaserInfoTests.swift in Sources */ = {isa = PBXBuildFile; fileRef = 37E359D8F304C83184560135 /* PurchaserInfoTests.swift */; };
-<<<<<<< HEAD
 		37E35E3A834982B03BC633BC /* StoreKitRequestFetcherTests.swift in Sources */ = {isa = PBXBuildFile; fileRef = 37E35A6260C44FCBFF4CBB49 /* StoreKitRequestFetcherTests.swift */; };
-=======
-		37E35DD8BE40E352311AC2C1 /* RCPromotionalOffer.m in Sources */ = {isa = PBXBuildFile; fileRef = 37E35CFD3C14C7C6EECF921E /* RCPromotionalOffer.m */; };
->>>>>>> f2b9e2cf
 		37E35E3CFED4426C0EE1302C /* RCOffering+Protected.h in Headers */ = {isa = PBXBuildFile; fileRef = 37E357C8623F79A4F0BEE213 /* RCOffering+Protected.h */; settings = {ATTRIBUTES = (Private, ); }; };
 		37E35EB7B35C86140B96C58B /* MockIdentityManager.swift in Sources */ = {isa = PBXBuildFile; fileRef = 37E3571B552018D47A6ED7C6 /* MockIdentityManager.swift */; };
 		37E35EBDFC5CD3068E1792A3 /* MockNotificationCenter.swift in Sources */ = {isa = PBXBuildFile; fileRef = 37E35A0D4A561C51185F82EB /* MockNotificationCenter.swift */; };
@@ -242,15 +238,12 @@
 		B3D5CFC82672827D0056FA67 /* OHHTTPStubsSwift in Frameworks */ = {isa = PBXBuildFile; productRef = B3D5CFC72672827D0056FA67 /* OHHTTPStubsSwift */; };
 		B3D5CFCA267282860056FA67 /* Nimble in Frameworks */ = {isa = PBXBuildFile; productRef = B3D5CFC9267282860056FA67 /* Nimble */; };
 		B3DDB55926854865008CCF23 /* PurchaseOwnershipType.swift in Sources */ = {isa = PBXBuildFile; fileRef = B3DDB55826854865008CCF23 /* PurchaseOwnershipType.swift */; };
-<<<<<<< HEAD
 		B3DF6A452694DCBA0030D57C /* PurchasesTests.swift in Sources */ = {isa = PBXBuildFile; fileRef = 37E35DE5707E845DA3FF51BC /* PurchasesTests.swift */; };
 		B3DF6A46269512690030D57C /* ProductInfoExtensions.swift in Sources */ = {isa = PBXBuildFile; fileRef = 37E3583675928C01D92E3166 /* ProductInfoExtensions.swift */; };
 		B3DF6A472695145E0030D57C /* ProductInfoExtensions.swift in Sources */ = {isa = PBXBuildFile; fileRef = 37E3583675928C01D92E3166 /* ProductInfoExtensions.swift */; };
-=======
 		B3DF6A4E269522040030D57C /* RCIntroEligibilityAPI.m in Sources */ = {isa = PBXBuildFile; fileRef = B3DF6A4D269522040030D57C /* RCIntroEligibilityAPI.m */; };
 		B3DF6A50269524080030D57C /* IntroEligibility.swift in Sources */ = {isa = PBXBuildFile; fileRef = B3DF6A4F269524080030D57C /* IntroEligibility.swift */; };
 		F5BE424026962ACF00254A30 /* ReceiptRefreshPolicy.swift in Sources */ = {isa = PBXBuildFile; fileRef = F5BE423F26962ACF00254A30 /* ReceiptRefreshPolicy.swift */; };
->>>>>>> f2b9e2cf
 /* End PBXBuildFile section */
 
 /* Begin PBXContainerItemProxy section */
@@ -482,7 +475,6 @@
 		37E35A0D4A561C51185F82EB /* MockNotificationCenter.swift */ = {isa = PBXFileReference; fileEncoding = 4; lastKnownFileType = sourcecode.swift; path = MockNotificationCenter.swift; sourceTree = "<group>"; };
 		37E35A375CFEFEE4D6DEFD11 /* RCPurchaserInfoManager.h */ = {isa = PBXFileReference; fileEncoding = 4; lastKnownFileType = sourcecode.c.h; path = RCPurchaserInfoManager.h; sourceTree = "<group>"; };
 		37E35A6246A6969C7236B29B /* RCInMemoryCachedObject+Protected.h */ = {isa = PBXFileReference; fileEncoding = 4; lastKnownFileType = sourcecode.c.h; path = "RCInMemoryCachedObject+Protected.h"; sourceTree = "<group>"; };
-		37E35A6260C44FCBFF4CBB49 /* StoreKitRequestFetcherTests.swift */ = {isa = PBXFileReference; fileEncoding = 4; lastKnownFileType = sourcecode.swift; path = StoreKitRequestFetcherTests.swift; sourceTree = "<group>"; };
 		37E35A6E091B8CD9C967383C /* RCBackend.h */ = {isa = PBXFileReference; fileEncoding = 4; lastKnownFileType = sourcecode.c.h; path = RCBackend.h; sourceTree = "<group>"; };
 		37E35AB7A67D86DBD95B2243 /* AttributionFetcherTests.swift */ = {isa = PBXFileReference; fileEncoding = 4; lastKnownFileType = sourcecode.swift; path = AttributionFetcherTests.swift; sourceTree = "<group>"; };
 		37E35ABEE9FD79CCA64E4F8B /* NSData+RCExtensionsTests.swift */ = {isa = PBXFileReference; fileEncoding = 4; lastKnownFileType = sourcecode.swift; path = "NSData+RCExtensionsTests.swift"; sourceTree = "<group>"; };
@@ -985,14 +977,11 @@
 				B372EC55268FEF020099171E /* ProductInfo.swift */,
 				37E35C7060D7E486F5958BED /* ProductsManager.swift */,
 				37E35E8DCF998D9DB63850F8 /* ProductsRequestFactory.swift */,
-<<<<<<< HEAD
 				B372EC53268FEDC60099171E /* PromotionalOffer.swift */,
 				3597020F24BF6A710010506E /* TransactionsFactory.swift */,
 				B3C1AEF9268FF4DB0013D50D /* ProductInfoEnums.swift */,
-=======
 				F5BE423F26962ACF00254A30 /* ReceiptRefreshPolicy.swift */,
 				2D991AC9268BA56900085481 /* StoreKitRequestFetcher.swift */,
->>>>>>> f2b9e2cf
 			);
 			path = Purchasing;
 			sourceTree = "<group>";
