// !$*UTF8*$!
{
	archiveVersion = 1;
	classes = {
	};
	objectVersion = 48;
	objects = {

/* Begin PBXBuildFile section */
		350A1B87226F937F00CCA10F /* RCAttributionData.h in Headers */ = {isa = PBXBuildFile; fileRef = 350A1B86226F937F00CCA10F /* RCAttributionData.h */; settings = {ATTRIBUTES = (Private, ); }; };
		350A1B89226F93C800CCA10F /* RCAttributionData.m in Sources */ = {isa = PBXBuildFile; fileRef = 350A1B88226F93C800CCA10F /* RCAttributionData.m */; };
		350FBDE01F7EE8F20065833D /* RCUtils.m in Sources */ = {isa = PBXBuildFile; fileRef = 350FBDDF1F7EE8F20065833D /* RCUtils.m */; };
		350FBDE31F7EECAA0065833D /* RCUtils.h in Headers */ = {isa = PBXBuildFile; fileRef = 350FBDE11F7EE9020065833D /* RCUtils.h */; settings = {ATTRIBUTES = (Private, ); }; };
		350FBDE91F7EEF070065833D /* RCPurchases.h in Headers */ = {isa = PBXBuildFile; fileRef = 350FBDE71F7EEF070065833D /* RCPurchases.h */; settings = {ATTRIBUTES = (Public, ); }; };
		350FBDEA1F7EEF070065833D /* RCPurchases.m in Sources */ = {isa = PBXBuildFile; fileRef = 350FBDE81F7EEF070065833D /* RCPurchases.m */; };
		350FBDED1F7EFB950065833D /* RCStoreKitRequestFetcher.h in Headers */ = {isa = PBXBuildFile; fileRef = 350FBDEB1F7EFB950065833D /* RCStoreKitRequestFetcher.h */; settings = {ATTRIBUTES = (Private, ); }; };
		350FBDEE1F7EFB950065833D /* RCStoreKitRequestFetcher.m in Sources */ = {isa = PBXBuildFile; fileRef = 350FBDEC1F7EFB950065833D /* RCStoreKitRequestFetcher.m */; };
		350FBDF01F7EFC410065833D /* StoreKitRequestFetcherTests.swift in Sources */ = {isa = PBXBuildFile; fileRef = 350FBDEF1F7EFC410065833D /* StoreKitRequestFetcherTests.swift */; };
		350FBDF31F7FFD350065833D /* RCStoreKitWrapper.h in Headers */ = {isa = PBXBuildFile; fileRef = 350FBDF11F7FFD340065833D /* RCStoreKitWrapper.h */; settings = {ATTRIBUTES = (Private, ); }; };
		350FBDF41F7FFD350065833D /* RCStoreKitWrapper.m in Sources */ = {isa = PBXBuildFile; fileRef = 350FBDF21F7FFD340065833D /* RCStoreKitWrapper.m */; };
		350FD38422E90EDB00B803AD /* RCOfferings.m in Sources */ = {isa = PBXBuildFile; fileRef = 354D50DE22E7D014009B870C /* RCOfferings.m */; };
		351280382318AFB400BD2163 /* RCOfferingsFactory.m in Sources */ = {isa = PBXBuildFile; fileRef = 351280372318AFB400BD2163 /* RCOfferingsFactory.m */; };
		351703CD1F805E5D00EEE27A /* PurchaserInfoTests.swift in Sources */ = {isa = PBXBuildFile; fileRef = 351703CC1F805E5D00EEE27A /* PurchaserInfoTests.swift */; };
		351F4FAB1F80190700F245F4 /* RCBackend.h in Headers */ = {isa = PBXBuildFile; fileRef = 351F4FA91F80190700F245F4 /* RCBackend.h */; settings = {ATTRIBUTES = (Private, ); }; };
		351F4FAC1F80190700F245F4 /* RCBackend.m in Sources */ = {isa = PBXBuildFile; fileRef = 351F4FAA1F80190700F245F4 /* RCBackend.m */; };
		351F4FAF1F803D0700F245F4 /* RCPurchaserInfo.h in Headers */ = {isa = PBXBuildFile; fileRef = 351F4FAD1F803D0700F245F4 /* RCPurchaserInfo.h */; settings = {ATTRIBUTES = (Public, ); }; };
		351F4FB01F803D0700F245F4 /* RCPurchaserInfo.m in Sources */ = {isa = PBXBuildFile; fileRef = 351F4FAE1F803D0700F245F4 /* RCPurchaserInfo.m */; };
		351F4FB21F803D9C00F245F4 /* BackendTests.swift in Sources */ = {isa = PBXBuildFile; fileRef = 351F4FB11F803D9C00F245F4 /* BackendTests.swift */; };
		35262A0F1F7C4B9100C04F2C /* Purchases.h in Headers */ = {isa = PBXBuildFile; fileRef = 35262A011F7C4B9100C04F2C /* Purchases.h */; settings = {ATTRIBUTES = (Public, ); }; };
		35262A211F7D77E600C04F2C /* PurchasesTests.swift in Sources */ = {isa = PBXBuildFile; fileRef = 35262A201F7D77E600C04F2C /* PurchasesTests.swift */; };
		35262A231F7D77E600C04F2C /* Purchases.framework in Frameworks */ = {isa = PBXBuildFile; fileRef = 352629FE1F7C4B9100C04F2C /* Purchases.framework */; };
		35262A2C1F7D783F00C04F2C /* RCHTTPClient.h in Headers */ = {isa = PBXBuildFile; fileRef = 35262A2A1F7D783F00C04F2C /* RCHTTPClient.h */; settings = {ATTRIBUTES = (Private, ); }; };
		35262A2D1F7D783F00C04F2C /* RCHTTPClient.m in Sources */ = {isa = PBXBuildFile; fileRef = 35262A2B1F7D783F00C04F2C /* RCHTTPClient.m */; };
		35262A301F7D78C600C04F2C /* HTTPClientTests.swift in Sources */ = {isa = PBXBuildFile; fileRef = 35262A2F1F7D78C600C04F2C /* HTTPClientTests.swift */; };
		352C36BF1F9D372D00A15783 /* RCPurchaserInfo+Protected.h in Headers */ = {isa = PBXBuildFile; fileRef = 352C36BE1F9D372D00A15783 /* RCPurchaserInfo+Protected.h */; settings = {ATTRIBUTES = (Private, ); }; };
		352E88442229B1A70046A10A /* RCPurchasesErrorUtils.m in Sources */ = {isa = PBXBuildFile; fileRef = 352E88422229B1A60046A10A /* RCPurchasesErrorUtils.m */; };
		35395CB421B9F59E00286D13 /* RCIntroEligibility+Protected.h in Headers */ = {isa = PBXBuildFile; fileRef = 35395CB321B9EB1000286D13 /* RCIntroEligibility+Protected.h */; settings = {ATTRIBUTES = (Private, ); }; };
		353AB5E4222F624E003754E6 /* RCPurchasesErrors.h in Headers */ = {isa = PBXBuildFile; fileRef = 353AB5E3222F624E003754E6 /* RCPurchasesErrors.h */; settings = {ATTRIBUTES = (Public, ); }; };
		353AB5E6222F633D003754E6 /* RCPurchasesErrorUtils.h in Headers */ = {isa = PBXBuildFile; fileRef = 353AB5E5222F633D003754E6 /* RCPurchasesErrorUtils.h */; settings = {ATTRIBUTES = (Public, ); }; };
		353AB5E92230A239003754E6 /* RCReceiptFetcher.h in Headers */ = {isa = PBXBuildFile; fileRef = 353AB5E82230A239003754E6 /* RCReceiptFetcher.h */; settings = {ATTRIBUTES = (Private, ); }; };
		353AB5F92230AAE2003754E6 /* RCReceiptFetcher.m in Sources */ = {isa = PBXBuildFile; fileRef = 353AB5F82230AAE2003754E6 /* RCReceiptFetcher.m */; };
		354D50DF22E7D014009B870C /* RCOfferings.h in Headers */ = {isa = PBXBuildFile; fileRef = 354D50DD22E7D014009B870C /* RCOfferings.h */; settings = {ATTRIBUTES = (Public, ); }; };
		354D50E022E7D014009B870C /* RCOfferings.m in Sources */ = {isa = PBXBuildFile; fileRef = 354D50DE22E7D014009B870C /* RCOfferings.m */; };
		356D65F620B873AF00576D45 /* Purchases.framework in Copy Frameworks */ = {isa = PBXBuildFile; fileRef = 352629FE1F7C4B9100C04F2C /* Purchases.framework */; settings = {ATTRIBUTES = (CodeSignOnCopy, RemoveHeadersOnCopy, ); }; };
		35846AF92267FDD600CC9E56 /* RCAttributionFetcher.h in Headers */ = {isa = PBXBuildFile; fileRef = 35846AF82267FDD600CC9E56 /* RCAttributionFetcher.h */; settings = {ATTRIBUTES = (Private, ); }; };
		35846AFB2267FE7F00CC9E56 /* RCAttributionFetcher.m in Sources */ = {isa = PBXBuildFile; fileRef = 35846AFA2267FE7F00CC9E56 /* RCAttributionFetcher.m */; };
		35846AFC226940F000CC9E56 /* RCPromotionalOffer.m in Sources */ = {isa = PBXBuildFile; fileRef = EF6FB839CFA4B4A3A3687D61 /* RCPromotionalOffer.m */; };
		35846AFD226940F600CC9E56 /* RCPromotionalOffer.h in Headers */ = {isa = PBXBuildFile; fileRef = EF6FBD2FBB7BD43897C26768 /* RCPromotionalOffer.h */; settings = {ATTRIBUTES = (Private, ); }; };
		35846AFF226A56AE00CC9E56 /* RCPromotionalOffer+Protected.h in Headers */ = {isa = PBXBuildFile; fileRef = 35846AFE226A554300CC9E56 /* RCPromotionalOffer+Protected.h */; settings = {ATTRIBUTES = (Private, ); }; };
		3585D6A322E680E30079E2C5 /* RCPackage.h in Headers */ = {isa = PBXBuildFile; fileRef = 3585D6A122E680E30079E2C5 /* RCPackage.h */; settings = {ATTRIBUTES = (Public, ); }; };
		3585D6A422E680E30079E2C5 /* RCPackage.m in Sources */ = {isa = PBXBuildFile; fileRef = 3585D6A222E680E30079E2C5 /* RCPackage.m */; };
		3585D6A522E680E30079E2C5 /* RCPackage.m in Sources */ = {isa = PBXBuildFile; fileRef = 3585D6A222E680E30079E2C5 /* RCPackage.m */; };
		359A0EA12003C8CD002D8C7F /* NSLocale+RCExtensions.h in Headers */ = {isa = PBXBuildFile; fileRef = 359A0E9F2003C8CD002D8C7F /* NSLocale+RCExtensions.h */; };
		359A0EA22003C8CD002D8C7F /* NSLocale+RCExtensions.m in Sources */ = {isa = PBXBuildFile; fileRef = 359A0EA02003C8CD002D8C7F /* NSLocale+RCExtensions.m */; };
		35A3F73323172D9900559FF9 /* RCOfferings+Protected.h in Headers */ = {isa = PBXBuildFile; fileRef = 35A3F73223172D9900559FF9 /* RCOfferings+Protected.h */; settings = {ATTRIBUTES = (Private, ); }; };
		35A3F7352318772500559FF9 /* RCOfferingsFactory.h in Headers */ = {isa = PBXBuildFile; fileRef = 35A3F7342318772500559FF9 /* RCOfferingsFactory.h */; settings = {ATTRIBUTES = (Private, ); }; };
		35A60EAA1F82993E00D2FAE8 /* RCPurchases+Protected.h in Headers */ = {isa = PBXBuildFile; fileRef = 35A60EA81F82993E00D2FAE8 /* RCPurchases+Protected.h */; settings = {ATTRIBUTES = (Private, ); }; };
<<<<<<< HEAD
		35C514BE2321AC23000FFD78 /* OfferingsTests.swift in Sources */ = {isa = PBXBuildFile; fileRef = 35C514BD2321AC23000FFD78 /* OfferingsTests.swift */; };
		35C514BF2321DCAC000FFD78 /* RCPackage+Protected.h in Headers */ = {isa = PBXBuildFile; fileRef = EF6FB66AA75A6EA23ACC0A9E /* RCPackage+Protected.h */; settings = {ATTRIBUTES = (Private, ); }; };
=======
		35B54E4622EA6F11005918B1 /* RCEntitlementInfo.m in Sources */ = {isa = PBXBuildFile; fileRef = 35B54E4522EA6F11005918B1 /* RCEntitlementInfo.m */; };
		35B54E4822EA6F4E005918B1 /* RCEntitlementInfo.h in Headers */ = {isa = PBXBuildFile; fileRef = 35B54E4722EA6F4E005918B1 /* RCEntitlementInfo.h */; settings = {ATTRIBUTES = (Public, ); }; };
		35B54E4A22EA6FBD005918B1 /* RCEntitlementInfos.h in Headers */ = {isa = PBXBuildFile; fileRef = 35B54E4922EA6FBD005918B1 /* RCEntitlementInfos.h */; settings = {ATTRIBUTES = (Public, ); }; };
		35B54E4C22EA6FD3005918B1 /* RCEntitlementInfos.m in Sources */ = {isa = PBXBuildFile; fileRef = 35B54E4B22EA6FD3005918B1 /* RCEntitlementInfos.m */; };
		35B54E4E22ED1FA9005918B1 /* EntitlementInfosTests.swift in Sources */ = {isa = PBXBuildFile; fileRef = 35B54E4D22ED1FA9005918B1 /* EntitlementInfosTests.swift */; };
		35B54E5022EF7F3A005918B1 /* RCEntitlementInfo+Protected.h in Headers */ = {isa = PBXBuildFile; fileRef = 35B54E4F22EF7F3A005918B1 /* RCEntitlementInfo+Protected.h */; settings = {ATTRIBUTES = (Private, ); }; };
		35B54E5222EF88CE005918B1 /* RCEntitlementInfos+Protected.h in Headers */ = {isa = PBXBuildFile; fileRef = 35B54E5122EF88CE005918B1 /* RCEntitlementInfos+Protected.h */; settings = {ATTRIBUTES = (Private, ); }; };
>>>>>>> 4033f811
		35C98D9520B7306A006DCBB5 /* RCCrossPlatformSupport.h in Headers */ = {isa = PBXBuildFile; fileRef = 35C98D9420B7306A006DCBB5 /* RCCrossPlatformSupport.h */; };
		35CE74FB20C38A7100CE09D8 /* RCOffering.h in Headers */ = {isa = PBXBuildFile; fileRef = 35CE74F920C38A7100CE09D8 /* RCOffering.h */; settings = {ATTRIBUTES = (Public, ); }; };
		35CE74FD20C38A7100CE09D8 /* RCOffering.m in Sources */ = {isa = PBXBuildFile; fileRef = 35CE74FA20C38A7100CE09D8 /* RCOffering.m */; };
		35CE750120C3932900CE09D8 /* RCOffering+Protected.h in Headers */ = {isa = PBXBuildFile; fileRef = 35CE750020C3932900CE09D8 /* RCOffering+Protected.h */; settings = {ATTRIBUTES = (Private, ); }; };
		35D3AB432030B4C600DE42C5 /* RCIntroEligibility.h in Headers */ = {isa = PBXBuildFile; fileRef = 35D3AB412030B4C600DE42C5 /* RCIntroEligibility.h */; settings = {ATTRIBUTES = (Public, ); }; };
		35D3AB442030B4C600DE42C5 /* RCIntroEligibility.m in Sources */ = {isa = PBXBuildFile; fileRef = 35D3AB422030B4C600DE42C5 /* RCIntroEligibility.m */; };
		35DFC68620B87646004584CC /* Nimble.framework in Frameworks */ = {isa = PBXBuildFile; fileRef = 350FBDDC1F7EA3570065833D /* Nimble.framework */; };
		35DFC68720B87646004584CC /* OHHTTPStubs.framework in Frameworks */ = {isa = PBXBuildFile; fileRef = 350FBDD71F7DF17F0065833D /* OHHTTPStubs.framework */; };
		35E5B1DC1F80026C00B2537C /* StoreKitWrapperTests.swift in Sources */ = {isa = PBXBuildFile; fileRef = 35E5B1DB1F80026C00B2537C /* StoreKitWrapperTests.swift */; };
/* End PBXBuildFile section */

/* Begin PBXContainerItemProxy section */
		35DFC68220B8757C004584CC /* PBXContainerItemProxy */ = {
			isa = PBXContainerItemProxy;
			containerPortal = 352629F51F7C4B9100C04F2C /* Project object */;
			proxyType = 1;
			remoteGlobalIDString = 352629FD1F7C4B9100C04F2C;
			remoteInfo = Purchases;
		};
/* End PBXContainerItemProxy section */

/* Begin PBXCopyFilesBuildPhase section */
		350FBDD91F7DFD900065833D /* Copy Frameworks */ = {
			isa = PBXCopyFilesBuildPhase;
			buildActionMask = 2147483647;
			dstPath = "";
			dstSubfolderSpec = 10;
			files = (
				356D65F620B873AF00576D45 /* Purchases.framework in Copy Frameworks */,
			);
			name = "Copy Frameworks";
			runOnlyForDeploymentPostprocessing = 0;
		};
/* End PBXCopyFilesBuildPhase section */

/* Begin PBXFileReference section */
		350A1B84226E3E8700CCA10F /* AppKit.framework */ = {isa = PBXFileReference; lastKnownFileType = wrapper.framework; name = AppKit.framework; path = System/Library/Frameworks/AppKit.framework; sourceTree = SDKROOT; };
		350A1B86226F937F00CCA10F /* RCAttributionData.h */ = {isa = PBXFileReference; lastKnownFileType = sourcecode.c.h; path = RCAttributionData.h; sourceTree = "<group>"; };
		350A1B88226F93C800CCA10F /* RCAttributionData.m */ = {isa = PBXFileReference; lastKnownFileType = sourcecode.c.objc; path = RCAttributionData.m; sourceTree = "<group>"; };
		350FBDD71F7DF17F0065833D /* OHHTTPStubs.framework */ = {isa = PBXFileReference; lastKnownFileType = wrapper.framework; name = OHHTTPStubs.framework; path = Carthage/Build/iOS/OHHTTPStubs.framework; sourceTree = SOURCE_ROOT; };
		350FBDDC1F7EA3570065833D /* Nimble.framework */ = {isa = PBXFileReference; lastKnownFileType = wrapper.framework; name = Nimble.framework; path = Carthage/Build/iOS/Nimble.framework; sourceTree = SOURCE_ROOT; };
		350FBDDF1F7EE8F20065833D /* RCUtils.m */ = {isa = PBXFileReference; lastKnownFileType = sourcecode.c.objc; path = RCUtils.m; sourceTree = "<group>"; };
		350FBDE11F7EE9020065833D /* RCUtils.h */ = {isa = PBXFileReference; lastKnownFileType = sourcecode.c.h; path = RCUtils.h; sourceTree = "<group>"; };
		350FBDE71F7EEF070065833D /* RCPurchases.h */ = {isa = PBXFileReference; lastKnownFileType = sourcecode.c.h; path = RCPurchases.h; sourceTree = "<group>"; };
		350FBDE81F7EEF070065833D /* RCPurchases.m */ = {isa = PBXFileReference; lastKnownFileType = sourcecode.c.objc; path = RCPurchases.m; sourceTree = "<group>"; };
		350FBDEB1F7EFB950065833D /* RCStoreKitRequestFetcher.h */ = {isa = PBXFileReference; lastKnownFileType = sourcecode.c.h; path = RCStoreKitRequestFetcher.h; sourceTree = "<group>"; };
		350FBDEC1F7EFB950065833D /* RCStoreKitRequestFetcher.m */ = {isa = PBXFileReference; lastKnownFileType = sourcecode.c.objc; path = RCStoreKitRequestFetcher.m; sourceTree = "<group>"; };
		350FBDEF1F7EFC410065833D /* StoreKitRequestFetcherTests.swift */ = {isa = PBXFileReference; lastKnownFileType = sourcecode.swift; path = StoreKitRequestFetcherTests.swift; sourceTree = "<group>"; };
		350FBDF11F7FFD340065833D /* RCStoreKitWrapper.h */ = {isa = PBXFileReference; lastKnownFileType = sourcecode.c.h; path = RCStoreKitWrapper.h; sourceTree = "<group>"; };
		350FBDF21F7FFD340065833D /* RCStoreKitWrapper.m */ = {isa = PBXFileReference; lastKnownFileType = sourcecode.c.objc; path = RCStoreKitWrapper.m; sourceTree = "<group>"; };
		351280372318AFB400BD2163 /* RCOfferingsFactory.m */ = {isa = PBXFileReference; lastKnownFileType = sourcecode.c.objc; path = RCOfferingsFactory.m; sourceTree = "<group>"; };
		351703CC1F805E5D00EEE27A /* PurchaserInfoTests.swift */ = {isa = PBXFileReference; lastKnownFileType = sourcecode.swift; path = PurchaserInfoTests.swift; sourceTree = "<group>"; };
		351F4FA91F80190700F245F4 /* RCBackend.h */ = {isa = PBXFileReference; lastKnownFileType = sourcecode.c.h; path = RCBackend.h; sourceTree = "<group>"; };
		351F4FAA1F80190700F245F4 /* RCBackend.m */ = {isa = PBXFileReference; lastKnownFileType = sourcecode.c.objc; path = RCBackend.m; sourceTree = "<group>"; };
		351F4FAD1F803D0700F245F4 /* RCPurchaserInfo.h */ = {isa = PBXFileReference; lastKnownFileType = sourcecode.c.h; path = RCPurchaserInfo.h; sourceTree = "<group>"; };
		351F4FAE1F803D0700F245F4 /* RCPurchaserInfo.m */ = {isa = PBXFileReference; lastKnownFileType = sourcecode.c.objc; path = RCPurchaserInfo.m; sourceTree = "<group>"; };
		351F4FB11F803D9C00F245F4 /* BackendTests.swift */ = {isa = PBXFileReference; lastKnownFileType = sourcecode.swift; path = BackendTests.swift; sourceTree = "<group>"; };
		352629FE1F7C4B9100C04F2C /* Purchases.framework */ = {isa = PBXFileReference; explicitFileType = wrapper.framework; includeInIndex = 0; path = Purchases.framework; sourceTree = BUILT_PRODUCTS_DIR; };
		35262A011F7C4B9100C04F2C /* Purchases.h */ = {isa = PBXFileReference; lastKnownFileType = sourcecode.c.h; path = Purchases.h; sourceTree = "<group>"; };
		35262A021F7C4B9100C04F2C /* Info.plist */ = {isa = PBXFileReference; lastKnownFileType = text.plist.xml; path = Info.plist; sourceTree = "<group>"; };
		35262A1E1F7D77E600C04F2C /* PurchasesTests.xctest */ = {isa = PBXFileReference; explicitFileType = wrapper.cfbundle; includeInIndex = 0; path = PurchasesTests.xctest; sourceTree = BUILT_PRODUCTS_DIR; };
		35262A201F7D77E600C04F2C /* PurchasesTests.swift */ = {isa = PBXFileReference; lastKnownFileType = sourcecode.swift; path = PurchasesTests.swift; sourceTree = "<group>"; };
		35262A221F7D77E600C04F2C /* Info.plist */ = {isa = PBXFileReference; lastKnownFileType = text.plist.xml; path = Info.plist; sourceTree = "<group>"; };
		35262A291F7D783F00C04F2C /* PurchasesTests-Bridging-Header.h */ = {isa = PBXFileReference; lastKnownFileType = sourcecode.c.h; path = "PurchasesTests-Bridging-Header.h"; sourceTree = "<group>"; };
		35262A2A1F7D783F00C04F2C /* RCHTTPClient.h */ = {isa = PBXFileReference; lastKnownFileType = sourcecode.c.h; path = RCHTTPClient.h; sourceTree = "<group>"; };
		35262A2B1F7D783F00C04F2C /* RCHTTPClient.m */ = {isa = PBXFileReference; lastKnownFileType = sourcecode.c.objc; path = RCHTTPClient.m; sourceTree = "<group>"; };
		35262A2F1F7D78C600C04F2C /* HTTPClientTests.swift */ = {isa = PBXFileReference; lastKnownFileType = sourcecode.swift; path = HTTPClientTests.swift; sourceTree = "<group>"; };
		352C36BE1F9D372D00A15783 /* RCPurchaserInfo+Protected.h */ = {isa = PBXFileReference; lastKnownFileType = sourcecode.c.h; path = "RCPurchaserInfo+Protected.h"; sourceTree = "<group>"; };
		352E88422229B1A60046A10A /* RCPurchasesErrorUtils.m */ = {isa = PBXFileReference; fileEncoding = 4; lastKnownFileType = sourcecode.c.objc; path = RCPurchasesErrorUtils.m; sourceTree = "<group>"; };
		3530C18822653E8F00D6DF52 /* AdSupport.framework */ = {isa = PBXFileReference; lastKnownFileType = wrapper.framework; name = AdSupport.framework; path = System/Library/Frameworks/AdSupport.framework; sourceTree = SDKROOT; };
		35395CB321B9EB1000286D13 /* RCIntroEligibility+Protected.h */ = {isa = PBXFileReference; lastKnownFileType = sourcecode.c.h; path = "RCIntroEligibility+Protected.h"; sourceTree = "<group>"; };
		353AB5E3222F624E003754E6 /* RCPurchasesErrors.h */ = {isa = PBXFileReference; lastKnownFileType = sourcecode.c.h; path = RCPurchasesErrors.h; sourceTree = "<group>"; };
		353AB5E5222F633D003754E6 /* RCPurchasesErrorUtils.h */ = {isa = PBXFileReference; lastKnownFileType = sourcecode.c.h; path = RCPurchasesErrorUtils.h; sourceTree = "<group>"; };
		353AB5E82230A239003754E6 /* RCReceiptFetcher.h */ = {isa = PBXFileReference; lastKnownFileType = sourcecode.c.h; path = RCReceiptFetcher.h; sourceTree = "<group>"; };
		353AB5F82230AAE2003754E6 /* RCReceiptFetcher.m */ = {isa = PBXFileReference; lastKnownFileType = sourcecode.c.objc; path = RCReceiptFetcher.m; sourceTree = "<group>"; };
		354D50DD22E7D014009B870C /* RCOfferings.h */ = {isa = PBXFileReference; lastKnownFileType = sourcecode.c.h; path = RCOfferings.h; sourceTree = "<group>"; };
		354D50DE22E7D014009B870C /* RCOfferings.m */ = {isa = PBXFileReference; lastKnownFileType = sourcecode.c.objc; path = RCOfferings.m; sourceTree = "<group>"; };
		357C9BC022725CFA006BC624 /* iAd.framework */ = {isa = PBXFileReference; lastKnownFileType = wrapper.framework; name = iAd.framework; path = Platforms/iPhoneOS.platform/Developer/SDKs/iPhoneOS12.2.sdk/System/Library/Frameworks/iAd.framework; sourceTree = DEVELOPER_DIR; };
		35846AF82267FDD600CC9E56 /* RCAttributionFetcher.h */ = {isa = PBXFileReference; lastKnownFileType = sourcecode.c.h; path = RCAttributionFetcher.h; sourceTree = "<group>"; };
		35846AFA2267FE7F00CC9E56 /* RCAttributionFetcher.m */ = {isa = PBXFileReference; lastKnownFileType = sourcecode.c.objc; path = RCAttributionFetcher.m; sourceTree = "<group>"; };
		35846AFE226A554300CC9E56 /* RCPromotionalOffer+Protected.h */ = {isa = PBXFileReference; lastKnownFileType = sourcecode.c.h; path = "RCPromotionalOffer+Protected.h"; sourceTree = "<group>"; };
		3585D6A122E680E30079E2C5 /* RCPackage.h */ = {isa = PBXFileReference; lastKnownFileType = sourcecode.c.h; path = RCPackage.h; sourceTree = "<group>"; };
		3585D6A222E680E30079E2C5 /* RCPackage.m */ = {isa = PBXFileReference; lastKnownFileType = sourcecode.c.objc; path = RCPackage.m; sourceTree = "<group>"; };
		359A0E9F2003C8CD002D8C7F /* NSLocale+RCExtensions.h */ = {isa = PBXFileReference; lastKnownFileType = sourcecode.c.h; path = "NSLocale+RCExtensions.h"; sourceTree = "<group>"; };
		359A0EA02003C8CD002D8C7F /* NSLocale+RCExtensions.m */ = {isa = PBXFileReference; lastKnownFileType = sourcecode.c.objc; path = "NSLocale+RCExtensions.m"; sourceTree = "<group>"; };
		35A3F73223172D9900559FF9 /* RCOfferings+Protected.h */ = {isa = PBXFileReference; lastKnownFileType = sourcecode.c.h; path = "RCOfferings+Protected.h"; sourceTree = "<group>"; };
		35A3F7342318772500559FF9 /* RCOfferingsFactory.h */ = {isa = PBXFileReference; lastKnownFileType = sourcecode.c.h; path = RCOfferingsFactory.h; sourceTree = "<group>"; };
		35A60EA81F82993E00D2FAE8 /* RCPurchases+Protected.h */ = {isa = PBXFileReference; lastKnownFileType = sourcecode.c.h; path = "RCPurchases+Protected.h"; sourceTree = "<group>"; };
<<<<<<< HEAD
		35C514BD2321AC23000FFD78 /* OfferingsTests.swift */ = {isa = PBXFileReference; lastKnownFileType = sourcecode.swift; path = OfferingsTests.swift; sourceTree = "<group>"; };
=======
		35B54E4522EA6F11005918B1 /* RCEntitlementInfo.m */ = {isa = PBXFileReference; lastKnownFileType = sourcecode.c.objc; path = RCEntitlementInfo.m; sourceTree = "<group>"; };
		35B54E4722EA6F4E005918B1 /* RCEntitlementInfo.h */ = {isa = PBXFileReference; lastKnownFileType = sourcecode.c.h; path = RCEntitlementInfo.h; sourceTree = "<group>"; };
		35B54E4922EA6FBD005918B1 /* RCEntitlementInfos.h */ = {isa = PBXFileReference; lastKnownFileType = sourcecode.c.h; path = RCEntitlementInfos.h; sourceTree = "<group>"; };
		35B54E4B22EA6FD3005918B1 /* RCEntitlementInfos.m */ = {isa = PBXFileReference; lastKnownFileType = sourcecode.c.objc; path = RCEntitlementInfos.m; sourceTree = "<group>"; };
		35B54E4D22ED1FA9005918B1 /* EntitlementInfosTests.swift */ = {isa = PBXFileReference; lastKnownFileType = sourcecode.swift; path = EntitlementInfosTests.swift; sourceTree = "<group>"; };
		35B54E4F22EF7F3A005918B1 /* RCEntitlementInfo+Protected.h */ = {isa = PBXFileReference; lastKnownFileType = sourcecode.c.h; path = "RCEntitlementInfo+Protected.h"; sourceTree = "<group>"; };
		35B54E5122EF88CE005918B1 /* RCEntitlementInfos+Protected.h */ = {isa = PBXFileReference; lastKnownFileType = sourcecode.c.h; path = "RCEntitlementInfos+Protected.h"; sourceTree = "<group>"; };
>>>>>>> 4033f811
		35C98D9420B7306A006DCBB5 /* RCCrossPlatformSupport.h */ = {isa = PBXFileReference; lastKnownFileType = sourcecode.c.h; path = RCCrossPlatformSupport.h; sourceTree = "<group>"; };
		35CE74F920C38A7100CE09D8 /* RCOffering.h */ = {isa = PBXFileReference; lastKnownFileType = sourcecode.c.h; path = RCOffering.h; sourceTree = "<group>"; };
		35CE74FA20C38A7100CE09D8 /* RCOffering.m */ = {isa = PBXFileReference; lastKnownFileType = sourcecode.c.objc; path = RCOffering.m; sourceTree = "<group>"; };
		35CE750020C3932900CE09D8 /* RCOffering+Protected.h */ = {isa = PBXFileReference; lastKnownFileType = sourcecode.c.h; path = "RCOffering+Protected.h"; sourceTree = "<group>"; };
		35D3AB412030B4C600DE42C5 /* RCIntroEligibility.h */ = {isa = PBXFileReference; lastKnownFileType = sourcecode.c.h; path = RCIntroEligibility.h; sourceTree = "<group>"; };
		35D3AB422030B4C600DE42C5 /* RCIntroEligibility.m */ = {isa = PBXFileReference; lastKnownFileType = sourcecode.c.objc; path = RCIntroEligibility.m; sourceTree = "<group>"; };
		35E5B1DB1F80026C00B2537C /* StoreKitWrapperTests.swift */ = {isa = PBXFileReference; lastKnownFileType = sourcecode.swift; path = StoreKitWrapperTests.swift; sourceTree = "<group>"; };
		EF6FB66AA75A6EA23ACC0A9E /* RCPackage+Protected.h */ = {isa = PBXFileReference; fileEncoding = 4; lastKnownFileType = sourcecode.c.h; path = "RCPackage+Protected.h"; sourceTree = "<group>"; };
		EF6FB839CFA4B4A3A3687D61 /* RCPromotionalOffer.m */ = {isa = PBXFileReference; fileEncoding = 4; lastKnownFileType = sourcecode.c.objc; path = RCPromotionalOffer.m; sourceTree = "<group>"; };
		EF6FBD2FBB7BD43897C26768 /* RCPromotionalOffer.h */ = {isa = PBXFileReference; fileEncoding = 4; lastKnownFileType = sourcecode.c.h; path = RCPromotionalOffer.h; sourceTree = "<group>"; };
/* End PBXFileReference section */

/* Begin PBXFrameworksBuildPhase section */
		352629FA1F7C4B9100C04F2C /* Frameworks */ = {
			isa = PBXFrameworksBuildPhase;
			buildActionMask = 2147483647;
			files = (
			);
			runOnlyForDeploymentPostprocessing = 0;
		};
		35262A1B1F7D77E600C04F2C /* Frameworks */ = {
			isa = PBXFrameworksBuildPhase;
			buildActionMask = 2147483647;
			files = (
				35DFC68620B87646004584CC /* Nimble.framework in Frameworks */,
				35DFC68720B87646004584CC /* OHHTTPStubs.framework in Frameworks */,
				35262A231F7D77E600C04F2C /* Purchases.framework in Frameworks */,
			);
			runOnlyForDeploymentPostprocessing = 0;
		};
/* End PBXFrameworksBuildPhase section */

/* Begin PBXGroup section */
		350FBDD61F7DF1640065833D /* Frameworks */ = {
			isa = PBXGroup;
			children = (
				350FBDDC1F7EA3570065833D /* Nimble.framework */,
				350FBDD71F7DF17F0065833D /* OHHTTPStubs.framework */,
			);
			name = Frameworks;
			sourceTree = "<group>";
		};
		350FBDE61F7EEEDF0065833D /* Public */ = {
			isa = PBXGroup;
			children = (
				353AB5E5222F633D003754E6 /* RCPurchasesErrorUtils.h */,
				352E88422229B1A60046A10A /* RCPurchasesErrorUtils.m */,
				353AB5E3222F624E003754E6 /* RCPurchasesErrors.h */,
				35262A011F7C4B9100C04F2C /* Purchases.h */,
				350FBDE71F7EEF070065833D /* RCPurchases.h */,
				350FBDE81F7EEF070065833D /* RCPurchases.m */,
				351F4FAD1F803D0700F245F4 /* RCPurchaserInfo.h */,
				351F4FAE1F803D0700F245F4 /* RCPurchaserInfo.m */,
				35D3AB412030B4C600DE42C5 /* RCIntroEligibility.h */,
				35D3AB422030B4C600DE42C5 /* RCIntroEligibility.m */,
				354D50DD22E7D014009B870C /* RCOfferings.h */,
				354D50DE22E7D014009B870C /* RCOfferings.m */,
				35CE74F920C38A7100CE09D8 /* RCOffering.h */,
				35CE74FA20C38A7100CE09D8 /* RCOffering.m */,
<<<<<<< HEAD
				3585D6A122E680E30079E2C5 /* RCPackage.h */,
				3585D6A222E680E30079E2C5 /* RCPackage.m */,
=======
				35B54E4522EA6F11005918B1 /* RCEntitlementInfo.m */,
				35B54E4722EA6F4E005918B1 /* RCEntitlementInfo.h */,
				35B54E4922EA6FBD005918B1 /* RCEntitlementInfos.h */,
				35B54E4B22EA6FD3005918B1 /* RCEntitlementInfos.m */,
>>>>>>> 4033f811
			);
			path = Public;
			sourceTree = "<group>";
		};
		352629F41F7C4B9100C04F2C = {
			isa = PBXGroup;
			children = (
				35262A001F7C4B9100C04F2C /* Purchases */,
				35262A1F1F7D77E600C04F2C /* PurchasesTests */,
				352629FF1F7C4B9100C04F2C /* Products */,
				3530C18722653E8F00D6DF52 /* Frameworks */,
			);
			sourceTree = "<group>";
		};
		352629FF1F7C4B9100C04F2C /* Products */ = {
			isa = PBXGroup;
			children = (
				352629FE1F7C4B9100C04F2C /* Purchases.framework */,
				35262A1E1F7D77E600C04F2C /* PurchasesTests.xctest */,
			);
			name = Products;
			sourceTree = "<group>";
		};
		35262A001F7C4B9100C04F2C /* Purchases */ = {
			isa = PBXGroup;
			children = (
				350FBDE61F7EEEDF0065833D /* Public */,
				35A60EA81F82993E00D2FAE8 /* RCPurchases+Protected.h */,
				35395CB321B9EB1000286D13 /* RCIntroEligibility+Protected.h */,
				352C36BE1F9D372D00A15783 /* RCPurchaserInfo+Protected.h */,
				35CE750020C3932900CE09D8 /* RCOffering+Protected.h */,
				35A3F73223172D9900559FF9 /* RCOfferings+Protected.h */,
				EF6FB66AA75A6EA23ACC0A9E /* RCPackage+Protected.h */,
				35262A2A1F7D783F00C04F2C /* RCHTTPClient.h */,
				35262A2B1F7D783F00C04F2C /* RCHTTPClient.m */,
				350FBDE11F7EE9020065833D /* RCUtils.h */,
				350FBDDF1F7EE8F20065833D /* RCUtils.m */,
				350FBDEB1F7EFB950065833D /* RCStoreKitRequestFetcher.h */,
				350FBDEC1F7EFB950065833D /* RCStoreKitRequestFetcher.m */,
				350FBDF11F7FFD340065833D /* RCStoreKitWrapper.h */,
				350FBDF21F7FFD340065833D /* RCStoreKitWrapper.m */,
				351F4FA91F80190700F245F4 /* RCBackend.h */,
				351F4FAA1F80190700F245F4 /* RCBackend.m */,
				359A0E9F2003C8CD002D8C7F /* NSLocale+RCExtensions.h */,
				359A0EA02003C8CD002D8C7F /* NSLocale+RCExtensions.m */,
				35C98D9420B7306A006DCBB5 /* RCCrossPlatformSupport.h */,
				35262A021F7C4B9100C04F2C /* Info.plist */,
				353AB5E82230A239003754E6 /* RCReceiptFetcher.h */,
				353AB5F82230AAE2003754E6 /* RCReceiptFetcher.m */,
				35846AF82267FDD600CC9E56 /* RCAttributionFetcher.h */,
				35846AFA2267FE7F00CC9E56 /* RCAttributionFetcher.m */,
				350A1B86226F937F00CCA10F /* RCAttributionData.h */,
				350A1B88226F93C800CCA10F /* RCAttributionData.m */,
				EF6FBD2FBB7BD43897C26768 /* RCPromotionalOffer.h */,
				EF6FB839CFA4B4A3A3687D61 /* RCPromotionalOffer.m */,
				35846AFE226A554300CC9E56 /* RCPromotionalOffer+Protected.h */,
<<<<<<< HEAD
				35A3F7342318772500559FF9 /* RCOfferingsFactory.h */,
				351280372318AFB400BD2163 /* RCOfferingsFactory.m */,
=======
				35B54E4F22EF7F3A005918B1 /* RCEntitlementInfo+Protected.h */,
				35B54E5122EF88CE005918B1 /* RCEntitlementInfos+Protected.h */,
>>>>>>> 4033f811
			);
			path = Purchases;
			sourceTree = "<group>";
		};
		35262A1F1F7D77E600C04F2C /* PurchasesTests */ = {
			isa = PBXGroup;
			children = (
				35262A291F7D783F00C04F2C /* PurchasesTests-Bridging-Header.h */,
				35262A201F7D77E600C04F2C /* PurchasesTests.swift */,
				35262A2F1F7D78C600C04F2C /* HTTPClientTests.swift */,
				350FBDEF1F7EFC410065833D /* StoreKitRequestFetcherTests.swift */,
				35E5B1DB1F80026C00B2537C /* StoreKitWrapperTests.swift */,
				351F4FB11F803D9C00F245F4 /* BackendTests.swift */,
				351703CC1F805E5D00EEE27A /* PurchaserInfoTests.swift */,
<<<<<<< HEAD
				35C514BD2321AC23000FFD78 /* OfferingsTests.swift */,
=======
				35B54E4D22ED1FA9005918B1 /* EntitlementInfosTests.swift */,
>>>>>>> 4033f811
				35262A221F7D77E600C04F2C /* Info.plist */,
				350FBDD61F7DF1640065833D /* Frameworks */,
			);
			path = PurchasesTests;
			sourceTree = "<group>";
		};
		3530C18722653E8F00D6DF52 /* Frameworks */ = {
			isa = PBXGroup;
			children = (
				357C9BC022725CFA006BC624 /* iAd.framework */,
				350A1B84226E3E8700CCA10F /* AppKit.framework */,
				3530C18822653E8F00D6DF52 /* AdSupport.framework */,
			);
			name = Frameworks;
			sourceTree = "<group>";
		};
/* End PBXGroup section */

/* Begin PBXHeadersBuildPhase section */
		352629FB1F7C4B9100C04F2C /* Headers */ = {
			isa = PBXHeadersBuildPhase;
			buildActionMask = 2147483647;
			files = (
				350FBDE31F7EECAA0065833D /* RCUtils.h in Headers */,
				350A1B87226F937F00CCA10F /* RCAttributionData.h in Headers */,
				35262A2C1F7D783F00C04F2C /* RCHTTPClient.h in Headers */,
				35D3AB432030B4C600DE42C5 /* RCIntroEligibility.h in Headers */,
				35B54E4A22EA6FBD005918B1 /* RCEntitlementInfos.h in Headers */,
				35846AF92267FDD600CC9E56 /* RCAttributionFetcher.h in Headers */,
				350FBDED1F7EFB950065833D /* RCStoreKitRequestFetcher.h in Headers */,
				35CE74FB20C38A7100CE09D8 /* RCOffering.h in Headers */,
				35B54E4822EA6F4E005918B1 /* RCEntitlementInfo.h in Headers */,
				353AB5E4222F624E003754E6 /* RCPurchasesErrors.h in Headers */,
				35846AFF226A56AE00CC9E56 /* RCPromotionalOffer+Protected.h in Headers */,
				3585D6A322E680E30079E2C5 /* RCPackage.h in Headers */,
				353AB5E6222F633D003754E6 /* RCPurchasesErrorUtils.h in Headers */,
				359A0EA12003C8CD002D8C7F /* NSLocale+RCExtensions.h in Headers */,
				351F4FAB1F80190700F245F4 /* RCBackend.h in Headers */,
				353AB5E92230A239003754E6 /* RCReceiptFetcher.h in Headers */,
				352C36BF1F9D372D00A15783 /* RCPurchaserInfo+Protected.h in Headers */,
				35A3F73323172D9900559FF9 /* RCOfferings+Protected.h in Headers */,
				35395CB421B9F59E00286D13 /* RCIntroEligibility+Protected.h in Headers */,
				350FBDE91F7EEF070065833D /* RCPurchases.h in Headers */,
				35A60EAA1F82993E00D2FAE8 /* RCPurchases+Protected.h in Headers */,
				354D50DF22E7D014009B870C /* RCOfferings.h in Headers */,
				351F4FAF1F803D0700F245F4 /* RCPurchaserInfo.h in Headers */,
				35C514BF2321DCAC000FFD78 /* RCPackage+Protected.h in Headers */,
				35CE750120C3932900CE09D8 /* RCOffering+Protected.h in Headers */,
				350FBDF31F7FFD350065833D /* RCStoreKitWrapper.h in Headers */,
<<<<<<< HEAD
				35A3F7352318772500559FF9 /* RCOfferingsFactory.h in Headers */,
=======
				35B54E5022EF7F3A005918B1 /* RCEntitlementInfo+Protected.h in Headers */,
				35B54E5222EF88CE005918B1 /* RCEntitlementInfos+Protected.h in Headers */,
>>>>>>> 4033f811
				35C98D9520B7306A006DCBB5 /* RCCrossPlatformSupport.h in Headers */,
				35262A0F1F7C4B9100C04F2C /* Purchases.h in Headers */,
				35846AFD226940F600CC9E56 /* RCPromotionalOffer.h in Headers */,
			);
			runOnlyForDeploymentPostprocessing = 0;
		};
/* End PBXHeadersBuildPhase section */

/* Begin PBXNativeTarget section */
		352629FD1F7C4B9100C04F2C /* Purchases */ = {
			isa = PBXNativeTarget;
			buildConfigurationList = 35262A121F7C4B9100C04F2C /* Build configuration list for PBXNativeTarget "Purchases" */;
			buildPhases = (
				352629F91F7C4B9100C04F2C /* Sources */,
				352629FA1F7C4B9100C04F2C /* Frameworks */,
				352629FB1F7C4B9100C04F2C /* Headers */,
				352629FC1F7C4B9100C04F2C /* Resources */,
			);
			buildRules = (
			);
			dependencies = (
			);
			name = Purchases;
			productName = Purchases;
			productReference = 352629FE1F7C4B9100C04F2C /* Purchases.framework */;
			productType = "com.apple.product-type.framework";
		};
		35262A1D1F7D77E600C04F2C /* PurchasesTests */ = {
			isa = PBXNativeTarget;
			buildConfigurationList = 35262A261F7D77E600C04F2C /* Build configuration list for PBXNativeTarget "PurchasesTests" */;
			buildPhases = (
				35262A1A1F7D77E600C04F2C /* Sources */,
				35262A1B1F7D77E600C04F2C /* Frameworks */,
				35262A1C1F7D77E600C04F2C /* Resources */,
				35DFC68420B875B6004584CC /* Copy Frameworks */,
				350FBDD91F7DFD900065833D /* Copy Frameworks */,
			);
			buildRules = (
			);
			dependencies = (
				35DFC68320B8757C004584CC /* PBXTargetDependency */,
			);
			name = PurchasesTests;
			productName = PurchasesTests;
			productReference = 35262A1E1F7D77E600C04F2C /* PurchasesTests.xctest */;
			productType = "com.apple.product-type.bundle.unit-test";
		};
/* End PBXNativeTarget section */

/* Begin PBXProject section */
		352629F51F7C4B9100C04F2C /* Project object */ = {
			isa = PBXProject;
			attributes = {
				LastSwiftUpdateCheck = 0900;
				LastUpgradeCheck = 0930;
				ORGANIZATIONNAME = Purchases;
				TargetAttributes = {
					352629FD1F7C4B9100C04F2C = {
						CreatedOnToolsVersion = 9.0;
						ProvisioningStyle = Automatic;
					};
					35262A1D1F7D77E600C04F2C = {
						CreatedOnToolsVersion = 9.0;
						LastSwiftMigration = 0900;
						ProvisioningStyle = Automatic;
					};
				};
			};
			buildConfigurationList = 352629F81F7C4B9100C04F2C /* Build configuration list for PBXProject "Purchases" */;
			compatibilityVersion = "Xcode 8.0";
			developmentRegion = en;
			hasScannedForEncodings = 0;
			knownRegions = (
				en,
			);
			mainGroup = 352629F41F7C4B9100C04F2C;
			productRefGroup = 352629FF1F7C4B9100C04F2C /* Products */;
			projectDirPath = "";
			projectRoot = "";
			targets = (
				352629FD1F7C4B9100C04F2C /* Purchases */,
				35262A1D1F7D77E600C04F2C /* PurchasesTests */,
			);
		};
/* End PBXProject section */

/* Begin PBXResourcesBuildPhase section */
		352629FC1F7C4B9100C04F2C /* Resources */ = {
			isa = PBXResourcesBuildPhase;
			buildActionMask = 2147483647;
			files = (
			);
			runOnlyForDeploymentPostprocessing = 0;
		};
		35262A1C1F7D77E600C04F2C /* Resources */ = {
			isa = PBXResourcesBuildPhase;
			buildActionMask = 2147483647;
			files = (
			);
			runOnlyForDeploymentPostprocessing = 0;
		};
/* End PBXResourcesBuildPhase section */

/* Begin PBXShellScriptBuildPhase section */
		35DFC68420B875B6004584CC /* Copy Frameworks */ = {
			isa = PBXShellScriptBuildPhase;
			buildActionMask = 2147483647;
			files = (
			);
			inputPaths = (
				"$(SRCROOT)/Carthage/Build/iOS/Nimble.framework",
				"$(SRCROOT)/Carthage/Build/iOS/OHHTTPStubs.framework",
			);
			name = "Copy Frameworks";
			outputPaths = (
			);
			runOnlyForDeploymentPostprocessing = 0;
			shellPath = /bin/sh;
			shellScript = "/usr/local/bin/carthage copy-frameworks";
		};
/* End PBXShellScriptBuildPhase section */

/* Begin PBXSourcesBuildPhase section */
		352629F91F7C4B9100C04F2C /* Sources */ = {
			isa = PBXSourcesBuildPhase;
			buildActionMask = 2147483647;
			files = (
				35B54E4622EA6F11005918B1 /* RCEntitlementInfo.m in Sources */,
				35846AFC226940F000CC9E56 /* RCPromotionalOffer.m in Sources */,
				350FBDEE1F7EFB950065833D /* RCStoreKitRequestFetcher.m in Sources */,
				351F4FAC1F80190700F245F4 /* RCBackend.m in Sources */,
				353AB5F92230AAE2003754E6 /* RCReceiptFetcher.m in Sources */,
				3585D6A422E680E30079E2C5 /* RCPackage.m in Sources */,
				350FBDE01F7EE8F20065833D /* RCUtils.m in Sources */,
				35B54E4C22EA6FD3005918B1 /* RCEntitlementInfos.m in Sources */,
				35D3AB442030B4C600DE42C5 /* RCIntroEligibility.m in Sources */,
				351280382318AFB400BD2163 /* RCOfferingsFactory.m in Sources */,
				350A1B89226F93C800CCA10F /* RCAttributionData.m in Sources */,
				352E88442229B1A70046A10A /* RCPurchasesErrorUtils.m in Sources */,
				359A0EA22003C8CD002D8C7F /* NSLocale+RCExtensions.m in Sources */,
				351F4FB01F803D0700F245F4 /* RCPurchaserInfo.m in Sources */,
				350FBDEA1F7EEF070065833D /* RCPurchases.m in Sources */,
				35262A2D1F7D783F00C04F2C /* RCHTTPClient.m in Sources */,
				350FBDF41F7FFD350065833D /* RCStoreKitWrapper.m in Sources */,
				35846AFB2267FE7F00CC9E56 /* RCAttributionFetcher.m in Sources */,
				354D50E022E7D014009B870C /* RCOfferings.m in Sources */,
				35CE74FD20C38A7100CE09D8 /* RCOffering.m in Sources */,
			);
			runOnlyForDeploymentPostprocessing = 0;
		};
		35262A1A1F7D77E600C04F2C /* Sources */ = {
			isa = PBXSourcesBuildPhase;
			buildActionMask = 2147483647;
			files = (
				350FD38422E90EDB00B803AD /* RCOfferings.m in Sources */,
				35262A211F7D77E600C04F2C /* PurchasesTests.swift in Sources */,
				351F4FB21F803D9C00F245F4 /* BackendTests.swift in Sources */,
				35262A301F7D78C600C04F2C /* HTTPClientTests.swift in Sources */,
				35C514BE2321AC23000FFD78 /* OfferingsTests.swift in Sources */,
				35E5B1DC1F80026C00B2537C /* StoreKitWrapperTests.swift in Sources */,
				35B54E4E22ED1FA9005918B1 /* EntitlementInfosTests.swift in Sources */,
				350FBDF01F7EFC410065833D /* StoreKitRequestFetcherTests.swift in Sources */,
				351703CD1F805E5D00EEE27A /* PurchaserInfoTests.swift in Sources */,
				3585D6A522E680E30079E2C5 /* RCPackage.m in Sources */,
			);
			runOnlyForDeploymentPostprocessing = 0;
		};
/* End PBXSourcesBuildPhase section */

/* Begin PBXTargetDependency section */
		35DFC68320B8757C004584CC /* PBXTargetDependency */ = {
			isa = PBXTargetDependency;
			target = 352629FD1F7C4B9100C04F2C /* Purchases */;
			targetProxy = 35DFC68220B8757C004584CC /* PBXContainerItemProxy */;
		};
/* End PBXTargetDependency section */

/* Begin XCBuildConfiguration section */
		35262A101F7C4B9100C04F2C /* Debug */ = {
			isa = XCBuildConfiguration;
			buildSettings = {
				ALWAYS_SEARCH_USER_PATHS = NO;
				CLANG_ANALYZER_NONNULL = YES;
				CLANG_ANALYZER_NUMBER_OBJECT_CONVERSION = YES_AGGRESSIVE;
				CLANG_CXX_LANGUAGE_STANDARD = "gnu++14";
				CLANG_CXX_LIBRARY = "libc++";
				CLANG_ENABLE_MODULES = YES;
				CLANG_ENABLE_OBJC_ARC = YES;
				CLANG_WARN_BLOCK_CAPTURE_AUTORELEASING = YES;
				CLANG_WARN_BOOL_CONVERSION = YES;
				CLANG_WARN_COMMA = YES;
				CLANG_WARN_CONSTANT_CONVERSION = YES;
				CLANG_WARN_DEPRECATED_OBJC_IMPLEMENTATIONS = YES;
				CLANG_WARN_DIRECT_OBJC_ISA_USAGE = YES_ERROR;
				CLANG_WARN_DOCUMENTATION_COMMENTS = YES;
				CLANG_WARN_EMPTY_BODY = YES;
				CLANG_WARN_ENUM_CONVERSION = YES;
				CLANG_WARN_INFINITE_RECURSION = YES;
				CLANG_WARN_INT_CONVERSION = YES;
				CLANG_WARN_NON_LITERAL_NULL_CONVERSION = YES;
				CLANG_WARN_OBJC_IMPLICIT_RETAIN_SELF = YES;
				CLANG_WARN_OBJC_LITERAL_CONVERSION = YES;
				CLANG_WARN_OBJC_ROOT_CLASS = YES_ERROR;
				CLANG_WARN_RANGE_LOOP_ANALYSIS = YES;
				CLANG_WARN_STRICT_PROTOTYPES = YES;
				CLANG_WARN_SUSPICIOUS_MOVE = YES;
				CLANG_WARN_UNGUARDED_AVAILABILITY = YES_AGGRESSIVE;
				CLANG_WARN_UNREACHABLE_CODE = YES;
				CLANG_WARN__DUPLICATE_METHOD_MATCH = YES;
				COPY_PHASE_STRIP = NO;
				CURRENT_PROJECT_VERSION = 1;
				DEBUG_INFORMATION_FORMAT = dwarf;
				ENABLE_STRICT_OBJC_MSGSEND = YES;
				ENABLE_TESTABILITY = YES;
				GCC_C_LANGUAGE_STANDARD = gnu11;
				GCC_DYNAMIC_NO_PIC = NO;
				GCC_NO_COMMON_BLOCKS = YES;
				GCC_OPTIMIZATION_LEVEL = 0;
				GCC_PREPROCESSOR_DEFINITIONS = (
					"DEBUG=1",
					"$(inherited)",
				);
				GCC_WARN_64_TO_32_BIT_CONVERSION = YES;
				GCC_WARN_ABOUT_RETURN_TYPE = YES_ERROR;
				GCC_WARN_UNDECLARED_SELECTOR = YES;
				GCC_WARN_UNINITIALIZED_AUTOS = YES_AGGRESSIVE;
				GCC_WARN_UNUSED_FUNCTION = YES;
				GCC_WARN_UNUSED_VARIABLE = YES;
				MTL_ENABLE_DEBUG_INFO = YES;
				ONLY_ACTIVE_ARCH = YES;
				VERSIONING_SYSTEM = "apple-generic";
				VERSION_INFO_PREFIX = "";
			};
			name = Debug;
		};
		35262A111F7C4B9100C04F2C /* Release */ = {
			isa = XCBuildConfiguration;
			buildSettings = {
				ALWAYS_SEARCH_USER_PATHS = NO;
				CLANG_ANALYZER_NONNULL = YES;
				CLANG_ANALYZER_NUMBER_OBJECT_CONVERSION = YES_AGGRESSIVE;
				CLANG_CXX_LANGUAGE_STANDARD = "gnu++14";
				CLANG_CXX_LIBRARY = "libc++";
				CLANG_ENABLE_MODULES = YES;
				CLANG_ENABLE_OBJC_ARC = YES;
				CLANG_WARN_BLOCK_CAPTURE_AUTORELEASING = YES;
				CLANG_WARN_BOOL_CONVERSION = YES;
				CLANG_WARN_COMMA = YES;
				CLANG_WARN_CONSTANT_CONVERSION = YES;
				CLANG_WARN_DEPRECATED_OBJC_IMPLEMENTATIONS = YES;
				CLANG_WARN_DIRECT_OBJC_ISA_USAGE = YES_ERROR;
				CLANG_WARN_DOCUMENTATION_COMMENTS = YES;
				CLANG_WARN_EMPTY_BODY = YES;
				CLANG_WARN_ENUM_CONVERSION = YES;
				CLANG_WARN_INFINITE_RECURSION = YES;
				CLANG_WARN_INT_CONVERSION = YES;
				CLANG_WARN_NON_LITERAL_NULL_CONVERSION = YES;
				CLANG_WARN_OBJC_IMPLICIT_RETAIN_SELF = YES;
				CLANG_WARN_OBJC_LITERAL_CONVERSION = YES;
				CLANG_WARN_OBJC_ROOT_CLASS = YES_ERROR;
				CLANG_WARN_RANGE_LOOP_ANALYSIS = YES;
				CLANG_WARN_STRICT_PROTOTYPES = YES;
				CLANG_WARN_SUSPICIOUS_MOVE = YES;
				CLANG_WARN_UNGUARDED_AVAILABILITY = YES_AGGRESSIVE;
				CLANG_WARN_UNREACHABLE_CODE = YES;
				CLANG_WARN__DUPLICATE_METHOD_MATCH = YES;
				COPY_PHASE_STRIP = NO;
				CURRENT_PROJECT_VERSION = 1;
				DEBUG_INFORMATION_FORMAT = "dwarf-with-dsym";
				ENABLE_NS_ASSERTIONS = NO;
				ENABLE_STRICT_OBJC_MSGSEND = YES;
				GCC_C_LANGUAGE_STANDARD = gnu11;
				GCC_NO_COMMON_BLOCKS = YES;
				GCC_WARN_64_TO_32_BIT_CONVERSION = YES;
				GCC_WARN_ABOUT_RETURN_TYPE = YES_ERROR;
				GCC_WARN_UNDECLARED_SELECTOR = YES;
				GCC_WARN_UNINITIALIZED_AUTOS = YES_AGGRESSIVE;
				GCC_WARN_UNUSED_FUNCTION = YES;
				GCC_WARN_UNUSED_VARIABLE = YES;
				MTL_ENABLE_DEBUG_INFO = NO;
				SWIFT_OPTIMIZATION_LEVEL = "-Owholemodule";
				VALIDATE_PRODUCT = YES;
				VERSIONING_SYSTEM = "apple-generic";
				VERSION_INFO_PREFIX = "";
			};
			name = Release;
		};
		35262A131F7C4B9100C04F2C /* Debug */ = {
			isa = XCBuildConfiguration;
			buildSettings = {
				CLANG_ENABLE_OBJC_WEAK = YES;
				CODE_SIGN_IDENTITY = "";
				CODE_SIGN_STYLE = Automatic;
				COMBINE_HIDPI_IMAGES = YES;
				DEFINES_MODULE = YES;
				DEVELOPMENT_TEAM = "";
				DYLIB_COMPATIBILITY_VERSION = 1;
				DYLIB_CURRENT_VERSION = 1;
				DYLIB_INSTALL_NAME_BASE = "@rpath";
				INFOPLIST_FILE = Purchases/Info.plist;
				INSTALL_PATH = "$(LOCAL_LIBRARY_DIR)/Frameworks";
				IPHONEOS_DEPLOYMENT_TARGET = 9.0;
				LD_RUNPATH_SEARCH_PATHS = "$(inherited) @executable_path/Frameworks @loader_path/Frameworks";
				"LD_RUNPATH_SEARCH_PATHS[sdk=macosx*]" = "$(inherited) @executable_path/../Frameworks @loader_path/Frameworks";
				MACOSX_DEPLOYMENT_TARGET = 10.12;
				PRODUCT_BUNDLE_IDENTIFIER = com.purchases.Purchases;
				PRODUCT_NAME = "$(TARGET_NAME:c99extidentifier)";
				SKIP_INSTALL = YES;
				SUPPORTED_PLATFORMS = "macosx iphoneos iphonesimulator";
				TARGETED_DEVICE_FAMILY = "1,2";
			};
			name = Debug;
		};
		35262A141F7C4B9100C04F2C /* Release */ = {
			isa = XCBuildConfiguration;
			buildSettings = {
				CLANG_ENABLE_OBJC_WEAK = YES;
				CODE_SIGN_IDENTITY = "";
				CODE_SIGN_STYLE = Automatic;
				COMBINE_HIDPI_IMAGES = YES;
				DEFINES_MODULE = YES;
				DEVELOPMENT_TEAM = "";
				DYLIB_COMPATIBILITY_VERSION = 1;
				DYLIB_CURRENT_VERSION = 1;
				DYLIB_INSTALL_NAME_BASE = "@rpath";
				INFOPLIST_FILE = Purchases/Info.plist;
				INSTALL_PATH = "$(LOCAL_LIBRARY_DIR)/Frameworks";
				IPHONEOS_DEPLOYMENT_TARGET = 9.0;
				LD_RUNPATH_SEARCH_PATHS = "$(inherited) @executable_path/Frameworks @loader_path/Frameworks";
				"LD_RUNPATH_SEARCH_PATHS[sdk=macosx*]" = "$(inherited) @executable_path/../Frameworks @loader_path/Frameworks";
				MACOSX_DEPLOYMENT_TARGET = 10.12;
				PRODUCT_BUNDLE_IDENTIFIER = com.purchases.Purchases;
				PRODUCT_NAME = "$(TARGET_NAME:c99extidentifier)";
				SKIP_INSTALL = YES;
				SUPPORTED_PLATFORMS = "macosx iphoneos iphonesimulator";
				TARGETED_DEVICE_FAMILY = "1,2";
			};
			name = Release;
		};
		35262A271F7D77E600C04F2C /* Debug */ = {
			isa = XCBuildConfiguration;
			buildSettings = {
				CLANG_ENABLE_MODULES = YES;
				CODE_SIGN_STYLE = Automatic;
				FRAMEWORK_SEARCH_PATHS = (
					"$(inherited)",
					"$(PROJECT_DIR)/Carthage/Build/iOS",
				);
				INFOPLIST_FILE = PurchasesTests/Info.plist;
				IPHONEOS_DEPLOYMENT_TARGET = 11.0;
				LD_RUNPATH_SEARCH_PATHS = "$(inherited) @executable_path/Frameworks @loader_path/Frameworks";
				PRODUCT_BUNDLE_IDENTIFIER = com.purchases.PurchasesTests;
				PRODUCT_NAME = "$(TARGET_NAME)";
				SDKROOT = iphoneos;
				SUPPORTED_PLATFORMS = "iphonesimulator iphoneos macosx";
				SWIFT_ACTIVE_COMPILATION_CONDITIONS = DEBUG;
				SWIFT_OBJC_BRIDGING_HEADER = "PurchasesTests/PurchasesTests-Bridging-Header.h";
				SWIFT_OPTIMIZATION_LEVEL = "-Onone";
				SWIFT_PRECOMPILE_BRIDGING_HEADER = YES;
				SWIFT_VERSION = 4.0;
				TARGETED_DEVICE_FAMILY = "1,2";
			};
			name = Debug;
		};
		35262A281F7D77E600C04F2C /* Release */ = {
			isa = XCBuildConfiguration;
			buildSettings = {
				CLANG_ENABLE_MODULES = YES;
				CODE_SIGN_STYLE = Automatic;
				FRAMEWORK_SEARCH_PATHS = (
					"$(inherited)",
					"$(PROJECT_DIR)/Carthage/Build/iOS",
				);
				INFOPLIST_FILE = PurchasesTests/Info.plist;
				IPHONEOS_DEPLOYMENT_TARGET = 11.0;
				LD_RUNPATH_SEARCH_PATHS = "$(inherited) @executable_path/Frameworks @loader_path/Frameworks";
				PRODUCT_BUNDLE_IDENTIFIER = com.purchases.PurchasesTests;
				PRODUCT_NAME = "$(TARGET_NAME)";
				SDKROOT = iphoneos;
				SUPPORTED_PLATFORMS = "iphonesimulator iphoneos macosx";
				SWIFT_OBJC_BRIDGING_HEADER = "PurchasesTests/PurchasesTests-Bridging-Header.h";
				SWIFT_OPTIMIZATION_LEVEL = "-Owholemodule";
				SWIFT_PRECOMPILE_BRIDGING_HEADER = YES;
				SWIFT_VERSION = 4.0;
				TARGETED_DEVICE_FAMILY = "1,2";
			};
			name = Release;
		};
/* End XCBuildConfiguration section */

/* Begin XCConfigurationList section */
		352629F81F7C4B9100C04F2C /* Build configuration list for PBXProject "Purchases" */ = {
			isa = XCConfigurationList;
			buildConfigurations = (
				35262A101F7C4B9100C04F2C /* Debug */,
				35262A111F7C4B9100C04F2C /* Release */,
			);
			defaultConfigurationIsVisible = 0;
			defaultConfigurationName = Release;
		};
		35262A121F7C4B9100C04F2C /* Build configuration list for PBXNativeTarget "Purchases" */ = {
			isa = XCConfigurationList;
			buildConfigurations = (
				35262A131F7C4B9100C04F2C /* Debug */,
				35262A141F7C4B9100C04F2C /* Release */,
			);
			defaultConfigurationIsVisible = 0;
			defaultConfigurationName = Release;
		};
		35262A261F7D77E600C04F2C /* Build configuration list for PBXNativeTarget "PurchasesTests" */ = {
			isa = XCConfigurationList;
			buildConfigurations = (
				35262A271F7D77E600C04F2C /* Debug */,
				35262A281F7D77E600C04F2C /* Release */,
			);
			defaultConfigurationIsVisible = 0;
			defaultConfigurationName = Release;
		};
/* End XCConfigurationList section */
	};
	rootObject = 352629F51F7C4B9100C04F2C /* Project object */;
}<|MERGE_RESOLUTION|>--- conflicted
+++ resolved
@@ -55,10 +55,8 @@
 		35A3F73323172D9900559FF9 /* RCOfferings+Protected.h in Headers */ = {isa = PBXBuildFile; fileRef = 35A3F73223172D9900559FF9 /* RCOfferings+Protected.h */; settings = {ATTRIBUTES = (Private, ); }; };
 		35A3F7352318772500559FF9 /* RCOfferingsFactory.h in Headers */ = {isa = PBXBuildFile; fileRef = 35A3F7342318772500559FF9 /* RCOfferingsFactory.h */; settings = {ATTRIBUTES = (Private, ); }; };
 		35A60EAA1F82993E00D2FAE8 /* RCPurchases+Protected.h in Headers */ = {isa = PBXBuildFile; fileRef = 35A60EA81F82993E00D2FAE8 /* RCPurchases+Protected.h */; settings = {ATTRIBUTES = (Private, ); }; };
-<<<<<<< HEAD
 		35C514BE2321AC23000FFD78 /* OfferingsTests.swift in Sources */ = {isa = PBXBuildFile; fileRef = 35C514BD2321AC23000FFD78 /* OfferingsTests.swift */; };
 		35C514BF2321DCAC000FFD78 /* RCPackage+Protected.h in Headers */ = {isa = PBXBuildFile; fileRef = EF6FB66AA75A6EA23ACC0A9E /* RCPackage+Protected.h */; settings = {ATTRIBUTES = (Private, ); }; };
-=======
 		35B54E4622EA6F11005918B1 /* RCEntitlementInfo.m in Sources */ = {isa = PBXBuildFile; fileRef = 35B54E4522EA6F11005918B1 /* RCEntitlementInfo.m */; };
 		35B54E4822EA6F4E005918B1 /* RCEntitlementInfo.h in Headers */ = {isa = PBXBuildFile; fileRef = 35B54E4722EA6F4E005918B1 /* RCEntitlementInfo.h */; settings = {ATTRIBUTES = (Public, ); }; };
 		35B54E4A22EA6FBD005918B1 /* RCEntitlementInfos.h in Headers */ = {isa = PBXBuildFile; fileRef = 35B54E4922EA6FBD005918B1 /* RCEntitlementInfos.h */; settings = {ATTRIBUTES = (Public, ); }; };
@@ -66,7 +64,6 @@
 		35B54E4E22ED1FA9005918B1 /* EntitlementInfosTests.swift in Sources */ = {isa = PBXBuildFile; fileRef = 35B54E4D22ED1FA9005918B1 /* EntitlementInfosTests.swift */; };
 		35B54E5022EF7F3A005918B1 /* RCEntitlementInfo+Protected.h in Headers */ = {isa = PBXBuildFile; fileRef = 35B54E4F22EF7F3A005918B1 /* RCEntitlementInfo+Protected.h */; settings = {ATTRIBUTES = (Private, ); }; };
 		35B54E5222EF88CE005918B1 /* RCEntitlementInfos+Protected.h in Headers */ = {isa = PBXBuildFile; fileRef = 35B54E5122EF88CE005918B1 /* RCEntitlementInfos+Protected.h */; settings = {ATTRIBUTES = (Private, ); }; };
->>>>>>> 4033f811
 		35C98D9520B7306A006DCBB5 /* RCCrossPlatformSupport.h in Headers */ = {isa = PBXBuildFile; fileRef = 35C98D9420B7306A006DCBB5 /* RCCrossPlatformSupport.h */; };
 		35CE74FB20C38A7100CE09D8 /* RCOffering.h in Headers */ = {isa = PBXBuildFile; fileRef = 35CE74F920C38A7100CE09D8 /* RCOffering.h */; settings = {ATTRIBUTES = (Public, ); }; };
 		35CE74FD20C38A7100CE09D8 /* RCOffering.m in Sources */ = {isa = PBXBuildFile; fileRef = 35CE74FA20C38A7100CE09D8 /* RCOffering.m */; };
@@ -155,9 +152,7 @@
 		35A3F73223172D9900559FF9 /* RCOfferings+Protected.h */ = {isa = PBXFileReference; lastKnownFileType = sourcecode.c.h; path = "RCOfferings+Protected.h"; sourceTree = "<group>"; };
 		35A3F7342318772500559FF9 /* RCOfferingsFactory.h */ = {isa = PBXFileReference; lastKnownFileType = sourcecode.c.h; path = RCOfferingsFactory.h; sourceTree = "<group>"; };
 		35A60EA81F82993E00D2FAE8 /* RCPurchases+Protected.h */ = {isa = PBXFileReference; lastKnownFileType = sourcecode.c.h; path = "RCPurchases+Protected.h"; sourceTree = "<group>"; };
-<<<<<<< HEAD
 		35C514BD2321AC23000FFD78 /* OfferingsTests.swift */ = {isa = PBXFileReference; lastKnownFileType = sourcecode.swift; path = OfferingsTests.swift; sourceTree = "<group>"; };
-=======
 		35B54E4522EA6F11005918B1 /* RCEntitlementInfo.m */ = {isa = PBXFileReference; lastKnownFileType = sourcecode.c.objc; path = RCEntitlementInfo.m; sourceTree = "<group>"; };
 		35B54E4722EA6F4E005918B1 /* RCEntitlementInfo.h */ = {isa = PBXFileReference; lastKnownFileType = sourcecode.c.h; path = RCEntitlementInfo.h; sourceTree = "<group>"; };
 		35B54E4922EA6FBD005918B1 /* RCEntitlementInfos.h */ = {isa = PBXFileReference; lastKnownFileType = sourcecode.c.h; path = RCEntitlementInfos.h; sourceTree = "<group>"; };
@@ -165,7 +160,6 @@
 		35B54E4D22ED1FA9005918B1 /* EntitlementInfosTests.swift */ = {isa = PBXFileReference; lastKnownFileType = sourcecode.swift; path = EntitlementInfosTests.swift; sourceTree = "<group>"; };
 		35B54E4F22EF7F3A005918B1 /* RCEntitlementInfo+Protected.h */ = {isa = PBXFileReference; lastKnownFileType = sourcecode.c.h; path = "RCEntitlementInfo+Protected.h"; sourceTree = "<group>"; };
 		35B54E5122EF88CE005918B1 /* RCEntitlementInfos+Protected.h */ = {isa = PBXFileReference; lastKnownFileType = sourcecode.c.h; path = "RCEntitlementInfos+Protected.h"; sourceTree = "<group>"; };
->>>>>>> 4033f811
 		35C98D9420B7306A006DCBB5 /* RCCrossPlatformSupport.h */ = {isa = PBXFileReference; lastKnownFileType = sourcecode.c.h; path = RCCrossPlatformSupport.h; sourceTree = "<group>"; };
 		35CE74F920C38A7100CE09D8 /* RCOffering.h */ = {isa = PBXFileReference; lastKnownFileType = sourcecode.c.h; path = RCOffering.h; sourceTree = "<group>"; };
 		35CE74FA20C38A7100CE09D8 /* RCOffering.m */ = {isa = PBXFileReference; lastKnownFileType = sourcecode.c.objc; path = RCOffering.m; sourceTree = "<group>"; };
@@ -225,15 +219,12 @@
 				354D50DE22E7D014009B870C /* RCOfferings.m */,
 				35CE74F920C38A7100CE09D8 /* RCOffering.h */,
 				35CE74FA20C38A7100CE09D8 /* RCOffering.m */,
-<<<<<<< HEAD
 				3585D6A122E680E30079E2C5 /* RCPackage.h */,
 				3585D6A222E680E30079E2C5 /* RCPackage.m */,
-=======
 				35B54E4522EA6F11005918B1 /* RCEntitlementInfo.m */,
 				35B54E4722EA6F4E005918B1 /* RCEntitlementInfo.h */,
 				35B54E4922EA6FBD005918B1 /* RCEntitlementInfos.h */,
 				35B54E4B22EA6FD3005918B1 /* RCEntitlementInfos.m */,
->>>>>>> 4033f811
 			);
 			path = Public;
 			sourceTree = "<group>";
@@ -290,13 +281,10 @@
 				EF6FBD2FBB7BD43897C26768 /* RCPromotionalOffer.h */,
 				EF6FB839CFA4B4A3A3687D61 /* RCPromotionalOffer.m */,
 				35846AFE226A554300CC9E56 /* RCPromotionalOffer+Protected.h */,
-<<<<<<< HEAD
 				35A3F7342318772500559FF9 /* RCOfferingsFactory.h */,
 				351280372318AFB400BD2163 /* RCOfferingsFactory.m */,
-=======
 				35B54E4F22EF7F3A005918B1 /* RCEntitlementInfo+Protected.h */,
 				35B54E5122EF88CE005918B1 /* RCEntitlementInfos+Protected.h */,
->>>>>>> 4033f811
 			);
 			path = Purchases;
 			sourceTree = "<group>";
@@ -311,11 +299,8 @@
 				35E5B1DB1F80026C00B2537C /* StoreKitWrapperTests.swift */,
 				351F4FB11F803D9C00F245F4 /* BackendTests.swift */,
 				351703CC1F805E5D00EEE27A /* PurchaserInfoTests.swift */,
-<<<<<<< HEAD
 				35C514BD2321AC23000FFD78 /* OfferingsTests.swift */,
-=======
 				35B54E4D22ED1FA9005918B1 /* EntitlementInfosTests.swift */,
->>>>>>> 4033f811
 				35262A221F7D77E600C04F2C /* Info.plist */,
 				350FBDD61F7DF1640065833D /* Frameworks */,
 			);
@@ -365,12 +350,9 @@
 				35C514BF2321DCAC000FFD78 /* RCPackage+Protected.h in Headers */,
 				35CE750120C3932900CE09D8 /* RCOffering+Protected.h in Headers */,
 				350FBDF31F7FFD350065833D /* RCStoreKitWrapper.h in Headers */,
-<<<<<<< HEAD
 				35A3F7352318772500559FF9 /* RCOfferingsFactory.h in Headers */,
-=======
 				35B54E5022EF7F3A005918B1 /* RCEntitlementInfo+Protected.h in Headers */,
 				35B54E5222EF88CE005918B1 /* RCEntitlementInfos+Protected.h in Headers */,
->>>>>>> 4033f811
 				35C98D9520B7306A006DCBB5 /* RCCrossPlatformSupport.h in Headers */,
 				35262A0F1F7C4B9100C04F2C /* Purchases.h in Headers */,
 				35846AFD226940F600CC9E56 /* RCPromotionalOffer.h in Headers */,
