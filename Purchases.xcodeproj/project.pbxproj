// !$*UTF8*$!
{
	archiveVersion = 1;
	classes = {
	};
	objectVersion = 52;
	objects = {

/* Begin PBXBuildFile section */
		2D11F5E1250FF886005A70E8 /* AttributionStrings.swift in Sources */ = {isa = PBXBuildFile; fileRef = 2D11F5E0250FF886005A70E8 /* AttributionStrings.swift */; };
		2D1FFAD525B8707400367C63 /* RCPurchaserInfoManager+Protected.h in Headers */ = {isa = PBXBuildFile; fileRef = 2D1FFAD425B8707400367C63 /* RCPurchaserInfoManager+Protected.h */; settings = {ATTRIBUTES = (Private, ); }; };
		2D22679125F2D9AD00E6950C /* PurchasesTests-Bridging-Header.h in Headers */ = {isa = PBXBuildFile; fileRef = 35262A291F7D783F00C04F2C /* PurchasesTests-Bridging-Header.h */; };
		2D390255259CF46000DB19C0 /* MockPaymentDiscount.swift in Sources */ = {isa = PBXBuildFile; fileRef = 2D390254259CF46000DB19C0 /* MockPaymentDiscount.swift */; };
		2D3E29CE25E8009000456FA8 /* MockAttributionTypeFactory.swift in Sources */ = {isa = PBXBuildFile; fileRef = 37E35DA3E083FE37DAF15954 /* MockAttributionTypeFactory.swift */; };
		2D4C02E426697E490038F877 /* RCLogLevel.h in Headers */ = {isa = PBXBuildFile; fileRef = 2D4C02E326697E490038F877 /* RCLogLevel.h */; settings = {ATTRIBUTES = (Public, ); }; };
		2D4C18A924F47E5000F268CD /* Purchases.swift in Sources */ = {isa = PBXBuildFile; fileRef = 2D4C18A824F47E4400F268CD /* Purchases.swift */; };
		2D4D6AF124F6FEE000B656BE /* MockIntroEligibilityCalculator.swift in Sources */ = {isa = PBXBuildFile; fileRef = 2DA0068E24E2E515002C59D3 /* MockIntroEligibilityCalculator.swift */; };
		2D4D6AF324F7172900B656BE /* MockProductsRequest.swift in Sources */ = {isa = PBXBuildFile; fileRef = 2D4D6AF224F7172900B656BE /* MockProductsRequest.swift */; };
		2D4D6AF424F717B800B656BE /* ASN1ObjectIdentifierEncoder.swift in Sources */ = {isa = PBXBuildFile; fileRef = 37E35C4A4B241A545D1D06BD /* ASN1ObjectIdentifierEncoder.swift */; };
		2D4D6AF524F717B800B656BE /* ContainerFactory.swift in Sources */ = {isa = PBXBuildFile; fileRef = 37E35092F0E41512E0D610BA /* ContainerFactory.swift */; };
		2D4D6AF624F7193700B656BE /* verifyReceiptSample1.txt in Resources */ = {isa = PBXBuildFile; fileRef = 2DDE559A24C8B5E300DCB087 /* verifyReceiptSample1.txt */; };
		2D4D6AF724F7193700B656BE /* base64encodedreceiptsample1.txt in Resources */ = {isa = PBXBuildFile; fileRef = 2DDE559B24C8B5E300DCB087 /* base64encodedreceiptsample1.txt */; };
		2D5033242406E4E8009CAE61 /* RCSubscriberAttribute.h in Headers */ = {isa = PBXBuildFile; fileRef = 2D5033212406E4E8009CAE61 /* RCSubscriberAttribute.h */; settings = {ATTRIBUTES = (Private, ); }; };
		2D5033252406E4E8009CAE61 /* RCSubscriberAttribute.m in Sources */ = {isa = PBXBuildFile; fileRef = 2D5033222406E4E8009CAE61 /* RCSubscriberAttribute.m */; };
		2D5033262406E4E8009CAE61 /* RCSpecialSubscriberAttributes.h in Headers */ = {isa = PBXBuildFile; fileRef = 2D5033232406E4E8009CAE61 /* RCSpecialSubscriberAttributes.h */; settings = {ATTRIBUTES = (Private, ); }; };
		2D50332A2406EA61009CAE61 /* RCSubscriberAttributesManager.h in Headers */ = {isa = PBXBuildFile; fileRef = 2D5033272406EA61009CAE61 /* RCSubscriberAttributesManager.h */; settings = {ATTRIBUTES = (Private, ); }; };
		2D50332B2406EA61009CAE61 /* RCSubscriberAttributesManager.m in Sources */ = {isa = PBXBuildFile; fileRef = 2D5033282406EA61009CAE61 /* RCSubscriberAttributesManager.m */; };
		2D8DB34B24072AAE00BE3D31 /* SubscriberAttributeTests.swift in Sources */ = {isa = PBXBuildFile; fileRef = 2D8DB34A24072AAE00BE3D31 /* SubscriberAttributeTests.swift */; };
		2D8E9D482523747D00AFEE11 /* NSDictionaryExtensionsTests.swift in Sources */ = {isa = PBXBuildFile; fileRef = 2DD269162522A20A006AC4BC /* NSDictionaryExtensionsTests.swift */; };
		2D8E9D54252374A600AFEE11 /* NSDictionary+RCExtensions.h in Headers */ = {isa = PBXBuildFile; fileRef = 2D8E9D52252374A600AFEE11 /* NSDictionary+RCExtensions.h */; settings = {ATTRIBUTES = (Private, ); }; };
		2D8E9D55252374A600AFEE11 /* NSDictionary+RCExtensions.m in Sources */ = {isa = PBXBuildFile; fileRef = 2D8E9D53252374A600AFEE11 /* NSDictionary+RCExtensions.m */; };
		2DAF814E25B24243002C621E /* RCIdentityManager+Protected.h in Headers */ = {isa = PBXBuildFile; fileRef = 2DAF814D25B24243002C621E /* RCIdentityManager+Protected.h */; settings = {ATTRIBUTES = (Private, ); }; };
		2DC19195255F36D10039389A /* Logger.swift in Sources */ = {isa = PBXBuildFile; fileRef = 2DC19194255F36D10039389A /* Logger.swift */; };
		2DC5621F24EC63430031F69B /* PurchasesCoreSwift.framework in Frameworks */ = {isa = PBXBuildFile; fileRef = 2DC5621624EC63420031F69B /* PurchasesCoreSwift.framework */; };
		2DC5622624EC63430031F69B /* PurchasesCoreSwift.h in Headers */ = {isa = PBXBuildFile; fileRef = 2DC5621824EC63430031F69B /* PurchasesCoreSwift.h */; settings = {ATTRIBUTES = (Public, ); }; };
		2DC5622E24EC636C0031F69B /* Transaction.swift in Sources */ = {isa = PBXBuildFile; fileRef = 37E355CBB3F3A31A32687B14 /* Transaction.swift */; };
		2DC5623024EC63730031F69B /* OperationDispatcher.swift in Sources */ = {isa = PBXBuildFile; fileRef = 2DDA3E4624DB0B5400EDFE5B /* OperationDispatcher.swift */; };
		2DC5623224EC63730031F69B /* TransactionsFactory.swift in Sources */ = {isa = PBXBuildFile; fileRef = 3597020F24BF6A710010506E /* TransactionsFactory.swift */; };
		2DC5623724EC68090031F69B /* TransactionsFactoryTests.swift in Sources */ = {isa = PBXBuildFile; fileRef = 3597021124BF6AAC0010506E /* TransactionsFactoryTests.swift */; };
		2DC5623824EC7DF70031F69B /* RCTransaction.h in Headers */ = {isa = PBXBuildFile; fileRef = 2D604CA224E5BF37004821DC /* RCTransaction.h */; settings = {ATTRIBUTES = (Public, ); }; };
		2DD02D5724AD0B0500419CD9 /* RCIntroEligibilityTests.swift in Sources */ = {isa = PBXBuildFile; fileRef = 2DD02D5624AD0B0500419CD9 /* RCIntroEligibilityTests.swift */; };
		2DD448FF24088473002F5694 /* RCPurchases+SubscriberAttributes.h in Headers */ = {isa = PBXBuildFile; fileRef = 2DD448FD24088473002F5694 /* RCPurchases+SubscriberAttributes.h */; settings = {ATTRIBUTES = (Private, ); }; };
		2DD4490024088473002F5694 /* RCPurchases+SubscriberAttributes.m in Sources */ = {isa = PBXBuildFile; fileRef = 2DD448FE24088473002F5694 /* RCPurchases+SubscriberAttributes.m */; };
		2DD7BA4D24C63A830066B4C2 /* MockSystemInfo.swift in Sources */ = {isa = PBXBuildFile; fileRef = 2DD7BA4C24C63A830066B4C2 /* MockSystemInfo.swift */; };
		2DDA3E4824DB101C00EDFE5B /* MockOperationDispatcher.swift in Sources */ = {isa = PBXBuildFile; fileRef = 37E35659EB530A5109AFAB50 /* MockOperationDispatcher.swift */; };
		2DDF419624F6F331005BC22D /* ProductsRequestFactory.swift in Sources */ = {isa = PBXBuildFile; fileRef = 37E35E8DCF998D9DB63850F8 /* ProductsRequestFactory.swift */; };
		2DDF419724F6F331005BC22D /* DateExtensions.swift in Sources */ = {isa = PBXBuildFile; fileRef = 37E3567189CF6A746EE3CCC2 /* DateExtensions.swift */; };
		2DDF419D24F6F331005BC22D /* IntroEligibilityCalculator.swift in Sources */ = {isa = PBXBuildFile; fileRef = 2D97458E24BDFCEF006245E9 /* IntroEligibilityCalculator.swift */; };
		2DDF419F24F6F331005BC22D /* ReceiptParsingError.swift in Sources */ = {isa = PBXBuildFile; fileRef = 2D8F622224D30F9D00F993AA /* ReceiptParsingError.swift */; };
		2DDF41A224F6F331005BC22D /* ProductsManager.swift in Sources */ = {isa = PBXBuildFile; fileRef = 37E35C7060D7E486F5958BED /* ProductsManager.swift */; };
		2DDF41A324F6F331005BC22D /* ReceiptParser.swift in Sources */ = {isa = PBXBuildFile; fileRef = 2D5BB46A24C8E8ED00E27537 /* ReceiptParser.swift */; };
		2DDF41AB24F6F37C005BC22D /* AppleReceipt.swift in Sources */ = {isa = PBXBuildFile; fileRef = 2DDF41A724F6F37C005BC22D /* AppleReceipt.swift */; };
		2DDF41AC24F6F37C005BC22D /* ASN1Container.swift in Sources */ = {isa = PBXBuildFile; fileRef = 2DDF41A824F6F37C005BC22D /* ASN1Container.swift */; };
		2DDF41AD24F6F37C005BC22D /* ASN1ObjectIdentifier.swift in Sources */ = {isa = PBXBuildFile; fileRef = 2DDF41A924F6F37C005BC22D /* ASN1ObjectIdentifier.swift */; };
		2DDF41AE24F6F37C005BC22D /* InAppPurchase.swift in Sources */ = {isa = PBXBuildFile; fileRef = 2DDF41AA24F6F37C005BC22D /* InAppPurchase.swift */; };
		2DDF41B324F6F387005BC22D /* InAppPurchaseBuilder.swift in Sources */ = {isa = PBXBuildFile; fileRef = 2DDF41AF24F6F387005BC22D /* InAppPurchaseBuilder.swift */; };
		2DDF41B424F6F387005BC22D /* ASN1ContainerBuilder.swift in Sources */ = {isa = PBXBuildFile; fileRef = 2DDF41B024F6F387005BC22D /* ASN1ContainerBuilder.swift */; };
		2DDF41B524F6F387005BC22D /* AppleReceiptBuilder.swift in Sources */ = {isa = PBXBuildFile; fileRef = 2DDF41B124F6F387005BC22D /* AppleReceiptBuilder.swift */; };
		2DDF41B624F6F387005BC22D /* ASN1ObjectIdentifierBuilder.swift in Sources */ = {isa = PBXBuildFile; fileRef = 2DDF41B224F6F387005BC22D /* ASN1ObjectIdentifierBuilder.swift */; };
		2DDF41BA24F6F392005BC22D /* ISO3601DateFormatter.swift in Sources */ = {isa = PBXBuildFile; fileRef = 2DDF41B724F6F392005BC22D /* ISO3601DateFormatter.swift */; };
		2DDF41BB24F6F392005BC22D /* UInt8+Extensions.swift in Sources */ = {isa = PBXBuildFile; fileRef = 2DDF41B824F6F392005BC22D /* UInt8+Extensions.swift */; };
		2DDF41BC24F6F392005BC22D /* ArraySlice_UInt8+Extensions.swift in Sources */ = {isa = PBXBuildFile; fileRef = 2DDF41B924F6F392005BC22D /* ArraySlice_UInt8+Extensions.swift */; };
		2DDF41C824F6F4C3005BC22D /* ISO3601DateFormatterTests.swift in Sources */ = {isa = PBXBuildFile; fileRef = 2DDF41BE24F6F4C3005BC22D /* ISO3601DateFormatterTests.swift */; };
		2DDF41C924F6F4C3005BC22D /* UInt8+ExtensionsTests.swift in Sources */ = {isa = PBXBuildFile; fileRef = 2DDF41BF24F6F4C3005BC22D /* UInt8+ExtensionsTests.swift */; };
		2DDF41CA24F6F4C3005BC22D /* ArraySlice_UInt8+ExtensionsTests.swift in Sources */ = {isa = PBXBuildFile; fileRef = 2DDF41C024F6F4C3005BC22D /* ArraySlice_UInt8+ExtensionsTests.swift */; };
		2DDF41CB24F6F4C3005BC22D /* ASN1ObjectIdentifierBuilderTests.swift in Sources */ = {isa = PBXBuildFile; fileRef = 2DDF41C224F6F4C3005BC22D /* ASN1ObjectIdentifierBuilderTests.swift */; };
		2DDF41CC24F6F4C3005BC22D /* AppleReceiptBuilderTests.swift in Sources */ = {isa = PBXBuildFile; fileRef = 2DDF41C324F6F4C3005BC22D /* AppleReceiptBuilderTests.swift */; };
		2DDF41CD24F6F4C3005BC22D /* ASN1ContainerBuilderTests.swift in Sources */ = {isa = PBXBuildFile; fileRef = 2DDF41C424F6F4C3005BC22D /* ASN1ContainerBuilderTests.swift */; };
		2DDF41CE24F6F4C3005BC22D /* InAppPurchaseBuilderTests.swift in Sources */ = {isa = PBXBuildFile; fileRef = 2DDF41C524F6F4C3005BC22D /* InAppPurchaseBuilderTests.swift */; };
		2DDF41CF24F6F4C3005BC22D /* ReceiptParsing+TestsWithRealReceipts.swift in Sources */ = {isa = PBXBuildFile; fileRef = 2DDF41C724F6F4C3005BC22D /* ReceiptParsing+TestsWithRealReceipts.swift */; };
		2DDF41DA24F6F4DB005BC22D /* ReceiptParserTests.swift in Sources */ = {isa = PBXBuildFile; fileRef = 37E351D0EBC4698E1D3585A6 /* ReceiptParserTests.swift */; };
		2DDF41DB24F6F4DB005BC22D /* IntroEligibilityCalculatorTests.swift in Sources */ = {isa = PBXBuildFile; fileRef = 37E354B18710B488B8B0D443 /* IntroEligibilityCalculatorTests.swift */; };
		2DDF41DC24F6F4DB005BC22D /* ProductsManagerTests.swift in Sources */ = {isa = PBXBuildFile; fileRef = 37E351F0E21361EAEC078A0D /* ProductsManagerTests.swift */; };
		2DDF41DE24F6F527005BC22D /* MockAppleReceiptBuilder.swift in Sources */ = {isa = PBXBuildFile; fileRef = 37E35C1554F296F7F1317747 /* MockAppleReceiptBuilder.swift */; };
		2DDF41DF24F6F527005BC22D /* MockProductsManager.swift in Sources */ = {isa = PBXBuildFile; fileRef = 37E35C9439E087F63ECC4F59 /* MockProductsManager.swift */; };
		2DDF41E024F6F527005BC22D /* MockInAppPurchaseBuilder.swift in Sources */ = {isa = PBXBuildFile; fileRef = 37E355744D64075AA91342DE /* MockInAppPurchaseBuilder.swift */; };
		2DDF41E124F6F527005BC22D /* MockReceiptParser.swift in Sources */ = {isa = PBXBuildFile; fileRef = 37E354B13440508B46C9A530 /* MockReceiptParser.swift */; };
		2DDF41E224F6F527005BC22D /* MockProductsRequest.swift in Sources */ = {isa = PBXBuildFile; fileRef = 37E35B08709090FBBFB16EBD /* MockProductsRequest.swift */; };
		2DDF41E324F6F527005BC22D /* MockASN1ContainerBuilder.swift in Sources */ = {isa = PBXBuildFile; fileRef = 37E351EB3689AF304E5B1031 /* MockASN1ContainerBuilder.swift */; };
		2DDF41E424F6F527005BC22D /* MockProductsRequestFactory.swift in Sources */ = {isa = PBXBuildFile; fileRef = 37E35F783903362B65FB7AF3 /* MockProductsRequestFactory.swift */; };
		2DDF41E624F6F5DC005BC22D /* MockSKProduct.swift in Sources */ = {isa = PBXBuildFile; fileRef = 2DDF41E524F6F5DC005BC22D /* MockSKProduct.swift */; };
		2DDF41E824F6F61B005BC22D /* MockSKDiscount.swift in Sources */ = {isa = PBXBuildFile; fileRef = 2DDF41E724F6F61B005BC22D /* MockSKDiscount.swift */; };
		2DDF41EA24F6F844005BC22D /* SKProductSubscriptionDurationExtensions.swift in Sources */ = {isa = PBXBuildFile; fileRef = 2DDF41E924F6F844005BC22D /* SKProductSubscriptionDurationExtensions.swift */; };
		2DE20B6F264087FB004C597D /* StoreKitTests.swift in Sources */ = {isa = PBXBuildFile; fileRef = 2DE20B6E264087FB004C597D /* StoreKitTests.swift */; };
		2DE20B7426408802004C597D /* Purchases.framework in Frameworks */ = {isa = PBXBuildFile; fileRef = 352629FE1F7C4B9100C04F2C /* Purchases.framework */; };
		2DE20B7626408807004C597D /* StoreKitTest.framework in Frameworks */ = {isa = PBXBuildFile; fileRef = 2DE20B7526408806004C597D /* StoreKitTest.framework */; };
		2DE20B7A26408921004C597D /* Configuration.storekit in Resources */ = {isa = PBXBuildFile; fileRef = 2DE20B7926408921004C597D /* Configuration.storekit */; };
		2DE20B8226409EB7004C597D /* StoreKitTestAppApp.swift in Sources */ = {isa = PBXBuildFile; fileRef = 2DE20B8126409EB7004C597D /* StoreKitTestAppApp.swift */; };
		2DE20B8426409EB7004C597D /* ContentView.swift in Sources */ = {isa = PBXBuildFile; fileRef = 2DE20B8326409EB7004C597D /* ContentView.swift */; };
		2DE20B8626409EB8004C597D /* Assets.xcassets in Resources */ = {isa = PBXBuildFile; fileRef = 2DE20B8526409EB8004C597D /* Assets.xcassets */; };
		2DE20B8926409EB8004C597D /* Preview Assets.xcassets in Resources */ = {isa = PBXBuildFile; fileRef = 2DE20B8826409EB8004C597D /* Preview Assets.xcassets */; };
		2DE20B9026409EC7004C597D /* Purchases.framework in Frameworks */ = {isa = PBXBuildFile; fileRef = 352629FE1F7C4B9100C04F2C /* Purchases.framework */; };
		2DE20B9226409ECF004C597D /* StoreKit.framework in Frameworks */ = {isa = PBXBuildFile; fileRef = 2DE20B9126409ECF004C597D /* StoreKit.framework */; };
		2DE61A84264190830021CEA0 /* Constants.swift in Sources */ = {isa = PBXBuildFile; fileRef = 2DE61A83264190830021CEA0 /* Constants.swift */; };
		2DE63BB324EC73F3001288D6 /* PurchasesCoreSwift.framework in Frameworks */ = {isa = PBXBuildFile; fileRef = 2DC5621624EC63420031F69B /* PurchasesCoreSwift.framework */; };
		2DEB9767247DB46900A92099 /* RCISOPeriodFormatter.h in Headers */ = {isa = PBXBuildFile; fileRef = 2DEB9766247DB46900A92099 /* RCISOPeriodFormatter.h */; settings = {ATTRIBUTES = (Private, ); }; };
		2DEB976B247DB85400A92099 /* SKProductSubscriptionDurationExtensions.swift in Sources */ = {isa = PBXBuildFile; fileRef = 2DEB976A247DB85400A92099 /* SKProductSubscriptionDurationExtensions.swift */; };
		350FBDE91F7EEF070065833D /* RCPurchases.h in Headers */ = {isa = PBXBuildFile; fileRef = 350FBDE71F7EEF070065833D /* RCPurchases.h */; settings = {ATTRIBUTES = (Public, ); }; };
		350FBDEA1F7EEF070065833D /* RCPurchases.m in Sources */ = {isa = PBXBuildFile; fileRef = 350FBDE81F7EEF070065833D /* RCPurchases.m */; };
		351F4FAF1F803D0700F245F4 /* RCPurchaserInfo.h in Headers */ = {isa = PBXBuildFile; fileRef = 351F4FAD1F803D0700F245F4 /* RCPurchaserInfo.h */; settings = {ATTRIBUTES = (Public, ); }; };
		351F4FB01F803D0700F245F4 /* RCPurchaserInfo.m in Sources */ = {isa = PBXBuildFile; fileRef = 351F4FAE1F803D0700F245F4 /* RCPurchaserInfo.m */; };
		35262A0F1F7C4B9100C04F2C /* Purchases.h in Headers */ = {isa = PBXBuildFile; fileRef = 35262A011F7C4B9100C04F2C /* Purchases.h */; settings = {ATTRIBUTES = (Public, ); }; };
		35262A231F7D77E600C04F2C /* Purchases.framework in Frameworks */ = {isa = PBXBuildFile; fileRef = 352629FE1F7C4B9100C04F2C /* Purchases.framework */; };
		352E88442229B1A70046A10A /* RCPurchasesErrorUtils.m in Sources */ = {isa = PBXBuildFile; fileRef = 352E88422229B1A60046A10A /* RCPurchasesErrorUtils.m */; };
		353AB5E4222F624E003754E6 /* RCPurchasesErrors.h in Headers */ = {isa = PBXBuildFile; fileRef = 353AB5E3222F624E003754E6 /* RCPurchasesErrors.h */; settings = {ATTRIBUTES = (Public, ); }; };
		353AB5E6222F633D003754E6 /* RCPurchasesErrorUtils.h in Headers */ = {isa = PBXBuildFile; fileRef = 353AB5E5222F633D003754E6 /* RCPurchasesErrorUtils.h */; settings = {ATTRIBUTES = (Public, ); }; };
		354D50DF22E7D014009B870C /* RCOfferings.h in Headers */ = {isa = PBXBuildFile; fileRef = 354D50DD22E7D014009B870C /* RCOfferings.h */; settings = {ATTRIBUTES = (Public, ); }; };
		354D50E022E7D014009B870C /* RCOfferings.m in Sources */ = {isa = PBXBuildFile; fileRef = 354D50DE22E7D014009B870C /* RCOfferings.m */; };
		356D65F620B873AF00576D45 /* Purchases.framework in Copy Frameworks */ = {isa = PBXBuildFile; fileRef = 352629FE1F7C4B9100C04F2C /* Purchases.framework */; settings = {ATTRIBUTES = (CodeSignOnCopy, RemoveHeadersOnCopy, ); }; };
		3589D15624C21DBD00A65CBB /* RCAttributionTypeFactory+Protected.h in Headers */ = {isa = PBXBuildFile; fileRef = 3589D15524C21DBD00A65CBB /* RCAttributionTypeFactory+Protected.h */; settings = {ATTRIBUTES = (Private, ); }; };
		35B54E4A22EA6FBD005918B1 /* RCEntitlementInfos.h in Headers */ = {isa = PBXBuildFile; fileRef = 35B54E4922EA6FBD005918B1 /* RCEntitlementInfos.h */; settings = {ATTRIBUTES = (Public, ); }; };
		35B54E4C22EA6FD3005918B1 /* RCEntitlementInfos.m in Sources */ = {isa = PBXBuildFile; fileRef = 35B54E4B22EA6FD3005918B1 /* RCEntitlementInfos.m */; };
		35CE74FB20C38A7100CE09D8 /* RCOffering.h in Headers */ = {isa = PBXBuildFile; fileRef = 35CE74F920C38A7100CE09D8 /* RCOffering.h */; settings = {ATTRIBUTES = (Public, ); }; };
		35CE74FD20C38A7100CE09D8 /* RCOffering.m in Sources */ = {isa = PBXBuildFile; fileRef = 35CE74FA20C38A7100CE09D8 /* RCOffering.m */; };
		35D3AB432030B4C600DE42C5 /* RCIntroEligibility.h in Headers */ = {isa = PBXBuildFile; fileRef = 35D3AB412030B4C600DE42C5 /* RCIntroEligibility.h */; settings = {ATTRIBUTES = (Public, ); }; };
		35D3AB442030B4C600DE42C5 /* RCIntroEligibility.m in Sources */ = {isa = PBXBuildFile; fileRef = 35D3AB422030B4C600DE42C5 /* RCIntroEligibility.m */; };
		37E3500156786798CB166571 /* RCPurchases+Protected.h in Headers */ = {isa = PBXBuildFile; fileRef = 37E352DAD631B3A45C041148 /* RCPurchases+Protected.h */; settings = {ATTRIBUTES = (Private, ); }; };
		37E35010ECA71A4CE6E16307 /* RCDeviceCache+Protected.h in Headers */ = {isa = PBXBuildFile; fileRef = 37E35DCFDBDCD33B531395A6 /* RCDeviceCache+Protected.h */; settings = {ATTRIBUTES = (Private, ); }; };
		37E35024A14FBDD9A5DF0B7C /* NSLocale+RCExtensions.m in Sources */ = {isa = PBXBuildFile; fileRef = 37E35548F15DE7CFFCE3AA8A /* NSLocale+RCExtensions.m */; };
		37E3503FD7AB94A85A397EF3 /* RCHTTPStatusCodes.h in Headers */ = {isa = PBXBuildFile; fileRef = 37E35331DBA29B3C17D0F507 /* RCHTTPStatusCodes.h */; settings = {ATTRIBUTES = (Private, ); }; };
		37E35054EF6315E99DC20AEC /* RCAttributionTypeFactory.h in Headers */ = {isa = PBXBuildFile; fileRef = 37E3557795D5EC2CE5A6CCB5 /* RCAttributionTypeFactory.h */; settings = {ATTRIBUTES = (Private, ); }; };
		37E3506DF4FDFCE5CA75B057 /* RCProductInfo.m in Sources */ = {isa = PBXBuildFile; fileRef = 37E35FDC209D3F4C38791BDE /* RCProductInfo.m */; };
		37E3509E9E39B1FFE93351B1 /* NSError+RCExtensions.h in Headers */ = {isa = PBXBuildFile; fileRef = 37E35D12020065BE7D6E473D /* NSError+RCExtensions.h */; settings = {ATTRIBUTES = (Private, ); }; };
		37E351505CB4764821451E27 /* ProductInfoExtensions.swift in Sources */ = {isa = PBXBuildFile; fileRef = 37E3583675928C01D92E3166 /* ProductInfoExtensions.swift */; };
		37E351A24D613F0DFE6AF05F /* MockBackend.swift in Sources */ = {isa = PBXBuildFile; fileRef = 37E35645928A0009F4C105A7 /* MockBackend.swift */; };
		37E351AB03EE37534CA10B59 /* MockInMemoryCachedOfferings.swift in Sources */ = {isa = PBXBuildFile; fileRef = 37E35C5A65AAF701DED59800 /* MockInMemoryCachedOfferings.swift */; };
		37E351B84EBE06E2F370A835 /* RCISOPeriodFormatter.m in Sources */ = {isa = PBXBuildFile; fileRef = 37E35CC6289D46E544F5F006 /* RCISOPeriodFormatter.m */; };
		37E351DC8105A9C75F8CFE31 /* RCPurchaserInfoManager.m in Sources */ = {isa = PBXBuildFile; fileRef = 37E3531E6D800F71A856C9E2 /* RCPurchaserInfoManager.m */; };
		37E351E3AC0B5F67305B4CB6 /* DeviceCacheTests.swift in Sources */ = {isa = PBXBuildFile; fileRef = 37E35D87B7E6F91E27E98F42 /* DeviceCacheTests.swift */; };
		37E351F90612047842AFF1A6 /* ProductInfoTests.swift in Sources */ = {isa = PBXBuildFile; fileRef = 37E350E57B0A393455A72B40 /* ProductInfoTests.swift */; };
		37E352039F075299CD4CF6B0 /* RCHTTPRequest.h in Headers */ = {isa = PBXBuildFile; fileRef = 37E35B76B22E9086A5BABECB /* RCHTTPRequest.h */; settings = {ATTRIBUTES = (Private, ); }; };
		37E352279076F9A5A48D1460 /* RCAttributionTypeFactory.m in Sources */ = {isa = PBXBuildFile; fileRef = 37E3580957BA17D5C2EEF8A8 /* RCAttributionTypeFactory.m */; };
		37E3524628A1D7568679FEE2 /* SusbcriberAttributesManagerTests.swift in Sources */ = {isa = PBXBuildFile; fileRef = 37E3567E972B9B04FE079ABA /* SusbcriberAttributesManagerTests.swift */; };
		37E3524CB70618E6C5F3DB49 /* MockPurchasesDelegate.swift in Sources */ = {isa = PBXBuildFile; fileRef = 37E35838A7FD36982EE14100 /* MockPurchasesDelegate.swift */; };
		37E352897F7CB3A122F9739F /* PurchasesSubscriberAttributesTests.swift in Sources */ = {isa = PBXBuildFile; fileRef = 37E3508E52201122137D4B4A /* PurchasesSubscriberAttributesTests.swift */; };
		37E352E86A182E92130B823C /* RCIntroEligibility+Protected.h in Headers */ = {isa = PBXBuildFile; fileRef = 37E359D128E667D950598853 /* RCIntroEligibility+Protected.h */; settings = {ATTRIBUTES = (Private, ); }; };
		37E352E9231D083B78E2E345 /* RCBackend.m in Sources */ = {isa = PBXBuildFile; fileRef = 37E35E282619939718FC7DBE /* RCBackend.m */; };
		37E352F190E0E957E8D932F8 /* RCDeviceCache.h in Headers */ = {isa = PBXBuildFile; fileRef = 37E3524E3032ABC72467AA43 /* RCDeviceCache.h */; settings = {ATTRIBUTES = (Private, ); }; };
		37E35302FD31A094AAE30BFA /* RCHTTPRequest.m in Sources */ = {isa = PBXBuildFile; fileRef = 37E356988CFAEA3E06597850 /* RCHTTPRequest.m */; };
		37E35312E13F08FD8C7CC275 /* RCProductInfo.h in Headers */ = {isa = PBXBuildFile; fileRef = 37E354FA06E2FDFB81EE3937 /* RCProductInfo.h */; settings = {ATTRIBUTES = (Private, ); }; };
		37E353437E49AA49D6ECC03F /* RCInMemoryCachedObject.m in Sources */ = {isa = PBXBuildFile; fileRef = 37E35B655B1BA8F52C4349ED /* RCInMemoryCachedObject.m */; };
		37E353851D42047D5B0A57D0 /* MockDateProvider.swift in Sources */ = {isa = PBXBuildFile; fileRef = 37E3578BD602C7B8E2274279 /* MockDateProvider.swift */; };
		37E35398FCB4931573C56CAF /* MockReceiptFetcher.swift in Sources */ = {isa = PBXBuildFile; fileRef = 37E352B11676F7DC51559E84 /* MockReceiptFetcher.swift */; };
		37E353E153F6B5C6DE54DE4B /* RCAttributionFetcher.m in Sources */ = {isa = PBXBuildFile; fileRef = 37E35B99BA2A8F048F2482F8 /* RCAttributionFetcher.m */; };
		37E353FA89D4F510BA73F0D3 /* RCProductInfoExtractor.m in Sources */ = {isa = PBXBuildFile; fileRef = 37E35E5C3D1B1D6814496C89 /* RCProductInfoExtractor.m */; };
		37E354159288DE3D23212382 /* RCCrossPlatformSupport.h in Headers */ = {isa = PBXBuildFile; fileRef = 37E35DE721FC2A73255D505E /* RCCrossPlatformSupport.h */; settings = {ATTRIBUTES = (Private, ); }; };
		37E354AFE06A9723230E47B8 /* RCInMemoryCachedObject+Protected.h in Headers */ = {isa = PBXBuildFile; fileRef = 37E35A6246A6969C7236B29B /* RCInMemoryCachedObject+Protected.h */; settings = {ATTRIBUTES = (Private, ); }; };
		37E354BE25CE61E55E4FD89C /* MockDeviceCache.swift in Sources */ = {isa = PBXBuildFile; fileRef = 37E354BEB8FDE39CAB7C4D69 /* MockDeviceCache.swift */; };
		37E354C46A8A3C2DC861C224 /* MockHTTPClient.swift in Sources */ = {isa = PBXBuildFile; fileRef = 37E35292137BBF2810CE4F4B /* MockHTTPClient.swift */; };
		37E354E0A9A371481540B2B0 /* MockAttributionFetcher.swift in Sources */ = {isa = PBXBuildFile; fileRef = 37E351CD1EE6B897F434EA40 /* MockAttributionFetcher.swift */; };
		37E354F65C32F553F4697C0E /* RCBackend.h in Headers */ = {isa = PBXBuildFile; fileRef = 37E35A6E091B8CD9C967383C /* RCBackend.h */; settings = {ATTRIBUTES = (Private, ); }; };
		37E35537842F30D829D76252 /* RCIdentityManager.m in Sources */ = {isa = PBXBuildFile; fileRef = 37E358CFE61BD929C7FDE4CD /* RCIdentityManager.m */; };
		37E3554836D4DA9336B9FA70 /* MockProductDiscount.swift in Sources */ = {isa = PBXBuildFile; fileRef = 37E3572040A16F10B957563A /* MockProductDiscount.swift */; };
		37E3555F3FB596CAB8F46868 /* BackendTests.swift in Sources */ = {isa = PBXBuildFile; fileRef = 37E358BF58C99AC39073B96C /* BackendTests.swift */; };
		37E3556DD7FB5317A43086CC /* NSDate+RCExtensions.m in Sources */ = {isa = PBXBuildFile; fileRef = 37E3521D9235DD78BFEE8AC4 /* NSDate+RCExtensions.m */; };
		37E355E7EB509047724841F4 /* BackendSubscriberAttributesTests.swift in Sources */ = {isa = PBXBuildFile; fileRef = 37E357F69438004E1F443C03 /* BackendSubscriberAttributesTests.swift */; };
		37E35616A3D5D204B8BB2503 /* RCStoreKitWrapper.h in Headers */ = {isa = PBXBuildFile; fileRef = 37E359B77C1E588C9C009D2B /* RCStoreKitWrapper.h */; settings = {ATTRIBUTES = (Private, ); }; };
		37E356538C6A9A05887CAE12 /* NSError+RCExtensionsTests.swift in Sources */ = {isa = PBXBuildFile; fileRef = 37E353AF2CAD3CEDE6D9B368 /* NSError+RCExtensionsTests.swift */; };
		37E3567EAB98594B4912E305 /* RCLogUtils.h in Headers */ = {isa = PBXBuildFile; fileRef = 37E35EB9B60477A7AD2C2EB5 /* RCLogUtils.h */; settings = {ATTRIBUTES = (Private, ); }; };
		37E356E4DA9961A36D16F6E3 /* NSLocale+RCExtensions.h in Headers */ = {isa = PBXBuildFile; fileRef = 37E3528315F4F007250F62B2 /* NSLocale+RCExtensions.h */; settings = {ATTRIBUTES = (Private, ); }; };
		37E357301A5D15C0E90C9BD3 /* RCProductInfoExtractor.h in Headers */ = {isa = PBXBuildFile; fileRef = 37E35BC489985F613020035D /* RCProductInfoExtractor.h */; settings = {ATTRIBUTES = (Private, ); }; };
		37E3575B0FFDD90D01861D81 /* RCPurchasesErrorUtils+Protected.h in Headers */ = {isa = PBXBuildFile; fileRef = 37E35CF71E13B58F4AC8998F /* RCPurchasesErrorUtils+Protected.h */; settings = {ATTRIBUTES = (Private, ); }; };
		37E357712F2A42935CD05062 /* RCAttributionData.h in Headers */ = {isa = PBXBuildFile; fileRef = 37E354501D2D2EC61F702958 /* RCAttributionData.h */; settings = {ATTRIBUTES = (Private, ); }; };
		37E357E33F0E20D92EE6372E /* MockSKProduct.swift in Sources */ = {isa = PBXBuildFile; fileRef = 37E357FBA3184BDE6E95DED4 /* MockSKProduct.swift */; };
		37E358250B07BF2DA06EA27B /* RCReceiptFetcher.m in Sources */ = {isa = PBXBuildFile; fileRef = 37E3509E7B186A712097B8CF /* RCReceiptFetcher.m */; };
		37E358418A5A00E989CC1B30 /* RCReceiptFetcher.h in Headers */ = {isa = PBXBuildFile; fileRef = 37E354E2E660D610B9CD4FA2 /* RCReceiptFetcher.h */; settings = {ATTRIBUTES = (Private, ); }; };
		37E3585A687FF4D7B69C554C /* RCDateProvider.h in Headers */ = {isa = PBXBuildFile; fileRef = 37E352FDEEAD2E4EA0D2C16B /* RCDateProvider.h */; settings = {ATTRIBUTES = (Private, ); }; };
		37E3585E0B39722838F235BD /* MockUserDefaults.swift in Sources */ = {isa = PBXBuildFile; fileRef = 37E357D16038F07915D7825D /* MockUserDefaults.swift */; };
		37E35861EE73539B60226BC2 /* EntitlementInfosTests.swift in Sources */ = {isa = PBXBuildFile; fileRef = 37E3582920E16E065502E5FC /* EntitlementInfosTests.swift */; };
		37E358D3F3C7C0388FF5C2BD /* RCOfferingsFactory.h in Headers */ = {isa = PBXBuildFile; fileRef = 37E352CB6BD9FE3D1F4946C5 /* RCOfferingsFactory.h */; settings = {ATTRIBUTES = (Private, ); }; };
		37E358DB4F4016AC297D6B00 /* RCOfferingsFactory.m in Sources */ = {isa = PBXBuildFile; fileRef = 37E35105C5C36A30D084954C /* RCOfferingsFactory.m */; };
		37E3594AE079F6528C024B60 /* PurchasesTests.swift in Sources */ = {isa = PBXBuildFile; fileRef = 37E35DE5707E845DA3FF51BC /* PurchasesTests.swift */; };
		37E3595F797614307CBA329A /* StoreKitWrapperTests.swift in Sources */ = {isa = PBXBuildFile; fileRef = 37E352F86A0A8EB05BAD77C4 /* StoreKitWrapperTests.swift */; };
		37E3598A1AAA3D70EA01C82D /* RCInMemoryCachedObject.h in Headers */ = {isa = PBXBuildFile; fileRef = 37E35C6CBB3229AA53ECEB58 /* RCInMemoryCachedObject.h */; settings = {ATTRIBUTES = (Private, ); }; };
		37E3599326581376E0142EEC /* SystemInfoTests.swift in Sources */ = {isa = PBXBuildFile; fileRef = 37E35EEE7783629CDE41B70C /* SystemInfoTests.swift */; };
		37E359E815ECBE0B9074FA19 /* NSDate+RCExtensionsTests.swift in Sources */ = {isa = PBXBuildFile; fileRef = 37E3508EC20EEBAB4EAC4C82 /* NSDate+RCExtensionsTests.swift */; };
		37E359F038FEA41F207662A5 /* MockPurchaserInfoManager.swift in Sources */ = {isa = PBXBuildFile; fileRef = 37E35EBCDDD1A08F8105C46C /* MockPurchaserInfoManager.swift */; };
		37E35A1AD4361FC6D30EDB62 /* AttributionTypeFactoryTests.swift in Sources */ = {isa = PBXBuildFile; fileRef = 37E350420D54B99BB39448E0 /* AttributionTypeFactoryTests.swift */; };
		37E35A299524507A480956D5 /* RCStoreKitWrapper.m in Sources */ = {isa = PBXBuildFile; fileRef = 37E35CE6628D07BD2C4A07C0 /* RCStoreKitWrapper.m */; };
		37E35A328C4DC8A4D2DB4B06 /* RCAttributionNetwork.h in Headers */ = {isa = PBXBuildFile; fileRef = 37E357903E469CF42667760C /* RCAttributionNetwork.h */; settings = {ATTRIBUTES = (Public, ); }; };
		37E35A37D97E9E2B0CA09300 /* ISOPeriodFormatterTests.swift in Sources */ = {isa = PBXBuildFile; fileRef = 37E35B9AC7A350CA2437049D /* ISOPeriodFormatterTests.swift */; };
		37E35A7ED3312F10B80FFE2B /* RCDeviceCache.m in Sources */ = {isa = PBXBuildFile; fileRef = 37E356F4B9FCED933CD9C1CA /* RCDeviceCache.m */; };
		37E35AC4C81DB6A27C5AA1CE /* OfferingsTests.swift in Sources */ = {isa = PBXBuildFile; fileRef = 37E357C2D977BBB081216B5F /* OfferingsTests.swift */; };
		37E35AD0B0D9EF0CDA29DAC2 /* MockStoreKitWrapper.swift in Sources */ = {isa = PBXBuildFile; fileRef = 37E351AC0FF9607719F7A29A /* MockStoreKitWrapper.swift */; };
		37E35AD3BB8E99D2AA325825 /* DeviceCacheSubscriberAttributesTests.swift in Sources */ = {isa = PBXBuildFile; fileRef = 37E35C4A795A0F056381A1B3 /* DeviceCacheSubscriberAttributesTests.swift */; };
		37E35AF213F2F79CB067FDC2 /* InMemoryCachedObjectTests.swift in Sources */ = {isa = PBXBuildFile; fileRef = 37E35E3250FBBB03D92E06EC /* InMemoryCachedObjectTests.swift */; };
		37E35B1F34D1624509012749 /* MockSubscriberAttributesManager.swift in Sources */ = {isa = PBXBuildFile; fileRef = 37E351D48260D9DC8B1EE360 /* MockSubscriberAttributesManager.swift */; };
		37E35B4BDE7D7B1EFB3EE800 /* NSError+RCExtensions.m in Sources */ = {isa = PBXBuildFile; fileRef = 37E35088AB7C4F7A242D3ED5 /* NSError+RCExtensions.m */; };
		37E35B94F66AD4C3BC3E3D54 /* RCPurchaserInfoManager.h in Headers */ = {isa = PBXBuildFile; fileRef = 37E35A375CFEFEE4D6DEFD11 /* RCPurchaserInfoManager.h */; settings = {ATTRIBUTES = (Private, ); }; };
		37E35BD1D25AE2B73AE41B8A /* RCAttributionData.m in Sources */ = {isa = PBXBuildFile; fileRef = 37E350ABE7173A637AA8B148 /* RCAttributionData.m */; };
		37E35BDDC331C3A5FF72CFFF /* RCStoreKitRequestFetcher.m in Sources */ = {isa = PBXBuildFile; fileRef = 37E351CDC94FE0A49A3DAAB3 /* RCStoreKitRequestFetcher.m */; };
		37E35BE05E2A8BB2BD310CB0 /* RCHTTPClient.h in Headers */ = {isa = PBXBuildFile; fileRef = 37E356C39D29EB6C8EC2D6BD /* RCHTTPClient.h */; settings = {ATTRIBUTES = (Private, ); }; };
		37E35C5E805407840AC79468 /* RCReceiptRefreshPolicy.h in Headers */ = {isa = PBXBuildFile; fileRef = 37E3585E07410DC8470406D5 /* RCReceiptRefreshPolicy.h */; settings = {ATTRIBUTES = (Private, ); }; };
		37E35C7C3BADD6D1BBAE7129 /* RCSubscriberAttribute+Protected.h in Headers */ = {isa = PBXBuildFile; fileRef = 37E35C1DFC68AC9E58E868F2 /* RCSubscriberAttribute+Protected.h */; settings = {ATTRIBUTES = (Private, ); }; };
		37E35C8515C5E2D01B0AF5C1 /* Strings.swift in Sources */ = {isa = PBXBuildFile; fileRef = 37E3507939634ED5A9280544 /* Strings.swift */; };
		37E35C90AAEFEA77BB48DC0F /* NSData+RCExtensions.m in Sources */ = {isa = PBXBuildFile; fileRef = 37E357FA5215FF384262957E /* NSData+RCExtensions.m */; };
		37E35CB9C20AFAFBC98ADA27 /* RCAttributionFetcher.h in Headers */ = {isa = PBXBuildFile; fileRef = 37E356E2B50E2DCA5EB8A87D /* RCAttributionFetcher.h */; settings = {ATTRIBUTES = (Private, ); }; };
		37E35D01E3A0F5FC8E0B16F7 /* RCIdentityManager.h in Headers */ = {isa = PBXBuildFile; fileRef = 37E35B6C44C7460FC0522E01 /* RCIdentityManager.h */; settings = {ATTRIBUTES = (Private, ); }; };
		37E35D04747C56E85F1B9679 /* RCPurchaserInfo+Protected.h in Headers */ = {isa = PBXBuildFile; fileRef = 37E35F19DF256C1D0125CC76 /* RCPurchaserInfo+Protected.h */; settings = {ATTRIBUTES = (Private, ); }; };
		37E35D195CD0599FDB381D04 /* HTTPClientTests.swift in Sources */ = {isa = PBXBuildFile; fileRef = 37E353CBE9CF2572A72A347F /* HTTPClientTests.swift */; };
		37E35D561B3F5AC49FD6C2CF /* RCHTTPClient.m in Sources */ = {isa = PBXBuildFile; fileRef = 37E35EDEA372C1D8E03118FF /* RCHTTPClient.m */; };
		37E35D6F8CF6DFB88F0A2F61 /* PurchaserInfoManagerTests.swift in Sources */ = {isa = PBXBuildFile; fileRef = 37E35E992F1916C7F3911E7B /* PurchaserInfoManagerTests.swift */; };
		37E35D757DE82291BFFCFB91 /* RCOfferings+Protected.h in Headers */ = {isa = PBXBuildFile; fileRef = 37E354D3420651DECC1EA656 /* RCOfferings+Protected.h */; settings = {ATTRIBUTES = (Private, ); }; };
		37E35DB1E991055497D18044 /* RCPromotionalOffer.h in Headers */ = {isa = PBXBuildFile; fileRef = 37E357AE7E003DACF1635491 /* RCPromotionalOffer.h */; settings = {ATTRIBUTES = (Private, ); }; };
		37E35DC1B42094073EB105AC /* RCSystemInfo.m in Sources */ = {isa = PBXBuildFile; fileRef = 37E35A7A70B77C0526EA3A28 /* RCSystemInfo.m */; };
		37E35DD380900220C34BB222 /* MockTransaction.swift in Sources */ = {isa = PBXBuildFile; fileRef = 37E3550C031F1FD95B366998 /* MockTransaction.swift */; };
		37E35DD66736A6669A746334 /* PurchaserInfoTests.swift in Sources */ = {isa = PBXBuildFile; fileRef = 37E359D8F304C83184560135 /* PurchaserInfoTests.swift */; };
		37E35DD8BE40E352311AC2C1 /* RCPromotionalOffer.m in Sources */ = {isa = PBXBuildFile; fileRef = 37E35CFD3C14C7C6EECF921E /* RCPromotionalOffer.m */; };
		37E35E3A834982B03BC633BC /* StoreKitRequestFetcherTests.swift in Sources */ = {isa = PBXBuildFile; fileRef = 37E35A6260C44FCBFF4CBB49 /* StoreKitRequestFetcherTests.swift */; };
		37E35E3CFED4426C0EE1302C /* RCOffering+Protected.h in Headers */ = {isa = PBXBuildFile; fileRef = 37E357C8623F79A4F0BEE213 /* RCOffering+Protected.h */; settings = {ATTRIBUTES = (Private, ); }; };
		37E35E41EAB29106B74B5FB3 /* NSDate+RCExtensions.h in Headers */ = {isa = PBXBuildFile; fileRef = 37E355AE6CB674484555D1AC /* NSDate+RCExtensions.h */; settings = {ATTRIBUTES = (Private, ); }; };
		37E35E9CEC36E93AF682D012 /* RCPromotionalOffer+Protected.h in Headers */ = {isa = PBXBuildFile; fileRef = 37E35D29AD7BE9B81DBF6907 /* RCPromotionalOffer+Protected.h */; settings = {ATTRIBUTES = (Private, ); }; };
		37E35EA1E0F41A8A53236C4B /* RCSystemInfo.h in Headers */ = {isa = PBXBuildFile; fileRef = 37E353471F474D9092560033 /* RCSystemInfo.h */; settings = {ATTRIBUTES = (Private, ); }; };
		37E35EA8EA9D49FD95778CC9 /* NSData+RCExtensions.h in Headers */ = {isa = PBXBuildFile; fileRef = 37E35097C6785A4A89DEBB18 /* NSData+RCExtensions.h */; settings = {ATTRIBUTES = (Private, ); }; };
		37E35EB1B9FE3F739B8C0D71 /* RCDateProvider.m in Sources */ = {isa = PBXBuildFile; fileRef = 37E35F1729999CFCA36E877D /* RCDateProvider.m */; };
		37E35EB7B35C86140B96C58B /* MockIdentityManager.swift in Sources */ = {isa = PBXBuildFile; fileRef = 37E3571B552018D47A6ED7C6 /* MockIdentityManager.swift */; };
		37E35EBDFC5CD3068E1792A3 /* MockNotificationCenter.swift in Sources */ = {isa = PBXBuildFile; fileRef = 37E35A0D4A561C51185F82EB /* MockNotificationCenter.swift */; };
		37E35ED080CFE0FBB7A58802 /* AttributionFetcherTests.swift in Sources */ = {isa = PBXBuildFile; fileRef = 37E35AB7A67D86DBD95B2243 /* AttributionFetcherTests.swift */; };
		37E35EDC57C486AC2D66B4B8 /* MockOfferingsFactory.swift in Sources */ = {isa = PBXBuildFile; fileRef = 37E3555B4BE0A4F7222E7B00 /* MockOfferingsFactory.swift */; };
		37E35F0387D0ADE014186924 /* ProductInfoExtractorTests.swift in Sources */ = {isa = PBXBuildFile; fileRef = 37E3548189DA008320B3FC98 /* ProductInfoExtractorTests.swift */; };
		37E35F150166B248756AAFEF /* NSData+RCExtensionsTests.swift in Sources */ = {isa = PBXBuildFile; fileRef = 37E35ABEE9FD79CCA64E4F8B /* NSData+RCExtensionsTests.swift */; };
		37E35F20B49BCE1B6D76B084 /* RCStoreKitRequestFetcher.h in Headers */ = {isa = PBXBuildFile; fileRef = 37E35804C14F5E6CEAF3909C /* RCStoreKitRequestFetcher.h */; settings = {ATTRIBUTES = (Private, ); }; };
		37E35F20FB949985BEEB4B58 /* MockRequestFetcher.swift in Sources */ = {isa = PBXBuildFile; fileRef = 37E35609E46E869675A466C1 /* MockRequestFetcher.swift */; };
		37E35F549AEB655AB6DA83B3 /* MockSKDiscount.swift in Sources */ = {isa = PBXBuildFile; fileRef = 37E35EABF6D7AFE367718784 /* MockSKDiscount.swift */; };
		37E35F67255A87BD86B39D43 /* MockReceiptParser.swift in Sources */ = {isa = PBXBuildFile; fileRef = 37E3558F697A939D2BBD7FEC /* MockReceiptParser.swift */; };
		37E35FF7952D59C0AE3879D3 /* IdentityManagerTests.swift in Sources */ = {isa = PBXBuildFile; fileRef = 37E35294EBC1E5A879C95540 /* IdentityManagerTests.swift */; };
		9A65DFDE258AD60A00DE00B0 /* LogIntent.swift in Sources */ = {isa = PBXBuildFile; fileRef = 9A65DFDD258AD60A00DE00B0 /* LogIntent.swift */; };
		9A65E03625918B0500DE00B0 /* ConfigureStrings.swift in Sources */ = {isa = PBXBuildFile; fileRef = 9A65E03525918B0500DE00B0 /* ConfigureStrings.swift */; };
		9A65E03B25918B0900DE00B0 /* PurchaserInfoStrings.swift in Sources */ = {isa = PBXBuildFile; fileRef = 9A65E03A25918B0900DE00B0 /* PurchaserInfoStrings.swift */; };
		9A65E0762591977200DE00B0 /* IdentityStrings.swift in Sources */ = {isa = PBXBuildFile; fileRef = 9A65E0752591977200DE00B0 /* IdentityStrings.swift */; };
		9A65E07B2591977500DE00B0 /* NetworkStrings.swift in Sources */ = {isa = PBXBuildFile; fileRef = 9A65E07A2591977500DE00B0 /* NetworkStrings.swift */; };
		9A65E0802591977900DE00B0 /* ReceiptStrings.swift in Sources */ = {isa = PBXBuildFile; fileRef = 9A65E07F2591977900DE00B0 /* ReceiptStrings.swift */; };
		9A65E0A02591A23200DE00B0 /* OfferingStrings.swift in Sources */ = {isa = PBXBuildFile; fileRef = 9A65E09F2591A23200DE00B0 /* OfferingStrings.swift */; };
		9A65E0A52591A23500DE00B0 /* PurchaseStrings.swift in Sources */ = {isa = PBXBuildFile; fileRef = 9A65E0A42591A23500DE00B0 /* PurchaseStrings.swift */; };
		9A65E0AA2591A23800DE00B0 /* RestoreStrings.swift in Sources */ = {isa = PBXBuildFile; fileRef = 9A65E0A92591A23800DE00B0 /* RestoreStrings.swift */; };
		B32B74FF26868AEB005647BF /* Package.swift in Sources */ = {isa = PBXBuildFile; fileRef = B3D3C4712685784800CB3C21 /* Package.swift */; };
<<<<<<< HEAD
		B32B750126868C1D005647BF /* EntitlementInfo.swift in Sources */ = {isa = PBXBuildFile; fileRef = B32B750026868C1D005647BF /* EntitlementInfo.swift */; };
		B32B750326868DB7005647BF /* RCEntitlementInfos+Protected.h in Headers */ = {isa = PBXBuildFile; fileRef = B32B750226868DB7005647BF /* RCEntitlementInfos+Protected.h */; };
=======
>>>>>>> 476b9919
		B33C43EF267295E2006B8C8C /* RCObjC.m in Sources */ = {isa = PBXBuildFile; fileRef = B33C43EC2672953D006B8C8C /* RCObjC.m */; };
		B33C43F22672986D006B8C8C /* ObjCThrowExceptionMatcher.swift in Sources */ = {isa = PBXBuildFile; fileRef = B33C43F12672986D006B8C8C /* ObjCThrowExceptionMatcher.swift */; };
		B387F47A2683FDEA0028701F /* main.m in Sources */ = {isa = PBXBuildFile; fileRef = B387F46D2683FDAC0028701F /* main.m */; };
		B3AA35A0268682410007771B /* RCEntitlementInfoAPI.m in Sources */ = {isa = PBXBuildFile; fileRef = B3AA359D268682410007771B /* RCEntitlementInfoAPI.m */; };
		B3AA35A1268682410007771B /* RCPurchasesAPI.m in Sources */ = {isa = PBXBuildFile; fileRef = B3AA359F268682410007771B /* RCPurchasesAPI.m */; };
		B3D3C47026856AFF00CB3C21 /* APITester.swift in Sources */ = {isa = PBXBuildFile; fileRef = B3D3C46F26856AFF00CB3C21 /* APITester.swift */; };
		B3D5CFBD267282630056FA67 /* Nimble in Frameworks */ = {isa = PBXBuildFile; productRef = B3D5CFBC267282630056FA67 /* Nimble */; };
		B3D5CFC0267282760056FA67 /* OHHTTPStubsSwift in Frameworks */ = {isa = PBXBuildFile; productRef = B3D5CFBF267282760056FA67 /* OHHTTPStubsSwift */; };
		B3D5CFC2267282760056FA67 /* OHHTTPStubs in Frameworks */ = {isa = PBXBuildFile; productRef = B3D5CFC1267282760056FA67 /* OHHTTPStubs */; };
		B3D5CFC42672827D0056FA67 /* Nimble in Frameworks */ = {isa = PBXBuildFile; productRef = B3D5CFC32672827D0056FA67 /* Nimble */; };
		B3D5CFC62672827D0056FA67 /* OHHTTPStubs in Frameworks */ = {isa = PBXBuildFile; productRef = B3D5CFC52672827D0056FA67 /* OHHTTPStubs */; };
		B3D5CFC82672827D0056FA67 /* OHHTTPStubsSwift in Frameworks */ = {isa = PBXBuildFile; productRef = B3D5CFC72672827D0056FA67 /* OHHTTPStubsSwift */; };
		B3D5CFCA267282860056FA67 /* Nimble in Frameworks */ = {isa = PBXBuildFile; productRef = B3D5CFC9267282860056FA67 /* Nimble */; };
		B3DDB55926854865008CCF23 /* PurchaseOwnershipType.swift in Sources */ = {isa = PBXBuildFile; fileRef = B3DDB55826854865008CCF23 /* PurchaseOwnershipType.swift */; };
/* End PBXBuildFile section */

/* Begin PBXContainerItemProxy section */
		2DC5622024EC63430031F69B /* PBXContainerItemProxy */ = {
			isa = PBXContainerItemProxy;
			containerPortal = 352629F51F7C4B9100C04F2C /* Project object */;
			proxyType = 1;
			remoteGlobalIDString = 2DC5621524EC63420031F69B;
			remoteInfo = PurchasesCoreSwift;
		};
		2DC5623424EC63A20031F69B /* PBXContainerItemProxy */ = {
			isa = PBXContainerItemProxy;
			containerPortal = 352629F51F7C4B9100C04F2C /* Project object */;
			proxyType = 1;
			remoteGlobalIDString = 2DC5621524EC63420031F69B;
			remoteInfo = PurchasesCoreSwift;
		};
		2DE20B8E26409EC0004C597D /* PBXContainerItemProxy */ = {
			isa = PBXContainerItemProxy;
			containerPortal = 352629F51F7C4B9100C04F2C /* Project object */;
			proxyType = 1;
			remoteGlobalIDString = 2DE20B7E26409EB7004C597D;
			remoteInfo = StoreKitTestApp;
		};
		35DFC68220B8757C004584CC /* PBXContainerItemProxy */ = {
			isa = PBXContainerItemProxy;
			containerPortal = 352629F51F7C4B9100C04F2C /* Project object */;
			proxyType = 1;
			remoteGlobalIDString = 352629FD1F7C4B9100C04F2C;
			remoteInfo = Purchases;
		};
		B387F48726840B7F0028701F /* PBXContainerItemProxy */ = {
			isa = PBXContainerItemProxy;
			containerPortal = 352629F51F7C4B9100C04F2C /* Project object */;
			proxyType = 1;
			remoteGlobalIDString = 352629FD1F7C4B9100C04F2C;
			remoteInfo = Purchases;
		};
/* End PBXContainerItemProxy section */

/* Begin PBXCopyFilesBuildPhase section */
		350FBDD91F7DFD900065833D /* Copy Frameworks */ = {
			isa = PBXCopyFilesBuildPhase;
			buildActionMask = 2147483647;
			dstPath = "";
			dstSubfolderSpec = 10;
			files = (
				356D65F620B873AF00576D45 /* Purchases.framework in Copy Frameworks */,
			);
			name = "Copy Frameworks";
			runOnlyForDeploymentPostprocessing = 0;
		};
		B387F4712683FDDB0028701F /* CopyFiles */ = {
			isa = PBXCopyFilesBuildPhase;
			buildActionMask = 2147483647;
			dstPath = /usr/share/man/man1/;
			dstSubfolderSpec = 0;
			files = (
			);
			runOnlyForDeploymentPostprocessing = 1;
		};
/* End PBXCopyFilesBuildPhase section */

/* Begin PBXFileReference section */
		2D11F5E0250FF886005A70E8 /* AttributionStrings.swift */ = {isa = PBXFileReference; lastKnownFileType = sourcecode.swift; path = AttributionStrings.swift; sourceTree = "<group>"; };
		2D1FFAD425B8707400367C63 /* RCPurchaserInfoManager+Protected.h */ = {isa = PBXFileReference; lastKnownFileType = sourcecode.c.h; path = "RCPurchaserInfoManager+Protected.h"; sourceTree = "<group>"; };
		2D390254259CF46000DB19C0 /* MockPaymentDiscount.swift */ = {isa = PBXFileReference; lastKnownFileType = sourcecode.swift; path = MockPaymentDiscount.swift; sourceTree = "<group>"; };
		2D4C02E326697E490038F877 /* RCLogLevel.h */ = {isa = PBXFileReference; lastKnownFileType = sourcecode.c.h; path = RCLogLevel.h; sourceTree = "<group>"; };
		2D4C18A824F47E4400F268CD /* Purchases.swift */ = {isa = PBXFileReference; lastKnownFileType = sourcecode.swift; path = Purchases.swift; sourceTree = "<group>"; };
		2D4D6AF224F7172900B656BE /* MockProductsRequest.swift */ = {isa = PBXFileReference; fileEncoding = 4; lastKnownFileType = sourcecode.swift; path = MockProductsRequest.swift; sourceTree = "<group>"; };
		2D5033212406E4E8009CAE61 /* RCSubscriberAttribute.h */ = {isa = PBXFileReference; fileEncoding = 4; lastKnownFileType = sourcecode.c.h; name = RCSubscriberAttribute.h; path = Purchases/SubscriberAttributes/RCSubscriberAttribute.h; sourceTree = SOURCE_ROOT; };
		2D5033222406E4E8009CAE61 /* RCSubscriberAttribute.m */ = {isa = PBXFileReference; fileEncoding = 4; lastKnownFileType = sourcecode.c.objc; name = RCSubscriberAttribute.m; path = Purchases/SubscriberAttributes/RCSubscriberAttribute.m; sourceTree = SOURCE_ROOT; };
		2D5033232406E4E8009CAE61 /* RCSpecialSubscriberAttributes.h */ = {isa = PBXFileReference; fileEncoding = 4; lastKnownFileType = sourcecode.c.h; name = RCSpecialSubscriberAttributes.h; path = Purchases/SubscriberAttributes/RCSpecialSubscriberAttributes.h; sourceTree = SOURCE_ROOT; };
		2D5033272406EA61009CAE61 /* RCSubscriberAttributesManager.h */ = {isa = PBXFileReference; fileEncoding = 4; lastKnownFileType = sourcecode.c.h; name = RCSubscriberAttributesManager.h; path = Purchases/SubscriberAttributes/RCSubscriberAttributesManager.h; sourceTree = SOURCE_ROOT; };
		2D5033282406EA61009CAE61 /* RCSubscriberAttributesManager.m */ = {isa = PBXFileReference; fileEncoding = 4; lastKnownFileType = sourcecode.c.objc; name = RCSubscriberAttributesManager.m; path = Purchases/SubscriberAttributes/RCSubscriberAttributesManager.m; sourceTree = SOURCE_ROOT; };
		2D5BB46A24C8E8ED00E27537 /* ReceiptParser.swift */ = {isa = PBXFileReference; lastKnownFileType = sourcecode.swift; path = ReceiptParser.swift; sourceTree = "<group>"; };
		2D604CA224E5BF37004821DC /* RCTransaction.h */ = {isa = PBXFileReference; lastKnownFileType = sourcecode.c.h; path = RCTransaction.h; sourceTree = "<group>"; };
		2D8DB34A24072AAE00BE3D31 /* SubscriberAttributeTests.swift */ = {isa = PBXFileReference; fileEncoding = 4; lastKnownFileType = sourcecode.swift; path = SubscriberAttributeTests.swift; sourceTree = "<group>"; };
		2D8E9D52252374A600AFEE11 /* NSDictionary+RCExtensions.h */ = {isa = PBXFileReference; lastKnownFileType = sourcecode.c.h; path = "NSDictionary+RCExtensions.h"; sourceTree = "<group>"; };
		2D8E9D53252374A600AFEE11 /* NSDictionary+RCExtensions.m */ = {isa = PBXFileReference; lastKnownFileType = sourcecode.c.objc; path = "NSDictionary+RCExtensions.m"; sourceTree = "<group>"; };
		2D8F622224D30F9D00F993AA /* ReceiptParsingError.swift */ = {isa = PBXFileReference; lastKnownFileType = sourcecode.swift; path = ReceiptParsingError.swift; sourceTree = "<group>"; };
		2D97458E24BDFCEF006245E9 /* IntroEligibilityCalculator.swift */ = {isa = PBXFileReference; lastKnownFileType = sourcecode.swift; path = IntroEligibilityCalculator.swift; sourceTree = "<group>"; };
		2DA0068E24E2E515002C59D3 /* MockIntroEligibilityCalculator.swift */ = {isa = PBXFileReference; fileEncoding = 4; lastKnownFileType = sourcecode.swift; path = MockIntroEligibilityCalculator.swift; sourceTree = "<group>"; };
		2DAF814D25B24243002C621E /* RCIdentityManager+Protected.h */ = {isa = PBXFileReference; lastKnownFileType = sourcecode.c.h; path = "RCIdentityManager+Protected.h"; sourceTree = "<group>"; };
		2DC19194255F36D10039389A /* Logger.swift */ = {isa = PBXFileReference; lastKnownFileType = sourcecode.swift; path = Logger.swift; sourceTree = "<group>"; };
		2DC5621624EC63420031F69B /* PurchasesCoreSwift.framework */ = {isa = PBXFileReference; explicitFileType = wrapper.framework; includeInIndex = 0; path = PurchasesCoreSwift.framework; sourceTree = BUILT_PRODUCTS_DIR; };
		2DC5621824EC63430031F69B /* PurchasesCoreSwift.h */ = {isa = PBXFileReference; lastKnownFileType = sourcecode.c.h; path = PurchasesCoreSwift.h; sourceTree = "<group>"; };
		2DC5621924EC63430031F69B /* Info.plist */ = {isa = PBXFileReference; lastKnownFileType = text.plist.xml; path = Info.plist; sourceTree = "<group>"; };
		2DC5621E24EC63430031F69B /* PurchasesCoreSwiftTests.xctest */ = {isa = PBXFileReference; explicitFileType = wrapper.cfbundle; includeInIndex = 0; path = PurchasesCoreSwiftTests.xctest; sourceTree = BUILT_PRODUCTS_DIR; };
		2DC5622524EC63430031F69B /* Info.plist */ = {isa = PBXFileReference; lastKnownFileType = text.plist.xml; path = Info.plist; sourceTree = "<group>"; };
		2DD02D5624AD0B0500419CD9 /* RCIntroEligibilityTests.swift */ = {isa = PBXFileReference; lastKnownFileType = sourcecode.swift; path = RCIntroEligibilityTests.swift; sourceTree = "<group>"; };
		2DD269162522A20A006AC4BC /* NSDictionaryExtensionsTests.swift */ = {isa = PBXFileReference; lastKnownFileType = sourcecode.swift; path = NSDictionaryExtensionsTests.swift; sourceTree = "<group>"; };
		2DD448FD24088473002F5694 /* RCPurchases+SubscriberAttributes.h */ = {isa = PBXFileReference; fileEncoding = 4; lastKnownFileType = sourcecode.c.h; name = "RCPurchases+SubscriberAttributes.h"; path = "Purchases/SubscriberAttributes/RCPurchases+SubscriberAttributes.h"; sourceTree = SOURCE_ROOT; };
		2DD448FE24088473002F5694 /* RCPurchases+SubscriberAttributes.m */ = {isa = PBXFileReference; fileEncoding = 4; lastKnownFileType = sourcecode.c.objc; name = "RCPurchases+SubscriberAttributes.m"; path = "Purchases/SubscriberAttributes/RCPurchases+SubscriberAttributes.m"; sourceTree = SOURCE_ROOT; };
		2DD7BA4C24C63A830066B4C2 /* MockSystemInfo.swift */ = {isa = PBXFileReference; lastKnownFileType = sourcecode.swift; path = MockSystemInfo.swift; sourceTree = "<group>"; };
		2DDA3E4624DB0B5400EDFE5B /* OperationDispatcher.swift */ = {isa = PBXFileReference; lastKnownFileType = sourcecode.swift; path = OperationDispatcher.swift; sourceTree = "<group>"; };
		2DDE559A24C8B5E300DCB087 /* verifyReceiptSample1.txt */ = {isa = PBXFileReference; fileEncoding = 4; lastKnownFileType = text; path = verifyReceiptSample1.txt; sourceTree = "<group>"; };
		2DDE559B24C8B5E300DCB087 /* base64encodedreceiptsample1.txt */ = {isa = PBXFileReference; fileEncoding = 4; lastKnownFileType = text; path = base64encodedreceiptsample1.txt; sourceTree = "<group>"; };
		2DDF41A724F6F37C005BC22D /* AppleReceipt.swift */ = {isa = PBXFileReference; fileEncoding = 4; lastKnownFileType = sourcecode.swift; path = AppleReceipt.swift; sourceTree = "<group>"; };
		2DDF41A824F6F37C005BC22D /* ASN1Container.swift */ = {isa = PBXFileReference; fileEncoding = 4; lastKnownFileType = sourcecode.swift; path = ASN1Container.swift; sourceTree = "<group>"; };
		2DDF41A924F6F37C005BC22D /* ASN1ObjectIdentifier.swift */ = {isa = PBXFileReference; fileEncoding = 4; lastKnownFileType = sourcecode.swift; path = ASN1ObjectIdentifier.swift; sourceTree = "<group>"; };
		2DDF41AA24F6F37C005BC22D /* InAppPurchase.swift */ = {isa = PBXFileReference; fileEncoding = 4; lastKnownFileType = sourcecode.swift; path = InAppPurchase.swift; sourceTree = "<group>"; };
		2DDF41AF24F6F387005BC22D /* InAppPurchaseBuilder.swift */ = {isa = PBXFileReference; fileEncoding = 4; lastKnownFileType = sourcecode.swift; path = InAppPurchaseBuilder.swift; sourceTree = "<group>"; };
		2DDF41B024F6F387005BC22D /* ASN1ContainerBuilder.swift */ = {isa = PBXFileReference; fileEncoding = 4; lastKnownFileType = sourcecode.swift; path = ASN1ContainerBuilder.swift; sourceTree = "<group>"; };
		2DDF41B124F6F387005BC22D /* AppleReceiptBuilder.swift */ = {isa = PBXFileReference; fileEncoding = 4; lastKnownFileType = sourcecode.swift; path = AppleReceiptBuilder.swift; sourceTree = "<group>"; };
		2DDF41B224F6F387005BC22D /* ASN1ObjectIdentifierBuilder.swift */ = {isa = PBXFileReference; fileEncoding = 4; lastKnownFileType = sourcecode.swift; path = ASN1ObjectIdentifierBuilder.swift; sourceTree = "<group>"; };
		2DDF41B724F6F392005BC22D /* ISO3601DateFormatter.swift */ = {isa = PBXFileReference; fileEncoding = 4; lastKnownFileType = sourcecode.swift; path = ISO3601DateFormatter.swift; sourceTree = "<group>"; };
		2DDF41B824F6F392005BC22D /* UInt8+Extensions.swift */ = {isa = PBXFileReference; fileEncoding = 4; lastKnownFileType = sourcecode.swift; path = "UInt8+Extensions.swift"; sourceTree = "<group>"; };
		2DDF41B924F6F392005BC22D /* ArraySlice_UInt8+Extensions.swift */ = {isa = PBXFileReference; fileEncoding = 4; lastKnownFileType = sourcecode.swift; path = "ArraySlice_UInt8+Extensions.swift"; sourceTree = "<group>"; };
		2DDF41BE24F6F4C3005BC22D /* ISO3601DateFormatterTests.swift */ = {isa = PBXFileReference; fileEncoding = 4; lastKnownFileType = sourcecode.swift; path = ISO3601DateFormatterTests.swift; sourceTree = "<group>"; };
		2DDF41BF24F6F4C3005BC22D /* UInt8+ExtensionsTests.swift */ = {isa = PBXFileReference; fileEncoding = 4; lastKnownFileType = sourcecode.swift; path = "UInt8+ExtensionsTests.swift"; sourceTree = "<group>"; };
		2DDF41C024F6F4C3005BC22D /* ArraySlice_UInt8+ExtensionsTests.swift */ = {isa = PBXFileReference; fileEncoding = 4; lastKnownFileType = sourcecode.swift; path = "ArraySlice_UInt8+ExtensionsTests.swift"; sourceTree = "<group>"; };
		2DDF41C224F6F4C3005BC22D /* ASN1ObjectIdentifierBuilderTests.swift */ = {isa = PBXFileReference; fileEncoding = 4; lastKnownFileType = sourcecode.swift; path = ASN1ObjectIdentifierBuilderTests.swift; sourceTree = "<group>"; };
		2DDF41C324F6F4C3005BC22D /* AppleReceiptBuilderTests.swift */ = {isa = PBXFileReference; fileEncoding = 4; lastKnownFileType = sourcecode.swift; path = AppleReceiptBuilderTests.swift; sourceTree = "<group>"; };
		2DDF41C424F6F4C3005BC22D /* ASN1ContainerBuilderTests.swift */ = {isa = PBXFileReference; fileEncoding = 4; lastKnownFileType = sourcecode.swift; path = ASN1ContainerBuilderTests.swift; sourceTree = "<group>"; };
		2DDF41C524F6F4C3005BC22D /* InAppPurchaseBuilderTests.swift */ = {isa = PBXFileReference; fileEncoding = 4; lastKnownFileType = sourcecode.swift; path = InAppPurchaseBuilderTests.swift; sourceTree = "<group>"; };
		2DDF41C724F6F4C3005BC22D /* ReceiptParsing+TestsWithRealReceipts.swift */ = {isa = PBXFileReference; fileEncoding = 4; lastKnownFileType = sourcecode.swift; path = "ReceiptParsing+TestsWithRealReceipts.swift"; sourceTree = "<group>"; };
		2DDF41E524F6F5DC005BC22D /* MockSKProduct.swift */ = {isa = PBXFileReference; fileEncoding = 4; lastKnownFileType = sourcecode.swift; path = MockSKProduct.swift; sourceTree = "<group>"; };
		2DDF41E724F6F61B005BC22D /* MockSKDiscount.swift */ = {isa = PBXFileReference; fileEncoding = 4; lastKnownFileType = sourcecode.swift; path = MockSKDiscount.swift; sourceTree = "<group>"; };
		2DDF41E924F6F844005BC22D /* SKProductSubscriptionDurationExtensions.swift */ = {isa = PBXFileReference; fileEncoding = 4; lastKnownFileType = sourcecode.swift; path = SKProductSubscriptionDurationExtensions.swift; sourceTree = "<group>"; };
		2DE20B6C264087FB004C597D /* StoreKitTests.xctest */ = {isa = PBXFileReference; explicitFileType = wrapper.cfbundle; includeInIndex = 0; path = StoreKitTests.xctest; sourceTree = BUILT_PRODUCTS_DIR; };
		2DE20B6E264087FB004C597D /* StoreKitTests.swift */ = {isa = PBXFileReference; lastKnownFileType = sourcecode.swift; path = StoreKitTests.swift; sourceTree = "<group>"; };
		2DE20B70264087FB004C597D /* Info.plist */ = {isa = PBXFileReference; lastKnownFileType = text.plist.xml; path = Info.plist; sourceTree = "<group>"; };
		2DE20B7526408806004C597D /* StoreKitTest.framework */ = {isa = PBXFileReference; lastKnownFileType = wrapper.framework; name = StoreKitTest.framework; path = Developer/Library/Frameworks/StoreKitTest.framework; sourceTree = SDKROOT; };
		2DE20B7926408921004C597D /* Configuration.storekit */ = {isa = PBXFileReference; lastKnownFileType = text; name = Configuration.storekit; path = IntegrationTests/PurchaseTester/Configuration.storekit; sourceTree = SOURCE_ROOT; };
		2DE20B7F26409EB7004C597D /* StoreKitTestApp.app */ = {isa = PBXFileReference; explicitFileType = wrapper.application; includeInIndex = 0; path = StoreKitTestApp.app; sourceTree = BUILT_PRODUCTS_DIR; };
		2DE20B8126409EB7004C597D /* StoreKitTestAppApp.swift */ = {isa = PBXFileReference; lastKnownFileType = sourcecode.swift; path = StoreKitTestAppApp.swift; sourceTree = "<group>"; };
		2DE20B8326409EB7004C597D /* ContentView.swift */ = {isa = PBXFileReference; lastKnownFileType = sourcecode.swift; path = ContentView.swift; sourceTree = "<group>"; };
		2DE20B8526409EB8004C597D /* Assets.xcassets */ = {isa = PBXFileReference; lastKnownFileType = folder.assetcatalog; path = Assets.xcassets; sourceTree = "<group>"; };
		2DE20B8826409EB8004C597D /* Preview Assets.xcassets */ = {isa = PBXFileReference; lastKnownFileType = folder.assetcatalog; path = "Preview Assets.xcassets"; sourceTree = "<group>"; };
		2DE20B8A26409EB8004C597D /* Info.plist */ = {isa = PBXFileReference; lastKnownFileType = text.plist.xml; path = Info.plist; sourceTree = "<group>"; };
		2DE20B9126409ECF004C597D /* StoreKit.framework */ = {isa = PBXFileReference; lastKnownFileType = wrapper.framework; name = StoreKit.framework; path = Platforms/MacOSX.platform/Developer/SDKs/MacOSX11.3.sdk/System/iOSSupport/System/Library/Frameworks/StoreKit.framework; sourceTree = DEVELOPER_DIR; };
		2DE61A83264190830021CEA0 /* Constants.swift */ = {isa = PBXFileReference; lastKnownFileType = sourcecode.swift; path = Constants.swift; sourceTree = "<group>"; };
		2DEB9766247DB46900A92099 /* RCISOPeriodFormatter.h */ = {isa = PBXFileReference; lastKnownFileType = sourcecode.c.h; path = RCISOPeriodFormatter.h; sourceTree = "<group>"; };
		2DEB976A247DB85400A92099 /* SKProductSubscriptionDurationExtensions.swift */ = {isa = PBXFileReference; lastKnownFileType = sourcecode.swift; path = SKProductSubscriptionDurationExtensions.swift; sourceTree = "<group>"; };
		2DEC0CFB24A2A1B100B0E5BB /* Package.swift */ = {isa = PBXFileReference; fileEncoding = 4; lastKnownFileType = sourcecode.swift; path = Package.swift; sourceTree = SOURCE_ROOT; };
		33FFC8744F2BAE7BD8889A4C /* Pods_Purchases.framework */ = {isa = PBXFileReference; explicitFileType = wrapper.framework; includeInIndex = 0; path = Pods_Purchases.framework; sourceTree = BUILT_PRODUCTS_DIR; };
		350A1B84226E3E8700CCA10F /* AppKit.framework */ = {isa = PBXFileReference; lastKnownFileType = wrapper.framework; name = AppKit.framework; path = System/Library/Frameworks/AppKit.framework; sourceTree = SDKROOT; };
		350FBDD71F7DF17F0065833D /* OHHTTPStubs.framework */ = {isa = PBXFileReference; lastKnownFileType = wrapper.framework; name = OHHTTPStubs.framework; path = Carthage/Build/iOS/OHHTTPStubs.framework; sourceTree = SOURCE_ROOT; };
		350FBDDC1F7EA3570065833D /* Nimble.framework */ = {isa = PBXFileReference; lastKnownFileType = wrapper.framework; name = Nimble.framework; path = Carthage/Build/iOS/Nimble.framework; sourceTree = SOURCE_ROOT; };
		350FBDE71F7EEF070065833D /* RCPurchases.h */ = {isa = PBXFileReference; lastKnownFileType = sourcecode.c.h; path = RCPurchases.h; sourceTree = "<group>"; };
		350FBDE81F7EEF070065833D /* RCPurchases.m */ = {isa = PBXFileReference; lastKnownFileType = sourcecode.c.objc; path = RCPurchases.m; sourceTree = "<group>"; };
		351F4FAD1F803D0700F245F4 /* RCPurchaserInfo.h */ = {isa = PBXFileReference; lastKnownFileType = sourcecode.c.h; path = RCPurchaserInfo.h; sourceTree = "<group>"; };
		351F4FAE1F803D0700F245F4 /* RCPurchaserInfo.m */ = {isa = PBXFileReference; lastKnownFileType = sourcecode.c.objc; path = RCPurchaserInfo.m; sourceTree = "<group>"; };
		352629FE1F7C4B9100C04F2C /* Purchases.framework */ = {isa = PBXFileReference; explicitFileType = wrapper.framework; includeInIndex = 0; path = Purchases.framework; sourceTree = BUILT_PRODUCTS_DIR; };
		35262A011F7C4B9100C04F2C /* Purchases.h */ = {isa = PBXFileReference; lastKnownFileType = sourcecode.c.h; path = Purchases.h; sourceTree = "<group>"; };
		35262A021F7C4B9100C04F2C /* Info.plist */ = {isa = PBXFileReference; lastKnownFileType = text.plist.xml; path = Info.plist; sourceTree = "<group>"; };
		35262A1E1F7D77E600C04F2C /* PurchasesTests.xctest */ = {isa = PBXFileReference; explicitFileType = wrapper.cfbundle; includeInIndex = 0; path = PurchasesTests.xctest; sourceTree = BUILT_PRODUCTS_DIR; };
		35262A221F7D77E600C04F2C /* Info.plist */ = {isa = PBXFileReference; lastKnownFileType = text.plist.xml; path = Info.plist; sourceTree = "<group>"; };
		35262A291F7D783F00C04F2C /* PurchasesTests-Bridging-Header.h */ = {isa = PBXFileReference; lastKnownFileType = sourcecode.c.h; path = "PurchasesTests-Bridging-Header.h"; sourceTree = "<group>"; };
		352E88422229B1A60046A10A /* RCPurchasesErrorUtils.m */ = {isa = PBXFileReference; fileEncoding = 4; lastKnownFileType = sourcecode.c.objc; path = RCPurchasesErrorUtils.m; sourceTree = "<group>"; };
		3530C18822653E8F00D6DF52 /* AdSupport.framework */ = {isa = PBXFileReference; lastKnownFileType = wrapper.framework; name = AdSupport.framework; path = System/Library/Frameworks/AdSupport.framework; sourceTree = SDKROOT; };
		353AB5E3222F624E003754E6 /* RCPurchasesErrors.h */ = {isa = PBXFileReference; lastKnownFileType = sourcecode.c.h; path = RCPurchasesErrors.h; sourceTree = "<group>"; };
		353AB5E5222F633D003754E6 /* RCPurchasesErrorUtils.h */ = {isa = PBXFileReference; lastKnownFileType = sourcecode.c.h; path = RCPurchasesErrorUtils.h; sourceTree = "<group>"; };
		354D50DD22E7D014009B870C /* RCOfferings.h */ = {isa = PBXFileReference; lastKnownFileType = sourcecode.c.h; path = RCOfferings.h; sourceTree = "<group>"; };
		354D50DE22E7D014009B870C /* RCOfferings.m */ = {isa = PBXFileReference; lastKnownFileType = sourcecode.c.objc; path = RCOfferings.m; sourceTree = "<group>"; };
		357C9BC022725CFA006BC624 /* iAd.framework */ = {isa = PBXFileReference; lastKnownFileType = wrapper.framework; name = iAd.framework; path = Platforms/iPhoneOS.platform/Developer/SDKs/iPhoneOS12.2.sdk/System/Library/Frameworks/iAd.framework; sourceTree = DEVELOPER_DIR; };
		3589D15524C21DBD00A65CBB /* RCAttributionTypeFactory+Protected.h */ = {isa = PBXFileReference; lastKnownFileType = sourcecode.c.h; path = "RCAttributionTypeFactory+Protected.h"; sourceTree = "<group>"; };
		3597020F24BF6A710010506E /* TransactionsFactory.swift */ = {isa = PBXFileReference; lastKnownFileType = sourcecode.swift; path = TransactionsFactory.swift; sourceTree = "<group>"; };
		3597021124BF6AAC0010506E /* TransactionsFactoryTests.swift */ = {isa = PBXFileReference; lastKnownFileType = sourcecode.swift; path = TransactionsFactoryTests.swift; sourceTree = "<group>"; };
		35B54E4922EA6FBD005918B1 /* RCEntitlementInfos.h */ = {isa = PBXFileReference; lastKnownFileType = sourcecode.c.h; path = RCEntitlementInfos.h; sourceTree = "<group>"; };
		35B54E4B22EA6FD3005918B1 /* RCEntitlementInfos.m */ = {isa = PBXFileReference; lastKnownFileType = sourcecode.c.objc; path = RCEntitlementInfos.m; sourceTree = "<group>"; };
		35CE74F920C38A7100CE09D8 /* RCOffering.h */ = {isa = PBXFileReference; lastKnownFileType = sourcecode.c.h; path = RCOffering.h; sourceTree = "<group>"; };
		35CE74FA20C38A7100CE09D8 /* RCOffering.m */ = {isa = PBXFileReference; lastKnownFileType = sourcecode.c.objc; path = RCOffering.m; sourceTree = "<group>"; };
		35D3AB412030B4C600DE42C5 /* RCIntroEligibility.h */ = {isa = PBXFileReference; lastKnownFileType = sourcecode.c.h; path = RCIntroEligibility.h; sourceTree = "<group>"; };
		35D3AB422030B4C600DE42C5 /* RCIntroEligibility.m */ = {isa = PBXFileReference; lastKnownFileType = sourcecode.c.objc; path = RCIntroEligibility.m; sourceTree = "<group>"; };
		37E350420D54B99BB39448E0 /* AttributionTypeFactoryTests.swift */ = {isa = PBXFileReference; fileEncoding = 4; lastKnownFileType = sourcecode.swift; path = AttributionTypeFactoryTests.swift; sourceTree = "<group>"; };
		37E3507939634ED5A9280544 /* Strings.swift */ = {isa = PBXFileReference; fileEncoding = 4; lastKnownFileType = sourcecode.swift; path = Strings.swift; sourceTree = "<group>"; };
		37E35088AB7C4F7A242D3ED5 /* NSError+RCExtensions.m */ = {isa = PBXFileReference; fileEncoding = 4; lastKnownFileType = sourcecode.c.objc; path = "NSError+RCExtensions.m"; sourceTree = "<group>"; };
		37E3508E52201122137D4B4A /* PurchasesSubscriberAttributesTests.swift */ = {isa = PBXFileReference; fileEncoding = 4; lastKnownFileType = sourcecode.swift; path = PurchasesSubscriberAttributesTests.swift; sourceTree = "<group>"; };
		37E3508EC20EEBAB4EAC4C82 /* NSDate+RCExtensionsTests.swift */ = {isa = PBXFileReference; fileEncoding = 4; lastKnownFileType = sourcecode.swift; path = "NSDate+RCExtensionsTests.swift"; sourceTree = "<group>"; };
		37E35092F0E41512E0D610BA /* ContainerFactory.swift */ = {isa = PBXFileReference; fileEncoding = 4; lastKnownFileType = sourcecode.swift; path = ContainerFactory.swift; sourceTree = "<group>"; };
		37E35097C6785A4A89DEBB18 /* NSData+RCExtensions.h */ = {isa = PBXFileReference; fileEncoding = 4; lastKnownFileType = sourcecode.c.h; path = "NSData+RCExtensions.h"; sourceTree = "<group>"; };
		37E3509E7B186A712097B8CF /* RCReceiptFetcher.m */ = {isa = PBXFileReference; fileEncoding = 4; lastKnownFileType = sourcecode.c.objc; path = RCReceiptFetcher.m; sourceTree = "<group>"; };
		37E350ABE7173A637AA8B148 /* RCAttributionData.m */ = {isa = PBXFileReference; fileEncoding = 4; lastKnownFileType = sourcecode.c.objc; path = RCAttributionData.m; sourceTree = "<group>"; };
		37E350E57B0A393455A72B40 /* ProductInfoTests.swift */ = {isa = PBXFileReference; fileEncoding = 4; lastKnownFileType = sourcecode.swift; path = ProductInfoTests.swift; sourceTree = "<group>"; };
		37E35105C5C36A30D084954C /* RCOfferingsFactory.m */ = {isa = PBXFileReference; fileEncoding = 4; lastKnownFileType = sourcecode.c.objc; path = RCOfferingsFactory.m; sourceTree = "<group>"; };
		37E351AC0FF9607719F7A29A /* MockStoreKitWrapper.swift */ = {isa = PBXFileReference; fileEncoding = 4; lastKnownFileType = sourcecode.swift; path = MockStoreKitWrapper.swift; sourceTree = "<group>"; };
		37E351CD1EE6B897F434EA40 /* MockAttributionFetcher.swift */ = {isa = PBXFileReference; fileEncoding = 4; lastKnownFileType = sourcecode.swift; path = MockAttributionFetcher.swift; sourceTree = "<group>"; };
		37E351CDC94FE0A49A3DAAB3 /* RCStoreKitRequestFetcher.m */ = {isa = PBXFileReference; fileEncoding = 4; lastKnownFileType = sourcecode.c.objc; path = RCStoreKitRequestFetcher.m; sourceTree = "<group>"; };
		37E351D0EBC4698E1D3585A6 /* ReceiptParserTests.swift */ = {isa = PBXFileReference; fileEncoding = 4; lastKnownFileType = sourcecode.swift; path = ReceiptParserTests.swift; sourceTree = "<group>"; };
		37E351D48260D9DC8B1EE360 /* MockSubscriberAttributesManager.swift */ = {isa = PBXFileReference; fileEncoding = 4; lastKnownFileType = sourcecode.swift; path = MockSubscriberAttributesManager.swift; sourceTree = "<group>"; };
		37E351EB3689AF304E5B1031 /* MockASN1ContainerBuilder.swift */ = {isa = PBXFileReference; fileEncoding = 4; lastKnownFileType = sourcecode.swift; path = MockASN1ContainerBuilder.swift; sourceTree = "<group>"; };
		37E351F0E21361EAEC078A0D /* ProductsManagerTests.swift */ = {isa = PBXFileReference; fileEncoding = 4; lastKnownFileType = sourcecode.swift; path = ProductsManagerTests.swift; sourceTree = "<group>"; };
		37E3521D9235DD78BFEE8AC4 /* NSDate+RCExtensions.m */ = {isa = PBXFileReference; fileEncoding = 4; lastKnownFileType = sourcecode.c.objc; path = "NSDate+RCExtensions.m"; sourceTree = "<group>"; };
		37E3524E3032ABC72467AA43 /* RCDeviceCache.h */ = {isa = PBXFileReference; fileEncoding = 4; lastKnownFileType = sourcecode.c.h; path = RCDeviceCache.h; sourceTree = "<group>"; };
		37E3528315F4F007250F62B2 /* NSLocale+RCExtensions.h */ = {isa = PBXFileReference; fileEncoding = 4; lastKnownFileType = sourcecode.c.h; path = "NSLocale+RCExtensions.h"; sourceTree = "<group>"; };
		37E35292137BBF2810CE4F4B /* MockHTTPClient.swift */ = {isa = PBXFileReference; fileEncoding = 4; lastKnownFileType = sourcecode.swift; path = MockHTTPClient.swift; sourceTree = "<group>"; };
		37E35294EBC1E5A879C95540 /* IdentityManagerTests.swift */ = {isa = PBXFileReference; fileEncoding = 4; lastKnownFileType = sourcecode.swift; path = IdentityManagerTests.swift; sourceTree = "<group>"; };
		37E352B11676F7DC51559E84 /* MockReceiptFetcher.swift */ = {isa = PBXFileReference; fileEncoding = 4; lastKnownFileType = sourcecode.swift; path = MockReceiptFetcher.swift; sourceTree = "<group>"; };
		37E352CB6BD9FE3D1F4946C5 /* RCOfferingsFactory.h */ = {isa = PBXFileReference; fileEncoding = 4; lastKnownFileType = sourcecode.c.h; path = RCOfferingsFactory.h; sourceTree = "<group>"; };
		37E352DAD631B3A45C041148 /* RCPurchases+Protected.h */ = {isa = PBXFileReference; fileEncoding = 4; lastKnownFileType = sourcecode.c.h; path = "RCPurchases+Protected.h"; sourceTree = "<group>"; };
		37E352F86A0A8EB05BAD77C4 /* StoreKitWrapperTests.swift */ = {isa = PBXFileReference; fileEncoding = 4; lastKnownFileType = sourcecode.swift; path = StoreKitWrapperTests.swift; sourceTree = "<group>"; };
		37E352FDEEAD2E4EA0D2C16B /* RCDateProvider.h */ = {isa = PBXFileReference; fileEncoding = 4; lastKnownFileType = sourcecode.c.h; path = RCDateProvider.h; sourceTree = "<group>"; };
		37E3531E6D800F71A856C9E2 /* RCPurchaserInfoManager.m */ = {isa = PBXFileReference; fileEncoding = 4; lastKnownFileType = sourcecode.c.objc; path = RCPurchaserInfoManager.m; sourceTree = "<group>"; };
		37E35331DBA29B3C17D0F507 /* RCHTTPStatusCodes.h */ = {isa = PBXFileReference; fileEncoding = 4; lastKnownFileType = sourcecode.c.h; path = RCHTTPStatusCodes.h; sourceTree = "<group>"; };
		37E353471F474D9092560033 /* RCSystemInfo.h */ = {isa = PBXFileReference; fileEncoding = 4; lastKnownFileType = sourcecode.c.h; path = RCSystemInfo.h; sourceTree = "<group>"; };
		37E353AF2CAD3CEDE6D9B368 /* NSError+RCExtensionsTests.swift */ = {isa = PBXFileReference; fileEncoding = 4; lastKnownFileType = sourcecode.swift; path = "NSError+RCExtensionsTests.swift"; sourceTree = "<group>"; };
		37E353CBE9CF2572A72A347F /* HTTPClientTests.swift */ = {isa = PBXFileReference; fileEncoding = 4; lastKnownFileType = sourcecode.swift; path = HTTPClientTests.swift; sourceTree = "<group>"; };
		37E354501D2D2EC61F702958 /* RCAttributionData.h */ = {isa = PBXFileReference; fileEncoding = 4; lastKnownFileType = sourcecode.c.h; path = RCAttributionData.h; sourceTree = "<group>"; };
		37E3548189DA008320B3FC98 /* ProductInfoExtractorTests.swift */ = {isa = PBXFileReference; fileEncoding = 4; lastKnownFileType = sourcecode.swift; path = ProductInfoExtractorTests.swift; sourceTree = "<group>"; };
		37E354B13440508B46C9A530 /* MockReceiptParser.swift */ = {isa = PBXFileReference; fileEncoding = 4; lastKnownFileType = sourcecode.swift; path = MockReceiptParser.swift; sourceTree = "<group>"; };
		37E354B18710B488B8B0D443 /* IntroEligibilityCalculatorTests.swift */ = {isa = PBXFileReference; fileEncoding = 4; lastKnownFileType = sourcecode.swift; path = IntroEligibilityCalculatorTests.swift; sourceTree = "<group>"; };
		37E354BEB8FDE39CAB7C4D69 /* MockDeviceCache.swift */ = {isa = PBXFileReference; fileEncoding = 4; lastKnownFileType = sourcecode.swift; path = MockDeviceCache.swift; sourceTree = "<group>"; };
		37E354D3420651DECC1EA656 /* RCOfferings+Protected.h */ = {isa = PBXFileReference; fileEncoding = 4; lastKnownFileType = sourcecode.c.h; path = "RCOfferings+Protected.h"; sourceTree = "<group>"; };
		37E354E2E660D610B9CD4FA2 /* RCReceiptFetcher.h */ = {isa = PBXFileReference; fileEncoding = 4; lastKnownFileType = sourcecode.c.h; path = RCReceiptFetcher.h; sourceTree = "<group>"; };
		37E354FA06E2FDFB81EE3937 /* RCProductInfo.h */ = {isa = PBXFileReference; fileEncoding = 4; lastKnownFileType = sourcecode.c.h; path = RCProductInfo.h; sourceTree = "<group>"; };
		37E3550C031F1FD95B366998 /* MockTransaction.swift */ = {isa = PBXFileReference; fileEncoding = 4; lastKnownFileType = sourcecode.swift; path = MockTransaction.swift; sourceTree = "<group>"; };
		37E35548F15DE7CFFCE3AA8A /* NSLocale+RCExtensions.m */ = {isa = PBXFileReference; fileEncoding = 4; lastKnownFileType = sourcecode.c.objc; path = "NSLocale+RCExtensions.m"; sourceTree = "<group>"; };
		37E3555B4BE0A4F7222E7B00 /* MockOfferingsFactory.swift */ = {isa = PBXFileReference; fileEncoding = 4; lastKnownFileType = sourcecode.swift; path = MockOfferingsFactory.swift; sourceTree = "<group>"; };
		37E355744D64075AA91342DE /* MockInAppPurchaseBuilder.swift */ = {isa = PBXFileReference; fileEncoding = 4; lastKnownFileType = sourcecode.swift; path = MockInAppPurchaseBuilder.swift; sourceTree = "<group>"; };
		37E3557795D5EC2CE5A6CCB5 /* RCAttributionTypeFactory.h */ = {isa = PBXFileReference; fileEncoding = 4; lastKnownFileType = sourcecode.c.h; path = RCAttributionTypeFactory.h; sourceTree = "<group>"; };
		37E3558F697A939D2BBD7FEC /* MockReceiptParser.swift */ = {isa = PBXFileReference; fileEncoding = 4; lastKnownFileType = sourcecode.swift; path = MockReceiptParser.swift; sourceTree = "<group>"; };
		37E355AE6CB674484555D1AC /* NSDate+RCExtensions.h */ = {isa = PBXFileReference; fileEncoding = 4; lastKnownFileType = sourcecode.c.h; path = "NSDate+RCExtensions.h"; sourceTree = "<group>"; };
		37E355CBB3F3A31A32687B14 /* Transaction.swift */ = {isa = PBXFileReference; fileEncoding = 4; lastKnownFileType = sourcecode.swift; path = Transaction.swift; sourceTree = "<group>"; };
		37E35609E46E869675A466C1 /* MockRequestFetcher.swift */ = {isa = PBXFileReference; fileEncoding = 4; lastKnownFileType = sourcecode.swift; path = MockRequestFetcher.swift; sourceTree = "<group>"; };
		37E3564466002C9162AC7C5E /* Package.swift */ = {isa = PBXFileReference; fileEncoding = 4; lastKnownFileType = sourcecode.swift; path = Package.swift; sourceTree = "<group>"; };
		37E35645928A0009F4C105A7 /* MockBackend.swift */ = {isa = PBXFileReference; fileEncoding = 4; lastKnownFileType = sourcecode.swift; path = MockBackend.swift; sourceTree = "<group>"; };
		37E35659EB530A5109AFAB50 /* MockOperationDispatcher.swift */ = {isa = PBXFileReference; fileEncoding = 4; lastKnownFileType = sourcecode.swift; path = MockOperationDispatcher.swift; sourceTree = "<group>"; };
		37E3567189CF6A746EE3CCC2 /* DateExtensions.swift */ = {isa = PBXFileReference; fileEncoding = 4; lastKnownFileType = sourcecode.swift; path = DateExtensions.swift; sourceTree = "<group>"; };
		37E3567E972B9B04FE079ABA /* SusbcriberAttributesManagerTests.swift */ = {isa = PBXFileReference; fileEncoding = 4; lastKnownFileType = sourcecode.swift; path = SusbcriberAttributesManagerTests.swift; sourceTree = "<group>"; };
		37E356988CFAEA3E06597850 /* RCHTTPRequest.m */ = {isa = PBXFileReference; fileEncoding = 4; lastKnownFileType = sourcecode.c.objc; path = RCHTTPRequest.m; sourceTree = "<group>"; };
		37E356C39D29EB6C8EC2D6BD /* RCHTTPClient.h */ = {isa = PBXFileReference; fileEncoding = 4; lastKnownFileType = sourcecode.c.h; path = RCHTTPClient.h; sourceTree = "<group>"; };
		37E356E2B50E2DCA5EB8A87D /* RCAttributionFetcher.h */ = {isa = PBXFileReference; fileEncoding = 4; lastKnownFileType = sourcecode.c.h; path = RCAttributionFetcher.h; sourceTree = "<group>"; };
		37E356F4B9FCED933CD9C1CA /* RCDeviceCache.m */ = {isa = PBXFileReference; fileEncoding = 4; lastKnownFileType = sourcecode.c.objc; path = RCDeviceCache.m; sourceTree = "<group>"; };
		37E3571B552018D47A6ED7C6 /* MockIdentityManager.swift */ = {isa = PBXFileReference; fileEncoding = 4; lastKnownFileType = sourcecode.swift; path = MockIdentityManager.swift; sourceTree = "<group>"; };
		37E3572040A16F10B957563A /* MockProductDiscount.swift */ = {isa = PBXFileReference; fileEncoding = 4; lastKnownFileType = sourcecode.swift; path = MockProductDiscount.swift; sourceTree = "<group>"; };
		37E3578BD602C7B8E2274279 /* MockDateProvider.swift */ = {isa = PBXFileReference; fileEncoding = 4; lastKnownFileType = sourcecode.swift; path = MockDateProvider.swift; sourceTree = "<group>"; };
		37E357903E469CF42667760C /* RCAttributionNetwork.h */ = {isa = PBXFileReference; fileEncoding = 4; lastKnownFileType = sourcecode.c.h; path = RCAttributionNetwork.h; sourceTree = "<group>"; };
		37E357AE7E003DACF1635491 /* RCPromotionalOffer.h */ = {isa = PBXFileReference; fileEncoding = 4; lastKnownFileType = sourcecode.c.h; path = RCPromotionalOffer.h; sourceTree = "<group>"; };
		37E357C2D977BBB081216B5F /* OfferingsTests.swift */ = {isa = PBXFileReference; fileEncoding = 4; lastKnownFileType = sourcecode.swift; path = OfferingsTests.swift; sourceTree = "<group>"; };
		37E357C8623F79A4F0BEE213 /* RCOffering+Protected.h */ = {isa = PBXFileReference; fileEncoding = 4; lastKnownFileType = sourcecode.c.h; path = "RCOffering+Protected.h"; sourceTree = "<group>"; };
		37E357D16038F07915D7825D /* MockUserDefaults.swift */ = {isa = PBXFileReference; fileEncoding = 4; lastKnownFileType = sourcecode.swift; path = MockUserDefaults.swift; sourceTree = "<group>"; };
		37E357F69438004E1F443C03 /* BackendSubscriberAttributesTests.swift */ = {isa = PBXFileReference; fileEncoding = 4; lastKnownFileType = sourcecode.swift; path = BackendSubscriberAttributesTests.swift; sourceTree = "<group>"; };
		37E357FA5215FF384262957E /* NSData+RCExtensions.m */ = {isa = PBXFileReference; fileEncoding = 4; lastKnownFileType = sourcecode.c.objc; path = "NSData+RCExtensions.m"; sourceTree = "<group>"; };
		37E357FBA3184BDE6E95DED4 /* MockSKProduct.swift */ = {isa = PBXFileReference; fileEncoding = 4; lastKnownFileType = sourcecode.swift; path = MockSKProduct.swift; sourceTree = "<group>"; };
		37E35804C14F5E6CEAF3909C /* RCStoreKitRequestFetcher.h */ = {isa = PBXFileReference; fileEncoding = 4; lastKnownFileType = sourcecode.c.h; path = RCStoreKitRequestFetcher.h; sourceTree = "<group>"; };
		37E3580957BA17D5C2EEF8A8 /* RCAttributionTypeFactory.m */ = {isa = PBXFileReference; fileEncoding = 4; lastKnownFileType = sourcecode.c.objc; path = RCAttributionTypeFactory.m; sourceTree = "<group>"; };
		37E3582920E16E065502E5FC /* EntitlementInfosTests.swift */ = {isa = PBXFileReference; fileEncoding = 4; lastKnownFileType = sourcecode.swift; path = EntitlementInfosTests.swift; sourceTree = "<group>"; };
		37E3583675928C01D92E3166 /* ProductInfoExtensions.swift */ = {isa = PBXFileReference; fileEncoding = 4; lastKnownFileType = sourcecode.swift; path = ProductInfoExtensions.swift; sourceTree = "<group>"; };
		37E35838A7FD36982EE14100 /* MockPurchasesDelegate.swift */ = {isa = PBXFileReference; fileEncoding = 4; lastKnownFileType = sourcecode.swift; path = MockPurchasesDelegate.swift; sourceTree = "<group>"; };
		37E3585E07410DC8470406D5 /* RCReceiptRefreshPolicy.h */ = {isa = PBXFileReference; fileEncoding = 4; lastKnownFileType = sourcecode.c.h; path = RCReceiptRefreshPolicy.h; sourceTree = "<group>"; };
		37E358BF58C99AC39073B96C /* BackendTests.swift */ = {isa = PBXFileReference; fileEncoding = 4; lastKnownFileType = sourcecode.swift; path = BackendTests.swift; sourceTree = "<group>"; };
		37E358CFE61BD929C7FDE4CD /* RCIdentityManager.m */ = {isa = PBXFileReference; fileEncoding = 4; lastKnownFileType = sourcecode.c.objc; path = RCIdentityManager.m; sourceTree = "<group>"; };
		37E359B77C1E588C9C009D2B /* RCStoreKitWrapper.h */ = {isa = PBXFileReference; fileEncoding = 4; lastKnownFileType = sourcecode.c.h; path = RCStoreKitWrapper.h; sourceTree = "<group>"; };
		37E359D128E667D950598853 /* RCIntroEligibility+Protected.h */ = {isa = PBXFileReference; fileEncoding = 4; lastKnownFileType = sourcecode.c.h; path = "RCIntroEligibility+Protected.h"; sourceTree = "<group>"; };
		37E359D8F304C83184560135 /* PurchaserInfoTests.swift */ = {isa = PBXFileReference; fileEncoding = 4; lastKnownFileType = sourcecode.swift; path = PurchaserInfoTests.swift; sourceTree = "<group>"; };
		37E35A0D4A561C51185F82EB /* MockNotificationCenter.swift */ = {isa = PBXFileReference; fileEncoding = 4; lastKnownFileType = sourcecode.swift; path = MockNotificationCenter.swift; sourceTree = "<group>"; };
		37E35A375CFEFEE4D6DEFD11 /* RCPurchaserInfoManager.h */ = {isa = PBXFileReference; fileEncoding = 4; lastKnownFileType = sourcecode.c.h; path = RCPurchaserInfoManager.h; sourceTree = "<group>"; };
		37E35A6246A6969C7236B29B /* RCInMemoryCachedObject+Protected.h */ = {isa = PBXFileReference; fileEncoding = 4; lastKnownFileType = sourcecode.c.h; path = "RCInMemoryCachedObject+Protected.h"; sourceTree = "<group>"; };
		37E35A6260C44FCBFF4CBB49 /* StoreKitRequestFetcherTests.swift */ = {isa = PBXFileReference; fileEncoding = 4; lastKnownFileType = sourcecode.swift; path = StoreKitRequestFetcherTests.swift; sourceTree = "<group>"; };
		37E35A6E091B8CD9C967383C /* RCBackend.h */ = {isa = PBXFileReference; fileEncoding = 4; lastKnownFileType = sourcecode.c.h; path = RCBackend.h; sourceTree = "<group>"; };
		37E35A7A70B77C0526EA3A28 /* RCSystemInfo.m */ = {isa = PBXFileReference; fileEncoding = 4; lastKnownFileType = sourcecode.c.objc; path = RCSystemInfo.m; sourceTree = "<group>"; };
		37E35AB7A67D86DBD95B2243 /* AttributionFetcherTests.swift */ = {isa = PBXFileReference; fileEncoding = 4; lastKnownFileType = sourcecode.swift; path = AttributionFetcherTests.swift; sourceTree = "<group>"; };
		37E35ABEE9FD79CCA64E4F8B /* NSData+RCExtensionsTests.swift */ = {isa = PBXFileReference; fileEncoding = 4; lastKnownFileType = sourcecode.swift; path = "NSData+RCExtensionsTests.swift"; sourceTree = "<group>"; };
		37E35B08709090FBBFB16EBD /* MockProductsRequest.swift */ = {isa = PBXFileReference; fileEncoding = 4; lastKnownFileType = sourcecode.swift; path = MockProductsRequest.swift; sourceTree = "<group>"; };
		37E35B655B1BA8F52C4349ED /* RCInMemoryCachedObject.m */ = {isa = PBXFileReference; fileEncoding = 4; lastKnownFileType = sourcecode.c.objc; path = RCInMemoryCachedObject.m; sourceTree = "<group>"; };
		37E35B6C44C7460FC0522E01 /* RCIdentityManager.h */ = {isa = PBXFileReference; fileEncoding = 4; lastKnownFileType = sourcecode.c.h; path = RCIdentityManager.h; sourceTree = "<group>"; };
		37E35B76B22E9086A5BABECB /* RCHTTPRequest.h */ = {isa = PBXFileReference; fileEncoding = 4; lastKnownFileType = sourcecode.c.h; path = RCHTTPRequest.h; sourceTree = "<group>"; };
		37E35B99BA2A8F048F2482F8 /* RCAttributionFetcher.m */ = {isa = PBXFileReference; fileEncoding = 4; lastKnownFileType = sourcecode.c.objc; path = RCAttributionFetcher.m; sourceTree = "<group>"; };
		37E35B9AC7A350CA2437049D /* ISOPeriodFormatterTests.swift */ = {isa = PBXFileReference; fileEncoding = 4; lastKnownFileType = sourcecode.swift; path = ISOPeriodFormatterTests.swift; sourceTree = "<group>"; };
		37E35BC489985F613020035D /* RCProductInfoExtractor.h */ = {isa = PBXFileReference; fileEncoding = 4; lastKnownFileType = sourcecode.c.h; path = RCProductInfoExtractor.h; sourceTree = "<group>"; };
		37E35C1554F296F7F1317747 /* MockAppleReceiptBuilder.swift */ = {isa = PBXFileReference; fileEncoding = 4; lastKnownFileType = sourcecode.swift; path = MockAppleReceiptBuilder.swift; sourceTree = "<group>"; };
		37E35C1DFC68AC9E58E868F2 /* RCSubscriberAttribute+Protected.h */ = {isa = PBXFileReference; fileEncoding = 4; lastKnownFileType = sourcecode.c.h; path = "RCSubscriberAttribute+Protected.h"; sourceTree = "<group>"; };
		37E35C4A4B241A545D1D06BD /* ASN1ObjectIdentifierEncoder.swift */ = {isa = PBXFileReference; fileEncoding = 4; lastKnownFileType = sourcecode.swift; path = ASN1ObjectIdentifierEncoder.swift; sourceTree = "<group>"; };
		37E35C4A795A0F056381A1B3 /* DeviceCacheSubscriberAttributesTests.swift */ = {isa = PBXFileReference; fileEncoding = 4; lastKnownFileType = sourcecode.swift; path = DeviceCacheSubscriberAttributesTests.swift; sourceTree = "<group>"; };
		37E35C5A65AAF701DED59800 /* MockInMemoryCachedOfferings.swift */ = {isa = PBXFileReference; fileEncoding = 4; lastKnownFileType = sourcecode.swift; path = MockInMemoryCachedOfferings.swift; sourceTree = "<group>"; };
		37E35C6CBB3229AA53ECEB58 /* RCInMemoryCachedObject.h */ = {isa = PBXFileReference; fileEncoding = 4; lastKnownFileType = sourcecode.c.h; path = RCInMemoryCachedObject.h; sourceTree = "<group>"; };
		37E35C7060D7E486F5958BED /* ProductsManager.swift */ = {isa = PBXFileReference; fileEncoding = 4; lastKnownFileType = sourcecode.swift; path = ProductsManager.swift; sourceTree = "<group>"; };
		37E35C9439E087F63ECC4F59 /* MockProductsManager.swift */ = {isa = PBXFileReference; fileEncoding = 4; lastKnownFileType = sourcecode.swift; path = MockProductsManager.swift; sourceTree = "<group>"; };
		37E35CC6289D46E544F5F006 /* RCISOPeriodFormatter.m */ = {isa = PBXFileReference; fileEncoding = 4; lastKnownFileType = sourcecode.c.objc; path = RCISOPeriodFormatter.m; sourceTree = "<group>"; };
		37E35CE6628D07BD2C4A07C0 /* RCStoreKitWrapper.m */ = {isa = PBXFileReference; fileEncoding = 4; lastKnownFileType = sourcecode.c.objc; path = RCStoreKitWrapper.m; sourceTree = "<group>"; };
		37E35CF71E13B58F4AC8998F /* RCPurchasesErrorUtils+Protected.h */ = {isa = PBXFileReference; fileEncoding = 4; lastKnownFileType = sourcecode.c.h; path = "RCPurchasesErrorUtils+Protected.h"; sourceTree = "<group>"; };
		37E35CFD3C14C7C6EECF921E /* RCPromotionalOffer.m */ = {isa = PBXFileReference; fileEncoding = 4; lastKnownFileType = sourcecode.c.objc; path = RCPromotionalOffer.m; sourceTree = "<group>"; };
		37E35D12020065BE7D6E473D /* NSError+RCExtensions.h */ = {isa = PBXFileReference; fileEncoding = 4; lastKnownFileType = sourcecode.c.h; path = "NSError+RCExtensions.h"; sourceTree = "<group>"; };
		37E35D29AD7BE9B81DBF6907 /* RCPromotionalOffer+Protected.h */ = {isa = PBXFileReference; fileEncoding = 4; lastKnownFileType = sourcecode.c.h; path = "RCPromotionalOffer+Protected.h"; sourceTree = "<group>"; };
		37E35D87B7E6F91E27E98F42 /* DeviceCacheTests.swift */ = {isa = PBXFileReference; fileEncoding = 4; lastKnownFileType = sourcecode.swift; path = DeviceCacheTests.swift; sourceTree = "<group>"; };
		37E35DA3E083FE37DAF15954 /* MockAttributionTypeFactory.swift */ = {isa = PBXFileReference; fileEncoding = 4; lastKnownFileType = sourcecode.swift; path = MockAttributionTypeFactory.swift; sourceTree = "<group>"; };
		37E35DCFDBDCD33B531395A6 /* RCDeviceCache+Protected.h */ = {isa = PBXFileReference; fileEncoding = 4; lastKnownFileType = sourcecode.c.h; path = "RCDeviceCache+Protected.h"; sourceTree = "<group>"; };
		37E35DE5707E845DA3FF51BC /* PurchasesTests.swift */ = {isa = PBXFileReference; fileEncoding = 4; lastKnownFileType = sourcecode.swift; path = PurchasesTests.swift; sourceTree = "<group>"; };
		37E35DE721FC2A73255D505E /* RCCrossPlatformSupport.h */ = {isa = PBXFileReference; fileEncoding = 4; lastKnownFileType = sourcecode.c.h; path = RCCrossPlatformSupport.h; sourceTree = "<group>"; };
		37E35E282619939718FC7DBE /* RCBackend.m */ = {isa = PBXFileReference; fileEncoding = 4; lastKnownFileType = sourcecode.c.objc; path = RCBackend.m; sourceTree = "<group>"; };
		37E35E3250FBBB03D92E06EC /* InMemoryCachedObjectTests.swift */ = {isa = PBXFileReference; fileEncoding = 4; lastKnownFileType = sourcecode.swift; path = InMemoryCachedObjectTests.swift; sourceTree = "<group>"; };
		37E35E5C3D1B1D6814496C89 /* RCProductInfoExtractor.m */ = {isa = PBXFileReference; fileEncoding = 4; lastKnownFileType = sourcecode.c.objc; path = RCProductInfoExtractor.m; sourceTree = "<group>"; };
		37E35E8DCF998D9DB63850F8 /* ProductsRequestFactory.swift */ = {isa = PBXFileReference; fileEncoding = 4; lastKnownFileType = sourcecode.swift; path = ProductsRequestFactory.swift; sourceTree = "<group>"; };
		37E35E992F1916C7F3911E7B /* PurchaserInfoManagerTests.swift */ = {isa = PBXFileReference; fileEncoding = 4; lastKnownFileType = sourcecode.swift; path = PurchaserInfoManagerTests.swift; sourceTree = "<group>"; };
		37E35EABF6D7AFE367718784 /* MockSKDiscount.swift */ = {isa = PBXFileReference; fileEncoding = 4; lastKnownFileType = sourcecode.swift; path = MockSKDiscount.swift; sourceTree = "<group>"; };
		37E35EB9B60477A7AD2C2EB5 /* RCLogUtils.h */ = {isa = PBXFileReference; fileEncoding = 4; lastKnownFileType = sourcecode.c.h; path = RCLogUtils.h; sourceTree = "<group>"; };
		37E35EBCDDD1A08F8105C46C /* MockPurchaserInfoManager.swift */ = {isa = PBXFileReference; fileEncoding = 4; lastKnownFileType = sourcecode.swift; path = MockPurchaserInfoManager.swift; sourceTree = "<group>"; };
		37E35EDEA372C1D8E03118FF /* RCHTTPClient.m */ = {isa = PBXFileReference; fileEncoding = 4; lastKnownFileType = sourcecode.c.objc; path = RCHTTPClient.m; sourceTree = "<group>"; };
		37E35EEE7783629CDE41B70C /* SystemInfoTests.swift */ = {isa = PBXFileReference; fileEncoding = 4; lastKnownFileType = sourcecode.swift; path = SystemInfoTests.swift; sourceTree = "<group>"; };
		37E35F1729999CFCA36E877D /* RCDateProvider.m */ = {isa = PBXFileReference; fileEncoding = 4; lastKnownFileType = sourcecode.c.objc; path = RCDateProvider.m; sourceTree = "<group>"; };
		37E35F19DF256C1D0125CC76 /* RCPurchaserInfo+Protected.h */ = {isa = PBXFileReference; fileEncoding = 4; lastKnownFileType = sourcecode.c.h; path = "RCPurchaserInfo+Protected.h"; sourceTree = "<group>"; };
		37E35F783903362B65FB7AF3 /* MockProductsRequestFactory.swift */ = {isa = PBXFileReference; fileEncoding = 4; lastKnownFileType = sourcecode.swift; path = MockProductsRequestFactory.swift; sourceTree = "<group>"; };
		37E35FDC209D3F4C38791BDE /* RCProductInfo.m */ = {isa = PBXFileReference; fileEncoding = 4; lastKnownFileType = sourcecode.c.objc; path = RCProductInfo.m; sourceTree = "<group>"; };
		6B5DC754D48165CE32D8133B /* Pods_PurchasesCoreSwift.framework */ = {isa = PBXFileReference; explicitFileType = wrapper.framework; includeInIndex = 0; path = Pods_PurchasesCoreSwift.framework; sourceTree = BUILT_PRODUCTS_DIR; };
		84C3F1AC1D7E1E64341D3936 /* Pods_Purchases_PurchasesTests.framework */ = {isa = PBXFileReference; explicitFileType = wrapper.framework; includeInIndex = 0; path = Pods_Purchases_PurchasesTests.framework; sourceTree = BUILT_PRODUCTS_DIR; };
		9A65DFDD258AD60A00DE00B0 /* LogIntent.swift */ = {isa = PBXFileReference; fileEncoding = 4; lastKnownFileType = sourcecode.swift; path = LogIntent.swift; sourceTree = "<group>"; };
		9A65E03525918B0500DE00B0 /* ConfigureStrings.swift */ = {isa = PBXFileReference; fileEncoding = 4; lastKnownFileType = sourcecode.swift; path = ConfigureStrings.swift; sourceTree = "<group>"; };
		9A65E03A25918B0900DE00B0 /* PurchaserInfoStrings.swift */ = {isa = PBXFileReference; fileEncoding = 4; lastKnownFileType = sourcecode.swift; path = PurchaserInfoStrings.swift; sourceTree = "<group>"; };
		9A65E0752591977200DE00B0 /* IdentityStrings.swift */ = {isa = PBXFileReference; fileEncoding = 4; lastKnownFileType = sourcecode.swift; path = IdentityStrings.swift; sourceTree = "<group>"; };
		9A65E07A2591977500DE00B0 /* NetworkStrings.swift */ = {isa = PBXFileReference; fileEncoding = 4; lastKnownFileType = sourcecode.swift; path = NetworkStrings.swift; sourceTree = "<group>"; };
		9A65E07F2591977900DE00B0 /* ReceiptStrings.swift */ = {isa = PBXFileReference; fileEncoding = 4; lastKnownFileType = sourcecode.swift; path = ReceiptStrings.swift; sourceTree = "<group>"; };
		9A65E09F2591A23200DE00B0 /* OfferingStrings.swift */ = {isa = PBXFileReference; fileEncoding = 4; lastKnownFileType = sourcecode.swift; path = OfferingStrings.swift; sourceTree = "<group>"; };
		9A65E0A42591A23500DE00B0 /* PurchaseStrings.swift */ = {isa = PBXFileReference; fileEncoding = 4; lastKnownFileType = sourcecode.swift; path = PurchaseStrings.swift; sourceTree = "<group>"; };
		9A65E0A92591A23800DE00B0 /* RestoreStrings.swift */ = {isa = PBXFileReference; fileEncoding = 4; lastKnownFileType = sourcecode.swift; path = RestoreStrings.swift; sourceTree = "<group>"; };
		A976872C3EDAC0B4F4B45481 /* Pods_PurchasesCoreSwift_PurchasesCoreSwiftTests.framework */ = {isa = PBXFileReference; explicitFileType = wrapper.framework; includeInIndex = 0; path = Pods_PurchasesCoreSwift_PurchasesCoreSwiftTests.framework; sourceTree = BUILT_PRODUCTS_DIR; };
		B32B750026868C1D005647BF /* EntitlementInfo.swift */ = {isa = PBXFileReference; fileEncoding = 4; lastKnownFileType = sourcecode.swift; path = EntitlementInfo.swift; sourceTree = "<group>"; };
		B32B750226868DB7005647BF /* RCEntitlementInfos+Protected.h */ = {isa = PBXFileReference; fileEncoding = 4; lastKnownFileType = sourcecode.c.h; path = "RCEntitlementInfos+Protected.h"; sourceTree = "<group>"; };
		B33C43EB2672953D006B8C8C /* RCObjC.h */ = {isa = PBXFileReference; lastKnownFileType = sourcecode.c.h; path = RCObjC.h; sourceTree = "<group>"; };
		B33C43EC2672953D006B8C8C /* RCObjC.m */ = {isa = PBXFileReference; lastKnownFileType = sourcecode.c.objc; path = RCObjC.m; sourceTree = "<group>"; };
		B33C43F12672986D006B8C8C /* ObjCThrowExceptionMatcher.swift */ = {isa = PBXFileReference; lastKnownFileType = sourcecode.swift; path = ObjCThrowExceptionMatcher.swift; sourceTree = "<group>"; };
		B387F46D2683FDAC0028701F /* main.m */ = {isa = PBXFileReference; lastKnownFileType = sourcecode.c.objc; path = main.m; sourceTree = "<group>"; };
		B387F4732683FDDB0028701F /* APITester */ = {isa = PBXFileReference; explicitFileType = "compiled.mach-o.executable"; includeInIndex = 0; path = APITester; sourceTree = BUILT_PRODUCTS_DIR; };
		B3AA359C268682410007771B /* RCEntitlementInfoAPI.h */ = {isa = PBXFileReference; fileEncoding = 4; lastKnownFileType = sourcecode.c.h; path = RCEntitlementInfoAPI.h; sourceTree = "<group>"; };
		B3AA359D268682410007771B /* RCEntitlementInfoAPI.m */ = {isa = PBXFileReference; fileEncoding = 4; lastKnownFileType = sourcecode.c.objc; path = RCEntitlementInfoAPI.m; sourceTree = "<group>"; };
		B3AA359E268682410007771B /* RCPurchasesAPI.h */ = {isa = PBXFileReference; fileEncoding = 4; lastKnownFileType = sourcecode.c.h; path = RCPurchasesAPI.h; sourceTree = "<group>"; };
		B3AA359F268682410007771B /* RCPurchasesAPI.m */ = {isa = PBXFileReference; fileEncoding = 4; lastKnownFileType = sourcecode.c.objc; path = RCPurchasesAPI.m; sourceTree = "<group>"; };
<<<<<<< HEAD
		B3AA35A2268683540007771B /* EntitlementInfo.swift */ = {isa = PBXFileReference; lastKnownFileType = sourcecode.swift; path = EntitlementInfo.swift; sourceTree = "<group>"; };
=======
>>>>>>> 476b9919
		B3D3C46E26856AFE00CB3C21 /* APITester-Bridging-Header.h */ = {isa = PBXFileReference; lastKnownFileType = sourcecode.c.h; path = "APITester-Bridging-Header.h"; sourceTree = "<group>"; };
		B3D3C46F26856AFF00CB3C21 /* APITester.swift */ = {isa = PBXFileReference; lastKnownFileType = sourcecode.swift; path = APITester.swift; sourceTree = "<group>"; };
		B3D3C4712685784800CB3C21 /* Package.swift */ = {isa = PBXFileReference; fileEncoding = 4; lastKnownFileType = sourcecode.swift; path = Package.swift; sourceTree = "<group>"; };
		B3DDB55826854865008CCF23 /* PurchaseOwnershipType.swift */ = {isa = PBXFileReference; lastKnownFileType = sourcecode.swift; path = PurchaseOwnershipType.swift; sourceTree = "<group>"; };
<<<<<<< HEAD
=======
		B3DDB55B26854A1E008CCF23 /* EntitlementInfoEnums.swift */ = {isa = PBXFileReference; lastKnownFileType = sourcecode.swift; path = EntitlementInfoEnums.swift; sourceTree = "<group>"; };
>>>>>>> 476b9919
/* End PBXFileReference section */

/* Begin PBXFrameworksBuildPhase section */
		2DC5621324EC63420031F69B /* Frameworks */ = {
			isa = PBXFrameworksBuildPhase;
			buildActionMask = 2147483647;
			files = (
			);
			runOnlyForDeploymentPostprocessing = 0;
		};
		2DC5621B24EC63430031F69B /* Frameworks */ = {
			isa = PBXFrameworksBuildPhase;
			buildActionMask = 2147483647;
			files = (
				2DC5621F24EC63430031F69B /* PurchasesCoreSwift.framework in Frameworks */,
				B3D5CFC82672827D0056FA67 /* OHHTTPStubsSwift in Frameworks */,
				B3D5CFC62672827D0056FA67 /* OHHTTPStubs in Frameworks */,
				B3D5CFC42672827D0056FA67 /* Nimble in Frameworks */,
			);
			runOnlyForDeploymentPostprocessing = 0;
		};
		2DE20B69264087FB004C597D /* Frameworks */ = {
			isa = PBXFrameworksBuildPhase;
			buildActionMask = 2147483647;
			files = (
				B3D5CFCA267282860056FA67 /* Nimble in Frameworks */,
				2DE20B7626408807004C597D /* StoreKitTest.framework in Frameworks */,
				2DE20B7426408802004C597D /* Purchases.framework in Frameworks */,
			);
			runOnlyForDeploymentPostprocessing = 0;
		};
		2DE20B7C26409EB7004C597D /* Frameworks */ = {
			isa = PBXFrameworksBuildPhase;
			buildActionMask = 2147483647;
			files = (
				2DE20B9226409ECF004C597D /* StoreKit.framework in Frameworks */,
				2DE20B9026409EC7004C597D /* Purchases.framework in Frameworks */,
			);
			runOnlyForDeploymentPostprocessing = 0;
		};
		352629FA1F7C4B9100C04F2C /* Frameworks */ = {
			isa = PBXFrameworksBuildPhase;
			buildActionMask = 2147483647;
			files = (
				2DE63BB324EC73F3001288D6 /* PurchasesCoreSwift.framework in Frameworks */,
			);
			runOnlyForDeploymentPostprocessing = 0;
		};
		35262A1B1F7D77E600C04F2C /* Frameworks */ = {
			isa = PBXFrameworksBuildPhase;
			buildActionMask = 2147483647;
			files = (
				35262A231F7D77E600C04F2C /* Purchases.framework in Frameworks */,
				B3D5CFC0267282760056FA67 /* OHHTTPStubsSwift in Frameworks */,
				B3D5CFBD267282630056FA67 /* Nimble in Frameworks */,
				B3D5CFC2267282760056FA67 /* OHHTTPStubs in Frameworks */,
			);
			runOnlyForDeploymentPostprocessing = 0;
		};
		B387F4702683FDDB0028701F /* Frameworks */ = {
			isa = PBXFrameworksBuildPhase;
			buildActionMask = 2147483647;
			files = (
			);
			runOnlyForDeploymentPostprocessing = 0;
		};
/* End PBXFrameworksBuildPhase section */

/* Begin PBXGroup section */
		2D11F5DE250FF63E005A70E8 /* Logging */ = {
			isa = PBXGroup;
			children = (
				2D11F5DF250FF658005A70E8 /* Strings */,
				2DC19194255F36D10039389A /* Logger.swift */,
				9A65DFDD258AD60A00DE00B0 /* LogIntent.swift */,
			);
			path = Logging;
			sourceTree = "<group>";
		};
		2D11F5DF250FF658005A70E8 /* Strings */ = {
			isa = PBXGroup;
			children = (
				2D11F5E0250FF886005A70E8 /* AttributionStrings.swift */,
				9A65E09F2591A23200DE00B0 /* OfferingStrings.swift */,
				9A65E0A42591A23500DE00B0 /* PurchaseStrings.swift */,
				9A65E0A92591A23800DE00B0 /* RestoreStrings.swift */,
				9A65E0752591977200DE00B0 /* IdentityStrings.swift */,
				9A65E07A2591977500DE00B0 /* NetworkStrings.swift */,
				9A65E07F2591977900DE00B0 /* ReceiptStrings.swift */,
				9A65E03525918B0500DE00B0 /* ConfigureStrings.swift */,
				9A65E03A25918B0900DE00B0 /* PurchaserInfoStrings.swift */,
				37E3507939634ED5A9280544 /* Strings.swift */,
			);
			path = Strings;
			sourceTree = "<group>";
		};
		2D1A28CB24AA6F4B006BE931 /* LocalReceiptParsing */ = {
			isa = PBXGroup;
			children = (
				2D5BB46A24C8E8ED00E27537 /* ReceiptParser.swift */,
				2D8F622224D30F9D00F993AA /* ReceiptParsingError.swift */,
				37E35FCF87558ACB498521F1 /* BasicTypes */,
				37E355596456B3DFA01EF081 /* Builders */,
				37E35556F2D7B8B28B169C77 /* DataConverters */,
			);
			path = LocalReceiptParsing;
			sourceTree = "<group>";
		};
		2D4C02E52669801D0038F877 /* Logging */ = {
			isa = PBXGroup;
			children = (
				37E35EB9B60477A7AD2C2EB5 /* RCLogUtils.h */,
			);
			path = Logging;
			sourceTree = "<group>";
		};
		2D5033202406E4C7009CAE61 /* SubscriberAttributes */ = {
			isa = PBXGroup;
			children = (
				2DD448FD24088473002F5694 /* RCPurchases+SubscriberAttributes.h */,
				2DD448FE24088473002F5694 /* RCPurchases+SubscriberAttributes.m */,
				2D5033272406EA61009CAE61 /* RCSubscriberAttributesManager.h */,
				2D5033282406EA61009CAE61 /* RCSubscriberAttributesManager.m */,
				2D5033232406E4E8009CAE61 /* RCSpecialSubscriberAttributes.h */,
				2D5033212406E4E8009CAE61 /* RCSubscriberAttribute.h */,
				2D5033222406E4E8009CAE61 /* RCSubscriberAttribute.m */,
			);
			path = SubscriberAttributes;
			sourceTree = "<group>";
		};
		2DC5621724EC63420031F69B /* PurchasesCoreSwift */ = {
			isa = PBXGroup;
			children = (
				B3DDB55726854850008CCF23 /* Public */,
				2D11F5DE250FF63E005A70E8 /* Logging */,
				2DDA3E4524DB0B4500EDFE5B /* Misc */,
				354235D524C11138008C84EE /* Purchasing */,
				37E355CBB3F3A31A32687B14 /* Transaction.swift */,
				2D1A28CB24AA6F4B006BE931 /* LocalReceiptParsing */,
				2DC5621824EC63430031F69B /* PurchasesCoreSwift.h */,
				2DC5621924EC63430031F69B /* Info.plist */,
				2D97458E24BDFCEF006245E9 /* IntroEligibilityCalculator.swift */,
			);
			path = PurchasesCoreSwift;
			sourceTree = "<group>";
		};
		2DC5622224EC63430031F69B /* PurchasesCoreSwiftTests */ = {
			isa = PBXGroup;
			children = (
				2DDE559824C8B5D100DCB087 /* Resources */,
				37E35A5970D1604E8C8011FC /* TestHelpers */,
				2DDF41DD24F6F4F9005BC22D /* Mocks */,
				2DC5622524EC63430031F69B /* Info.plist */,
				354235D624C11160008C84EE /* Purchasing */,
				2DD02D5924AD128A00419CD9 /* LocalReceiptParsing */,
				37E354B18710B488B8B0D443 /* IntroEligibilityCalculatorTests.swift */,
			);
			path = PurchasesCoreSwiftTests;
			sourceTree = "<group>";
		};
		2DCB85BF2406EC3F003C1260 /* Recovered References */ = {
			isa = PBXGroup;
			children = (
				37E3564466002C9162AC7C5E /* Package.swift */,
				B3AA35A2268683540007771B /* EntitlementInfo.swift */,
			);
			name = "Recovered References";
			sourceTree = "<group>";
		};
		2DD02D5924AD128A00419CD9 /* LocalReceiptParsing */ = {
			isa = PBXGroup;
			children = (
				2DDF41C124F6F4C3005BC22D /* Builders */,
				2DDF41BD24F6F4C3005BC22D /* DataConverters */,
				2DDF41C624F6F4C3005BC22D /* TestsAgainstRealReceipts */,
				37E351D0EBC4698E1D3585A6 /* ReceiptParserTests.swift */,
			);
			path = LocalReceiptParsing;
			sourceTree = "<group>";
		};
		2DDA3E4524DB0B4500EDFE5B /* Misc */ = {
			isa = PBXGroup;
			children = (
				2DDA3E4624DB0B5400EDFE5B /* OperationDispatcher.swift */,
				37E3567189CF6A746EE3CCC2 /* DateExtensions.swift */,
			);
			path = Misc;
			sourceTree = "<group>";
		};
		2DDE559824C8B5D100DCB087 /* Resources */ = {
			isa = PBXGroup;
			children = (
				2DDE559924C8B5E300DCB087 /* receipts */,
			);
			path = Resources;
			sourceTree = "<group>";
		};
		2DDE559924C8B5E300DCB087 /* receipts */ = {
			isa = PBXGroup;
			children = (
				2DDE559A24C8B5E300DCB087 /* verifyReceiptSample1.txt */,
				2DDE559B24C8B5E300DCB087 /* base64encodedreceiptsample1.txt */,
			);
			path = receipts;
			sourceTree = "<group>";
		};
		2DDF41BD24F6F4C3005BC22D /* DataConverters */ = {
			isa = PBXGroup;
			children = (
				2DDF41BE24F6F4C3005BC22D /* ISO3601DateFormatterTests.swift */,
				2DDF41BF24F6F4C3005BC22D /* UInt8+ExtensionsTests.swift */,
				2DDF41C024F6F4C3005BC22D /* ArraySlice_UInt8+ExtensionsTests.swift */,
			);
			path = DataConverters;
			sourceTree = "<group>";
		};
		2DDF41C124F6F4C3005BC22D /* Builders */ = {
			isa = PBXGroup;
			children = (
				2DDF41C224F6F4C3005BC22D /* ASN1ObjectIdentifierBuilderTests.swift */,
				2DDF41C324F6F4C3005BC22D /* AppleReceiptBuilderTests.swift */,
				2DDF41C424F6F4C3005BC22D /* ASN1ContainerBuilderTests.swift */,
				2DDF41C524F6F4C3005BC22D /* InAppPurchaseBuilderTests.swift */,
			);
			path = Builders;
			sourceTree = "<group>";
		};
		2DDF41C624F6F4C3005BC22D /* TestsAgainstRealReceipts */ = {
			isa = PBXGroup;
			children = (
				2DDF41C724F6F4C3005BC22D /* ReceiptParsing+TestsWithRealReceipts.swift */,
			);
			path = TestsAgainstRealReceipts;
			sourceTree = "<group>";
		};
		2DDF41DD24F6F4F9005BC22D /* Mocks */ = {
			isa = PBXGroup;
			children = (
				2DDF41E924F6F844005BC22D /* SKProductSubscriptionDurationExtensions.swift */,
				2DDF41E724F6F61B005BC22D /* MockSKDiscount.swift */,
				2DDF41E524F6F5DC005BC22D /* MockSKProduct.swift */,
				37E355744D64075AA91342DE /* MockInAppPurchaseBuilder.swift */,
				37E35C1554F296F7F1317747 /* MockAppleReceiptBuilder.swift */,
				37E351EB3689AF304E5B1031 /* MockASN1ContainerBuilder.swift */,
				37E35C9439E087F63ECC4F59 /* MockProductsManager.swift */,
				37E354B13440508B46C9A530 /* MockReceiptParser.swift */,
				37E35F783903362B65FB7AF3 /* MockProductsRequestFactory.swift */,
				37E35B08709090FBBFB16EBD /* MockProductsRequest.swift */,
			);
			path = Mocks;
			sourceTree = "<group>";
		};
		2DE20B6D264087FB004C597D /* StoreKitTests */ = {
			isa = PBXGroup;
			children = (
				2DE20B7926408921004C597D /* Configuration.storekit */,
				2DE20B6E264087FB004C597D /* StoreKitTests.swift */,
				2DE20B70264087FB004C597D /* Info.plist */,
				2DE61A83264190830021CEA0 /* Constants.swift */,
			);
			path = StoreKitTests;
			sourceTree = "<group>";
		};
		2DE20B8026409EB7004C597D /* StoreKitTestApp */ = {
			isa = PBXGroup;
			children = (
				2DE20B8126409EB7004C597D /* StoreKitTestAppApp.swift */,
				2DE20B8326409EB7004C597D /* ContentView.swift */,
				2DE20B8526409EB8004C597D /* Assets.xcassets */,
				2DE20B8A26409EB8004C597D /* Info.plist */,
				2DE20B8726409EB8004C597D /* Preview Content */,
			);
			path = StoreKitTestApp;
			sourceTree = "<group>";
		};
		2DE20B8726409EB8004C597D /* Preview Content */ = {
			isa = PBXGroup;
			children = (
				2DE20B8826409EB8004C597D /* Preview Assets.xcassets */,
			);
			path = "Preview Content";
			sourceTree = "<group>";
		};
		350FBDD61F7DF1640065833D /* Frameworks */ = {
			isa = PBXGroup;
			children = (
				350FBDDC1F7EA3570065833D /* Nimble.framework */,
				350FBDD71F7DF17F0065833D /* OHHTTPStubs.framework */,
			);
			name = Frameworks;
			sourceTree = "<group>";
		};
		350FBDE61F7EEEDF0065833D /* Public */ = {
			isa = PBXGroup;
			children = (
				353AB5E5222F633D003754E6 /* RCPurchasesErrorUtils.h */,
				352E88422229B1A60046A10A /* RCPurchasesErrorUtils.m */,
				353AB5E3222F624E003754E6 /* RCPurchasesErrors.h */,
				35262A011F7C4B9100C04F2C /* Purchases.h */,
				350FBDE71F7EEF070065833D /* RCPurchases.h */,
				350FBDE81F7EEF070065833D /* RCPurchases.m */,
				351F4FAD1F803D0700F245F4 /* RCPurchaserInfo.h */,
				351F4FAE1F803D0700F245F4 /* RCPurchaserInfo.m */,
				35D3AB412030B4C600DE42C5 /* RCIntroEligibility.h */,
				35D3AB422030B4C600DE42C5 /* RCIntroEligibility.m */,
				354D50DD22E7D014009B870C /* RCOfferings.h */,
				354D50DE22E7D014009B870C /* RCOfferings.m */,
				35CE74F920C38A7100CE09D8 /* RCOffering.h */,
				35CE74FA20C38A7100CE09D8 /* RCOffering.m */,
				35B54E4922EA6FBD005918B1 /* RCEntitlementInfos.h */,
				35B54E4B22EA6FD3005918B1 /* RCEntitlementInfos.m */,
				2D604CA224E5BF37004821DC /* RCTransaction.h */,
				37E357903E469CF42667760C /* RCAttributionNetwork.h */,
				2D4C02E326697E490038F877 /* RCLogLevel.h */,
			);
			path = Public;
			sourceTree = "<group>";
		};
		352629F41F7C4B9100C04F2C = {
			isa = PBXGroup;
			children = (
				B387F46B2683FD730028701F /* PublicSDKAPITester */,
				2D4C18A824F47E4400F268CD /* Purchases.swift */,
				2DEC0CFB24A2A1B100B0E5BB /* Package.swift */,
				35262A001F7C4B9100C04F2C /* Purchases */,
				35262A1F1F7D77E600C04F2C /* PurchasesTests */,
				2DC5621724EC63420031F69B /* PurchasesCoreSwift */,
				2DC5622224EC63430031F69B /* PurchasesCoreSwiftTests */,
				2DE20B6D264087FB004C597D /* StoreKitTests */,
				2DE20B8026409EB7004C597D /* StoreKitTestApp */,
				352629FF1F7C4B9100C04F2C /* Products */,
				3530C18722653E8F00D6DF52 /* Frameworks */,
				2DCB85BF2406EC3F003C1260 /* Recovered References */,
			);
			sourceTree = "<group>";
		};
		352629FF1F7C4B9100C04F2C /* Products */ = {
			isa = PBXGroup;
			children = (
				352629FE1F7C4B9100C04F2C /* Purchases.framework */,
				35262A1E1F7D77E600C04F2C /* PurchasesTests.xctest */,
				2DC5621624EC63420031F69B /* PurchasesCoreSwift.framework */,
				2DC5621E24EC63430031F69B /* PurchasesCoreSwiftTests.xctest */,
				2DE20B6C264087FB004C597D /* StoreKitTests.xctest */,
				2DE20B7F26409EB7004C597D /* StoreKitTestApp.app */,
				B387F4732683FDDB0028701F /* APITester */,
			);
			name = Products;
			sourceTree = "<group>";
		};
		35262A001F7C4B9100C04F2C /* Purchases */ = {
			isa = PBXGroup;
			children = (
				2D4C02E52669801D0038F877 /* Logging */,
				35262A021F7C4B9100C04F2C /* Info.plist */,
				37E359927177DF24576FF361 /* Caching */,
				37E35EF24BD787B115DEAB51 /* FoundationExtensions */,
				37E35F096CF853E5C61F978A /* Misc */,
				37E351964CD7F8A14A2E6391 /* Networking */,
				37E3529AD4F30D0B6D56853B /* ProtectedExtensions */,
				350FBDE61F7EEEDF0065833D /* Public */,
				37E35B15D9082D6838722719 /* Purchasing */,
				2D5033202406E4C7009CAE61 /* SubscriberAttributes */,
				37E352A0E961EA2ADD444D60 /* Attribution */,
				37E35FFBCCC4C666B8A5F9A0 /* Identity */,
			);
			path = Purchases;
			sourceTree = "<group>";
		};
		35262A1F1F7D77E600C04F2C /* PurchasesTests */ = {
			isa = PBXGroup;
			children = (
				B33C43F026729848006B8C8C /* TestHelpers */,
				35262A291F7D783F00C04F2C /* PurchasesTests-Bridging-Header.h */,
				35262A221F7D77E600C04F2C /* Info.plist */,
				350FBDD61F7DF1640065833D /* Frameworks */,
				37E35081077192045E3A8080 /* Mocks */,
				37E35AE0CDC4C2AA8260FB58 /* Caching */,
				37E353592BA71F362DD61153 /* FoundationExtensions */,
				37E35E77A60AC8D3F0E1A23D /* SubscriberAttributes */,
				37E35555C264F76E6CFFC2C8 /* Purchasing */,
				37E35F2DF6910CF4AF147DEB /* Networking */,
				37E35FF455726D96C243B1B7 /* Misc */,
				37E3557F0B3E2D6F256D92C7 /* Attribution */,
				37E35BCB85973ABD4CEC5904 /* Identity */,
			);
			path = PurchasesTests;
			sourceTree = "<group>";
		};
		3530C18722653E8F00D6DF52 /* Frameworks */ = {
			isa = PBXGroup;
			children = (
				2DE20B9126409ECF004C597D /* StoreKit.framework */,
				2DE20B7526408806004C597D /* StoreKitTest.framework */,
				357C9BC022725CFA006BC624 /* iAd.framework */,
				350A1B84226E3E8700CCA10F /* AppKit.framework */,
				3530C18822653E8F00D6DF52 /* AdSupport.framework */,
				33FFC8744F2BAE7BD8889A4C /* Pods_Purchases.framework */,
				84C3F1AC1D7E1E64341D3936 /* Pods_Purchases_PurchasesTests.framework */,
				6B5DC754D48165CE32D8133B /* Pods_PurchasesCoreSwift.framework */,
				A976872C3EDAC0B4F4B45481 /* Pods_PurchasesCoreSwift_PurchasesCoreSwiftTests.framework */,
			);
			name = Frameworks;
			sourceTree = "<group>";
		};
		354235D524C11138008C84EE /* Purchasing */ = {
			isa = PBXGroup;
			children = (
				3597020F24BF6A710010506E /* TransactionsFactory.swift */,
				37E35C7060D7E486F5958BED /* ProductsManager.swift */,
				37E35E8DCF998D9DB63850F8 /* ProductsRequestFactory.swift */,
			);
			path = Purchasing;
			sourceTree = "<group>";
		};
		354235D624C11160008C84EE /* Purchasing */ = {
			isa = PBXGroup;
			children = (
				3597021124BF6AAC0010506E /* TransactionsFactoryTests.swift */,
				37E351F0E21361EAEC078A0D /* ProductsManagerTests.swift */,
			);
			path = Purchasing;
			sourceTree = "<group>";
		};
		37E35081077192045E3A8080 /* Mocks */ = {
			isa = PBXGroup;
			children = (
				2DA0068E24E2E515002C59D3 /* MockIntroEligibilityCalculator.swift */,
				37E354BEB8FDE39CAB7C4D69 /* MockDeviceCache.swift */,
				37E357D16038F07915D7825D /* MockUserDefaults.swift */,
				37E35C5A65AAF701DED59800 /* MockInMemoryCachedOfferings.swift */,
				37E3578BD602C7B8E2274279 /* MockDateProvider.swift */,
				37E35292137BBF2810CE4F4B /* MockHTTPClient.swift */,
				37E35645928A0009F4C105A7 /* MockBackend.swift */,
				37E3550C031F1FD95B366998 /* MockTransaction.swift */,
				37E3572040A16F10B957563A /* MockProductDiscount.swift */,
				37E352B11676F7DC51559E84 /* MockReceiptFetcher.swift */,
				37E35609E46E869675A466C1 /* MockRequestFetcher.swift */,
				37E351AC0FF9607719F7A29A /* MockStoreKitWrapper.swift */,
				37E35A0D4A561C51185F82EB /* MockNotificationCenter.swift */,
				37E351CD1EE6B897F434EA40 /* MockAttributionFetcher.swift */,
				37E3555B4BE0A4F7222E7B00 /* MockOfferingsFactory.swift */,
				37E3571B552018D47A6ED7C6 /* MockIdentityManager.swift */,
				37E357FBA3184BDE6E95DED4 /* MockSKProduct.swift */,
				37E35838A7FD36982EE14100 /* MockPurchasesDelegate.swift */,
				37E351D48260D9DC8B1EE360 /* MockSubscriberAttributesManager.swift */,
				2DEB976A247DB85400A92099 /* SKProductSubscriptionDurationExtensions.swift */,
				37E35EABF6D7AFE367718784 /* MockSKDiscount.swift */,
				2DD7BA4C24C63A830066B4C2 /* MockSystemInfo.swift */,
				37E35659EB530A5109AFAB50 /* MockOperationDispatcher.swift */,
				2D4D6AF224F7172900B656BE /* MockProductsRequest.swift */,
				37E3558F697A939D2BBD7FEC /* MockReceiptParser.swift */,
				2D390254259CF46000DB19C0 /* MockPaymentDiscount.swift */,
				37E35DA3E083FE37DAF15954 /* MockAttributionTypeFactory.swift */,
				37E35EBCDDD1A08F8105C46C /* MockPurchaserInfoManager.swift */,
			);
			path = Mocks;
			sourceTree = "<group>";
		};
		37E351964CD7F8A14A2E6391 /* Networking */ = {
			isa = PBXGroup;
			children = (
				37E35A6E091B8CD9C967383C /* RCBackend.h */,
				37E35E282619939718FC7DBE /* RCBackend.m */,
				37E356C39D29EB6C8EC2D6BD /* RCHTTPClient.h */,
				37E35EDEA372C1D8E03118FF /* RCHTTPClient.m */,
				37E35331DBA29B3C17D0F507 /* RCHTTPStatusCodes.h */,
				37E356988CFAEA3E06597850 /* RCHTTPRequest.m */,
				37E35B76B22E9086A5BABECB /* RCHTTPRequest.h */,
			);
			path = Networking;
			sourceTree = "<group>";
		};
		37E3529AD4F30D0B6D56853B /* ProtectedExtensions */ = {
			isa = PBXGroup;
			children = (
				3589D15524C21DBD00A65CBB /* RCAttributionTypeFactory+Protected.h */,
				37E35DCFDBDCD33B531395A6 /* RCDeviceCache+Protected.h */,
				B32B750226868DB7005647BF /* RCEntitlementInfos+Protected.h */,
				2DAF814D25B24243002C621E /* RCIdentityManager+Protected.h */,
				37E35A6246A6969C7236B29B /* RCInMemoryCachedObject+Protected.h */,
				37E359D128E667D950598853 /* RCIntroEligibility+Protected.h */,
				37E357C8623F79A4F0BEE213 /* RCOffering+Protected.h */,
				37E354D3420651DECC1EA656 /* RCOfferings+Protected.h */,
				37E35D29AD7BE9B81DBF6907 /* RCPromotionalOffer+Protected.h */,
				37E35F19DF256C1D0125CC76 /* RCPurchaserInfo+Protected.h */,
				2D1FFAD425B8707400367C63 /* RCPurchaserInfoManager+Protected.h */,
				37E352DAD631B3A45C041148 /* RCPurchases+Protected.h */,
				37E35CF71E13B58F4AC8998F /* RCPurchasesErrorUtils+Protected.h */,
				37E35C1DFC68AC9E58E868F2 /* RCSubscriberAttribute+Protected.h */,
			);
			path = ProtectedExtensions;
			sourceTree = "<group>";
		};
		37E352A0E961EA2ADD444D60 /* Attribution */ = {
			isa = PBXGroup;
			children = (
				37E35B99BA2A8F048F2482F8 /* RCAttributionFetcher.m */,
				37E356E2B50E2DCA5EB8A87D /* RCAttributionFetcher.h */,
				37E350ABE7173A637AA8B148 /* RCAttributionData.m */,
				37E354501D2D2EC61F702958 /* RCAttributionData.h */,
				37E3580957BA17D5C2EEF8A8 /* RCAttributionTypeFactory.m */,
				37E3557795D5EC2CE5A6CCB5 /* RCAttributionTypeFactory.h */,
			);
			path = Attribution;
			sourceTree = "<group>";
		};
		37E353592BA71F362DD61153 /* FoundationExtensions */ = {
			isa = PBXGroup;
			children = (
				37E353AF2CAD3CEDE6D9B368 /* NSError+RCExtensionsTests.swift */,
				37E3508EC20EEBAB4EAC4C82 /* NSDate+RCExtensionsTests.swift */,
				37E35ABEE9FD79CCA64E4F8B /* NSData+RCExtensionsTests.swift */,
			);
			path = FoundationExtensions;
			sourceTree = "<group>";
		};
		37E35555C264F76E6CFFC2C8 /* Purchasing */ = {
			isa = PBXGroup;
			children = (
				37E35DE5707E845DA3FF51BC /* PurchasesTests.swift */,
				37E352F86A0A8EB05BAD77C4 /* StoreKitWrapperTests.swift */,
				37E35A6260C44FCBFF4CBB49 /* StoreKitRequestFetcherTests.swift */,
				37E359D8F304C83184560135 /* PurchaserInfoTests.swift */,
				37E350E57B0A393455A72B40 /* ProductInfoTests.swift */,
				37E357C2D977BBB081216B5F /* OfferingsTests.swift */,
				37E3582920E16E065502E5FC /* EntitlementInfosTests.swift */,
				37E3548189DA008320B3FC98 /* ProductInfoExtractorTests.swift */,
				37E3583675928C01D92E3166 /* ProductInfoExtensions.swift */,
				2DD02D5624AD0B0500419CD9 /* RCIntroEligibilityTests.swift */,
			);
			path = Purchasing;
			sourceTree = "<group>";
		};
		37E35556F2D7B8B28B169C77 /* DataConverters */ = {
			isa = PBXGroup;
			children = (
				2DDF41B924F6F392005BC22D /* ArraySlice_UInt8+Extensions.swift */,
				2DDF41B724F6F392005BC22D /* ISO3601DateFormatter.swift */,
				2DDF41B824F6F392005BC22D /* UInt8+Extensions.swift */,
			);
			path = DataConverters;
			sourceTree = "<group>";
		};
		37E355596456B3DFA01EF081 /* Builders */ = {
			isa = PBXGroup;
			children = (
				2DDF41B124F6F387005BC22D /* AppleReceiptBuilder.swift */,
				2DDF41B024F6F387005BC22D /* ASN1ContainerBuilder.swift */,
				2DDF41B224F6F387005BC22D /* ASN1ObjectIdentifierBuilder.swift */,
				2DDF41AF24F6F387005BC22D /* InAppPurchaseBuilder.swift */,
			);
			path = Builders;
			sourceTree = "<group>";
		};
		37E3557F0B3E2D6F256D92C7 /* Attribution */ = {
			isa = PBXGroup;
			children = (
				37E35AB7A67D86DBD95B2243 /* AttributionFetcherTests.swift */,
				37E350420D54B99BB39448E0 /* AttributionTypeFactoryTests.swift */,
			);
			path = Attribution;
			sourceTree = "<group>";
		};
		37E359927177DF24576FF361 /* Caching */ = {
			isa = PBXGroup;
			children = (
				37E3524E3032ABC72467AA43 /* RCDeviceCache.h */,
				37E35C6CBB3229AA53ECEB58 /* RCInMemoryCachedObject.h */,
				37E356F4B9FCED933CD9C1CA /* RCDeviceCache.m */,
				37E35B655B1BA8F52C4349ED /* RCInMemoryCachedObject.m */,
			);
			path = Caching;
			sourceTree = "<group>";
		};
		37E35A5970D1604E8C8011FC /* TestHelpers */ = {
			isa = PBXGroup;
			children = (
				37E35C4A4B241A545D1D06BD /* ASN1ObjectIdentifierEncoder.swift */,
				37E35092F0E41512E0D610BA /* ContainerFactory.swift */,
			);
			path = TestHelpers;
			sourceTree = "<group>";
		};
		37E35AE0CDC4C2AA8260FB58 /* Caching */ = {
			isa = PBXGroup;
			children = (
				37E35D87B7E6F91E27E98F42 /* DeviceCacheTests.swift */,
				37E35E3250FBBB03D92E06EC /* InMemoryCachedObjectTests.swift */,
			);
			path = Caching;
			sourceTree = "<group>";
		};
		37E35B15D9082D6838722719 /* Purchasing */ = {
			isa = PBXGroup;
			children = (
				37E352CB6BD9FE3D1F4946C5 /* RCOfferingsFactory.h */,
				37E35105C5C36A30D084954C /* RCOfferingsFactory.m */,
				37E357AE7E003DACF1635491 /* RCPromotionalOffer.h */,
				37E35CFD3C14C7C6EECF921E /* RCPromotionalOffer.m */,
				37E354E2E660D610B9CD4FA2 /* RCReceiptFetcher.h */,
				37E3509E7B186A712097B8CF /* RCReceiptFetcher.m */,
				37E35804C14F5E6CEAF3909C /* RCStoreKitRequestFetcher.h */,
				37E351CDC94FE0A49A3DAAB3 /* RCStoreKitRequestFetcher.m */,
				37E359B77C1E588C9C009D2B /* RCStoreKitWrapper.h */,
				37E35CE6628D07BD2C4A07C0 /* RCStoreKitWrapper.m */,
				37E35FDC209D3F4C38791BDE /* RCProductInfo.m */,
				37E354FA06E2FDFB81EE3937 /* RCProductInfo.h */,
				37E35E5C3D1B1D6814496C89 /* RCProductInfoExtractor.m */,
				37E35BC489985F613020035D /* RCProductInfoExtractor.h */,
				37E3585E07410DC8470406D5 /* RCReceiptRefreshPolicy.h */,
			);
			path = Purchasing;
			sourceTree = "<group>";
		};
		37E35BCB85973ABD4CEC5904 /* Identity */ = {
			isa = PBXGroup;
			children = (
				37E35294EBC1E5A879C95540 /* IdentityManagerTests.swift */,
				37E35E992F1916C7F3911E7B /* PurchaserInfoManagerTests.swift */,
			);
			path = Identity;
			sourceTree = "<group>";
		};
		37E35E77A60AC8D3F0E1A23D /* SubscriberAttributes */ = {
			isa = PBXGroup;
			children = (
				2D8DB34A24072AAE00BE3D31 /* SubscriberAttributeTests.swift */,
				37E357F69438004E1F443C03 /* BackendSubscriberAttributesTests.swift */,
				37E3567E972B9B04FE079ABA /* SusbcriberAttributesManagerTests.swift */,
				37E3508E52201122137D4B4A /* PurchasesSubscriberAttributesTests.swift */,
				37E35C4A795A0F056381A1B3 /* DeviceCacheSubscriberAttributesTests.swift */,
			);
			path = SubscriberAttributes;
			sourceTree = "<group>";
		};
		37E35EF24BD787B115DEAB51 /* FoundationExtensions */ = {
			isa = PBXGroup;
			children = (
				37E35097C6785A4A89DEBB18 /* NSData+RCExtensions.h */,
				37E357FA5215FF384262957E /* NSData+RCExtensions.m */,
				37E355AE6CB674484555D1AC /* NSDate+RCExtensions.h */,
				37E3521D9235DD78BFEE8AC4 /* NSDate+RCExtensions.m */,
				37E35D12020065BE7D6E473D /* NSError+RCExtensions.h */,
				37E35088AB7C4F7A242D3ED5 /* NSError+RCExtensions.m */,
				37E3528315F4F007250F62B2 /* NSLocale+RCExtensions.h */,
				37E35548F15DE7CFFCE3AA8A /* NSLocale+RCExtensions.m */,
				2D8E9D52252374A600AFEE11 /* NSDictionary+RCExtensions.h */,
				2D8E9D53252374A600AFEE11 /* NSDictionary+RCExtensions.m */,
			);
			path = FoundationExtensions;
			sourceTree = "<group>";
		};
		37E35F096CF853E5C61F978A /* Misc */ = {
			isa = PBXGroup;
			children = (
				37E353471F474D9092560033 /* RCSystemInfo.h */,
				37E35A7A70B77C0526EA3A28 /* RCSystemInfo.m */,
				37E35F1729999CFCA36E877D /* RCDateProvider.m */,
				37E352FDEEAD2E4EA0D2C16B /* RCDateProvider.h */,
				37E35DE721FC2A73255D505E /* RCCrossPlatformSupport.h */,
				2DEB9766247DB46900A92099 /* RCISOPeriodFormatter.h */,
				37E35CC6289D46E544F5F006 /* RCISOPeriodFormatter.m */,
			);
			path = Misc;
			sourceTree = "<group>";
		};
		37E35F2DF6910CF4AF147DEB /* Networking */ = {
			isa = PBXGroup;
			children = (
				37E353CBE9CF2572A72A347F /* HTTPClientTests.swift */,
				37E358BF58C99AC39073B96C /* BackendTests.swift */,
			);
			path = Networking;
			sourceTree = "<group>";
		};
		37E35FCF87558ACB498521F1 /* BasicTypes */ = {
			isa = PBXGroup;
			children = (
				2DDF41A724F6F37C005BC22D /* AppleReceipt.swift */,
				2DDF41A824F6F37C005BC22D /* ASN1Container.swift */,
				2DDF41A924F6F37C005BC22D /* ASN1ObjectIdentifier.swift */,
				2DDF41AA24F6F37C005BC22D /* InAppPurchase.swift */,
			);
			path = BasicTypes;
			sourceTree = "<group>";
		};
		37E35FF455726D96C243B1B7 /* Misc */ = {
			isa = PBXGroup;
			children = (
				2DD269162522A20A006AC4BC /* NSDictionaryExtensionsTests.swift */,
				37E35B9AC7A350CA2437049D /* ISOPeriodFormatterTests.swift */,
				37E35EEE7783629CDE41B70C /* SystemInfoTests.swift */,
			);
			path = Misc;
			sourceTree = "<group>";
		};
		37E35FFBCCC4C666B8A5F9A0 /* Identity */ = {
			isa = PBXGroup;
			children = (
				37E35B6C44C7460FC0522E01 /* RCIdentityManager.h */,
				37E358CFE61BD929C7FDE4CD /* RCIdentityManager.m */,
				37E3531E6D800F71A856C9E2 /* RCPurchaserInfoManager.m */,
				37E35A375CFEFEE4D6DEFD11 /* RCPurchaserInfoManager.h */,
			);
			path = Identity;
			sourceTree = "<group>";
		};
		B33C43F026729848006B8C8C /* TestHelpers */ = {
			isa = PBXGroup;
			children = (
				B33C43EB2672953D006B8C8C /* RCObjC.h */,
				B33C43EC2672953D006B8C8C /* RCObjC.m */,
				B33C43F12672986D006B8C8C /* ObjCThrowExceptionMatcher.swift */,
			);
			path = TestHelpers;
			sourceTree = "<group>";
		};
		B387F46B2683FD730028701F /* PublicSDKAPITester */ = {
			isa = PBXGroup;
			children = (
				B3D3C46E26856AFE00CB3C21 /* APITester-Bridging-Header.h */,
				B3D3C46F26856AFF00CB3C21 /* APITester.swift */,
				B387F46D2683FDAC0028701F /* main.m */,
				B3AA359C268682410007771B /* RCEntitlementInfoAPI.h */,
				B3AA359D268682410007771B /* RCEntitlementInfoAPI.m */,
				B3AA359E268682410007771B /* RCPurchasesAPI.h */,
				B3AA359F268682410007771B /* RCPurchasesAPI.m */,
			);
			path = PublicSDKAPITester;
			sourceTree = "<group>";
		};
		B3DDB55726854850008CCF23 /* Public */ = {
			isa = PBXGroup;
			children = (
				B32B750026868C1D005647BF /* EntitlementInfo.swift */,
				B3D3C4712685784800CB3C21 /* Package.swift */,
				B3DDB55826854865008CCF23 /* PurchaseOwnershipType.swift */,
			);
			path = Public;
			sourceTree = "<group>";
		};
/* End PBXGroup section */

/* Begin PBXHeadersBuildPhase section */
		2DC5621124EC63420031F69B /* Headers */ = {
			isa = PBXHeadersBuildPhase;
			buildActionMask = 2147483647;
			files = (
				2DC5622624EC63430031F69B /* PurchasesCoreSwift.h in Headers */,
			);
			runOnlyForDeploymentPostprocessing = 0;
		};
		352629FB1F7C4B9100C04F2C /* Headers */ = {
			isa = PBXHeadersBuildPhase;
			buildActionMask = 2147483647;
			files = (
				2D22679125F2D9AD00E6950C /* PurchasesTests-Bridging-Header.h in Headers */,
				35D3AB432030B4C600DE42C5 /* RCIntroEligibility.h in Headers */,
				B32B750326868DB7005647BF /* RCEntitlementInfos+Protected.h in Headers */,
				35B54E4A22EA6FBD005918B1 /* RCEntitlementInfos.h in Headers */,
				35CE74FB20C38A7100CE09D8 /* RCOffering.h in Headers */,
				353AB5E4222F624E003754E6 /* RCPurchasesErrors.h in Headers */,
				353AB5E6222F633D003754E6 /* RCPurchasesErrorUtils.h in Headers */,
				350FBDE91F7EEF070065833D /* RCPurchases.h in Headers */,
				354D50DF22E7D014009B870C /* RCOfferings.h in Headers */,
				351F4FAF1F803D0700F245F4 /* RCPurchaserInfo.h in Headers */,
				35262A0F1F7C4B9100C04F2C /* Purchases.h in Headers */,
				37E3598A1AAA3D70EA01C82D /* RCInMemoryCachedObject.h in Headers */,
				37E352F190E0E957E8D932F8 /* RCDeviceCache.h in Headers */,
				2D5033262406E4E8009CAE61 /* RCSpecialSubscriberAttributes.h in Headers */,
				37E35B94F66AD4C3BC3E3D54 /* RCPurchaserInfoManager.h in Headers */,
				2D5033242406E4E8009CAE61 /* RCSubscriberAttribute.h in Headers */,
				2D50332A2406EA61009CAE61 /* RCSubscriberAttributesManager.h in Headers */,
				2DD448FF24088473002F5694 /* RCPurchases+SubscriberAttributes.h in Headers */,
				37E35EA8EA9D49FD95778CC9 /* NSData+RCExtensions.h in Headers */,
				37E35E41EAB29106B74B5FB3 /* NSDate+RCExtensions.h in Headers */,
				37E3509E9E39B1FFE93351B1 /* NSError+RCExtensions.h in Headers */,
				37E356E4DA9961A36D16F6E3 /* NSLocale+RCExtensions.h in Headers */,
				37E354F65C32F553F4697C0E /* RCBackend.h in Headers */,
				37E35BE05E2A8BB2BD310CB0 /* RCHTTPClient.h in Headers */,
				37E3503FD7AB94A85A397EF3 /* RCHTTPStatusCodes.h in Headers */,
				37E3567EAB98594B4912E305 /* RCLogUtils.h in Headers */,
				37E35EA1E0F41A8A53236C4B /* RCSystemInfo.h in Headers */,
				37E3585A687FF4D7B69C554C /* RCDateProvider.h in Headers */,
				37E354159288DE3D23212382 /* RCCrossPlatformSupport.h in Headers */,
				37E35E9CEC36E93AF682D012 /* RCPromotionalOffer+Protected.h in Headers */,
				37E352E86A182E92130B823C /* RCIntroEligibility+Protected.h in Headers */,
				37E3575B0FFDD90D01861D81 /* RCPurchasesErrorUtils+Protected.h in Headers */,
				37E35D04747C56E85F1B9679 /* RCPurchaserInfo+Protected.h in Headers */,
				37E3500156786798CB166571 /* RCPurchases+Protected.h in Headers */,
				2D1FFAD525B8707400367C63 /* RCPurchaserInfoManager+Protected.h in Headers */,
				37E35D757DE82291BFFCFB91 /* RCOfferings+Protected.h in Headers */,
				37E35E3CFED4426C0EE1302C /* RCOffering+Protected.h in Headers */,
				2DC5623824EC7DF70031F69B /* RCTransaction.h in Headers */,
				37E354AFE06A9723230E47B8 /* RCInMemoryCachedObject+Protected.h in Headers */,
				37E35C7C3BADD6D1BBAE7129 /* RCSubscriberAttribute+Protected.h in Headers */,
				2DAF814E25B24243002C621E /* RCIdentityManager+Protected.h in Headers */,
				37E358D3F3C7C0388FF5C2BD /* RCOfferingsFactory.h in Headers */,
				37E35DB1E991055497D18044 /* RCPromotionalOffer.h in Headers */,
				37E358418A5A00E989CC1B30 /* RCReceiptFetcher.h in Headers */,
				37E35F20B49BCE1B6D76B084 /* RCStoreKitRequestFetcher.h in Headers */,
				37E35616A3D5D204B8BB2503 /* RCStoreKitWrapper.h in Headers */,
				2DEB9767247DB46900A92099 /* RCISOPeriodFormatter.h in Headers */,
				37E35010ECA71A4CE6E16307 /* RCDeviceCache+Protected.h in Headers */,
				37E35312E13F08FD8C7CC275 /* RCProductInfo.h in Headers */,
				3589D15624C21DBD00A65CBB /* RCAttributionTypeFactory+Protected.h in Headers */,
				37E357301A5D15C0E90C9BD3 /* RCProductInfoExtractor.h in Headers */,
				37E352039F075299CD4CF6B0 /* RCHTTPRequest.h in Headers */,
				2D8E9D54252374A600AFEE11 /* NSDictionary+RCExtensions.h in Headers */,
				37E35A328C4DC8A4D2DB4B06 /* RCAttributionNetwork.h in Headers */,
				37E35CB9C20AFAFBC98ADA27 /* RCAttributionFetcher.h in Headers */,
				37E35C5E805407840AC79468 /* RCReceiptRefreshPolicy.h in Headers */,
				37E35054EF6315E99DC20AEC /* RCAttributionTypeFactory.h in Headers */,
				2D4C02E426697E490038F877 /* RCLogLevel.h in Headers */,
				37E357712F2A42935CD05062 /* RCAttributionData.h in Headers */,
				37E35D01E3A0F5FC8E0B16F7 /* RCIdentityManager.h in Headers */,
			);
			runOnlyForDeploymentPostprocessing = 0;
		};
/* End PBXHeadersBuildPhase section */

/* Begin PBXNativeTarget section */
		2DC5621524EC63420031F69B /* PurchasesCoreSwift */ = {
			isa = PBXNativeTarget;
			buildConfigurationList = 2DC5622724EC63430031F69B /* Build configuration list for PBXNativeTarget "PurchasesCoreSwift" */;
			buildPhases = (
				2DC5621124EC63420031F69B /* Headers */,
				2DC5621224EC63420031F69B /* Sources */,
				2DC5621324EC63420031F69B /* Frameworks */,
				2DC5621424EC63420031F69B /* Resources */,
			);
			buildRules = (
			);
			dependencies = (
			);
			name = PurchasesCoreSwift;
			productName = PurchasesCoreSwift;
			productReference = 2DC5621624EC63420031F69B /* PurchasesCoreSwift.framework */;
			productType = "com.apple.product-type.framework";
		};
		2DC5621D24EC63430031F69B /* PurchasesCoreSwiftTests */ = {
			isa = PBXNativeTarget;
			buildConfigurationList = 2DC5622A24EC63430031F69B /* Build configuration list for PBXNativeTarget "PurchasesCoreSwiftTests" */;
			buildPhases = (
				2DC5621A24EC63430031F69B /* Sources */,
				2DC5621B24EC63430031F69B /* Frameworks */,
				2DC5621C24EC63430031F69B /* Resources */,
			);
			buildRules = (
			);
			dependencies = (
				2DC5622124EC63430031F69B /* PBXTargetDependency */,
			);
			name = PurchasesCoreSwiftTests;
			packageProductDependencies = (
				B3D5CFC32672827D0056FA67 /* Nimble */,
				B3D5CFC52672827D0056FA67 /* OHHTTPStubs */,
				B3D5CFC72672827D0056FA67 /* OHHTTPStubsSwift */,
			);
			productName = PurchasesCoreSwiftTests;
			productReference = 2DC5621E24EC63430031F69B /* PurchasesCoreSwiftTests.xctest */;
			productType = "com.apple.product-type.bundle.unit-test";
		};
		2DE20B6B264087FB004C597D /* StoreKitTests */ = {
			isa = PBXNativeTarget;
			buildConfigurationList = 2DE20B73264087FB004C597D /* Build configuration list for PBXNativeTarget "StoreKitTests" */;
			buildPhases = (
				2DE20B68264087FB004C597D /* Sources */,
				2DE20B69264087FB004C597D /* Frameworks */,
				2DE20B6A264087FB004C597D /* Resources */,
			);
			buildRules = (
			);
			dependencies = (
				2DE20B8F26409EC0004C597D /* PBXTargetDependency */,
			);
			name = StoreKitTests;
			packageProductDependencies = (
				B3D5CFC9267282860056FA67 /* Nimble */,
			);
			productName = StoreKitTests;
			productReference = 2DE20B6C264087FB004C597D /* StoreKitTests.xctest */;
			productType = "com.apple.product-type.bundle.unit-test";
		};
		2DE20B7E26409EB7004C597D /* StoreKitTestApp */ = {
			isa = PBXNativeTarget;
			buildConfigurationList = 2DE20B8B26409EB8004C597D /* Build configuration list for PBXNativeTarget "StoreKitTestApp" */;
			buildPhases = (
				2DE20B7B26409EB7004C597D /* Sources */,
				2DE20B7C26409EB7004C597D /* Frameworks */,
				2DE20B7D26409EB7004C597D /* Resources */,
			);
			buildRules = (
			);
			dependencies = (
			);
			name = StoreKitTestApp;
			productName = StoreKitTestApp;
			productReference = 2DE20B7F26409EB7004C597D /* StoreKitTestApp.app */;
			productType = "com.apple.product-type.application";
		};
		352629FD1F7C4B9100C04F2C /* Purchases */ = {
			isa = PBXNativeTarget;
			buildConfigurationList = 35262A121F7C4B9100C04F2C /* Build configuration list for PBXNativeTarget "Purchases" */;
			buildPhases = (
				352629F91F7C4B9100C04F2C /* Sources */,
				352629FA1F7C4B9100C04F2C /* Frameworks */,
				352629FB1F7C4B9100C04F2C /* Headers */,
				352629FC1F7C4B9100C04F2C /* Resources */,
				B385A1532674324500C6F132 /* Swiftlint */,
			);
			buildRules = (
			);
			dependencies = (
				2DC5623524EC63A20031F69B /* PBXTargetDependency */,
			);
			name = Purchases;
			productName = Purchases;
			productReference = 352629FE1F7C4B9100C04F2C /* Purchases.framework */;
			productType = "com.apple.product-type.framework";
		};
		35262A1D1F7D77E600C04F2C /* PurchasesTests */ = {
			isa = PBXNativeTarget;
			buildConfigurationList = 35262A261F7D77E600C04F2C /* Build configuration list for PBXNativeTarget "PurchasesTests" */;
			buildPhases = (
				35262A1A1F7D77E600C04F2C /* Sources */,
				35262A1B1F7D77E600C04F2C /* Frameworks */,
				35262A1C1F7D77E600C04F2C /* Resources */,
				350FBDD91F7DFD900065833D /* Copy Frameworks */,
			);
			buildRules = (
			);
			dependencies = (
				35DFC68320B8757C004584CC /* PBXTargetDependency */,
			);
			name = PurchasesTests;
			packageProductDependencies = (
				B3D5CFBC267282630056FA67 /* Nimble */,
				B3D5CFBF267282760056FA67 /* OHHTTPStubsSwift */,
				B3D5CFC1267282760056FA67 /* OHHTTPStubs */,
			);
			productName = PurchasesTests;
			productReference = 35262A1E1F7D77E600C04F2C /* PurchasesTests.xctest */;
			productType = "com.apple.product-type.bundle.unit-test";
		};
		B387F4722683FDDB0028701F /* APITester */ = {
			isa = PBXNativeTarget;
			buildConfigurationList = B387F4772683FDDB0028701F /* Build configuration list for PBXNativeTarget "APITester" */;
			buildPhases = (
				B387F46F2683FDDB0028701F /* Sources */,
				B387F4702683FDDB0028701F /* Frameworks */,
				B387F4712683FDDB0028701F /* CopyFiles */,
			);
			buildRules = (
			);
			dependencies = (
				B387F48826840B7F0028701F /* PBXTargetDependency */,
			);
			name = APITester;
			productName = APITester;
			productReference = B387F4732683FDDB0028701F /* APITester */;
			productType = "com.apple.product-type.tool";
		};
/* End PBXNativeTarget section */

/* Begin PBXProject section */
		352629F51F7C4B9100C04F2C /* Project object */ = {
			isa = PBXProject;
			attributes = {
				LastSwiftUpdateCheck = 1250;
				LastUpgradeCheck = 0930;
				ORGANIZATIONNAME = Purchases;
				TargetAttributes = {
					2DC5621524EC63420031F69B = {
						CreatedOnToolsVersion = 12.0;
						ProvisioningStyle = Automatic;
					};
					2DC5621D24EC63430031F69B = {
						CreatedOnToolsVersion = 12.0;
						ProvisioningStyle = Automatic;
					};
					2DE20B6B264087FB004C597D = {
						CreatedOnToolsVersion = 12.5;
						ProvisioningStyle = Automatic;
						TestTargetID = 2DE20B7E26409EB7004C597D;
					};
					2DE20B7E26409EB7004C597D = {
						CreatedOnToolsVersion = 12.5;
						ProvisioningStyle = Automatic;
					};
					352629FD1F7C4B9100C04F2C = {
						CreatedOnToolsVersion = 9.0;
						LastSwiftMigration = 1200;
						ProvisioningStyle = Automatic;
					};
					35262A1D1F7D77E600C04F2C = {
						CreatedOnToolsVersion = 9.0;
						LastSwiftMigration = 1100;
						ProvisioningStyle = Automatic;
					};
					B387F4722683FDDB0028701F = {
						CreatedOnToolsVersion = 12.5.1;
						LastSwiftMigration = 1250;
					};
				};
			};
			buildConfigurationList = 352629F81F7C4B9100C04F2C /* Build configuration list for PBXProject "Purchases" */;
			compatibilityVersion = "Xcode 8.0";
			developmentRegion = en;
			hasScannedForEncodings = 0;
			knownRegions = (
				en,
				Base,
			);
			mainGroup = 352629F41F7C4B9100C04F2C;
			packageReferences = (
				B3D5CFBB267282630056FA67 /* XCRemoteSwiftPackageReference "Nimble" */,
				B3D5CFBE267282760056FA67 /* XCRemoteSwiftPackageReference "OHHTTPStubs" */,
			);
			productRefGroup = 352629FF1F7C4B9100C04F2C /* Products */;
			projectDirPath = "";
			projectRoot = "";
			targets = (
				352629FD1F7C4B9100C04F2C /* Purchases */,
				35262A1D1F7D77E600C04F2C /* PurchasesTests */,
				2DC5621524EC63420031F69B /* PurchasesCoreSwift */,
				2DC5621D24EC63430031F69B /* PurchasesCoreSwiftTests */,
				2DE20B7E26409EB7004C597D /* StoreKitTestApp */,
				2DE20B6B264087FB004C597D /* StoreKitTests */,
				B387F4722683FDDB0028701F /* APITester */,
			);
		};
/* End PBXProject section */

/* Begin PBXResourcesBuildPhase section */
		2DC5621424EC63420031F69B /* Resources */ = {
			isa = PBXResourcesBuildPhase;
			buildActionMask = 2147483647;
			files = (
			);
			runOnlyForDeploymentPostprocessing = 0;
		};
		2DC5621C24EC63430031F69B /* Resources */ = {
			isa = PBXResourcesBuildPhase;
			buildActionMask = 2147483647;
			files = (
				2D4D6AF624F7193700B656BE /* verifyReceiptSample1.txt in Resources */,
				2D4D6AF724F7193700B656BE /* base64encodedreceiptsample1.txt in Resources */,
			);
			runOnlyForDeploymentPostprocessing = 0;
		};
		2DE20B6A264087FB004C597D /* Resources */ = {
			isa = PBXResourcesBuildPhase;
			buildActionMask = 2147483647;
			files = (
				2DE20B7A26408921004C597D /* Configuration.storekit in Resources */,
			);
			runOnlyForDeploymentPostprocessing = 0;
		};
		2DE20B7D26409EB7004C597D /* Resources */ = {
			isa = PBXResourcesBuildPhase;
			buildActionMask = 2147483647;
			files = (
				2DE20B8926409EB8004C597D /* Preview Assets.xcassets in Resources */,
				2DE20B8626409EB8004C597D /* Assets.xcassets in Resources */,
			);
			runOnlyForDeploymentPostprocessing = 0;
		};
		352629FC1F7C4B9100C04F2C /* Resources */ = {
			isa = PBXResourcesBuildPhase;
			buildActionMask = 2147483647;
			files = (
			);
			runOnlyForDeploymentPostprocessing = 0;
		};
		35262A1C1F7D77E600C04F2C /* Resources */ = {
			isa = PBXResourcesBuildPhase;
			buildActionMask = 2147483647;
			files = (
			);
			runOnlyForDeploymentPostprocessing = 0;
		};
/* End PBXResourcesBuildPhase section */

/* Begin PBXShellScriptBuildPhase section */
		B385A1532674324500C6F132 /* Swiftlint */ = {
			isa = PBXShellScriptBuildPhase;
			buildActionMask = 2147483647;
			files = (
			);
			inputFileListPaths = (
			);
			inputPaths = (
			);
			name = Swiftlint;
			outputFileListPaths = (
			);
			outputPaths = (
			);
			runOnlyForDeploymentPostprocessing = 0;
			shellPath = /bin/sh;
			shellScript = "scripts/swiftlint.sh\n";
		};
/* End PBXShellScriptBuildPhase section */

/* Begin PBXSourcesBuildPhase section */
		2DC5621224EC63420031F69B /* Sources */ = {
			isa = PBXSourcesBuildPhase;
			buildActionMask = 2147483647;
			files = (
				9A65E03B25918B0900DE00B0 /* PurchaserInfoStrings.swift in Sources */,
				2DDF41B624F6F387005BC22D /* ASN1ObjectIdentifierBuilder.swift in Sources */,
				2DDF419624F6F331005BC22D /* ProductsRequestFactory.swift in Sources */,
				2DDF419724F6F331005BC22D /* DateExtensions.swift in Sources */,
				9A65E0A52591A23500DE00B0 /* PurchaseStrings.swift in Sources */,
				2DC5623024EC63730031F69B /* OperationDispatcher.swift in Sources */,
				9A65E03625918B0500DE00B0 /* ConfigureStrings.swift in Sources */,
				2D11F5E1250FF886005A70E8 /* AttributionStrings.swift in Sources */,
				2DDF41B524F6F387005BC22D /* AppleReceiptBuilder.swift in Sources */,
				2DDF41A324F6F331005BC22D /* ReceiptParser.swift in Sources */,
				2DDF41BA24F6F392005BC22D /* ISO3601DateFormatter.swift in Sources */,
				2DDF41AE24F6F37C005BC22D /* InAppPurchase.swift in Sources */,
				B32B750126868C1D005647BF /* EntitlementInfo.swift in Sources */,
				2DC19195255F36D10039389A /* Logger.swift in Sources */,
				2DDF419F24F6F331005BC22D /* ReceiptParsingError.swift in Sources */,
				2DDF419D24F6F331005BC22D /* IntroEligibilityCalculator.swift in Sources */,
				9A65E0802591977900DE00B0 /* ReceiptStrings.swift in Sources */,
				B3DDB55926854865008CCF23 /* PurchaseOwnershipType.swift in Sources */,
				2DC5623224EC63730031F69B /* TransactionsFactory.swift in Sources */,
				2DDF41B424F6F387005BC22D /* ASN1ContainerBuilder.swift in Sources */,
				2DDF41AC24F6F37C005BC22D /* ASN1Container.swift in Sources */,
				9A65E07B2591977500DE00B0 /* NetworkStrings.swift in Sources */,
				9A65E0762591977200DE00B0 /* IdentityStrings.swift in Sources */,
				2DDF41AB24F6F37C005BC22D /* AppleReceipt.swift in Sources */,
				2DDF41BB24F6F392005BC22D /* UInt8+Extensions.swift in Sources */,
				2DDF41AD24F6F37C005BC22D /* ASN1ObjectIdentifier.swift in Sources */,
				2DC5622E24EC636C0031F69B /* Transaction.swift in Sources */,
				9A65E0AA2591A23800DE00B0 /* RestoreStrings.swift in Sources */,
				2DDF41BC24F6F392005BC22D /* ArraySlice_UInt8+Extensions.swift in Sources */,
				9A65E0A02591A23200DE00B0 /* OfferingStrings.swift in Sources */,
				2DDF41A224F6F331005BC22D /* ProductsManager.swift in Sources */,
				B32B74FF26868AEB005647BF /* Package.swift in Sources */,
				2DDF41B324F6F387005BC22D /* InAppPurchaseBuilder.swift in Sources */,
				9A65DFDE258AD60A00DE00B0 /* LogIntent.swift in Sources */,
				37E35C8515C5E2D01B0AF5C1 /* Strings.swift in Sources */,
			);
			runOnlyForDeploymentPostprocessing = 0;
		};
		2DC5621A24EC63430031F69B /* Sources */ = {
			isa = PBXSourcesBuildPhase;
			buildActionMask = 2147483647;
			files = (
				2DDF41E824F6F61B005BC22D /* MockSKDiscount.swift in Sources */,
				2DDF41CB24F6F4C3005BC22D /* ASN1ObjectIdentifierBuilderTests.swift in Sources */,
				2DDF41CF24F6F4C3005BC22D /* ReceiptParsing+TestsWithRealReceipts.swift in Sources */,
				2DDF41C924F6F4C3005BC22D /* UInt8+ExtensionsTests.swift in Sources */,
				2D4D6AF524F717B800B656BE /* ContainerFactory.swift in Sources */,
				2DDF41CA24F6F4C3005BC22D /* ArraySlice_UInt8+ExtensionsTests.swift in Sources */,
				2DDF41DB24F6F4DB005BC22D /* IntroEligibilityCalculatorTests.swift in Sources */,
				2DDF41E124F6F527005BC22D /* MockReceiptParser.swift in Sources */,
				2DDF41E224F6F527005BC22D /* MockProductsRequest.swift in Sources */,
				2DDF41CC24F6F4C3005BC22D /* AppleReceiptBuilderTests.swift in Sources */,
				2DDF41CD24F6F4C3005BC22D /* ASN1ContainerBuilderTests.swift in Sources */,
				2DDF41DC24F6F4DB005BC22D /* ProductsManagerTests.swift in Sources */,
				2DDF41C824F6F4C3005BC22D /* ISO3601DateFormatterTests.swift in Sources */,
				2DDF41E624F6F5DC005BC22D /* MockSKProduct.swift in Sources */,
				2DDF41DE24F6F527005BC22D /* MockAppleReceiptBuilder.swift in Sources */,
				2DDF41E324F6F527005BC22D /* MockASN1ContainerBuilder.swift in Sources */,
				2DDF41DA24F6F4DB005BC22D /* ReceiptParserTests.swift in Sources */,
				2DDF41DF24F6F527005BC22D /* MockProductsManager.swift in Sources */,
				2DC5623724EC68090031F69B /* TransactionsFactoryTests.swift in Sources */,
				2D4D6AF424F717B800B656BE /* ASN1ObjectIdentifierEncoder.swift in Sources */,
				2DDF41EA24F6F844005BC22D /* SKProductSubscriptionDurationExtensions.swift in Sources */,
				2DDF41CE24F6F4C3005BC22D /* InAppPurchaseBuilderTests.swift in Sources */,
				2DDF41E424F6F527005BC22D /* MockProductsRequestFactory.swift in Sources */,
				2DDF41E024F6F527005BC22D /* MockInAppPurchaseBuilder.swift in Sources */,
			);
			runOnlyForDeploymentPostprocessing = 0;
		};
		2DE20B68264087FB004C597D /* Sources */ = {
			isa = PBXSourcesBuildPhase;
			buildActionMask = 2147483647;
			files = (
				2DE20B6F264087FB004C597D /* StoreKitTests.swift in Sources */,
				2DE61A84264190830021CEA0 /* Constants.swift in Sources */,
			);
			runOnlyForDeploymentPostprocessing = 0;
		};
		2DE20B7B26409EB7004C597D /* Sources */ = {
			isa = PBXSourcesBuildPhase;
			buildActionMask = 2147483647;
			files = (
				2DE20B8426409EB7004C597D /* ContentView.swift in Sources */,
				2DE20B8226409EB7004C597D /* StoreKitTestAppApp.swift in Sources */,
			);
			runOnlyForDeploymentPostprocessing = 0;
		};
		352629F91F7C4B9100C04F2C /* Sources */ = {
			isa = PBXSourcesBuildPhase;
			buildActionMask = 2147483647;
			files = (
				35B54E4C22EA6FD3005918B1 /* RCEntitlementInfos.m in Sources */,
				35D3AB442030B4C600DE42C5 /* RCIntroEligibility.m in Sources */,
				352E88442229B1A70046A10A /* RCPurchasesErrorUtils.m in Sources */,
				351F4FB01F803D0700F245F4 /* RCPurchaserInfo.m in Sources */,
				2D5033252406E4E8009CAE61 /* RCSubscriberAttribute.m in Sources */,
				2DD4490024088473002F5694 /* RCPurchases+SubscriberAttributes.m in Sources */,
				350FBDEA1F7EEF070065833D /* RCPurchases.m in Sources */,
				2D50332B2406EA61009CAE61 /* RCSubscriberAttributesManager.m in Sources */,
				354D50E022E7D014009B870C /* RCOfferings.m in Sources */,
				35CE74FD20C38A7100CE09D8 /* RCOffering.m in Sources */,
				2D8E9D55252374A600AFEE11 /* NSDictionary+RCExtensions.m in Sources */,
				37E35C90AAEFEA77BB48DC0F /* NSData+RCExtensions.m in Sources */,
				37E3556DD7FB5317A43086CC /* NSDate+RCExtensions.m in Sources */,
				37E35B4BDE7D7B1EFB3EE800 /* NSError+RCExtensions.m in Sources */,
				37E35024A14FBDD9A5DF0B7C /* NSLocale+RCExtensions.m in Sources */,
				37E352E9231D083B78E2E345 /* RCBackend.m in Sources */,
				37E35D561B3F5AC49FD6C2CF /* RCHTTPClient.m in Sources */,
				37E35EB1B9FE3F739B8C0D71 /* RCDateProvider.m in Sources */,
				37E35DC1B42094073EB105AC /* RCSystemInfo.m in Sources */,
				2D4C18A924F47E5000F268CD /* Purchases.swift in Sources */,
				37E358DB4F4016AC297D6B00 /* RCOfferingsFactory.m in Sources */,
				37E35DD8BE40E352311AC2C1 /* RCPromotionalOffer.m in Sources */,
				37E358250B07BF2DA06EA27B /* RCReceiptFetcher.m in Sources */,
				37E35BDDC331C3A5FF72CFFF /* RCStoreKitRequestFetcher.m in Sources */,
				37E35A299524507A480956D5 /* RCStoreKitWrapper.m in Sources */,
				37E35A7ED3312F10B80FFE2B /* RCDeviceCache.m in Sources */,
				37E353437E49AA49D6ECC03F /* RCInMemoryCachedObject.m in Sources */,
				37E351B84EBE06E2F370A835 /* RCISOPeriodFormatter.m in Sources */,
				37E3506DF4FDFCE5CA75B057 /* RCProductInfo.m in Sources */,
				37E353FA89D4F510BA73F0D3 /* RCProductInfoExtractor.m in Sources */,
				37E35302FD31A094AAE30BFA /* RCHTTPRequest.m in Sources */,
				37E353E153F6B5C6DE54DE4B /* RCAttributionFetcher.m in Sources */,
				37E35BD1D25AE2B73AE41B8A /* RCAttributionData.m in Sources */,
				37E352279076F9A5A48D1460 /* RCAttributionTypeFactory.m in Sources */,
				37E35537842F30D829D76252 /* RCIdentityManager.m in Sources */,
				37E351DC8105A9C75F8CFE31 /* RCPurchaserInfoManager.m in Sources */,
			);
			runOnlyForDeploymentPostprocessing = 0;
		};
		35262A1A1F7D77E600C04F2C /* Sources */ = {
			isa = PBXSourcesBuildPhase;
			buildActionMask = 2147483647;
			files = (
				2D8DB34B24072AAE00BE3D31 /* SubscriberAttributeTests.swift in Sources */,
				2DEB976B247DB85400A92099 /* SKProductSubscriptionDurationExtensions.swift in Sources */,
				37E354BE25CE61E55E4FD89C /* MockDeviceCache.swift in Sources */,
				37E3585E0B39722838F235BD /* MockUserDefaults.swift in Sources */,
				37E351AB03EE37534CA10B59 /* MockInMemoryCachedOfferings.swift in Sources */,
				37E351E3AC0B5F67305B4CB6 /* DeviceCacheTests.swift in Sources */,
				37E35AF213F2F79CB067FDC2 /* InMemoryCachedObjectTests.swift in Sources */,
				37E353851D42047D5B0A57D0 /* MockDateProvider.swift in Sources */,
				B33C43F22672986D006B8C8C /* ObjCThrowExceptionMatcher.swift in Sources */,
				37E355E7EB509047724841F4 /* BackendSubscriberAttributesTests.swift in Sources */,
				2DD02D5724AD0B0500419CD9 /* RCIntroEligibilityTests.swift in Sources */,
				37E354C46A8A3C2DC861C224 /* MockHTTPClient.swift in Sources */,
				37E351A24D613F0DFE6AF05F /* MockBackend.swift in Sources */,
				2D4D6AF124F6FEE000B656BE /* MockIntroEligibilityCalculator.swift in Sources */,
				37E3524628A1D7568679FEE2 /* SusbcriberAttributesManagerTests.swift in Sources */,
				37E352897F7CB3A122F9739F /* PurchasesSubscriberAttributesTests.swift in Sources */,
				37E35DD380900220C34BB222 /* MockTransaction.swift in Sources */,
				37E3554836D4DA9336B9FA70 /* MockProductDiscount.swift in Sources */,
				37E35398FCB4931573C56CAF /* MockReceiptFetcher.swift in Sources */,
				37E35F20FB949985BEEB4B58 /* MockRequestFetcher.swift in Sources */,
				37E35AD0B0D9EF0CDA29DAC2 /* MockStoreKitWrapper.swift in Sources */,
				37E35EBDFC5CD3068E1792A3 /* MockNotificationCenter.swift in Sources */,
				2D8E9D482523747D00AFEE11 /* NSDictionaryExtensionsTests.swift in Sources */,
				37E354E0A9A371481540B2B0 /* MockAttributionFetcher.swift in Sources */,
				2D390255259CF46000DB19C0 /* MockPaymentDiscount.swift in Sources */,
				37E35EDC57C486AC2D66B4B8 /* MockOfferingsFactory.swift in Sources */,
				2DD7BA4D24C63A830066B4C2 /* MockSystemInfo.swift in Sources */,
				37E35EB7B35C86140B96C58B /* MockIdentityManager.swift in Sources */,
				37E357E33F0E20D92EE6372E /* MockSKProduct.swift in Sources */,
				2D3E29CE25E8009000456FA8 /* MockAttributionTypeFactory.swift in Sources */,
				37E3524CB70618E6C5F3DB49 /* MockPurchasesDelegate.swift in Sources */,
				37E35B1F34D1624509012749 /* MockSubscriberAttributesManager.swift in Sources */,
				37E35AD3BB8E99D2AA325825 /* DeviceCacheSubscriberAttributesTests.swift in Sources */,
				37E35F549AEB655AB6DA83B3 /* MockSKDiscount.swift in Sources */,
				2D4D6AF324F7172900B656BE /* MockProductsRequest.swift in Sources */,
				37E35D195CD0599FDB381D04 /* HTTPClientTests.swift in Sources */,
				37E3555F3FB596CAB8F46868 /* BackendTests.swift in Sources */,
				37E356538C6A9A05887CAE12 /* NSError+RCExtensionsTests.swift in Sources */,
				37E359E815ECBE0B9074FA19 /* NSDate+RCExtensionsTests.swift in Sources */,
				B33C43EF267295E2006B8C8C /* RCObjC.m in Sources */,
				37E35F150166B248756AAFEF /* NSData+RCExtensionsTests.swift in Sources */,
				37E3594AE079F6528C024B60 /* PurchasesTests.swift in Sources */,
				37E3595F797614307CBA329A /* StoreKitWrapperTests.swift in Sources */,
				2DDA3E4824DB101C00EDFE5B /* MockOperationDispatcher.swift in Sources */,
				37E35E3A834982B03BC633BC /* StoreKitRequestFetcherTests.swift in Sources */,
				37E35DD66736A6669A746334 /* PurchaserInfoTests.swift in Sources */,
				37E351F90612047842AFF1A6 /* ProductInfoTests.swift in Sources */,
				37E35AC4C81DB6A27C5AA1CE /* OfferingsTests.swift in Sources */,
				37E35A37D97E9E2B0CA09300 /* ISOPeriodFormatterTests.swift in Sources */,
				37E35861EE73539B60226BC2 /* EntitlementInfosTests.swift in Sources */,
				37E35F0387D0ADE014186924 /* ProductInfoExtractorTests.swift in Sources */,
				37E351505CB4764821451E27 /* ProductInfoExtensions.swift in Sources */,
				37E3599326581376E0142EEC /* SystemInfoTests.swift in Sources */,
				37E35F67255A87BD86B39D43 /* MockReceiptParser.swift in Sources */,
				37E35ED080CFE0FBB7A58802 /* AttributionFetcherTests.swift in Sources */,
				37E35A1AD4361FC6D30EDB62 /* AttributionTypeFactoryTests.swift in Sources */,
				37E359F038FEA41F207662A5 /* MockPurchaserInfoManager.swift in Sources */,
				37E35FF7952D59C0AE3879D3 /* IdentityManagerTests.swift in Sources */,
				37E35D6F8CF6DFB88F0A2F61 /* PurchaserInfoManagerTests.swift in Sources */,
			);
			runOnlyForDeploymentPostprocessing = 0;
		};
		B387F46F2683FDDB0028701F /* Sources */ = {
			isa = PBXSourcesBuildPhase;
			buildActionMask = 2147483647;
			files = (
				B3AA35A1268682410007771B /* RCPurchasesAPI.m in Sources */,
				B3AA35A0268682410007771B /* RCEntitlementInfoAPI.m in Sources */,
				B387F47A2683FDEA0028701F /* main.m in Sources */,
				B3D3C47026856AFF00CB3C21 /* APITester.swift in Sources */,
			);
			runOnlyForDeploymentPostprocessing = 0;
		};
/* End PBXSourcesBuildPhase section */

/* Begin PBXTargetDependency section */
		2DC5622124EC63430031F69B /* PBXTargetDependency */ = {
			isa = PBXTargetDependency;
			target = 2DC5621524EC63420031F69B /* PurchasesCoreSwift */;
			targetProxy = 2DC5622024EC63430031F69B /* PBXContainerItemProxy */;
		};
		2DC5623524EC63A20031F69B /* PBXTargetDependency */ = {
			isa = PBXTargetDependency;
			target = 2DC5621524EC63420031F69B /* PurchasesCoreSwift */;
			targetProxy = 2DC5623424EC63A20031F69B /* PBXContainerItemProxy */;
		};
		2DE20B8F26409EC0004C597D /* PBXTargetDependency */ = {
			isa = PBXTargetDependency;
			target = 2DE20B7E26409EB7004C597D /* StoreKitTestApp */;
			targetProxy = 2DE20B8E26409EC0004C597D /* PBXContainerItemProxy */;
		};
		35DFC68320B8757C004584CC /* PBXTargetDependency */ = {
			isa = PBXTargetDependency;
			target = 352629FD1F7C4B9100C04F2C /* Purchases */;
			targetProxy = 35DFC68220B8757C004584CC /* PBXContainerItemProxy */;
		};
		B387F48826840B7F0028701F /* PBXTargetDependency */ = {
			isa = PBXTargetDependency;
			target = 352629FD1F7C4B9100C04F2C /* Purchases */;
			targetProxy = B387F48726840B7F0028701F /* PBXContainerItemProxy */;
		};
/* End PBXTargetDependency section */

/* Begin XCBuildConfiguration section */
		2DC5622824EC63430031F69B /* Debug */ = {
			isa = XCBuildConfiguration;
			buildSettings = {
				BUILD_LIBRARY_FOR_DISTRIBUTION = YES;
				CLANG_ENABLE_OBJC_WEAK = YES;
				CLANG_WARN_QUOTED_INCLUDE_IN_FRAMEWORK_HEADER = YES;
				CODE_SIGN_STYLE = Automatic;
				DEFINES_MODULE = YES;
				DEVELOPMENT_TEAM = 8SXR2327BM;
				DYLIB_COMPATIBILITY_VERSION = 1;
				DYLIB_CURRENT_VERSION = 1;
				DYLIB_INSTALL_NAME_BASE = "@rpath";
				INFOPLIST_FILE = PurchasesCoreSwift/Info.plist;
				INSTALL_PATH = "$(LOCAL_LIBRARY_DIR)/Frameworks";
				IPHONEOS_DEPLOYMENT_TARGET = 9.0;
				LD_RUNPATH_SEARCH_PATHS = (
					"$(inherited)",
					"@executable_path/Frameworks",
					"@loader_path/Frameworks",
				);
				MACH_O_TYPE = staticlib;
				MACOSX_DEPLOYMENT_TARGET = 10.12;
				MTL_ENABLE_DEBUG_INFO = INCLUDE_SOURCE;
				MTL_FAST_MATH = YES;
				PRODUCT_BUNDLE_IDENTIFIER = com.revenuecat.PurchasesCoreSwift;
				PRODUCT_NAME = "$(TARGET_NAME:c99extidentifier)";
				SDKROOT = "";
				SKIP_INSTALL = YES;
				SUPPORTED_PLATFORMS = "macosx iphonesimulator iphoneos watchsimulator watchos appletvsimulator appletvos";
				SWIFT_ACTIVE_COMPILATION_CONDITIONS = DEBUG;
				SWIFT_OPTIMIZATION_LEVEL = "-Onone";
				SWIFT_VERSION = 5.0;
				TARGETED_DEVICE_FAMILY = "1,2,3,4,6";
				TVOS_DEPLOYMENT_TARGET = 9.0;
				WATCHOS_DEPLOYMENT_TARGET = 6.2;
			};
			name = Debug;
		};
		2DC5622924EC63430031F69B /* Release */ = {
			isa = XCBuildConfiguration;
			buildSettings = {
				BUILD_LIBRARY_FOR_DISTRIBUTION = YES;
				CLANG_ENABLE_OBJC_WEAK = YES;
				CLANG_WARN_QUOTED_INCLUDE_IN_FRAMEWORK_HEADER = YES;
				CODE_SIGN_IDENTITY = "Apple Development";
				CODE_SIGN_STYLE = Manual;
				DEFINES_MODULE = YES;
				DEVELOPMENT_TEAM = "";
				DYLIB_COMPATIBILITY_VERSION = 1;
				DYLIB_CURRENT_VERSION = 1;
				DYLIB_INSTALL_NAME_BASE = "@rpath";
				INFOPLIST_FILE = PurchasesCoreSwift/Info.plist;
				INSTALL_PATH = "$(LOCAL_LIBRARY_DIR)/Frameworks";
				IPHONEOS_DEPLOYMENT_TARGET = 9.0;
				LD_RUNPATH_SEARCH_PATHS = (
					"$(inherited)",
					"@executable_path/Frameworks",
					"@loader_path/Frameworks",
				);
				MACH_O_TYPE = staticlib;
				MACOSX_DEPLOYMENT_TARGET = 10.12;
				MTL_FAST_MATH = YES;
				PRODUCT_BUNDLE_IDENTIFIER = com.revenuecat.PurchasesCoreSwift;
				PRODUCT_NAME = "$(TARGET_NAME:c99extidentifier)";
				PROVISIONING_PROFILE_SPECIFIER = "";
				SDKROOT = "";
				SKIP_INSTALL = YES;
				SUPPORTED_PLATFORMS = "macosx iphonesimulator iphoneos watchsimulator watchos appletvsimulator appletvos";
				SWIFT_VERSION = 5.0;
				TARGETED_DEVICE_FAMILY = "1,2,3,4,6";
				TVOS_DEPLOYMENT_TARGET = 9.0;
				WATCHOS_DEPLOYMENT_TARGET = 6.2;
			};
			name = Release;
		};
		2DC5622B24EC63430031F69B /* Debug */ = {
			isa = XCBuildConfiguration;
			buildSettings = {
				ALWAYS_EMBED_SWIFT_STANDARD_LIBRARIES = "$(inherited)";
				CLANG_ENABLE_OBJC_WEAK = YES;
				CLANG_WARN_QUOTED_INCLUDE_IN_FRAMEWORK_HEADER = YES;
				CODE_SIGN_STYLE = Automatic;
				DEVELOPMENT_TEAM = 8SXR2327BM;
				INFOPLIST_FILE = PurchasesCoreSwiftTests/Info.plist;
				IPHONEOS_DEPLOYMENT_TARGET = 9.0;
				LD_RUNPATH_SEARCH_PATHS = (
					"$(inherited)",
					"@executable_path/Frameworks",
					"@loader_path/Frameworks",
				);
				MACOSX_DEPLOYMENT_TARGET = 10.12;
				MTL_ENABLE_DEBUG_INFO = INCLUDE_SOURCE;
				MTL_FAST_MATH = YES;
				PRODUCT_BUNDLE_IDENTIFIER = com.revenuecat.PurchasesCoreSwiftTests;
				PRODUCT_NAME = "$(TARGET_NAME)";
				SDKROOT = iphoneos;
				SWIFT_ACTIVE_COMPILATION_CONDITIONS = DEBUG;
				SWIFT_OPTIMIZATION_LEVEL = "-Onone";
				SWIFT_VERSION = 5.0;
				TARGETED_DEVICE_FAMILY = "1,2";
				TVOS_DEPLOYMENT_TARGET = 9.0;
				WATCHOS_DEPLOYMENT_TARGET = 6.2;
			};
			name = Debug;
		};
		2DC5622C24EC63430031F69B /* Release */ = {
			isa = XCBuildConfiguration;
			buildSettings = {
				ALWAYS_EMBED_SWIFT_STANDARD_LIBRARIES = "$(inherited)";
				CLANG_ENABLE_OBJC_WEAK = YES;
				CLANG_WARN_QUOTED_INCLUDE_IN_FRAMEWORK_HEADER = YES;
				CODE_SIGN_STYLE = Automatic;
				DEVELOPMENT_TEAM = 8SXR2327BM;
				INFOPLIST_FILE = PurchasesCoreSwiftTests/Info.plist;
				IPHONEOS_DEPLOYMENT_TARGET = 9.0;
				LD_RUNPATH_SEARCH_PATHS = (
					"$(inherited)",
					"@executable_path/Frameworks",
					"@loader_path/Frameworks",
				);
				MACOSX_DEPLOYMENT_TARGET = 10.12;
				MTL_FAST_MATH = YES;
				PRODUCT_BUNDLE_IDENTIFIER = com.revenuecat.PurchasesCoreSwiftTests;
				PRODUCT_NAME = "$(TARGET_NAME)";
				SDKROOT = iphoneos;
				SWIFT_VERSION = 5.0;
				TARGETED_DEVICE_FAMILY = "1,2";
				TVOS_DEPLOYMENT_TARGET = 9.0;
				WATCHOS_DEPLOYMENT_TARGET = 6.2;
			};
			name = Release;
		};
		2DE20B71264087FB004C597D /* Debug */ = {
			isa = XCBuildConfiguration;
			buildSettings = {
				CLANG_ENABLE_OBJC_WEAK = YES;
				CLANG_WARN_QUOTED_INCLUDE_IN_FRAMEWORK_HEADER = YES;
				CODE_SIGN_STYLE = Automatic;
				INFOPLIST_FILE = StoreKitTests/Info.plist;
				IPHONEOS_DEPLOYMENT_TARGET = 14.1;
				LD_RUNPATH_SEARCH_PATHS = (
					"$(inherited)",
					"@executable_path/Frameworks",
					"@loader_path/Frameworks",
				);
				MACOSX_DEPLOYMENT_TARGET = 11.0;
				MTL_ENABLE_DEBUG_INFO = INCLUDE_SOURCE;
				MTL_FAST_MATH = YES;
				PRODUCT_BUNDLE_IDENTIFIER = com.revenuecat.StoreKitTests;
				PRODUCT_NAME = "$(TARGET_NAME)";
				SWIFT_ACTIVE_COMPILATION_CONDITIONS = DEBUG;
				SWIFT_OPTIMIZATION_LEVEL = "-Onone";
				SWIFT_VERSION = 5.0;
				TARGETED_DEVICE_FAMILY = "1,2";
				TEST_HOST = "$(BUILT_PRODUCTS_DIR)/StoreKitTestApp.app/StoreKitTestApp";
				TVOS_DEPLOYMENT_TARGET = 14.1;
				WATCHOS_DEPLOYMENT_TARGET = 7.1;
			};
			name = Debug;
		};
		2DE20B72264087FB004C597D /* Release */ = {
			isa = XCBuildConfiguration;
			buildSettings = {
				CLANG_ENABLE_OBJC_WEAK = YES;
				CLANG_WARN_QUOTED_INCLUDE_IN_FRAMEWORK_HEADER = YES;
				CODE_SIGN_STYLE = Automatic;
				INFOPLIST_FILE = StoreKitTests/Info.plist;
				IPHONEOS_DEPLOYMENT_TARGET = 14.1;
				LD_RUNPATH_SEARCH_PATHS = (
					"$(inherited)",
					"@executable_path/Frameworks",
					"@loader_path/Frameworks",
				);
				MACOSX_DEPLOYMENT_TARGET = 11.0;
				MTL_FAST_MATH = YES;
				PRODUCT_BUNDLE_IDENTIFIER = com.revenuecat.StoreKitTests;
				PRODUCT_NAME = "$(TARGET_NAME)";
				SWIFT_VERSION = 5.0;
				TARGETED_DEVICE_FAMILY = "1,2";
				TEST_HOST = "$(BUILT_PRODUCTS_DIR)/StoreKitTestApp.app/StoreKitTestApp";
				TVOS_DEPLOYMENT_TARGET = 14.1;
				WATCHOS_DEPLOYMENT_TARGET = 7.1;
			};
			name = Release;
		};
		2DE20B8C26409EB8004C597D /* Debug */ = {
			isa = XCBuildConfiguration;
			buildSettings = {
				ASSETCATALOG_COMPILER_APPICON_NAME = AppIcon;
				ASSETCATALOG_COMPILER_GLOBAL_ACCENT_COLOR_NAME = AccentColor;
				CLANG_ENABLE_OBJC_WEAK = YES;
				CLANG_WARN_QUOTED_INCLUDE_IN_FRAMEWORK_HEADER = YES;
				CODE_SIGN_STYLE = Automatic;
				DEVELOPMENT_ASSET_PATHS = "\"StoreKitTestApp/Preview Content\"";
				ENABLE_PREVIEWS = YES;
				INFOPLIST_FILE = StoreKitTestApp/Info.plist;
				IPHONEOS_DEPLOYMENT_TARGET = 14.1;
				LD_RUNPATH_SEARCH_PATHS = (
					"$(inherited)",
					"@executable_path/Frameworks",
				);
				MTL_ENABLE_DEBUG_INFO = INCLUDE_SOURCE;
				MTL_FAST_MATH = YES;
				PRODUCT_BUNDLE_IDENTIFIER = com.revenuecat.StoreKitTestApp;
				PRODUCT_NAME = "$(TARGET_NAME)";
				SWIFT_ACTIVE_COMPILATION_CONDITIONS = DEBUG;
				SWIFT_OPTIMIZATION_LEVEL = "-Onone";
				SWIFT_VERSION = 5.0;
				TARGETED_DEVICE_FAMILY = "1,2";
			};
			name = Debug;
		};
		2DE20B8D26409EB8004C597D /* Release */ = {
			isa = XCBuildConfiguration;
			buildSettings = {
				ASSETCATALOG_COMPILER_APPICON_NAME = AppIcon;
				ASSETCATALOG_COMPILER_GLOBAL_ACCENT_COLOR_NAME = AccentColor;
				CLANG_ENABLE_OBJC_WEAK = YES;
				CLANG_WARN_QUOTED_INCLUDE_IN_FRAMEWORK_HEADER = YES;
				CODE_SIGN_STYLE = Automatic;
				DEVELOPMENT_ASSET_PATHS = "\"StoreKitTestApp/Preview Content\"";
				ENABLE_PREVIEWS = YES;
				INFOPLIST_FILE = StoreKitTestApp/Info.plist;
				IPHONEOS_DEPLOYMENT_TARGET = 14.1;
				LD_RUNPATH_SEARCH_PATHS = (
					"$(inherited)",
					"@executable_path/Frameworks",
				);
				MTL_FAST_MATH = YES;
				PRODUCT_BUNDLE_IDENTIFIER = com.revenuecat.StoreKitTestApp;
				PRODUCT_NAME = "$(TARGET_NAME)";
				SWIFT_VERSION = 5.0;
				TARGETED_DEVICE_FAMILY = "1,2";
			};
			name = Release;
		};
		35262A101F7C4B9100C04F2C /* Debug */ = {
			isa = XCBuildConfiguration;
			buildSettings = {
				ALWAYS_SEARCH_USER_PATHS = NO;
				CLANG_ANALYZER_NONNULL = YES;
				CLANG_ANALYZER_NUMBER_OBJECT_CONVERSION = YES_AGGRESSIVE;
				CLANG_CXX_LANGUAGE_STANDARD = "gnu++14";
				CLANG_CXX_LIBRARY = "libc++";
				CLANG_ENABLE_MODULES = YES;
				CLANG_ENABLE_OBJC_ARC = YES;
				CLANG_WARN_BLOCK_CAPTURE_AUTORELEASING = YES;
				CLANG_WARN_BOOL_CONVERSION = YES;
				CLANG_WARN_COMMA = YES;
				CLANG_WARN_CONSTANT_CONVERSION = YES;
				CLANG_WARN_DEPRECATED_OBJC_IMPLEMENTATIONS = YES;
				CLANG_WARN_DIRECT_OBJC_ISA_USAGE = YES_ERROR;
				CLANG_WARN_DOCUMENTATION_COMMENTS = YES;
				CLANG_WARN_EMPTY_BODY = YES;
				CLANG_WARN_ENUM_CONVERSION = YES;
				CLANG_WARN_INFINITE_RECURSION = YES;
				CLANG_WARN_INT_CONVERSION = YES;
				CLANG_WARN_NON_LITERAL_NULL_CONVERSION = YES;
				CLANG_WARN_OBJC_IMPLICIT_RETAIN_SELF = YES;
				CLANG_WARN_OBJC_LITERAL_CONVERSION = YES;
				CLANG_WARN_OBJC_ROOT_CLASS = YES_ERROR;
				CLANG_WARN_RANGE_LOOP_ANALYSIS = YES;
				CLANG_WARN_STRICT_PROTOTYPES = YES;
				CLANG_WARN_SUSPICIOUS_MOVE = YES;
				CLANG_WARN_UNGUARDED_AVAILABILITY = YES_AGGRESSIVE;
				CLANG_WARN_UNREACHABLE_CODE = YES;
				CLANG_WARN__DUPLICATE_METHOD_MATCH = YES;
				COPY_PHASE_STRIP = NO;
				CURRENT_PROJECT_VERSION = 1;
				DEBUG_INFORMATION_FORMAT = dwarf;
				ENABLE_STRICT_OBJC_MSGSEND = YES;
				ENABLE_TESTABILITY = YES;
				GCC_C_LANGUAGE_STANDARD = gnu11;
				GCC_DYNAMIC_NO_PIC = NO;
				GCC_NO_COMMON_BLOCKS = YES;
				GCC_OPTIMIZATION_LEVEL = 0;
				GCC_PREPROCESSOR_DEFINITIONS = (
					"DEBUG=1",
					"$(inherited)",
				);
				GCC_WARN_64_TO_32_BIT_CONVERSION = YES;
				GCC_WARN_ABOUT_RETURN_TYPE = YES_ERROR;
				GCC_WARN_UNDECLARED_SELECTOR = YES;
				GCC_WARN_UNINITIALIZED_AUTOS = YES_AGGRESSIVE;
				GCC_WARN_UNUSED_FUNCTION = YES;
				GCC_WARN_UNUSED_VARIABLE = YES;
				MTL_ENABLE_DEBUG_INFO = YES;
				ONLY_ACTIVE_ARCH = YES;
				SDKROOT = iphoneos;
				SUPPORTS_MACCATALYST = YES;
				VERSIONING_SYSTEM = "apple-generic";
				VERSION_INFO_PREFIX = "";
			};
			name = Debug;
		};
		35262A111F7C4B9100C04F2C /* Release */ = {
			isa = XCBuildConfiguration;
			buildSettings = {
				ALWAYS_SEARCH_USER_PATHS = NO;
				CLANG_ANALYZER_NONNULL = YES;
				CLANG_ANALYZER_NUMBER_OBJECT_CONVERSION = YES_AGGRESSIVE;
				CLANG_CXX_LANGUAGE_STANDARD = "gnu++14";
				CLANG_CXX_LIBRARY = "libc++";
				CLANG_ENABLE_MODULES = YES;
				CLANG_ENABLE_OBJC_ARC = YES;
				CLANG_WARN_BLOCK_CAPTURE_AUTORELEASING = YES;
				CLANG_WARN_BOOL_CONVERSION = YES;
				CLANG_WARN_COMMA = YES;
				CLANG_WARN_CONSTANT_CONVERSION = YES;
				CLANG_WARN_DEPRECATED_OBJC_IMPLEMENTATIONS = YES;
				CLANG_WARN_DIRECT_OBJC_ISA_USAGE = YES_ERROR;
				CLANG_WARN_DOCUMENTATION_COMMENTS = YES;
				CLANG_WARN_EMPTY_BODY = YES;
				CLANG_WARN_ENUM_CONVERSION = YES;
				CLANG_WARN_INFINITE_RECURSION = YES;
				CLANG_WARN_INT_CONVERSION = YES;
				CLANG_WARN_NON_LITERAL_NULL_CONVERSION = YES;
				CLANG_WARN_OBJC_IMPLICIT_RETAIN_SELF = YES;
				CLANG_WARN_OBJC_LITERAL_CONVERSION = YES;
				CLANG_WARN_OBJC_ROOT_CLASS = YES_ERROR;
				CLANG_WARN_RANGE_LOOP_ANALYSIS = YES;
				CLANG_WARN_STRICT_PROTOTYPES = YES;
				CLANG_WARN_SUSPICIOUS_MOVE = YES;
				CLANG_WARN_UNGUARDED_AVAILABILITY = YES_AGGRESSIVE;
				CLANG_WARN_UNREACHABLE_CODE = YES;
				CLANG_WARN__DUPLICATE_METHOD_MATCH = YES;
				COPY_PHASE_STRIP = NO;
				CURRENT_PROJECT_VERSION = 1;
				DEBUG_INFORMATION_FORMAT = "dwarf-with-dsym";
				ENABLE_NS_ASSERTIONS = NO;
				ENABLE_STRICT_OBJC_MSGSEND = YES;
				GCC_C_LANGUAGE_STANDARD = gnu11;
				GCC_NO_COMMON_BLOCKS = YES;
				GCC_WARN_64_TO_32_BIT_CONVERSION = YES;
				GCC_WARN_ABOUT_RETURN_TYPE = YES_ERROR;
				GCC_WARN_UNDECLARED_SELECTOR = YES;
				GCC_WARN_UNINITIALIZED_AUTOS = YES_AGGRESSIVE;
				GCC_WARN_UNUSED_FUNCTION = YES;
				GCC_WARN_UNUSED_VARIABLE = YES;
				MTL_ENABLE_DEBUG_INFO = NO;
				SDKROOT = iphoneos;
				SUPPORTS_MACCATALYST = YES;
				SWIFT_COMPILATION_MODE = wholemodule;
				SWIFT_OPTIMIZATION_LEVEL = "-O";
				VALIDATE_PRODUCT = YES;
				VERSIONING_SYSTEM = "apple-generic";
				VERSION_INFO_PREFIX = "";
			};
			name = Release;
		};
		35262A131F7C4B9100C04F2C /* Debug */ = {
			isa = XCBuildConfiguration;
			buildSettings = {
				BUILD_LIBRARY_FOR_DISTRIBUTION = YES;
				CLANG_ENABLE_MODULES = YES;
				CLANG_ENABLE_OBJC_WEAK = YES;
				CODE_SIGN_IDENTITY = "Apple Development";
				CODE_SIGN_STYLE = Automatic;
				COMBINE_HIDPI_IMAGES = YES;
				DEFINES_MODULE = YES;
				DEVELOPMENT_TEAM = "";
				DYLIB_COMPATIBILITY_VERSION = 1;
				DYLIB_CURRENT_VERSION = 1;
				DYLIB_INSTALL_NAME_BASE = "@rpath";
				INFOPLIST_FILE = Purchases/Info.plist;
				INSTALL_PATH = "$(LOCAL_LIBRARY_DIR)/Frameworks";
				IPHONEOS_DEPLOYMENT_TARGET = 9.0;
				MACOSX_DEPLOYMENT_TARGET = 10.12;
				OTHER_LDFLAGS = "-all_load";
				PRODUCT_BUNDLE_IDENTIFIER = com.purchases.Purchases;
				PRODUCT_NAME = "$(TARGET_NAME:c99extidentifier)";
				SDKROOT = "";
				SKIP_INSTALL = YES;
				SUPPORTED_PLATFORMS = "macosx iphonesimulator iphoneos watchsimulator watchos appletvsimulator appletvos";
				SWIFT_INCLUDE_PATHS = "$(SRCROOT)/Purchases";
				SWIFT_OPTIMIZATION_LEVEL = "-Onone";
				SWIFT_VERSION = 5.0;
				TARGETED_DEVICE_FAMILY = "1,2,3,4,6";
				TVOS_DEPLOYMENT_TARGET = 9.0;
				WATCHOS_DEPLOYMENT_TARGET = 6.2;
			};
			name = Debug;
		};
		35262A141F7C4B9100C04F2C /* Release */ = {
			isa = XCBuildConfiguration;
			buildSettings = {
				BUILD_LIBRARY_FOR_DISTRIBUTION = YES;
				CLANG_ENABLE_MODULES = YES;
				CLANG_ENABLE_OBJC_WEAK = YES;
				CODE_SIGN_IDENTITY = "Apple Development";
				CODE_SIGN_STYLE = Manual;
				COMBINE_HIDPI_IMAGES = YES;
				DEFINES_MODULE = YES;
				DEVELOPMENT_TEAM = "";
				DYLIB_COMPATIBILITY_VERSION = 1;
				DYLIB_CURRENT_VERSION = 1;
				DYLIB_INSTALL_NAME_BASE = "@rpath";
				INFOPLIST_FILE = Purchases/Info.plist;
				INSTALL_PATH = "$(LOCAL_LIBRARY_DIR)/Frameworks";
				IPHONEOS_DEPLOYMENT_TARGET = 9.0;
				MACOSX_DEPLOYMENT_TARGET = 10.12;
				OTHER_LDFLAGS = "-all_load";
				PRODUCT_BUNDLE_IDENTIFIER = com.purchases.Purchases;
				PRODUCT_NAME = "$(TARGET_NAME:c99extidentifier)";
				PROVISIONING_PROFILE_SPECIFIER = "";
				SDKROOT = "";
				SKIP_INSTALL = YES;
				SUPPORTED_PLATFORMS = "macosx iphonesimulator iphoneos watchsimulator watchos appletvsimulator appletvos";
				SWIFT_INCLUDE_PATHS = "$(SRCROOT)/Purchases";
				SWIFT_VERSION = 5.0;
				TARGETED_DEVICE_FAMILY = "1,2,3,4,6";
				TVOS_DEPLOYMENT_TARGET = 9.0;
				WATCHOS_DEPLOYMENT_TARGET = 6.2;
			};
			name = Release;
		};
		35262A271F7D77E600C04F2C /* Debug */ = {
			isa = XCBuildConfiguration;
			buildSettings = {
				ALWAYS_EMBED_SWIFT_STANDARD_LIBRARIES = "$(inherited)";
				CLANG_ENABLE_MODULES = YES;
				CODE_SIGN_STYLE = Automatic;
				DEVELOPMENT_TEAM = 8SXR2327BM;
				INFOPLIST_FILE = PurchasesTests/Info.plist;
				IPHONEOS_DEPLOYMENT_TARGET = 9.0;
				LD_RUNPATH_SEARCH_PATHS = (
					"$(inherited)",
					"@executable_path/Frameworks",
					"@loader_path/Frameworks",
				);
				MACOSX_DEPLOYMENT_TARGET = 10.12;
				PRODUCT_BUNDLE_IDENTIFIER = com.purchases.PurchasesTests;
				PRODUCT_NAME = "$(TARGET_NAME)";
				SDKROOT = iphoneos;
				SUPPORTED_PLATFORMS = "iphonesimulator iphoneos macosx";
				SWIFT_ACTIVE_COMPILATION_CONDITIONS = DEBUG;
				SWIFT_OBJC_BRIDGING_HEADER = "PurchasesTests/PurchasesTests-Bridging-Header.h";
				SWIFT_OPTIMIZATION_LEVEL = "-Onone";
				SWIFT_PRECOMPILE_BRIDGING_HEADER = YES;
				SWIFT_VERSION = 5.0;
				TARGETED_DEVICE_FAMILY = "1,2";
				TVOS_DEPLOYMENT_TARGET = 9.0;
				WATCHOS_DEPLOYMENT_TARGET = 6.2;
			};
			name = Debug;
		};
		35262A281F7D77E600C04F2C /* Release */ = {
			isa = XCBuildConfiguration;
			buildSettings = {
				ALWAYS_EMBED_SWIFT_STANDARD_LIBRARIES = "$(inherited)";
				CLANG_ENABLE_MODULES = YES;
				CODE_SIGN_STYLE = Automatic;
				DEVELOPMENT_TEAM = 8SXR2327BM;
				INFOPLIST_FILE = PurchasesTests/Info.plist;
				IPHONEOS_DEPLOYMENT_TARGET = 9.0;
				LD_RUNPATH_SEARCH_PATHS = (
					"$(inherited)",
					"@executable_path/Frameworks",
					"@loader_path/Frameworks",
				);
				MACOSX_DEPLOYMENT_TARGET = 10.12;
				PRODUCT_BUNDLE_IDENTIFIER = com.purchases.PurchasesTests;
				PRODUCT_NAME = "$(TARGET_NAME)";
				SDKROOT = iphoneos;
				SUPPORTED_PLATFORMS = "iphonesimulator iphoneos macosx";
				SWIFT_COMPILATION_MODE = wholemodule;
				SWIFT_OBJC_BRIDGING_HEADER = "PurchasesTests/PurchasesTests-Bridging-Header.h";
				SWIFT_OPTIMIZATION_LEVEL = "-O";
				SWIFT_PRECOMPILE_BRIDGING_HEADER = YES;
				SWIFT_VERSION = 5.0;
				TARGETED_DEVICE_FAMILY = "1,2";
				TVOS_DEPLOYMENT_TARGET = 9.0;
				WATCHOS_DEPLOYMENT_TARGET = 6.2;
			};
			name = Release;
		};
		B387F4782683FDDB0028701F /* Debug */ = {
			isa = XCBuildConfiguration;
			buildSettings = {
				CLANG_ENABLE_MODULES = YES;
				CLANG_ENABLE_OBJC_WEAK = YES;
				CLANG_WARN_QUOTED_INCLUDE_IN_FRAMEWORK_HEADER = NO;
				CODE_SIGN_STYLE = Automatic;
				GCC_WARN_ABOUT_DEPRECATED_FUNCTIONS = NO;
				LD_RUNPATH_SEARCH_PATHS = (
					"$(inherited)",
					"@executable_path/../Frameworks",
					"@loader_path/../Frameworks",
				);
				LIBRARY_SEARCH_PATHS = "$(SDKROOT)/usr/lib/swift";
				MACOSX_DEPLOYMENT_TARGET = 11.3;
				MTL_ENABLE_DEBUG_INFO = INCLUDE_SOURCE;
				MTL_FAST_MATH = YES;
				PRODUCT_NAME = "$(TARGET_NAME)";
				SDKROOT = macosx;
				SWIFT_OBJC_BRIDGING_HEADER = "PublicSDKAPITester/APITester-Bridging-Header.h";
				SWIFT_OPTIMIZATION_LEVEL = "-Onone";
				SWIFT_VERSION = 5.0;
			};
			name = Debug;
		};
		B387F4792683FDDB0028701F /* Release */ = {
			isa = XCBuildConfiguration;
			buildSettings = {
				CLANG_ENABLE_MODULES = YES;
				CLANG_ENABLE_OBJC_WEAK = YES;
				CLANG_WARN_QUOTED_INCLUDE_IN_FRAMEWORK_HEADER = NO;
				CODE_SIGN_STYLE = Automatic;
				GCC_WARN_ABOUT_DEPRECATED_FUNCTIONS = NO;
				LD_RUNPATH_SEARCH_PATHS = (
					"$(inherited)",
					"@executable_path/../Frameworks",
					"@loader_path/../Frameworks",
				);
				LIBRARY_SEARCH_PATHS = "$(SDKROOT)/usr/lib/swift";
				MACOSX_DEPLOYMENT_TARGET = 11.3;
				MTL_FAST_MATH = YES;
				PRODUCT_NAME = "$(TARGET_NAME)";
				SDKROOT = macosx;
				SWIFT_OBJC_BRIDGING_HEADER = "PublicSDKAPITester/APITester-Bridging-Header.h";
				SWIFT_VERSION = 5.0;
			};
			name = Release;
		};
/* End XCBuildConfiguration section */

/* Begin XCConfigurationList section */
		2DC5622724EC63430031F69B /* Build configuration list for PBXNativeTarget "PurchasesCoreSwift" */ = {
			isa = XCConfigurationList;
			buildConfigurations = (
				2DC5622824EC63430031F69B /* Debug */,
				2DC5622924EC63430031F69B /* Release */,
			);
			defaultConfigurationIsVisible = 0;
			defaultConfigurationName = Release;
		};
		2DC5622A24EC63430031F69B /* Build configuration list for PBXNativeTarget "PurchasesCoreSwiftTests" */ = {
			isa = XCConfigurationList;
			buildConfigurations = (
				2DC5622B24EC63430031F69B /* Debug */,
				2DC5622C24EC63430031F69B /* Release */,
			);
			defaultConfigurationIsVisible = 0;
			defaultConfigurationName = Release;
		};
		2DE20B73264087FB004C597D /* Build configuration list for PBXNativeTarget "StoreKitTests" */ = {
			isa = XCConfigurationList;
			buildConfigurations = (
				2DE20B71264087FB004C597D /* Debug */,
				2DE20B72264087FB004C597D /* Release */,
			);
			defaultConfigurationIsVisible = 0;
			defaultConfigurationName = Release;
		};
		2DE20B8B26409EB8004C597D /* Build configuration list for PBXNativeTarget "StoreKitTestApp" */ = {
			isa = XCConfigurationList;
			buildConfigurations = (
				2DE20B8C26409EB8004C597D /* Debug */,
				2DE20B8D26409EB8004C597D /* Release */,
			);
			defaultConfigurationIsVisible = 0;
			defaultConfigurationName = Release;
		};
		352629F81F7C4B9100C04F2C /* Build configuration list for PBXProject "Purchases" */ = {
			isa = XCConfigurationList;
			buildConfigurations = (
				35262A101F7C4B9100C04F2C /* Debug */,
				35262A111F7C4B9100C04F2C /* Release */,
			);
			defaultConfigurationIsVisible = 0;
			defaultConfigurationName = Release;
		};
		35262A121F7C4B9100C04F2C /* Build configuration list for PBXNativeTarget "Purchases" */ = {
			isa = XCConfigurationList;
			buildConfigurations = (
				35262A131F7C4B9100C04F2C /* Debug */,
				35262A141F7C4B9100C04F2C /* Release */,
			);
			defaultConfigurationIsVisible = 0;
			defaultConfigurationName = Release;
		};
		35262A261F7D77E600C04F2C /* Build configuration list for PBXNativeTarget "PurchasesTests" */ = {
			isa = XCConfigurationList;
			buildConfigurations = (
				35262A271F7D77E600C04F2C /* Debug */,
				35262A281F7D77E600C04F2C /* Release */,
			);
			defaultConfigurationIsVisible = 0;
			defaultConfigurationName = Release;
		};
		B387F4772683FDDB0028701F /* Build configuration list for PBXNativeTarget "APITester" */ = {
			isa = XCConfigurationList;
			buildConfigurations = (
				B387F4782683FDDB0028701F /* Debug */,
				B387F4792683FDDB0028701F /* Release */,
			);
			defaultConfigurationIsVisible = 0;
			defaultConfigurationName = Release;
		};
/* End XCConfigurationList section */

/* Begin XCRemoteSwiftPackageReference section */
		B3D5CFBB267282630056FA67 /* XCRemoteSwiftPackageReference "Nimble" */ = {
			isa = XCRemoteSwiftPackageReference;
			repositoryURL = "https://github.com/Quick/Nimble.git";
			requirement = {
				kind = exactVersion;
				version = 9.2.0;
			};
		};
		B3D5CFBE267282760056FA67 /* XCRemoteSwiftPackageReference "OHHTTPStubs" */ = {
			isa = XCRemoteSwiftPackageReference;
			repositoryURL = "https://github.com/AliSoftware/OHHTTPStubs.git";
			requirement = {
				kind = exactVersion;
				version = 9.1.0;
			};
		};
/* End XCRemoteSwiftPackageReference section */

/* Begin XCSwiftPackageProductDependency section */
		B3D5CFBC267282630056FA67 /* Nimble */ = {
			isa = XCSwiftPackageProductDependency;
			package = B3D5CFBB267282630056FA67 /* XCRemoteSwiftPackageReference "Nimble" */;
			productName = Nimble;
		};
		B3D5CFBF267282760056FA67 /* OHHTTPStubsSwift */ = {
			isa = XCSwiftPackageProductDependency;
			package = B3D5CFBE267282760056FA67 /* XCRemoteSwiftPackageReference "OHHTTPStubs" */;
			productName = OHHTTPStubsSwift;
		};
		B3D5CFC1267282760056FA67 /* OHHTTPStubs */ = {
			isa = XCSwiftPackageProductDependency;
			package = B3D5CFBE267282760056FA67 /* XCRemoteSwiftPackageReference "OHHTTPStubs" */;
			productName = OHHTTPStubs;
		};
		B3D5CFC32672827D0056FA67 /* Nimble */ = {
			isa = XCSwiftPackageProductDependency;
			package = B3D5CFBB267282630056FA67 /* XCRemoteSwiftPackageReference "Nimble" */;
			productName = Nimble;
		};
		B3D5CFC52672827D0056FA67 /* OHHTTPStubs */ = {
			isa = XCSwiftPackageProductDependency;
			package = B3D5CFBE267282760056FA67 /* XCRemoteSwiftPackageReference "OHHTTPStubs" */;
			productName = OHHTTPStubs;
		};
		B3D5CFC72672827D0056FA67 /* OHHTTPStubsSwift */ = {
			isa = XCSwiftPackageProductDependency;
			package = B3D5CFBE267282760056FA67 /* XCRemoteSwiftPackageReference "OHHTTPStubs" */;
			productName = OHHTTPStubsSwift;
		};
		B3D5CFC9267282860056FA67 /* Nimble */ = {
			isa = XCSwiftPackageProductDependency;
			package = B3D5CFBB267282630056FA67 /* XCRemoteSwiftPackageReference "Nimble" */;
			productName = Nimble;
		};
/* End XCSwiftPackageProductDependency section */
	};
	rootObject = 352629F51F7C4B9100C04F2C /* Project object */;
}<|MERGE_RESOLUTION|>--- conflicted
+++ resolved
@@ -234,11 +234,8 @@
 		9A65E0A52591A23500DE00B0 /* PurchaseStrings.swift in Sources */ = {isa = PBXBuildFile; fileRef = 9A65E0A42591A23500DE00B0 /* PurchaseStrings.swift */; };
 		9A65E0AA2591A23800DE00B0 /* RestoreStrings.swift in Sources */ = {isa = PBXBuildFile; fileRef = 9A65E0A92591A23800DE00B0 /* RestoreStrings.swift */; };
 		B32B74FF26868AEB005647BF /* Package.swift in Sources */ = {isa = PBXBuildFile; fileRef = B3D3C4712685784800CB3C21 /* Package.swift */; };
-<<<<<<< HEAD
 		B32B750126868C1D005647BF /* EntitlementInfo.swift in Sources */ = {isa = PBXBuildFile; fileRef = B32B750026868C1D005647BF /* EntitlementInfo.swift */; };
 		B32B750326868DB7005647BF /* RCEntitlementInfos+Protected.h in Headers */ = {isa = PBXBuildFile; fileRef = B32B750226868DB7005647BF /* RCEntitlementInfos+Protected.h */; };
-=======
->>>>>>> 476b9919
 		B33C43EF267295E2006B8C8C /* RCObjC.m in Sources */ = {isa = PBXBuildFile; fileRef = B33C43EC2672953D006B8C8C /* RCObjC.m */; };
 		B33C43F22672986D006B8C8C /* ObjCThrowExceptionMatcher.swift in Sources */ = {isa = PBXBuildFile; fileRef = B33C43F12672986D006B8C8C /* ObjCThrowExceptionMatcher.swift */; };
 		B387F47A2683FDEA0028701F /* main.m in Sources */ = {isa = PBXBuildFile; fileRef = B387F46D2683FDAC0028701F /* main.m */; };
@@ -571,18 +568,12 @@
 		B3AA359D268682410007771B /* RCEntitlementInfoAPI.m */ = {isa = PBXFileReference; fileEncoding = 4; lastKnownFileType = sourcecode.c.objc; path = RCEntitlementInfoAPI.m; sourceTree = "<group>"; };
 		B3AA359E268682410007771B /* RCPurchasesAPI.h */ = {isa = PBXFileReference; fileEncoding = 4; lastKnownFileType = sourcecode.c.h; path = RCPurchasesAPI.h; sourceTree = "<group>"; };
 		B3AA359F268682410007771B /* RCPurchasesAPI.m */ = {isa = PBXFileReference; fileEncoding = 4; lastKnownFileType = sourcecode.c.objc; path = RCPurchasesAPI.m; sourceTree = "<group>"; };
-<<<<<<< HEAD
 		B3AA35A2268683540007771B /* EntitlementInfo.swift */ = {isa = PBXFileReference; lastKnownFileType = sourcecode.swift; path = EntitlementInfo.swift; sourceTree = "<group>"; };
-=======
->>>>>>> 476b9919
 		B3D3C46E26856AFE00CB3C21 /* APITester-Bridging-Header.h */ = {isa = PBXFileReference; lastKnownFileType = sourcecode.c.h; path = "APITester-Bridging-Header.h"; sourceTree = "<group>"; };
 		B3D3C46F26856AFF00CB3C21 /* APITester.swift */ = {isa = PBXFileReference; lastKnownFileType = sourcecode.swift; path = APITester.swift; sourceTree = "<group>"; };
 		B3D3C4712685784800CB3C21 /* Package.swift */ = {isa = PBXFileReference; fileEncoding = 4; lastKnownFileType = sourcecode.swift; path = Package.swift; sourceTree = "<group>"; };
 		B3DDB55826854865008CCF23 /* PurchaseOwnershipType.swift */ = {isa = PBXFileReference; lastKnownFileType = sourcecode.swift; path = PurchaseOwnershipType.swift; sourceTree = "<group>"; };
-<<<<<<< HEAD
-=======
 		B3DDB55B26854A1E008CCF23 /* EntitlementInfoEnums.swift */ = {isa = PBXFileReference; lastKnownFileType = sourcecode.swift; path = EntitlementInfoEnums.swift; sourceTree = "<group>"; };
->>>>>>> 476b9919
 /* End PBXFileReference section */
 
 /* Begin PBXFrameworksBuildPhase section */
