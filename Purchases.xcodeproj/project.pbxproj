// !$*UTF8*$!
{
	archiveVersion = 1;
	classes = {
	};
	objectVersion = 52;
	objects = {

/* Begin PBXBuildFile section */
		0313FD41268A506400168386 /* DateProvider.swift in Sources */ = {isa = PBXBuildFile; fileRef = 0313FD40268A506400168386 /* DateProvider.swift */; };
		2CD72942268A823900BFC976 /* Data+Extensions.swift in Sources */ = {isa = PBXBuildFile; fileRef = 2CD72941268A823900BFC976 /* Data+Extensions.swift */; };
		2CD72944268A826F00BFC976 /* Date+Extensions.swift in Sources */ = {isa = PBXBuildFile; fileRef = 2CD72943268A826F00BFC976 /* Date+Extensions.swift */; };
		2CD72948268A828400BFC976 /* Locale+Extensions.swift in Sources */ = {isa = PBXBuildFile; fileRef = 2CD72947268A828400BFC976 /* Locale+Extensions.swift */; };
		2CD7294A268A828F00BFC976 /* Dictionary+Extensions.swift in Sources */ = {isa = PBXBuildFile; fileRef = 2CD72949268A828F00BFC976 /* Dictionary+Extensions.swift */; };
		2D11F5E1250FF886005A70E8 /* AttributionStrings.swift in Sources */ = {isa = PBXBuildFile; fileRef = 2D11F5E0250FF886005A70E8 /* AttributionStrings.swift */; };
		2D1FFAD525B8707400367C63 /* RCPurchaserInfoManager+Protected.h in Headers */ = {isa = PBXBuildFile; fileRef = 2D1FFAD425B8707400367C63 /* RCPurchaserInfoManager+Protected.h */; settings = {ATTRIBUTES = (Private, ); }; };
		2D22679125F2D9AD00E6950C /* PurchasesTests-Bridging-Header.h in Headers */ = {isa = PBXBuildFile; fileRef = 35262A291F7D783F00C04F2C /* PurchasesTests-Bridging-Header.h */; };
		2D390255259CF46000DB19C0 /* MockPaymentDiscount.swift in Sources */ = {isa = PBXBuildFile; fileRef = 2D390254259CF46000DB19C0 /* MockPaymentDiscount.swift */; };
		2D3E29CE25E8009000456FA8 /* MockAttributionTypeFactory.swift in Sources */ = {isa = PBXBuildFile; fileRef = 37E35DA3E083FE37DAF15954 /* MockAttributionTypeFactory.swift */; };
		2D4C18A924F47E5000F268CD /* Purchases.swift in Sources */ = {isa = PBXBuildFile; fileRef = 2D4C18A824F47E4400F268CD /* Purchases.swift */; };
		2D4D6AF124F6FEE000B656BE /* MockIntroEligibilityCalculator.swift in Sources */ = {isa = PBXBuildFile; fileRef = 2DA0068E24E2E515002C59D3 /* MockIntroEligibilityCalculator.swift */; };
		2D4D6AF324F7172900B656BE /* MockProductsRequest.swift in Sources */ = {isa = PBXBuildFile; fileRef = 2D4D6AF224F7172900B656BE /* MockProductsRequest.swift */; };
		2D4D6AF424F717B800B656BE /* ASN1ObjectIdentifierEncoder.swift in Sources */ = {isa = PBXBuildFile; fileRef = 37E35C4A4B241A545D1D06BD /* ASN1ObjectIdentifierEncoder.swift */; };
		2D4D6AF524F717B800B656BE /* ContainerFactory.swift in Sources */ = {isa = PBXBuildFile; fileRef = 37E35092F0E41512E0D610BA /* ContainerFactory.swift */; };
		2D4D6AF624F7193700B656BE /* verifyReceiptSample1.txt in Resources */ = {isa = PBXBuildFile; fileRef = 2DDE559A24C8B5E300DCB087 /* verifyReceiptSample1.txt */; };
		2D4D6AF724F7193700B656BE /* base64encodedreceiptsample1.txt in Resources */ = {isa = PBXBuildFile; fileRef = 2DDE559B24C8B5E300DCB087 /* base64encodedreceiptsample1.txt */; };
		2D4E926526990AB1000E10B0 /* StoreKitWrapper.swift in Sources */ = {isa = PBXBuildFile; fileRef = 2D4E926426990AB1000E10B0 /* StoreKitWrapper.swift */; };
		2D5033242406E4E8009CAE61 /* RCTypeDefsPreMigration.h in Headers */ = {isa = PBXBuildFile; fileRef = 2D5033212406E4E8009CAE61 /* RCTypeDefsPreMigration.h */; settings = {ATTRIBUTES = (Private, ); }; };
		2D5033262406E4E8009CAE61 /* RCSpecialSubscriberAttributes.h in Headers */ = {isa = PBXBuildFile; fileRef = 2D5033232406E4E8009CAE61 /* RCSpecialSubscriberAttributes.h */; settings = {ATTRIBUTES = (Private, ); }; };
		2D50332A2406EA61009CAE61 /* RCSubscriberAttributesManager.h in Headers */ = {isa = PBXBuildFile; fileRef = 2D5033272406EA61009CAE61 /* RCSubscriberAttributesManager.h */; settings = {ATTRIBUTES = (Private, ); }; };
		2D50332B2406EA61009CAE61 /* RCSubscriberAttributesManager.m in Sources */ = {isa = PBXBuildFile; fileRef = 2D5033282406EA61009CAE61 /* RCSubscriberAttributesManager.m */; };
		2D80736A268A691A0072284E /* MockProductsManager.swift in Sources */ = {isa = PBXBuildFile; fileRef = 37E35C9439E087F63ECC4F59 /* MockProductsManager.swift */; };
		2D8E9D482523747D00AFEE11 /* NSDictionaryExtensionsTests.swift in Sources */ = {isa = PBXBuildFile; fileRef = 2DD269162522A20A006AC4BC /* NSDictionaryExtensionsTests.swift */; };
		2D991ACA268BA56900085481 /* StoreKitRequestFetcher.swift in Sources */ = {isa = PBXBuildFile; fileRef = 2D991AC9268BA56900085481 /* StoreKitRequestFetcher.swift */; };
		2D991ACC268BBCD600085481 /* MockRequestFetcher.swift in Sources */ = {isa = PBXBuildFile; fileRef = 37E35609E46E869675A466C1 /* MockRequestFetcher.swift */; };
		2D991ACD268BBE8600085481 /* MockRequestFetcher.swift in Sources */ = {isa = PBXBuildFile; fileRef = 37E35609E46E869675A466C1 /* MockRequestFetcher.swift */; };
		2DAF814E25B24243002C621E /* RCIdentityManager+Protected.h in Headers */ = {isa = PBXBuildFile; fileRef = 2DAF814D25B24243002C621E /* RCIdentityManager+Protected.h */; settings = {ATTRIBUTES = (Private, ); }; };
		2DC19195255F36D10039389A /* Logger.swift in Sources */ = {isa = PBXBuildFile; fileRef = 2DC19194255F36D10039389A /* Logger.swift */; };
		2DC5622624EC63430031F69B /* PurchasesCoreSwift.h in Headers */ = {isa = PBXBuildFile; fileRef = 2DC5621824EC63430031F69B /* PurchasesCoreSwift.h */; settings = {ATTRIBUTES = (Public, ); }; };
		2DC5622E24EC636C0031F69B /* Transaction.swift in Sources */ = {isa = PBXBuildFile; fileRef = 37E355CBB3F3A31A32687B14 /* Transaction.swift */; };
		2DC5623024EC63730031F69B /* OperationDispatcher.swift in Sources */ = {isa = PBXBuildFile; fileRef = 2DDA3E4624DB0B5400EDFE5B /* OperationDispatcher.swift */; };
		2DC5623224EC63730031F69B /* TransactionsFactory.swift in Sources */ = {isa = PBXBuildFile; fileRef = 3597020F24BF6A710010506E /* TransactionsFactory.swift */; };
		2DC5623724EC68090031F69B /* TransactionsFactoryTests.swift in Sources */ = {isa = PBXBuildFile; fileRef = 3597021124BF6AAC0010506E /* TransactionsFactoryTests.swift */; };
		2DD02D5724AD0B0500419CD9 /* RCIntroEligibilityTests.swift in Sources */ = {isa = PBXBuildFile; fileRef = 2DD02D5624AD0B0500419CD9 /* RCIntroEligibilityTests.swift */; };
		2DD448FF24088473002F5694 /* RCPurchases+SubscriberAttributes.h in Headers */ = {isa = PBXBuildFile; fileRef = 2DD448FD24088473002F5694 /* RCPurchases+SubscriberAttributes.h */; settings = {ATTRIBUTES = (Private, ); }; };
		2DD4490024088473002F5694 /* RCPurchases+SubscriberAttributes.m in Sources */ = {isa = PBXBuildFile; fileRef = 2DD448FE24088473002F5694 /* RCPurchases+SubscriberAttributes.m */; };
		2DD7BA4D24C63A830066B4C2 /* MockSystemInfo.swift in Sources */ = {isa = PBXBuildFile; fileRef = 2DD7BA4C24C63A830066B4C2 /* MockSystemInfo.swift */; };
		2DDA3E4824DB101C00EDFE5B /* MockOperationDispatcher.swift in Sources */ = {isa = PBXBuildFile; fileRef = 37E35659EB530A5109AFAB50 /* MockOperationDispatcher.swift */; };
		2DDF419624F6F331005BC22D /* ProductsRequestFactory.swift in Sources */ = {isa = PBXBuildFile; fileRef = 37E35E8DCF998D9DB63850F8 /* ProductsRequestFactory.swift */; };
		2DDF419724F6F331005BC22D /* DateExtensions.swift in Sources */ = {isa = PBXBuildFile; fileRef = 37E3567189CF6A746EE3CCC2 /* DateExtensions.swift */; };
		2DDF419D24F6F331005BC22D /* IntroEligibilityCalculator.swift in Sources */ = {isa = PBXBuildFile; fileRef = 2D97458E24BDFCEF006245E9 /* IntroEligibilityCalculator.swift */; };
		2DDF419F24F6F331005BC22D /* ReceiptParsingError.swift in Sources */ = {isa = PBXBuildFile; fileRef = 2D8F622224D30F9D00F993AA /* ReceiptParsingError.swift */; };
		2DDF41A224F6F331005BC22D /* ProductsManager.swift in Sources */ = {isa = PBXBuildFile; fileRef = 37E35C7060D7E486F5958BED /* ProductsManager.swift */; };
		2DDF41A324F6F331005BC22D /* ReceiptParser.swift in Sources */ = {isa = PBXBuildFile; fileRef = 2D5BB46A24C8E8ED00E27537 /* ReceiptParser.swift */; };
		2DDF41AB24F6F37C005BC22D /* AppleReceipt.swift in Sources */ = {isa = PBXBuildFile; fileRef = 2DDF41A724F6F37C005BC22D /* AppleReceipt.swift */; };
		2DDF41AC24F6F37C005BC22D /* ASN1Container.swift in Sources */ = {isa = PBXBuildFile; fileRef = 2DDF41A824F6F37C005BC22D /* ASN1Container.swift */; };
		2DDF41AD24F6F37C005BC22D /* ASN1ObjectIdentifier.swift in Sources */ = {isa = PBXBuildFile; fileRef = 2DDF41A924F6F37C005BC22D /* ASN1ObjectIdentifier.swift */; };
		2DDF41AE24F6F37C005BC22D /* InAppPurchase.swift in Sources */ = {isa = PBXBuildFile; fileRef = 2DDF41AA24F6F37C005BC22D /* InAppPurchase.swift */; };
		2DDF41B324F6F387005BC22D /* InAppPurchaseBuilder.swift in Sources */ = {isa = PBXBuildFile; fileRef = 2DDF41AF24F6F387005BC22D /* InAppPurchaseBuilder.swift */; };
		2DDF41B424F6F387005BC22D /* ASN1ContainerBuilder.swift in Sources */ = {isa = PBXBuildFile; fileRef = 2DDF41B024F6F387005BC22D /* ASN1ContainerBuilder.swift */; };
		2DDF41B524F6F387005BC22D /* AppleReceiptBuilder.swift in Sources */ = {isa = PBXBuildFile; fileRef = 2DDF41B124F6F387005BC22D /* AppleReceiptBuilder.swift */; };
		2DDF41B624F6F387005BC22D /* ASN1ObjectIdentifierBuilder.swift in Sources */ = {isa = PBXBuildFile; fileRef = 2DDF41B224F6F387005BC22D /* ASN1ObjectIdentifierBuilder.swift */; };
		2DDF41BA24F6F392005BC22D /* ISO3601DateFormatter.swift in Sources */ = {isa = PBXBuildFile; fileRef = 2DDF41B724F6F392005BC22D /* ISO3601DateFormatter.swift */; };
		2DDF41BB24F6F392005BC22D /* UInt8+Extensions.swift in Sources */ = {isa = PBXBuildFile; fileRef = 2DDF41B824F6F392005BC22D /* UInt8+Extensions.swift */; };
		2DDF41BC24F6F392005BC22D /* ArraySlice_UInt8+Extensions.swift in Sources */ = {isa = PBXBuildFile; fileRef = 2DDF41B924F6F392005BC22D /* ArraySlice_UInt8+Extensions.swift */; };
		2DDF41C824F6F4C3005BC22D /* ISO3601DateFormatterTests.swift in Sources */ = {isa = PBXBuildFile; fileRef = 2DDF41BE24F6F4C3005BC22D /* ISO3601DateFormatterTests.swift */; };
		2DDF41C924F6F4C3005BC22D /* UInt8+ExtensionsTests.swift in Sources */ = {isa = PBXBuildFile; fileRef = 2DDF41BF24F6F4C3005BC22D /* UInt8+ExtensionsTests.swift */; };
		2DDF41CA24F6F4C3005BC22D /* ArraySlice_UInt8+ExtensionsTests.swift in Sources */ = {isa = PBXBuildFile; fileRef = 2DDF41C024F6F4C3005BC22D /* ArraySlice_UInt8+ExtensionsTests.swift */; };
		2DDF41CB24F6F4C3005BC22D /* ASN1ObjectIdentifierBuilderTests.swift in Sources */ = {isa = PBXBuildFile; fileRef = 2DDF41C224F6F4C3005BC22D /* ASN1ObjectIdentifierBuilderTests.swift */; };
		2DDF41CC24F6F4C3005BC22D /* AppleReceiptBuilderTests.swift in Sources */ = {isa = PBXBuildFile; fileRef = 2DDF41C324F6F4C3005BC22D /* AppleReceiptBuilderTests.swift */; };
		2DDF41CD24F6F4C3005BC22D /* ASN1ContainerBuilderTests.swift in Sources */ = {isa = PBXBuildFile; fileRef = 2DDF41C424F6F4C3005BC22D /* ASN1ContainerBuilderTests.swift */; };
		2DDF41CE24F6F4C3005BC22D /* InAppPurchaseBuilderTests.swift in Sources */ = {isa = PBXBuildFile; fileRef = 2DDF41C524F6F4C3005BC22D /* InAppPurchaseBuilderTests.swift */; };
		2DDF41CF24F6F4C3005BC22D /* ReceiptParsing+TestsWithRealReceipts.swift in Sources */ = {isa = PBXBuildFile; fileRef = 2DDF41C724F6F4C3005BC22D /* ReceiptParsing+TestsWithRealReceipts.swift */; };
		2DDF41DA24F6F4DB005BC22D /* ReceiptParserTests.swift in Sources */ = {isa = PBXBuildFile; fileRef = 37E351D0EBC4698E1D3585A6 /* ReceiptParserTests.swift */; };
		2DDF41DB24F6F4DB005BC22D /* IntroEligibilityCalculatorTests.swift in Sources */ = {isa = PBXBuildFile; fileRef = 37E354B18710B488B8B0D443 /* IntroEligibilityCalculatorTests.swift */; };
		2DDF41DC24F6F4DB005BC22D /* ProductsManagerTests.swift in Sources */ = {isa = PBXBuildFile; fileRef = 37E351F0E21361EAEC078A0D /* ProductsManagerTests.swift */; };
		2DDF41DE24F6F527005BC22D /* MockAppleReceiptBuilder.swift in Sources */ = {isa = PBXBuildFile; fileRef = 37E35C1554F296F7F1317747 /* MockAppleReceiptBuilder.swift */; };
		2DDF41DF24F6F527005BC22D /* MockProductsManager.swift in Sources */ = {isa = PBXBuildFile; fileRef = 37E35C9439E087F63ECC4F59 /* MockProductsManager.swift */; };
		2DDF41E024F6F527005BC22D /* MockInAppPurchaseBuilder.swift in Sources */ = {isa = PBXBuildFile; fileRef = 37E355744D64075AA91342DE /* MockInAppPurchaseBuilder.swift */; };
		2DDF41E124F6F527005BC22D /* MockReceiptParser.swift in Sources */ = {isa = PBXBuildFile; fileRef = 37E354B13440508B46C9A530 /* MockReceiptParser.swift */; };
		2DDF41E224F6F527005BC22D /* MockProductsRequest.swift in Sources */ = {isa = PBXBuildFile; fileRef = 37E35B08709090FBBFB16EBD /* MockProductsRequest.swift */; };
		2DDF41E324F6F527005BC22D /* MockASN1ContainerBuilder.swift in Sources */ = {isa = PBXBuildFile; fileRef = 37E351EB3689AF304E5B1031 /* MockASN1ContainerBuilder.swift */; };
		2DDF41E424F6F527005BC22D /* MockProductsRequestFactory.swift in Sources */ = {isa = PBXBuildFile; fileRef = 37E35F783903362B65FB7AF3 /* MockProductsRequestFactory.swift */; };
		2DDF41E624F6F5DC005BC22D /* MockSKProduct.swift in Sources */ = {isa = PBXBuildFile; fileRef = 2DDF41E524F6F5DC005BC22D /* MockSKProduct.swift */; };
		2DDF41E824F6F61B005BC22D /* MockSKDiscount.swift in Sources */ = {isa = PBXBuildFile; fileRef = 2DDF41E724F6F61B005BC22D /* MockSKDiscount.swift */; };
		2DDF41EA24F6F844005BC22D /* SKProductSubscriptionDurationExtensions.swift in Sources */ = {isa = PBXBuildFile; fileRef = 2DDF41E924F6F844005BC22D /* SKProductSubscriptionDurationExtensions.swift */; };
		2DE20B6F264087FB004C597D /* StoreKitTests.swift in Sources */ = {isa = PBXBuildFile; fileRef = 2DE20B6E264087FB004C597D /* StoreKitTests.swift */; };
		2DE20B7426408802004C597D /* Purchases.framework in Frameworks */ = {isa = PBXBuildFile; fileRef = 352629FE1F7C4B9100C04F2C /* Purchases.framework */; };
		2DE20B7626408807004C597D /* StoreKitTest.framework in Frameworks */ = {isa = PBXBuildFile; fileRef = 2DE20B7526408806004C597D /* StoreKitTest.framework */; };
		2DE20B7A26408921004C597D /* Configuration.storekit in Resources */ = {isa = PBXBuildFile; fileRef = 2DE20B7926408921004C597D /* Configuration.storekit */; };
		2DE20B8226409EB7004C597D /* StoreKitTestAppApp.swift in Sources */ = {isa = PBXBuildFile; fileRef = 2DE20B8126409EB7004C597D /* StoreKitTestAppApp.swift */; };
		2DE20B8426409EB7004C597D /* ContentView.swift in Sources */ = {isa = PBXBuildFile; fileRef = 2DE20B8326409EB7004C597D /* ContentView.swift */; };
		2DE20B8626409EB8004C597D /* Assets.xcassets in Resources */ = {isa = PBXBuildFile; fileRef = 2DE20B8526409EB8004C597D /* Assets.xcassets */; };
		2DE20B8926409EB8004C597D /* Preview Assets.xcassets in Resources */ = {isa = PBXBuildFile; fileRef = 2DE20B8826409EB8004C597D /* Preview Assets.xcassets */; };
		2DE20B9026409EC7004C597D /* Purchases.framework in Frameworks */ = {isa = PBXBuildFile; fileRef = 352629FE1F7C4B9100C04F2C /* Purchases.framework */; };
		2DE20B9226409ECF004C597D /* StoreKit.framework in Frameworks */ = {isa = PBXBuildFile; fileRef = 2DE20B9126409ECF004C597D /* StoreKit.framework */; };
		2DE61A84264190830021CEA0 /* Constants.swift in Sources */ = {isa = PBXBuildFile; fileRef = 2DE61A83264190830021CEA0 /* Constants.swift */; };
		2DE63BB324EC73F3001288D6 /* PurchasesCoreSwift.framework in Frameworks */ = {isa = PBXBuildFile; fileRef = 2DC5621624EC63420031F69B /* PurchasesCoreSwift.framework */; };
		2DEB976B247DB85400A92099 /* SKProductSubscriptionDurationExtensions.swift in Sources */ = {isa = PBXBuildFile; fileRef = 2DEB976A247DB85400A92099 /* SKProductSubscriptionDurationExtensions.swift */; };
		350FBDE91F7EEF070065833D /* RCPurchases.h in Headers */ = {isa = PBXBuildFile; fileRef = 350FBDE71F7EEF070065833D /* RCPurchases.h */; settings = {ATTRIBUTES = (Public, ); }; };
		350FBDEA1F7EEF070065833D /* RCPurchases.m in Sources */ = {isa = PBXBuildFile; fileRef = 350FBDE81F7EEF070065833D /* RCPurchases.m */; };
		351F4FAF1F803D0700F245F4 /* RCPurchaserInfo.h in Headers */ = {isa = PBXBuildFile; fileRef = 351F4FAD1F803D0700F245F4 /* RCPurchaserInfo.h */; settings = {ATTRIBUTES = (Public, ); }; };
		351F4FB01F803D0700F245F4 /* RCPurchaserInfo.m in Sources */ = {isa = PBXBuildFile; fileRef = 351F4FAE1F803D0700F245F4 /* RCPurchaserInfo.m */; };
		35262A0F1F7C4B9100C04F2C /* Purchases.h in Headers */ = {isa = PBXBuildFile; fileRef = 35262A011F7C4B9100C04F2C /* Purchases.h */; settings = {ATTRIBUTES = (Public, ); }; };
		35262A231F7D77E600C04F2C /* Purchases.framework in Frameworks */ = {isa = PBXBuildFile; fileRef = 352629FE1F7C4B9100C04F2C /* Purchases.framework */; };
		352E88442229B1A70046A10A /* RCPurchasesErrorUtils.m in Sources */ = {isa = PBXBuildFile; fileRef = 352E88422229B1A60046A10A /* RCPurchasesErrorUtils.m */; };
		353AB5E6222F633D003754E6 /* RCPurchasesErrorUtils.h in Headers */ = {isa = PBXBuildFile; fileRef = 353AB5E5222F633D003754E6 /* RCPurchasesErrorUtils.h */; settings = {ATTRIBUTES = (Public, ); }; };
		35549323269E298B005F9AE9 /* OfferingsFactory.swift in Sources */ = {isa = PBXBuildFile; fileRef = 35549322269E298B005F9AE9 /* OfferingsFactory.swift */; };
		356D65F620B873AF00576D45 /* Purchases.framework in Copy Frameworks */ = {isa = PBXBuildFile; fileRef = 352629FE1F7C4B9100C04F2C /* Purchases.framework */; settings = {ATTRIBUTES = (CodeSignOnCopy, RemoveHeadersOnCopy, ); }; };
		3589D15624C21DBD00A65CBB /* RCAttributionTypeFactory+Protected.h in Headers */ = {isa = PBXBuildFile; fileRef = 3589D15524C21DBD00A65CBB /* RCAttributionTypeFactory+Protected.h */; settings = {ATTRIBUTES = (Private, ); }; };
<<<<<<< HEAD
=======
		35B54E4622EA6F11005918B1 /* RCEntitlementInfo.m in Sources */ = {isa = PBXBuildFile; fileRef = 35B54E4522EA6F11005918B1 /* RCEntitlementInfo.m */; };
		35B54E4822EA6F4E005918B1 /* RCEntitlementInfo.h in Headers */ = {isa = PBXBuildFile; fileRef = 35B54E4722EA6F4E005918B1 /* RCEntitlementInfo.h */; settings = {ATTRIBUTES = (Public, ); }; };
		35B54E4A22EA6FBD005918B1 /* RCEntitlementInfos.h in Headers */ = {isa = PBXBuildFile; fileRef = 35B54E4922EA6FBD005918B1 /* RCEntitlementInfos.h */; settings = {ATTRIBUTES = (Public, ); }; };
		35B54E4C22EA6FD3005918B1 /* RCEntitlementInfos.m in Sources */ = {isa = PBXBuildFile; fileRef = 35B54E4B22EA6FD3005918B1 /* RCEntitlementInfos.m */; };
		35CE74FB20C38A7100CE09D8 /* RCOffering.h in Headers */ = {isa = PBXBuildFile; fileRef = 35CE74F920C38A7100CE09D8 /* RCOffering.h */; settings = {ATTRIBUTES = (Public, ); }; };
		35CE74FD20C38A7100CE09D8 /* RCOffering.m in Sources */ = {isa = PBXBuildFile; fileRef = 35CE74FA20C38A7100CE09D8 /* RCOffering.m */; };
		35D3AB432030B4C600DE42C5 /* RCIntroEligibility.h in Headers */ = {isa = PBXBuildFile; fileRef = 35D3AB412030B4C600DE42C5 /* RCIntroEligibility.h */; settings = {ATTRIBUTES = (Public, ); }; };
		35D3AB442030B4C600DE42C5 /* RCIntroEligibility.m in Sources */ = {isa = PBXBuildFile; fileRef = 35D3AB422030B4C600DE42C5 /* RCIntroEligibility.m */; };
>>>>>>> fec8ca48
		35D832CD262A5B7500E60AC5 /* ETagManager.swift in Sources */ = {isa = PBXBuildFile; fileRef = 35D832CC262A5B7500E60AC5 /* ETagManager.swift */; };
		35D832D2262E56DB00E60AC5 /* HTTPStatusCodes.swift in Sources */ = {isa = PBXBuildFile; fileRef = 35D832D1262E56DB00E60AC5 /* HTTPStatusCodes.swift */; };
		35D832F4262E606500E60AC5 /* HTTPResponse.swift in Sources */ = {isa = PBXBuildFile; fileRef = 35D832F3262E606500E60AC5 /* HTTPResponse.swift */; };
		35D83300262FAD8000E60AC5 /* ETagManagerTests.swift in Sources */ = {isa = PBXBuildFile; fileRef = 35D832FF262FAD8000E60AC5 /* ETagManagerTests.swift */; };
		35D8330A262FBA9A00E60AC5 /* MockUserDefaults.swift in Sources */ = {isa = PBXBuildFile; fileRef = 37E357D16038F07915D7825D /* MockUserDefaults.swift */; };
		35D83312262FBD4200E60AC5 /* MockETagManager.swift in Sources */ = {isa = PBXBuildFile; fileRef = 35D83311262FBD4200E60AC5 /* MockETagManager.swift */; };
		35D83317262FC21400E60AC5 /* MockETagManager.swift in Sources */ = {isa = PBXBuildFile; fileRef = 35D83316262FC21400E60AC5 /* MockETagManager.swift */; };
		35D8331C262FC23100E60AC5 /* MockUserDefaults.swift in Sources */ = {isa = PBXBuildFile; fileRef = 35D8331B262FC23100E60AC5 /* MockUserDefaults.swift */; };
		35F6FD62267426D600ABCB53 /* ETagAndResponseWrapper.swift in Sources */ = {isa = PBXBuildFile; fileRef = 35F6FD61267426D600ABCB53 /* ETagAndResponseWrapper.swift */; };
		37E3500156786798CB166571 /* RCPurchases+Protected.h in Headers */ = {isa = PBXBuildFile; fileRef = 37E352DAD631B3A45C041148 /* RCPurchases+Protected.h */; settings = {ATTRIBUTES = (Private, ); }; };
		37E35010ECA71A4CE6E16307 /* RCDeviceCache+Protected.h in Headers */ = {isa = PBXBuildFile; fileRef = 37E35DCFDBDCD33B531395A6 /* RCDeviceCache+Protected.h */; settings = {ATTRIBUTES = (Private, ); }; };
<<<<<<< HEAD
=======
		37E35024A14FBDD9A5DF0B7C /* NSLocale+RCExtensions.m in Sources */ = {isa = PBXBuildFile; fileRef = 37E35548F15DE7CFFCE3AA8A /* NSLocale+RCExtensions.m */; };
>>>>>>> fec8ca48
		37E35054EF6315E99DC20AEC /* RCAttributionTypeFactory.h in Headers */ = {isa = PBXBuildFile; fileRef = 37E3557795D5EC2CE5A6CCB5 /* RCAttributionTypeFactory.h */; settings = {ATTRIBUTES = (Private, ); }; };
		37E3509E9E39B1FFE93351B1 /* NSError+RCExtensions.h in Headers */ = {isa = PBXBuildFile; fileRef = 37E35D12020065BE7D6E473D /* NSError+RCExtensions.h */; settings = {ATTRIBUTES = (Private, ); }; };
		37E351A24D613F0DFE6AF05F /* MockBackend.swift in Sources */ = {isa = PBXBuildFile; fileRef = 37E35645928A0009F4C105A7 /* MockBackend.swift */; };
		37E351AB03EE37534CA10B59 /* MockInMemoryCachedOfferings.swift in Sources */ = {isa = PBXBuildFile; fileRef = 37E35C5A65AAF701DED59800 /* MockInMemoryCachedOfferings.swift */; };
		37E351DC8105A9C75F8CFE31 /* RCPurchaserInfoManager.m in Sources */ = {isa = PBXBuildFile; fileRef = 37E3531E6D800F71A856C9E2 /* RCPurchaserInfoManager.m */; };
		37E351E3AC0B5F67305B4CB6 /* DeviceCacheTests.swift in Sources */ = {isa = PBXBuildFile; fileRef = 37E35D87B7E6F91E27E98F42 /* DeviceCacheTests.swift */; };
		37E352279076F9A5A48D1460 /* RCAttributionTypeFactory.m in Sources */ = {isa = PBXBuildFile; fileRef = 37E3580957BA17D5C2EEF8A8 /* RCAttributionTypeFactory.m */; };
		37E3524628A1D7568679FEE2 /* SubscriberAttributesManagerTests.swift in Sources */ = {isa = PBXBuildFile; fileRef = 37E3567E972B9B04FE079ABA /* SubscriberAttributesManagerTests.swift */; };
		37E3524CB70618E6C5F3DB49 /* MockPurchasesDelegate.swift in Sources */ = {isa = PBXBuildFile; fileRef = 37E35838A7FD36982EE14100 /* MockPurchasesDelegate.swift */; };
		37E352897F7CB3A122F9739F /* PurchasesSubscriberAttributesTests.swift in Sources */ = {isa = PBXBuildFile; fileRef = 37E3508E52201122137D4B4A /* PurchasesSubscriberAttributesTests.swift */; };
		37E352E9231D083B78E2E345 /* RCBackend.m in Sources */ = {isa = PBXBuildFile; fileRef = 37E35E282619939718FC7DBE /* RCBackend.m */; };
		37E352F190E0E957E8D932F8 /* RCDeviceCache.h in Headers */ = {isa = PBXBuildFile; fileRef = 37E3524E3032ABC72467AA43 /* RCDeviceCache.h */; settings = {ATTRIBUTES = (Private, ); }; };
		37E353437E49AA49D6ECC03F /* RCInMemoryCachedObject.m in Sources */ = {isa = PBXBuildFile; fileRef = 37E35B655B1BA8F52C4349ED /* RCInMemoryCachedObject.m */; };
		37E353851D42047D5B0A57D0 /* MockDateProvider.swift in Sources */ = {isa = PBXBuildFile; fileRef = 37E3578BD602C7B8E2274279 /* MockDateProvider.swift */; };
		37E35398FCB4931573C56CAF /* MockReceiptFetcher.swift in Sources */ = {isa = PBXBuildFile; fileRef = 37E352B11676F7DC51559E84 /* MockReceiptFetcher.swift */; };
		37E353E153F6B5C6DE54DE4B /* RCAttributionFetcher.m in Sources */ = {isa = PBXBuildFile; fileRef = 37E35B99BA2A8F048F2482F8 /* RCAttributionFetcher.m */; };
		37E354AFE06A9723230E47B8 /* RCInMemoryCachedObject+Protected.h in Headers */ = {isa = PBXBuildFile; fileRef = 37E35A6246A6969C7236B29B /* RCInMemoryCachedObject+Protected.h */; settings = {ATTRIBUTES = (Private, ); }; };
		37E354BE25CE61E55E4FD89C /* MockDeviceCache.swift in Sources */ = {isa = PBXBuildFile; fileRef = 37E354BEB8FDE39CAB7C4D69 /* MockDeviceCache.swift */; };
		37E354C46A8A3C2DC861C224 /* MockHTTPClient.swift in Sources */ = {isa = PBXBuildFile; fileRef = 37E35292137BBF2810CE4F4B /* MockHTTPClient.swift */; };
		37E354E0A9A371481540B2B0 /* MockAttributionFetcher.swift in Sources */ = {isa = PBXBuildFile; fileRef = 37E351CD1EE6B897F434EA40 /* MockAttributionFetcher.swift */; };
		37E354F65C32F553F4697C0E /* RCBackend.h in Headers */ = {isa = PBXBuildFile; fileRef = 37E35A6E091B8CD9C967383C /* RCBackend.h */; settings = {ATTRIBUTES = (Private, ); }; };
		37E35537842F30D829D76252 /* RCIdentityManager.m in Sources */ = {isa = PBXBuildFile; fileRef = 37E358CFE61BD929C7FDE4CD /* RCIdentityManager.m */; };
		37E3554836D4DA9336B9FA70 /* MockProductDiscount.swift in Sources */ = {isa = PBXBuildFile; fileRef = 37E3572040A16F10B957563A /* MockProductDiscount.swift */; };
		37E3555F3FB596CAB8F46868 /* BackendTests.swift in Sources */ = {isa = PBXBuildFile; fileRef = 37E358BF58C99AC39073B96C /* BackendTests.swift */; };
		37E356538C6A9A05887CAE12 /* NSError+RCExtensionsTests.swift in Sources */ = {isa = PBXBuildFile; fileRef = 37E353AF2CAD3CEDE6D9B368 /* NSError+RCExtensionsTests.swift */; };
		37E3575B0FFDD90D01861D81 /* RCPurchasesErrorUtils+Protected.h in Headers */ = {isa = PBXBuildFile; fileRef = 37E35CF71E13B58F4AC8998F /* RCPurchasesErrorUtils+Protected.h */; settings = {ATTRIBUTES = (Private, ); }; };
		37E357E33F0E20D92EE6372E /* MockSKProduct.swift in Sources */ = {isa = PBXBuildFile; fileRef = 37E357FBA3184BDE6E95DED4 /* MockSKProduct.swift */; };
<<<<<<< HEAD
=======
		37E358250B07BF2DA06EA27B /* RCReceiptFetcher.m in Sources */ = {isa = PBXBuildFile; fileRef = 37E3509E7B186A712097B8CF /* RCReceiptFetcher.m */; };
		37E358418A5A00E989CC1B30 /* RCReceiptFetcher.h in Headers */ = {isa = PBXBuildFile; fileRef = 37E354E2E660D610B9CD4FA2 /* RCReceiptFetcher.h */; settings = {ATTRIBUTES = (Private, ); }; };
		37E3585A687FF4D7B69C554C /* RCDateProvider.h in Headers */ = {isa = PBXBuildFile; fileRef = 37E352FDEEAD2E4EA0D2C16B /* RCDateProvider.h */; settings = {ATTRIBUTES = (Private, ); }; };
>>>>>>> fec8ca48
		37E35861EE73539B60226BC2 /* EntitlementInfosTests.swift in Sources */ = {isa = PBXBuildFile; fileRef = 37E3582920E16E065502E5FC /* EntitlementInfosTests.swift */; };
		37E3595F797614307CBA329A /* StoreKitWrapperTests.swift in Sources */ = {isa = PBXBuildFile; fileRef = 37E352F86A0A8EB05BAD77C4 /* StoreKitWrapperTests.swift */; };
		37E3598A1AAA3D70EA01C82D /* RCInMemoryCachedObject.h in Headers */ = {isa = PBXBuildFile; fileRef = 37E35C6CBB3229AA53ECEB58 /* RCInMemoryCachedObject.h */; settings = {ATTRIBUTES = (Private, ); }; };
		37E3599326581376E0142EEC /* SystemInfoTests.swift in Sources */ = {isa = PBXBuildFile; fileRef = 37E35EEE7783629CDE41B70C /* SystemInfoTests.swift */; };
		37E359E815ECBE0B9074FA19 /* NSDate+RCExtensionsTests.swift in Sources */ = {isa = PBXBuildFile; fileRef = 37E3508EC20EEBAB4EAC4C82 /* NSDate+RCExtensionsTests.swift */; };
		37E359F038FEA41F207662A5 /* MockPurchaserInfoManager.swift in Sources */ = {isa = PBXBuildFile; fileRef = 37E35EBCDDD1A08F8105C46C /* MockPurchaserInfoManager.swift */; };
		37E35A1AD4361FC6D30EDB62 /* AttributionTypeFactoryTests.swift in Sources */ = {isa = PBXBuildFile; fileRef = 37E350420D54B99BB39448E0 /* AttributionTypeFactoryTests.swift */; };
		37E35A37D97E9E2B0CA09300 /* ISOPeriodFormatterTests.swift in Sources */ = {isa = PBXBuildFile; fileRef = 37E35B9AC7A350CA2437049D /* ISOPeriodFormatterTests.swift */; };
		37E35A7ED3312F10B80FFE2B /* RCDeviceCache.m in Sources */ = {isa = PBXBuildFile; fileRef = 37E356F4B9FCED933CD9C1CA /* RCDeviceCache.m */; };
		37E35AC4C81DB6A27C5AA1CE /* OfferingsTests.swift in Sources */ = {isa = PBXBuildFile; fileRef = 37E357C2D977BBB081216B5F /* OfferingsTests.swift */; };
		37E35AD0B0D9EF0CDA29DAC2 /* MockStoreKitWrapper.swift in Sources */ = {isa = PBXBuildFile; fileRef = 37E351AC0FF9607719F7A29A /* MockStoreKitWrapper.swift */; };
		37E35AD3BB8E99D2AA325825 /* DeviceCacheSubscriberAttributesTests.swift in Sources */ = {isa = PBXBuildFile; fileRef = 37E35C4A795A0F056381A1B3 /* DeviceCacheSubscriberAttributesTests.swift */; };
		37E35AF213F2F79CB067FDC2 /* InMemoryCachedObjectTests.swift in Sources */ = {isa = PBXBuildFile; fileRef = 37E35E3250FBBB03D92E06EC /* InMemoryCachedObjectTests.swift */; };
		37E35B1F34D1624509012749 /* MockSubscriberAttributesManager.swift in Sources */ = {isa = PBXBuildFile; fileRef = 37E351D48260D9DC8B1EE360 /* MockSubscriberAttributesManager.swift */; };
		37E35B4BDE7D7B1EFB3EE800 /* NSError+RCExtensions.m in Sources */ = {isa = PBXBuildFile; fileRef = 37E35088AB7C4F7A242D3ED5 /* NSError+RCExtensions.m */; };
		37E35B94F66AD4C3BC3E3D54 /* RCPurchaserInfoManager.h in Headers */ = {isa = PBXBuildFile; fileRef = 37E35A375CFEFEE4D6DEFD11 /* RCPurchaserInfoManager.h */; settings = {ATTRIBUTES = (Private, ); }; };
		37E35BDDC331C3A5FF72CFFF /* RCStoreKitRequestFetcher.m in Sources */ = {isa = PBXBuildFile; fileRef = 37E351CDC94FE0A49A3DAAB3 /* RCStoreKitRequestFetcher.m */; };
		37E35BD1D25AE2B73AE41B8A /* RCAttributionData.m in Sources */ = {isa = PBXBuildFile; fileRef = 37E350ABE7173A637AA8B148 /* RCAttributionData.m */; };
		37E35BE05E2A8BB2BD310CB0 /* RCHTTPClient.h in Headers */ = {isa = PBXBuildFile; fileRef = 37E356C39D29EB6C8EC2D6BD /* RCHTTPClient.h */; settings = {ATTRIBUTES = (Private, ); }; };
		37E35C8515C5E2D01B0AF5C1 /* Strings.swift in Sources */ = {isa = PBXBuildFile; fileRef = 37E3507939634ED5A9280544 /* Strings.swift */; };
		37E35CB9C20AFAFBC98ADA27 /* RCAttributionFetcher.h in Headers */ = {isa = PBXBuildFile; fileRef = 37E356E2B50E2DCA5EB8A87D /* RCAttributionFetcher.h */; settings = {ATTRIBUTES = (Private, ); }; };
		37E35D01E3A0F5FC8E0B16F7 /* RCIdentityManager.h in Headers */ = {isa = PBXBuildFile; fileRef = 37E35B6C44C7460FC0522E01 /* RCIdentityManager.h */; settings = {ATTRIBUTES = (Private, ); }; };
		37E35D04747C56E85F1B9679 /* RCPurchaserInfo+Protected.h in Headers */ = {isa = PBXBuildFile; fileRef = 37E35F19DF256C1D0125CC76 /* RCPurchaserInfo+Protected.h */; settings = {ATTRIBUTES = (Private, ); }; };
		37E35D195CD0599FDB381D04 /* HTTPClientTests.swift in Sources */ = {isa = PBXBuildFile; fileRef = 37E353CBE9CF2572A72A347F /* HTTPClientTests.swift */; };
		37E35D561B3F5AC49FD6C2CF /* RCHTTPClient.m in Sources */ = {isa = PBXBuildFile; fileRef = 37E35EDEA372C1D8E03118FF /* RCHTTPClient.m */; };
		37E35D6F8CF6DFB88F0A2F61 /* PurchaserInfoManagerTests.swift in Sources */ = {isa = PBXBuildFile; fileRef = 37E35E992F1916C7F3911E7B /* PurchaserInfoManagerTests.swift */; };
		37E35DD380900220C34BB222 /* MockTransaction.swift in Sources */ = {isa = PBXBuildFile; fileRef = 37E3550C031F1FD95B366998 /* MockTransaction.swift */; };
		37E35DD66736A6669A746334 /* PurchaserInfoTests.swift in Sources */ = {isa = PBXBuildFile; fileRef = 37E359D8F304C83184560135 /* PurchaserInfoTests.swift */; };
		37E35EB7B35C86140B96C58B /* MockIdentityManager.swift in Sources */ = {isa = PBXBuildFile; fileRef = 37E3571B552018D47A6ED7C6 /* MockIdentityManager.swift */; };
		37E35EBDFC5CD3068E1792A3 /* MockNotificationCenter.swift in Sources */ = {isa = PBXBuildFile; fileRef = 37E35A0D4A561C51185F82EB /* MockNotificationCenter.swift */; };
		37E35ED080CFE0FBB7A58802 /* AttributionFetcherTests.swift in Sources */ = {isa = PBXBuildFile; fileRef = 37E35AB7A67D86DBD95B2243 /* AttributionFetcherTests.swift */; };
		37E35EDC57C486AC2D66B4B8 /* MockOfferingsFactory.swift in Sources */ = {isa = PBXBuildFile; fileRef = 37E3555B4BE0A4F7222E7B00 /* MockOfferingsFactory.swift */; };
		37E35F150166B248756AAFEF /* NSData+RCExtensionsTests.swift in Sources */ = {isa = PBXBuildFile; fileRef = 37E35ABEE9FD79CCA64E4F8B /* NSData+RCExtensionsTests.swift */; };
		37E35F549AEB655AB6DA83B3 /* MockSKDiscount.swift in Sources */ = {isa = PBXBuildFile; fileRef = 37E35EABF6D7AFE367718784 /* MockSKDiscount.swift */; };
		37E35F67255A87BD86B39D43 /* MockReceiptParser.swift in Sources */ = {isa = PBXBuildFile; fileRef = 37E3558F697A939D2BBD7FEC /* MockReceiptParser.swift */; };
		37E35FF7952D59C0AE3879D3 /* IdentityManagerTests.swift in Sources */ = {isa = PBXBuildFile; fileRef = 37E35294EBC1E5A879C95540 /* IdentityManagerTests.swift */; };
		80E80EF226970E04008F245A /* RCReceiptFetcher.swift in Sources */ = {isa = PBXBuildFile; fileRef = 80E80EF026970DC3008F245A /* RCReceiptFetcher.swift */; };
		9A65DFDE258AD60A00DE00B0 /* LogIntent.swift in Sources */ = {isa = PBXBuildFile; fileRef = 9A65DFDD258AD60A00DE00B0 /* LogIntent.swift */; };
		9A65E03625918B0500DE00B0 /* ConfigureStrings.swift in Sources */ = {isa = PBXBuildFile; fileRef = 9A65E03525918B0500DE00B0 /* ConfigureStrings.swift */; };
		9A65E03B25918B0900DE00B0 /* PurchaserInfoStrings.swift in Sources */ = {isa = PBXBuildFile; fileRef = 9A65E03A25918B0900DE00B0 /* PurchaserInfoStrings.swift */; };
		9A65E0762591977200DE00B0 /* IdentityStrings.swift in Sources */ = {isa = PBXBuildFile; fileRef = 9A65E0752591977200DE00B0 /* IdentityStrings.swift */; };
		9A65E07B2591977500DE00B0 /* NetworkStrings.swift in Sources */ = {isa = PBXBuildFile; fileRef = 9A65E07A2591977500DE00B0 /* NetworkStrings.swift */; };
		9A65E0802591977900DE00B0 /* ReceiptStrings.swift in Sources */ = {isa = PBXBuildFile; fileRef = 9A65E07F2591977900DE00B0 /* ReceiptStrings.swift */; };
		9A65E0A02591A23200DE00B0 /* OfferingStrings.swift in Sources */ = {isa = PBXBuildFile; fileRef = 9A65E09F2591A23200DE00B0 /* OfferingStrings.swift */; };
		9A65E0A52591A23500DE00B0 /* PurchaseStrings.swift in Sources */ = {isa = PBXBuildFile; fileRef = 9A65E0A42591A23500DE00B0 /* PurchaseStrings.swift */; };
		9A65E0AA2591A23800DE00B0 /* RestoreStrings.swift in Sources */ = {isa = PBXBuildFile; fileRef = 9A65E0A92591A23800DE00B0 /* RestoreStrings.swift */; };
		B3083A11269931CF007B5503 /* RCOfferingAPI.m in Sources */ = {isa = PBXBuildFile; fileRef = B3083A10269931CF007B5503 /* RCOfferingAPI.m */; };
		B3083A132699334C007B5503 /* Offering.swift in Sources */ = {isa = PBXBuildFile; fileRef = B3083A122699334C007B5503 /* Offering.swift */; };
		A5E6842D2696233D00EC9CB0 /* AttributionData.swift in Sources */ = {isa = PBXBuildFile; fileRef = A5E6842C2696233D00EC9CB0 /* AttributionData.swift */; };
		B32B74FF26868AEB005647BF /* Package.swift in Sources */ = {isa = PBXBuildFile; fileRef = B3D3C4712685784800CB3C21 /* Package.swift */; };
		B32B750126868C1D005647BF /* EntitlementInfo.swift in Sources */ = {isa = PBXBuildFile; fileRef = B32B750026868C1D005647BF /* EntitlementInfo.swift */; };
		B33C43EF267295E2006B8C8C /* RCObjC.m in Sources */ = {isa = PBXBuildFile; fileRef = B33C43EC2672953D006B8C8C /* RCObjC.m */; };
		B33C43F22672986D006B8C8C /* ObjCThrowExceptionMatcher.swift in Sources */ = {isa = PBXBuildFile; fileRef = B33C43F12672986D006B8C8C /* ObjCThrowExceptionMatcher.swift */; };
		B33CEA9E268BC39D008A3144 /* RCTransactionAPI.m in Sources */ = {isa = PBXBuildFile; fileRef = B33CEA9D268BC39D008A3144 /* RCTransactionAPI.m */; };
		B33CEAA0268CDCC9008A3144 /* ISOPeriodFormatter.swift in Sources */ = {isa = PBXBuildFile; fileRef = B33CEA9F268CDCC9008A3144 /* ISOPeriodFormatter.swift */; };
		B34D2AA0269606E400D88C3A /* IntroEligibility.swift in Sources */ = {isa = PBXBuildFile; fileRef = B3DF6A4F269524080030D57C /* IntroEligibility.swift */; };
		B34D2AA126960A3200D88C3A /* RCIntroEligibilityAPI.m in Sources */ = {isa = PBXBuildFile; fileRef = B3DF6A4D269522040030D57C /* RCIntroEligibilityAPI.m */; };
		B34D2AA4269649EC00D88C3A /* MockProductDiscount.swift in Sources */ = {isa = PBXBuildFile; fileRef = 37E3572040A16F10B957563A /* MockProductDiscount.swift */; };
		B34D2AA626976FC700D88C3A /* ErrorCode.swift in Sources */ = {isa = PBXBuildFile; fileRef = B34D2AA526976FC700D88C3A /* ErrorCode.swift */; };
		B36824BE268FBC5B00957E4C /* XCTest.framework in Frameworks */ = {isa = PBXBuildFile; fileRef = B36824BD268FBC5B00957E4C /* XCTest.framework */; };
		B36824BF268FBC8700957E4C /* SubscriberAttributeTests.swift in Sources */ = {isa = PBXBuildFile; fileRef = 2D8DB34A24072AAE00BE3D31 /* SubscriberAttributeTests.swift */; };
		B36824C1268FBCE000957E4C /* MockDateProvider.swift in Sources */ = {isa = PBXBuildFile; fileRef = 37E3578BD602C7B8E2274279 /* MockDateProvider.swift */; };
		B36824C3268FBE1500957E4C /* BackendSubscriberAttributesTests.swift in Sources */ = {isa = PBXBuildFile; fileRef = 37E357F69438004E1F443C03 /* BackendSubscriberAttributesTests.swift */; };
		B372EC54268FEDC60099171E /* PromotionalOffer.swift in Sources */ = {isa = PBXBuildFile; fileRef = B372EC53268FEDC60099171E /* PromotionalOffer.swift */; };
		B372EC56268FEF020099171E /* ProductInfo.swift in Sources */ = {isa = PBXBuildFile; fileRef = B372EC55268FEF020099171E /* ProductInfo.swift */; };
		B387F47A2683FDEA0028701F /* main.m in Sources */ = {isa = PBXBuildFile; fileRef = B387F46D2683FDAC0028701F /* main.m */; };
		B39E8118268E832000D31189 /* RCAttributionNetworkAPI.m in Sources */ = {isa = PBXBuildFile; fileRef = B39E8117268E832000D31189 /* RCAttributionNetworkAPI.m */; };
		B39E811A268E849900D31189 /* AttributionNetwork.swift in Sources */ = {isa = PBXBuildFile; fileRef = B39E8119268E849900D31189 /* AttributionNetwork.swift */; };
		B39E811D268E887500D31189 /* SubscriberAttribute.swift in Sources */ = {isa = PBXBuildFile; fileRef = B39E811C268E887500D31189 /* SubscriberAttribute.swift */; };
		B3AA35A0268682410007771B /* RCEntitlementInfoAPI.m in Sources */ = {isa = PBXBuildFile; fileRef = B3AA359D268682410007771B /* RCEntitlementInfoAPI.m */; };
		B3AA35A1268682410007771B /* RCPurchasesAPI.m in Sources */ = {isa = PBXBuildFile; fileRef = B3AA359F268682410007771B /* RCPurchasesAPI.m */; };
		B3AA6234268A7BA900894871 /* RCEntitlementInfosAPI.m in Sources */ = {isa = PBXBuildFile; fileRef = B3AA6232268A7BA900894871 /* RCEntitlementInfosAPI.m */; };
		B3AA6236268A81C700894871 /* EntitlementInfos.swift in Sources */ = {isa = PBXBuildFile; fileRef = B3AA6235268A81C700894871 /* EntitlementInfos.swift */; };
		B3AA6238268B926F00894871 /* SystemInfo.swift in Sources */ = {isa = PBXBuildFile; fileRef = B3AA6237268B926F00894871 /* SystemInfo.swift */; };
		B3B5FBB4269CED4B00104A0C /* BackendErrorCodes.swift in Sources */ = {isa = PBXBuildFile; fileRef = B3B5FBB3269CED4B00104A0C /* BackendErrorCodes.swift */; };
		B3B5FBB6269CED6400104A0C /* ErrorDetails.swift in Sources */ = {isa = PBXBuildFile; fileRef = B3B5FBB5269CED6400104A0C /* ErrorDetails.swift */; };
		B3B5FBBA269D100400104A0C /* RCOfferingsAPI.m in Sources */ = {isa = PBXBuildFile; fileRef = B3B5FBB9269D100400104A0C /* RCOfferingsAPI.m */; };
		B3B5FBBC269D121B00104A0C /* Offerings.swift in Sources */ = {isa = PBXBuildFile; fileRef = B3B5FBBB269D121B00104A0C /* Offerings.swift */; };
		B3C1AEFA268FF4DB0013D50D /* ProductInfoEnums.swift in Sources */ = {isa = PBXBuildFile; fileRef = B3C1AEF9268FF4DB0013D50D /* ProductInfoEnums.swift */; };
		B3C1AEFB268FF7210013D50D /* ProductInfoTests.swift in Sources */ = {isa = PBXBuildFile; fileRef = 37E350E57B0A393455A72B40 /* ProductInfoTests.swift */; };
		B3D3C47026856AFF00CB3C21 /* APITester.swift in Sources */ = {isa = PBXBuildFile; fileRef = B3D3C46F26856AFF00CB3C21 /* APITester.swift */; };
		B3D5CFBD267282630056FA67 /* Nimble in Frameworks */ = {isa = PBXBuildFile; productRef = B3D5CFBC267282630056FA67 /* Nimble */; };
		B3D5CFC0267282760056FA67 /* OHHTTPStubsSwift in Frameworks */ = {isa = PBXBuildFile; productRef = B3D5CFBF267282760056FA67 /* OHHTTPStubsSwift */; };
		B3D5CFC2267282760056FA67 /* OHHTTPStubs in Frameworks */ = {isa = PBXBuildFile; productRef = B3D5CFC1267282760056FA67 /* OHHTTPStubs */; };
		B3D5CFC42672827D0056FA67 /* Nimble in Frameworks */ = {isa = PBXBuildFile; productRef = B3D5CFC32672827D0056FA67 /* Nimble */; };
		B3D5CFC62672827D0056FA67 /* OHHTTPStubs in Frameworks */ = {isa = PBXBuildFile; productRef = B3D5CFC52672827D0056FA67 /* OHHTTPStubs */; };
		B3D5CFC82672827D0056FA67 /* OHHTTPStubsSwift in Frameworks */ = {isa = PBXBuildFile; productRef = B3D5CFC72672827D0056FA67 /* OHHTTPStubsSwift */; };
		B3D5CFCA267282860056FA67 /* Nimble in Frameworks */ = {isa = PBXBuildFile; productRef = B3D5CFC9267282860056FA67 /* Nimble */; };
		B3DDB55926854865008CCF23 /* PurchaseOwnershipType.swift in Sources */ = {isa = PBXBuildFile; fileRef = B3DDB55826854865008CCF23 /* PurchaseOwnershipType.swift */; };
		B3DF6A452694DCBA0030D57C /* PurchasesTests.swift in Sources */ = {isa = PBXBuildFile; fileRef = 37E35DE5707E845DA3FF51BC /* PurchasesTests.swift */; };
		B3DF6A46269512690030D57C /* ProductInfoExtensions.swift in Sources */ = {isa = PBXBuildFile; fileRef = 37E3583675928C01D92E3166 /* ProductInfoExtensions.swift */; };
		B3DF6A472695145E0030D57C /* ProductInfoExtensions.swift in Sources */ = {isa = PBXBuildFile; fileRef = 37E3583675928C01D92E3166 /* ProductInfoExtensions.swift */; };
		F5BE424026962ACF00254A30 /* ReceiptRefreshPolicy.swift in Sources */ = {isa = PBXBuildFile; fileRef = F5BE423F26962ACF00254A30 /* ReceiptRefreshPolicy.swift */; };
		F5BE424226965F9F00254A30 /* ProductInfoExtractor.swift in Sources */ = {isa = PBXBuildFile; fileRef = F5BE424126965F9F00254A30 /* ProductInfoExtractor.swift */; };
		F5BE424326966B0000254A30 /* ProductInfoExtractorTests.swift in Sources */ = {isa = PBXBuildFile; fileRef = 37E3548189DA008320B3FC98 /* ProductInfoExtractorTests.swift */; };
		F5BE4245269676E200254A30 /* StoreKitRequestFetcherTests.swift in Sources */ = {isa = PBXBuildFile; fileRef = F5BE4244269676E200254A30 /* StoreKitRequestFetcherTests.swift */; };
		F5BE443D26977F9B00254A30 /* HTTPRequest.swift in Sources */ = {isa = PBXBuildFile; fileRef = F5BE443C26977F9B00254A30 /* HTTPRequest.swift */; };
/* End PBXBuildFile section */

/* Begin PBXContainerItemProxy section */
		2DC5622024EC63430031F69B /* PBXContainerItemProxy */ = {
			isa = PBXContainerItemProxy;
			containerPortal = 352629F51F7C4B9100C04F2C /* Project object */;
			proxyType = 1;
			remoteGlobalIDString = 2DC5621524EC63420031F69B;
			remoteInfo = PurchasesCoreSwift;
		};
		2DC5623424EC63A20031F69B /* PBXContainerItemProxy */ = {
			isa = PBXContainerItemProxy;
			containerPortal = 352629F51F7C4B9100C04F2C /* Project object */;
			proxyType = 1;
			remoteGlobalIDString = 2DC5621524EC63420031F69B;
			remoteInfo = PurchasesCoreSwift;
		};
		2DE20B8E26409EC0004C597D /* PBXContainerItemProxy */ = {
			isa = PBXContainerItemProxy;
			containerPortal = 352629F51F7C4B9100C04F2C /* Project object */;
			proxyType = 1;
			remoteGlobalIDString = 2DE20B7E26409EB7004C597D;
			remoteInfo = StoreKitTestApp;
		};
		35DFC68220B8757C004584CC /* PBXContainerItemProxy */ = {
			isa = PBXContainerItemProxy;
			containerPortal = 352629F51F7C4B9100C04F2C /* Project object */;
			proxyType = 1;
			remoteGlobalIDString = 352629FD1F7C4B9100C04F2C;
			remoteInfo = Purchases;
		};
		B387F48726840B7F0028701F /* PBXContainerItemProxy */ = {
			isa = PBXContainerItemProxy;
			containerPortal = 352629F51F7C4B9100C04F2C /* Project object */;
			proxyType = 1;
			remoteGlobalIDString = 352629FD1F7C4B9100C04F2C;
			remoteInfo = Purchases;
		};
/* End PBXContainerItemProxy section */

/* Begin PBXCopyFilesBuildPhase section */
		350FBDD91F7DFD900065833D /* Copy Frameworks */ = {
			isa = PBXCopyFilesBuildPhase;
			buildActionMask = 2147483647;
			dstPath = "";
			dstSubfolderSpec = 10;
			files = (
				356D65F620B873AF00576D45 /* Purchases.framework in Copy Frameworks */,
			);
			name = "Copy Frameworks";
			runOnlyForDeploymentPostprocessing = 0;
		};
		B387F4712683FDDB0028701F /* CopyFiles */ = {
			isa = PBXCopyFilesBuildPhase;
			buildActionMask = 2147483647;
			dstPath = /usr/share/man/man1/;
			dstSubfolderSpec = 0;
			files = (
			);
			runOnlyForDeploymentPostprocessing = 1;
		};
/* End PBXCopyFilesBuildPhase section */

/* Begin PBXFileReference section */
		0313FD40268A506400168386 /* DateProvider.swift */ = {isa = PBXFileReference; lastKnownFileType = sourcecode.swift; path = DateProvider.swift; sourceTree = "<group>"; };
		2CD72941268A823900BFC976 /* Data+Extensions.swift */ = {isa = PBXFileReference; lastKnownFileType = sourcecode.swift; path = "Data+Extensions.swift"; sourceTree = "<group>"; };
		2CD72943268A826F00BFC976 /* Date+Extensions.swift */ = {isa = PBXFileReference; lastKnownFileType = sourcecode.swift; path = "Date+Extensions.swift"; sourceTree = "<group>"; };
		2CD72947268A828400BFC976 /* Locale+Extensions.swift */ = {isa = PBXFileReference; lastKnownFileType = sourcecode.swift; path = "Locale+Extensions.swift"; sourceTree = "<group>"; };
		2CD72949268A828F00BFC976 /* Dictionary+Extensions.swift */ = {isa = PBXFileReference; lastKnownFileType = sourcecode.swift; path = "Dictionary+Extensions.swift"; sourceTree = "<group>"; };
		2D11F5E0250FF886005A70E8 /* AttributionStrings.swift */ = {isa = PBXFileReference; lastKnownFileType = sourcecode.swift; path = AttributionStrings.swift; sourceTree = "<group>"; };
		2D1FFAD425B8707400367C63 /* RCPurchaserInfoManager+Protected.h */ = {isa = PBXFileReference; lastKnownFileType = sourcecode.c.h; path = "RCPurchaserInfoManager+Protected.h"; sourceTree = "<group>"; };
		2D390254259CF46000DB19C0 /* MockPaymentDiscount.swift */ = {isa = PBXFileReference; lastKnownFileType = sourcecode.swift; path = MockPaymentDiscount.swift; sourceTree = "<group>"; };
		2D4C18A824F47E4400F268CD /* Purchases.swift */ = {isa = PBXFileReference; lastKnownFileType = sourcecode.swift; path = Purchases.swift; sourceTree = "<group>"; };
		2D4D6AF224F7172900B656BE /* MockProductsRequest.swift */ = {isa = PBXFileReference; fileEncoding = 4; lastKnownFileType = sourcecode.swift; path = MockProductsRequest.swift; sourceTree = "<group>"; };
		2D4E926426990AB1000E10B0 /* StoreKitWrapper.swift */ = {isa = PBXFileReference; lastKnownFileType = sourcecode.swift; path = StoreKitWrapper.swift; sourceTree = "<group>"; };
		2D5033212406E4E8009CAE61 /* RCTypeDefsPreMigration.h */ = {isa = PBXFileReference; fileEncoding = 4; lastKnownFileType = sourcecode.c.h; name = RCTypeDefsPreMigration.h; path = Purchases/SwiftObjcCompatibility/RCTypeDefsPreMigration.h; sourceTree = SOURCE_ROOT; };
		2D5033232406E4E8009CAE61 /* RCSpecialSubscriberAttributes.h */ = {isa = PBXFileReference; fileEncoding = 4; lastKnownFileType = sourcecode.c.h; name = RCSpecialSubscriberAttributes.h; path = Purchases/SubscriberAttributes/RCSpecialSubscriberAttributes.h; sourceTree = SOURCE_ROOT; };
		2D5033272406EA61009CAE61 /* RCSubscriberAttributesManager.h */ = {isa = PBXFileReference; fileEncoding = 4; lastKnownFileType = sourcecode.c.h; name = RCSubscriberAttributesManager.h; path = Purchases/SubscriberAttributes/RCSubscriberAttributesManager.h; sourceTree = SOURCE_ROOT; };
		2D5033282406EA61009CAE61 /* RCSubscriberAttributesManager.m */ = {isa = PBXFileReference; fileEncoding = 4; lastKnownFileType = sourcecode.c.objc; name = RCSubscriberAttributesManager.m; path = Purchases/SubscriberAttributes/RCSubscriberAttributesManager.m; sourceTree = SOURCE_ROOT; };
		2D5BB46A24C8E8ED00E27537 /* ReceiptParser.swift */ = {isa = PBXFileReference; lastKnownFileType = sourcecode.swift; path = ReceiptParser.swift; sourceTree = "<group>"; };
		2D8DB34A24072AAE00BE3D31 /* SubscriberAttributeTests.swift */ = {isa = PBXFileReference; fileEncoding = 4; lastKnownFileType = sourcecode.swift; path = SubscriberAttributeTests.swift; sourceTree = "<group>"; };
		2D8F622224D30F9D00F993AA /* ReceiptParsingError.swift */ = {isa = PBXFileReference; lastKnownFileType = sourcecode.swift; path = ReceiptParsingError.swift; sourceTree = "<group>"; };
		2D97458E24BDFCEF006245E9 /* IntroEligibilityCalculator.swift */ = {isa = PBXFileReference; lastKnownFileType = sourcecode.swift; path = IntroEligibilityCalculator.swift; sourceTree = "<group>"; };
		2D991AC9268BA56900085481 /* StoreKitRequestFetcher.swift */ = {isa = PBXFileReference; lastKnownFileType = sourcecode.swift; path = StoreKitRequestFetcher.swift; sourceTree = "<group>"; };
		2DA0068E24E2E515002C59D3 /* MockIntroEligibilityCalculator.swift */ = {isa = PBXFileReference; fileEncoding = 4; lastKnownFileType = sourcecode.swift; path = MockIntroEligibilityCalculator.swift; sourceTree = "<group>"; };
		2DAF814D25B24243002C621E /* RCIdentityManager+Protected.h */ = {isa = PBXFileReference; lastKnownFileType = sourcecode.c.h; path = "RCIdentityManager+Protected.h"; sourceTree = "<group>"; };
		2DBB3E10269C9B8700BBF431 /* SwiftStyleGuide.swift */ = {isa = PBXFileReference; lastKnownFileType = sourcecode.swift; path = SwiftStyleGuide.swift; sourceTree = "<group>"; };
		2DC19194255F36D10039389A /* Logger.swift */ = {isa = PBXFileReference; lastKnownFileType = sourcecode.swift; path = Logger.swift; sourceTree = "<group>"; };
		2DC5621624EC63420031F69B /* PurchasesCoreSwift.framework */ = {isa = PBXFileReference; explicitFileType = wrapper.framework; includeInIndex = 0; path = PurchasesCoreSwift.framework; sourceTree = BUILT_PRODUCTS_DIR; };
		2DC5621824EC63430031F69B /* PurchasesCoreSwift.h */ = {isa = PBXFileReference; lastKnownFileType = sourcecode.c.h; path = PurchasesCoreSwift.h; sourceTree = "<group>"; };
		2DC5621924EC63430031F69B /* Info.plist */ = {isa = PBXFileReference; lastKnownFileType = text.plist.xml; path = Info.plist; sourceTree = "<group>"; };
		2DC5621E24EC63430031F69B /* PurchasesCoreSwiftTests.xctest */ = {isa = PBXFileReference; explicitFileType = wrapper.cfbundle; includeInIndex = 0; path = PurchasesCoreSwiftTests.xctest; sourceTree = BUILT_PRODUCTS_DIR; };
		2DC5622524EC63430031F69B /* Info.plist */ = {isa = PBXFileReference; lastKnownFileType = text.plist.xml; path = Info.plist; sourceTree = "<group>"; };
		2DD02D5624AD0B0500419CD9 /* RCIntroEligibilityTests.swift */ = {isa = PBXFileReference; lastKnownFileType = sourcecode.swift; path = RCIntroEligibilityTests.swift; sourceTree = "<group>"; };
		2DD269162522A20A006AC4BC /* NSDictionaryExtensionsTests.swift */ = {isa = PBXFileReference; lastKnownFileType = sourcecode.swift; path = NSDictionaryExtensionsTests.swift; sourceTree = "<group>"; };
		2DD448FD24088473002F5694 /* RCPurchases+SubscriberAttributes.h */ = {isa = PBXFileReference; fileEncoding = 4; lastKnownFileType = sourcecode.c.h; name = "RCPurchases+SubscriberAttributes.h"; path = "Purchases/SubscriberAttributes/RCPurchases+SubscriberAttributes.h"; sourceTree = SOURCE_ROOT; };
		2DD448FE24088473002F5694 /* RCPurchases+SubscriberAttributes.m */ = {isa = PBXFileReference; fileEncoding = 4; lastKnownFileType = sourcecode.c.objc; name = "RCPurchases+SubscriberAttributes.m"; path = "Purchases/SubscriberAttributes/RCPurchases+SubscriberAttributes.m"; sourceTree = SOURCE_ROOT; };
		2DD7BA4C24C63A830066B4C2 /* MockSystemInfo.swift */ = {isa = PBXFileReference; lastKnownFileType = sourcecode.swift; path = MockSystemInfo.swift; sourceTree = "<group>"; };
		2DDA3E4624DB0B5400EDFE5B /* OperationDispatcher.swift */ = {isa = PBXFileReference; lastKnownFileType = sourcecode.swift; path = OperationDispatcher.swift; sourceTree = "<group>"; };
		2DDE559A24C8B5E300DCB087 /* verifyReceiptSample1.txt */ = {isa = PBXFileReference; fileEncoding = 4; lastKnownFileType = text; path = verifyReceiptSample1.txt; sourceTree = "<group>"; };
		2DDE559B24C8B5E300DCB087 /* base64encodedreceiptsample1.txt */ = {isa = PBXFileReference; fileEncoding = 4; lastKnownFileType = text; path = base64encodedreceiptsample1.txt; sourceTree = "<group>"; };
		2DDF41A724F6F37C005BC22D /* AppleReceipt.swift */ = {isa = PBXFileReference; fileEncoding = 4; lastKnownFileType = sourcecode.swift; path = AppleReceipt.swift; sourceTree = "<group>"; };
		2DDF41A824F6F37C005BC22D /* ASN1Container.swift */ = {isa = PBXFileReference; fileEncoding = 4; lastKnownFileType = sourcecode.swift; path = ASN1Container.swift; sourceTree = "<group>"; };
		2DDF41A924F6F37C005BC22D /* ASN1ObjectIdentifier.swift */ = {isa = PBXFileReference; fileEncoding = 4; lastKnownFileType = sourcecode.swift; path = ASN1ObjectIdentifier.swift; sourceTree = "<group>"; };
		2DDF41AA24F6F37C005BC22D /* InAppPurchase.swift */ = {isa = PBXFileReference; fileEncoding = 4; lastKnownFileType = sourcecode.swift; path = InAppPurchase.swift; sourceTree = "<group>"; };
		2DDF41AF24F6F387005BC22D /* InAppPurchaseBuilder.swift */ = {isa = PBXFileReference; fileEncoding = 4; lastKnownFileType = sourcecode.swift; path = InAppPurchaseBuilder.swift; sourceTree = "<group>"; };
		2DDF41B024F6F387005BC22D /* ASN1ContainerBuilder.swift */ = {isa = PBXFileReference; fileEncoding = 4; lastKnownFileType = sourcecode.swift; path = ASN1ContainerBuilder.swift; sourceTree = "<group>"; };
		2DDF41B124F6F387005BC22D /* AppleReceiptBuilder.swift */ = {isa = PBXFileReference; fileEncoding = 4; lastKnownFileType = sourcecode.swift; path = AppleReceiptBuilder.swift; sourceTree = "<group>"; };
		2DDF41B224F6F387005BC22D /* ASN1ObjectIdentifierBuilder.swift */ = {isa = PBXFileReference; fileEncoding = 4; lastKnownFileType = sourcecode.swift; path = ASN1ObjectIdentifierBuilder.swift; sourceTree = "<group>"; };
		2DDF41B724F6F392005BC22D /* ISO3601DateFormatter.swift */ = {isa = PBXFileReference; fileEncoding = 4; lastKnownFileType = sourcecode.swift; path = ISO3601DateFormatter.swift; sourceTree = "<group>"; };
		2DDF41B824F6F392005BC22D /* UInt8+Extensions.swift */ = {isa = PBXFileReference; fileEncoding = 4; lastKnownFileType = sourcecode.swift; path = "UInt8+Extensions.swift"; sourceTree = "<group>"; };
		2DDF41B924F6F392005BC22D /* ArraySlice_UInt8+Extensions.swift */ = {isa = PBXFileReference; fileEncoding = 4; lastKnownFileType = sourcecode.swift; path = "ArraySlice_UInt8+Extensions.swift"; sourceTree = "<group>"; };
		2DDF41BE24F6F4C3005BC22D /* ISO3601DateFormatterTests.swift */ = {isa = PBXFileReference; fileEncoding = 4; lastKnownFileType = sourcecode.swift; path = ISO3601DateFormatterTests.swift; sourceTree = "<group>"; };
		2DDF41BF24F6F4C3005BC22D /* UInt8+ExtensionsTests.swift */ = {isa = PBXFileReference; fileEncoding = 4; lastKnownFileType = sourcecode.swift; path = "UInt8+ExtensionsTests.swift"; sourceTree = "<group>"; };
		2DDF41C024F6F4C3005BC22D /* ArraySlice_UInt8+ExtensionsTests.swift */ = {isa = PBXFileReference; fileEncoding = 4; lastKnownFileType = sourcecode.swift; path = "ArraySlice_UInt8+ExtensionsTests.swift"; sourceTree = "<group>"; };
		2DDF41C224F6F4C3005BC22D /* ASN1ObjectIdentifierBuilderTests.swift */ = {isa = PBXFileReference; fileEncoding = 4; lastKnownFileType = sourcecode.swift; path = ASN1ObjectIdentifierBuilderTests.swift; sourceTree = "<group>"; };
		2DDF41C324F6F4C3005BC22D /* AppleReceiptBuilderTests.swift */ = {isa = PBXFileReference; fileEncoding = 4; lastKnownFileType = sourcecode.swift; path = AppleReceiptBuilderTests.swift; sourceTree = "<group>"; };
		2DDF41C424F6F4C3005BC22D /* ASN1ContainerBuilderTests.swift */ = {isa = PBXFileReference; fileEncoding = 4; lastKnownFileType = sourcecode.swift; path = ASN1ContainerBuilderTests.swift; sourceTree = "<group>"; };
		2DDF41C524F6F4C3005BC22D /* InAppPurchaseBuilderTests.swift */ = {isa = PBXFileReference; fileEncoding = 4; lastKnownFileType = sourcecode.swift; path = InAppPurchaseBuilderTests.swift; sourceTree = "<group>"; };
		2DDF41C724F6F4C3005BC22D /* ReceiptParsing+TestsWithRealReceipts.swift */ = {isa = PBXFileReference; fileEncoding = 4; lastKnownFileType = sourcecode.swift; path = "ReceiptParsing+TestsWithRealReceipts.swift"; sourceTree = "<group>"; };
		2DDF41E524F6F5DC005BC22D /* MockSKProduct.swift */ = {isa = PBXFileReference; fileEncoding = 4; lastKnownFileType = sourcecode.swift; path = MockSKProduct.swift; sourceTree = "<group>"; };
		2DDF41E724F6F61B005BC22D /* MockSKDiscount.swift */ = {isa = PBXFileReference; fileEncoding = 4; lastKnownFileType = sourcecode.swift; path = MockSKDiscount.swift; sourceTree = "<group>"; };
		2DDF41E924F6F844005BC22D /* SKProductSubscriptionDurationExtensions.swift */ = {isa = PBXFileReference; fileEncoding = 4; lastKnownFileType = sourcecode.swift; path = SKProductSubscriptionDurationExtensions.swift; sourceTree = "<group>"; };
		2DE20B6C264087FB004C597D /* StoreKitTests.xctest */ = {isa = PBXFileReference; explicitFileType = wrapper.cfbundle; includeInIndex = 0; path = StoreKitTests.xctest; sourceTree = BUILT_PRODUCTS_DIR; };
		2DE20B6E264087FB004C597D /* StoreKitTests.swift */ = {isa = PBXFileReference; lastKnownFileType = sourcecode.swift; path = StoreKitTests.swift; sourceTree = "<group>"; };
		2DE20B70264087FB004C597D /* Info.plist */ = {isa = PBXFileReference; lastKnownFileType = text.plist.xml; path = Info.plist; sourceTree = "<group>"; };
		2DE20B7526408806004C597D /* StoreKitTest.framework */ = {isa = PBXFileReference; lastKnownFileType = wrapper.framework; name = StoreKitTest.framework; path = Developer/Library/Frameworks/StoreKitTest.framework; sourceTree = SDKROOT; };
		2DE20B7926408921004C597D /* Configuration.storekit */ = {isa = PBXFileReference; lastKnownFileType = text; name = Configuration.storekit; path = IntegrationTests/PurchaseTester/Configuration.storekit; sourceTree = SOURCE_ROOT; };
		2DE20B7F26409EB7004C597D /* StoreKitTestApp.app */ = {isa = PBXFileReference; explicitFileType = wrapper.application; includeInIndex = 0; path = StoreKitTestApp.app; sourceTree = BUILT_PRODUCTS_DIR; };
		2DE20B8126409EB7004C597D /* StoreKitTestAppApp.swift */ = {isa = PBXFileReference; lastKnownFileType = sourcecode.swift; path = StoreKitTestAppApp.swift; sourceTree = "<group>"; };
		2DE20B8326409EB7004C597D /* ContentView.swift */ = {isa = PBXFileReference; lastKnownFileType = sourcecode.swift; path = ContentView.swift; sourceTree = "<group>"; };
		2DE20B8526409EB8004C597D /* Assets.xcassets */ = {isa = PBXFileReference; lastKnownFileType = folder.assetcatalog; path = Assets.xcassets; sourceTree = "<group>"; };
		2DE20B8826409EB8004C597D /* Preview Assets.xcassets */ = {isa = PBXFileReference; lastKnownFileType = folder.assetcatalog; path = "Preview Assets.xcassets"; sourceTree = "<group>"; };
		2DE20B8A26409EB8004C597D /* Info.plist */ = {isa = PBXFileReference; lastKnownFileType = text.plist.xml; path = Info.plist; sourceTree = "<group>"; };
		2DE20B9126409ECF004C597D /* StoreKit.framework */ = {isa = PBXFileReference; lastKnownFileType = wrapper.framework; name = StoreKit.framework; path = Platforms/MacOSX.platform/Developer/SDKs/MacOSX11.3.sdk/System/iOSSupport/System/Library/Frameworks/StoreKit.framework; sourceTree = DEVELOPER_DIR; };
		2DE61A83264190830021CEA0 /* Constants.swift */ = {isa = PBXFileReference; lastKnownFileType = sourcecode.swift; path = Constants.swift; sourceTree = "<group>"; };
		2DEB976A247DB85400A92099 /* SKProductSubscriptionDurationExtensions.swift */ = {isa = PBXFileReference; lastKnownFileType = sourcecode.swift; path = SKProductSubscriptionDurationExtensions.swift; sourceTree = "<group>"; };
		2DEC0CFB24A2A1B100B0E5BB /* Package.swift */ = {isa = PBXFileReference; fileEncoding = 4; lastKnownFileType = sourcecode.swift; path = Package.swift; sourceTree = SOURCE_ROOT; };
		33FFC8744F2BAE7BD8889A4C /* Pods_Purchases.framework */ = {isa = PBXFileReference; explicitFileType = wrapper.framework; includeInIndex = 0; path = Pods_Purchases.framework; sourceTree = BUILT_PRODUCTS_DIR; };
		350A1B84226E3E8700CCA10F /* AppKit.framework */ = {isa = PBXFileReference; lastKnownFileType = wrapper.framework; name = AppKit.framework; path = System/Library/Frameworks/AppKit.framework; sourceTree = SDKROOT; };
		350FBDD71F7DF17F0065833D /* OHHTTPStubs.framework */ = {isa = PBXFileReference; lastKnownFileType = wrapper.framework; name = OHHTTPStubs.framework; path = Carthage/Build/iOS/OHHTTPStubs.framework; sourceTree = SOURCE_ROOT; };
		350FBDDC1F7EA3570065833D /* Nimble.framework */ = {isa = PBXFileReference; lastKnownFileType = wrapper.framework; name = Nimble.framework; path = Carthage/Build/iOS/Nimble.framework; sourceTree = SOURCE_ROOT; };
		350FBDE71F7EEF070065833D /* RCPurchases.h */ = {isa = PBXFileReference; lastKnownFileType = sourcecode.c.h; path = RCPurchases.h; sourceTree = "<group>"; };
		350FBDE81F7EEF070065833D /* RCPurchases.m */ = {isa = PBXFileReference; lastKnownFileType = sourcecode.c.objc; path = RCPurchases.m; sourceTree = "<group>"; };
		351F4FAD1F803D0700F245F4 /* RCPurchaserInfo.h */ = {isa = PBXFileReference; lastKnownFileType = sourcecode.c.h; path = RCPurchaserInfo.h; sourceTree = "<group>"; };
		351F4FAE1F803D0700F245F4 /* RCPurchaserInfo.m */ = {isa = PBXFileReference; lastKnownFileType = sourcecode.c.objc; path = RCPurchaserInfo.m; sourceTree = "<group>"; };
		352629FE1F7C4B9100C04F2C /* Purchases.framework */ = {isa = PBXFileReference; explicitFileType = wrapper.framework; includeInIndex = 0; path = Purchases.framework; sourceTree = BUILT_PRODUCTS_DIR; };
		35262A011F7C4B9100C04F2C /* Purchases.h */ = {isa = PBXFileReference; lastKnownFileType = sourcecode.c.h; path = Purchases.h; sourceTree = "<group>"; };
		35262A021F7C4B9100C04F2C /* Info.plist */ = {isa = PBXFileReference; lastKnownFileType = text.plist.xml; path = Info.plist; sourceTree = "<group>"; };
		35262A1E1F7D77E600C04F2C /* PurchasesTests.xctest */ = {isa = PBXFileReference; explicitFileType = wrapper.cfbundle; includeInIndex = 0; path = PurchasesTests.xctest; sourceTree = BUILT_PRODUCTS_DIR; };
		35262A221F7D77E600C04F2C /* Info.plist */ = {isa = PBXFileReference; lastKnownFileType = text.plist.xml; path = Info.plist; sourceTree = "<group>"; };
		35262A291F7D783F00C04F2C /* PurchasesTests-Bridging-Header.h */ = {isa = PBXFileReference; lastKnownFileType = sourcecode.c.h; path = "PurchasesTests-Bridging-Header.h"; sourceTree = "<group>"; };
		352E88422229B1A60046A10A /* RCPurchasesErrorUtils.m */ = {isa = PBXFileReference; fileEncoding = 4; lastKnownFileType = sourcecode.c.objc; path = RCPurchasesErrorUtils.m; sourceTree = "<group>"; };
		3530C18822653E8F00D6DF52 /* AdSupport.framework */ = {isa = PBXFileReference; lastKnownFileType = wrapper.framework; name = AdSupport.framework; path = System/Library/Frameworks/AdSupport.framework; sourceTree = SDKROOT; };
		353AB5E5222F633D003754E6 /* RCPurchasesErrorUtils.h */ = {isa = PBXFileReference; lastKnownFileType = sourcecode.c.h; path = RCPurchasesErrorUtils.h; sourceTree = "<group>"; };
		35549322269E298B005F9AE9 /* OfferingsFactory.swift */ = {isa = PBXFileReference; lastKnownFileType = sourcecode.swift; path = OfferingsFactory.swift; sourceTree = "<group>"; };
		357C9BC022725CFA006BC624 /* iAd.framework */ = {isa = PBXFileReference; lastKnownFileType = wrapper.framework; name = iAd.framework; path = Platforms/iPhoneOS.platform/Developer/SDKs/iPhoneOS12.2.sdk/System/Library/Frameworks/iAd.framework; sourceTree = DEVELOPER_DIR; };
		3589D15524C21DBD00A65CBB /* RCAttributionTypeFactory+Protected.h */ = {isa = PBXFileReference; lastKnownFileType = sourcecode.c.h; path = "RCAttributionTypeFactory+Protected.h"; sourceTree = "<group>"; };
		3597020F24BF6A710010506E /* TransactionsFactory.swift */ = {isa = PBXFileReference; lastKnownFileType = sourcecode.swift; path = TransactionsFactory.swift; sourceTree = "<group>"; };
		3597021124BF6AAC0010506E /* TransactionsFactoryTests.swift */ = {isa = PBXFileReference; lastKnownFileType = sourcecode.swift; path = TransactionsFactoryTests.swift; sourceTree = "<group>"; };
<<<<<<< HEAD
=======
		35B54E4522EA6F11005918B1 /* RCEntitlementInfo.m */ = {isa = PBXFileReference; lastKnownFileType = sourcecode.c.objc; path = RCEntitlementInfo.m; sourceTree = "<group>"; };
		35B54E4722EA6F4E005918B1 /* RCEntitlementInfo.h */ = {isa = PBXFileReference; lastKnownFileType = sourcecode.c.h; path = RCEntitlementInfo.h; sourceTree = "<group>"; };
		35B54E4922EA6FBD005918B1 /* RCEntitlementInfos.h */ = {isa = PBXFileReference; lastKnownFileType = sourcecode.c.h; path = RCEntitlementInfos.h; sourceTree = "<group>"; };
		35B54E4B22EA6FD3005918B1 /* RCEntitlementInfos.m */ = {isa = PBXFileReference; lastKnownFileType = sourcecode.c.objc; path = RCEntitlementInfos.m; sourceTree = "<group>"; };
		35CE74F920C38A7100CE09D8 /* RCOffering.h */ = {isa = PBXFileReference; lastKnownFileType = sourcecode.c.h; path = RCOffering.h; sourceTree = "<group>"; };
		35CE74FA20C38A7100CE09D8 /* RCOffering.m */ = {isa = PBXFileReference; lastKnownFileType = sourcecode.c.objc; path = RCOffering.m; sourceTree = "<group>"; };
		35D3AB412030B4C600DE42C5 /* RCIntroEligibility.h */ = {isa = PBXFileReference; lastKnownFileType = sourcecode.c.h; path = RCIntroEligibility.h; sourceTree = "<group>"; };
		35D3AB422030B4C600DE42C5 /* RCIntroEligibility.m */ = {isa = PBXFileReference; lastKnownFileType = sourcecode.c.objc; path = RCIntroEligibility.m; sourceTree = "<group>"; };
>>>>>>> fec8ca48
		35D832CC262A5B7500E60AC5 /* ETagManager.swift */ = {isa = PBXFileReference; lastKnownFileType = sourcecode.swift; path = ETagManager.swift; sourceTree = "<group>"; };
		35D832D1262E56DB00E60AC5 /* HTTPStatusCodes.swift */ = {isa = PBXFileReference; lastKnownFileType = sourcecode.swift; path = HTTPStatusCodes.swift; sourceTree = "<group>"; };
		35D832F3262E606500E60AC5 /* HTTPResponse.swift */ = {isa = PBXFileReference; lastKnownFileType = sourcecode.swift; path = HTTPResponse.swift; sourceTree = "<group>"; };
		35D832FF262FAD8000E60AC5 /* ETagManagerTests.swift */ = {isa = PBXFileReference; fileEncoding = 4; lastKnownFileType = sourcecode.swift; path = ETagManagerTests.swift; sourceTree = "<group>"; };
		35D83311262FBD4200E60AC5 /* MockETagManager.swift */ = {isa = PBXFileReference; lastKnownFileType = sourcecode.swift; path = MockETagManager.swift; sourceTree = "<group>"; };
		35D83316262FC21400E60AC5 /* MockETagManager.swift */ = {isa = PBXFileReference; lastKnownFileType = sourcecode.swift; path = MockETagManager.swift; sourceTree = "<group>"; };
		35D8331B262FC23100E60AC5 /* MockUserDefaults.swift */ = {isa = PBXFileReference; lastKnownFileType = sourcecode.swift; path = MockUserDefaults.swift; sourceTree = "<group>"; };
		35F6FD61267426D600ABCB53 /* ETagAndResponseWrapper.swift */ = {isa = PBXFileReference; lastKnownFileType = sourcecode.swift; path = ETagAndResponseWrapper.swift; sourceTree = "<group>"; };
		37E350420D54B99BB39448E0 /* AttributionTypeFactoryTests.swift */ = {isa = PBXFileReference; fileEncoding = 4; lastKnownFileType = sourcecode.swift; path = AttributionTypeFactoryTests.swift; sourceTree = "<group>"; };
		37E3507939634ED5A9280544 /* Strings.swift */ = {isa = PBXFileReference; fileEncoding = 4; lastKnownFileType = sourcecode.swift; path = Strings.swift; sourceTree = "<group>"; };
		37E35088AB7C4F7A242D3ED5 /* NSError+RCExtensions.m */ = {isa = PBXFileReference; fileEncoding = 4; lastKnownFileType = sourcecode.c.objc; path = "NSError+RCExtensions.m"; sourceTree = "<group>"; };
		37E3508E52201122137D4B4A /* PurchasesSubscriberAttributesTests.swift */ = {isa = PBXFileReference; fileEncoding = 4; lastKnownFileType = sourcecode.swift; path = PurchasesSubscriberAttributesTests.swift; sourceTree = "<group>"; };
		37E3508EC20EEBAB4EAC4C82 /* NSDate+RCExtensionsTests.swift */ = {isa = PBXFileReference; fileEncoding = 4; lastKnownFileType = sourcecode.swift; path = "NSDate+RCExtensionsTests.swift"; sourceTree = "<group>"; };
		37E35092F0E41512E0D610BA /* ContainerFactory.swift */ = {isa = PBXFileReference; fileEncoding = 4; lastKnownFileType = sourcecode.swift; path = ContainerFactory.swift; sourceTree = "<group>"; };
		37E3509E7B186A712097B8CF /* RCReceiptFetcher.m */ = {isa = PBXFileReference; fileEncoding = 4; lastKnownFileType = sourcecode.c.objc; path = RCReceiptFetcher.m; sourceTree = "<group>"; };
		37E350ABE7173A637AA8B148 /* RCAttributionData.m */ = {isa = PBXFileReference; fileEncoding = 4; lastKnownFileType = sourcecode.c.objc; path = RCAttributionData.m; sourceTree = "<group>"; };
		37E350E57B0A393455A72B40 /* ProductInfoTests.swift */ = {isa = PBXFileReference; fileEncoding = 4; lastKnownFileType = sourcecode.swift; path = ProductInfoTests.swift; sourceTree = "<group>"; };
		37E351AC0FF9607719F7A29A /* MockStoreKitWrapper.swift */ = {isa = PBXFileReference; fileEncoding = 4; lastKnownFileType = sourcecode.swift; path = MockStoreKitWrapper.swift; sourceTree = "<group>"; };
		37E351CD1EE6B897F434EA40 /* MockAttributionFetcher.swift */ = {isa = PBXFileReference; fileEncoding = 4; lastKnownFileType = sourcecode.swift; path = MockAttributionFetcher.swift; sourceTree = "<group>"; };
		37E351D0EBC4698E1D3585A6 /* ReceiptParserTests.swift */ = {isa = PBXFileReference; fileEncoding = 4; lastKnownFileType = sourcecode.swift; path = ReceiptParserTests.swift; sourceTree = "<group>"; };
		37E351D48260D9DC8B1EE360 /* MockSubscriberAttributesManager.swift */ = {isa = PBXFileReference; fileEncoding = 4; lastKnownFileType = sourcecode.swift; path = MockSubscriberAttributesManager.swift; sourceTree = "<group>"; };
		37E351EB3689AF304E5B1031 /* MockASN1ContainerBuilder.swift */ = {isa = PBXFileReference; fileEncoding = 4; lastKnownFileType = sourcecode.swift; path = MockASN1ContainerBuilder.swift; sourceTree = "<group>"; };
		37E351F0E21361EAEC078A0D /* ProductsManagerTests.swift */ = {isa = PBXFileReference; fileEncoding = 4; lastKnownFileType = sourcecode.swift; path = ProductsManagerTests.swift; sourceTree = "<group>"; };
		37E3524E3032ABC72467AA43 /* RCDeviceCache.h */ = {isa = PBXFileReference; fileEncoding = 4; lastKnownFileType = sourcecode.c.h; path = RCDeviceCache.h; sourceTree = "<group>"; };
		37E35292137BBF2810CE4F4B /* MockHTTPClient.swift */ = {isa = PBXFileReference; fileEncoding = 4; lastKnownFileType = sourcecode.swift; path = MockHTTPClient.swift; sourceTree = "<group>"; };
		37E35294EBC1E5A879C95540 /* IdentityManagerTests.swift */ = {isa = PBXFileReference; fileEncoding = 4; lastKnownFileType = sourcecode.swift; path = IdentityManagerTests.swift; sourceTree = "<group>"; };
		37E352B11676F7DC51559E84 /* MockReceiptFetcher.swift */ = {isa = PBXFileReference; fileEncoding = 4; lastKnownFileType = sourcecode.swift; path = MockReceiptFetcher.swift; sourceTree = "<group>"; };
		37E352DAD631B3A45C041148 /* RCPurchases+Protected.h */ = {isa = PBXFileReference; fileEncoding = 4; lastKnownFileType = sourcecode.c.h; path = "RCPurchases+Protected.h"; sourceTree = "<group>"; };
		37E352F86A0A8EB05BAD77C4 /* StoreKitWrapperTests.swift */ = {isa = PBXFileReference; fileEncoding = 4; lastKnownFileType = sourcecode.swift; path = StoreKitWrapperTests.swift; sourceTree = "<group>"; };
		37E3531E6D800F71A856C9E2 /* RCPurchaserInfoManager.m */ = {isa = PBXFileReference; fileEncoding = 4; lastKnownFileType = sourcecode.c.objc; path = RCPurchaserInfoManager.m; sourceTree = "<group>"; };
<<<<<<< HEAD
=======
		37E353471F474D9092560033 /* RCSystemInfo.h */ = {isa = PBXFileReference; fileEncoding = 4; lastKnownFileType = sourcecode.c.h; path = RCSystemInfo.h; sourceTree = "<group>"; };
>>>>>>> fec8ca48
		37E353AF2CAD3CEDE6D9B368 /* NSError+RCExtensionsTests.swift */ = {isa = PBXFileReference; fileEncoding = 4; lastKnownFileType = sourcecode.swift; path = "NSError+RCExtensionsTests.swift"; sourceTree = "<group>"; };
		37E353CBE9CF2572A72A347F /* HTTPClientTests.swift */ = {isa = PBXFileReference; fileEncoding = 4; lastKnownFileType = sourcecode.swift; path = HTTPClientTests.swift; sourceTree = "<group>"; };
		37E3548189DA008320B3FC98 /* ProductInfoExtractorTests.swift */ = {isa = PBXFileReference; fileEncoding = 4; lastKnownFileType = sourcecode.swift; path = ProductInfoExtractorTests.swift; sourceTree = "<group>"; };
		37E354B13440508B46C9A530 /* MockReceiptParser.swift */ = {isa = PBXFileReference; fileEncoding = 4; lastKnownFileType = sourcecode.swift; path = MockReceiptParser.swift; sourceTree = "<group>"; };
		37E354B18710B488B8B0D443 /* IntroEligibilityCalculatorTests.swift */ = {isa = PBXFileReference; fileEncoding = 4; lastKnownFileType = sourcecode.swift; path = IntroEligibilityCalculatorTests.swift; sourceTree = "<group>"; };
		37E354BEB8FDE39CAB7C4D69 /* MockDeviceCache.swift */ = {isa = PBXFileReference; fileEncoding = 4; lastKnownFileType = sourcecode.swift; path = MockDeviceCache.swift; sourceTree = "<group>"; };
		37E3550C031F1FD95B366998 /* MockTransaction.swift */ = {isa = PBXFileReference; fileEncoding = 4; lastKnownFileType = sourcecode.swift; path = MockTransaction.swift; sourceTree = "<group>"; };
		37E3555B4BE0A4F7222E7B00 /* MockOfferingsFactory.swift */ = {isa = PBXFileReference; fileEncoding = 4; lastKnownFileType = sourcecode.swift; path = MockOfferingsFactory.swift; sourceTree = "<group>"; };
		37E355744D64075AA91342DE /* MockInAppPurchaseBuilder.swift */ = {isa = PBXFileReference; fileEncoding = 4; lastKnownFileType = sourcecode.swift; path = MockInAppPurchaseBuilder.swift; sourceTree = "<group>"; };
		37E3557795D5EC2CE5A6CCB5 /* RCAttributionTypeFactory.h */ = {isa = PBXFileReference; fileEncoding = 4; lastKnownFileType = sourcecode.c.h; path = RCAttributionTypeFactory.h; sourceTree = "<group>"; };
		37E3558F697A939D2BBD7FEC /* MockReceiptParser.swift */ = {isa = PBXFileReference; fileEncoding = 4; lastKnownFileType = sourcecode.swift; path = MockReceiptParser.swift; sourceTree = "<group>"; };
		37E355CBB3F3A31A32687B14 /* Transaction.swift */ = {isa = PBXFileReference; fileEncoding = 4; lastKnownFileType = sourcecode.swift; path = Transaction.swift; sourceTree = "<group>"; };
		37E35609E46E869675A466C1 /* MockRequestFetcher.swift */ = {isa = PBXFileReference; fileEncoding = 4; lastKnownFileType = sourcecode.swift; path = MockRequestFetcher.swift; sourceTree = "<group>"; };
		37E3564466002C9162AC7C5E /* Package.swift */ = {isa = PBXFileReference; fileEncoding = 4; lastKnownFileType = sourcecode.swift; path = Package.swift; sourceTree = "<group>"; };
		37E35645928A0009F4C105A7 /* MockBackend.swift */ = {isa = PBXFileReference; fileEncoding = 4; lastKnownFileType = sourcecode.swift; path = MockBackend.swift; sourceTree = "<group>"; };
		37E35659EB530A5109AFAB50 /* MockOperationDispatcher.swift */ = {isa = PBXFileReference; fileEncoding = 4; lastKnownFileType = sourcecode.swift; path = MockOperationDispatcher.swift; sourceTree = "<group>"; };
		37E3567189CF6A746EE3CCC2 /* DateExtensions.swift */ = {isa = PBXFileReference; fileEncoding = 4; lastKnownFileType = sourcecode.swift; path = DateExtensions.swift; sourceTree = "<group>"; };
		37E3567E972B9B04FE079ABA /* SubscriberAttributesManagerTests.swift */ = {isa = PBXFileReference; fileEncoding = 4; lastKnownFileType = sourcecode.swift; path = SubscriberAttributesManagerTests.swift; sourceTree = "<group>"; };
		37E356C39D29EB6C8EC2D6BD /* RCHTTPClient.h */ = {isa = PBXFileReference; fileEncoding = 4; lastKnownFileType = sourcecode.c.h; path = RCHTTPClient.h; sourceTree = "<group>"; };
		37E356E2B50E2DCA5EB8A87D /* RCAttributionFetcher.h */ = {isa = PBXFileReference; fileEncoding = 4; lastKnownFileType = sourcecode.c.h; path = RCAttributionFetcher.h; sourceTree = "<group>"; };
		37E356F4B9FCED933CD9C1CA /* RCDeviceCache.m */ = {isa = PBXFileReference; fileEncoding = 4; lastKnownFileType = sourcecode.c.objc; path = RCDeviceCache.m; sourceTree = "<group>"; };
		37E3571B552018D47A6ED7C6 /* MockIdentityManager.swift */ = {isa = PBXFileReference; fileEncoding = 4; lastKnownFileType = sourcecode.swift; path = MockIdentityManager.swift; sourceTree = "<group>"; };
		37E3572040A16F10B957563A /* MockProductDiscount.swift */ = {isa = PBXFileReference; fileEncoding = 4; lastKnownFileType = sourcecode.swift; path = MockProductDiscount.swift; sourceTree = "<group>"; };
		37E3578BD602C7B8E2274279 /* MockDateProvider.swift */ = {isa = PBXFileReference; fileEncoding = 4; lastKnownFileType = sourcecode.swift; path = MockDateProvider.swift; sourceTree = "<group>"; };
		37E357C2D977BBB081216B5F /* OfferingsTests.swift */ = {isa = PBXFileReference; fileEncoding = 4; lastKnownFileType = sourcecode.swift; path = OfferingsTests.swift; sourceTree = "<group>"; };
		37E357D16038F07915D7825D /* MockUserDefaults.swift */ = {isa = PBXFileReference; fileEncoding = 4; lastKnownFileType = sourcecode.swift; path = MockUserDefaults.swift; sourceTree = "<group>"; };
		37E357F69438004E1F443C03 /* BackendSubscriberAttributesTests.swift */ = {isa = PBXFileReference; fileEncoding = 4; lastKnownFileType = sourcecode.swift; path = BackendSubscriberAttributesTests.swift; sourceTree = "<group>"; };
		37E357FBA3184BDE6E95DED4 /* MockSKProduct.swift */ = {isa = PBXFileReference; fileEncoding = 4; lastKnownFileType = sourcecode.swift; path = MockSKProduct.swift; sourceTree = "<group>"; };
		37E3580957BA17D5C2EEF8A8 /* RCAttributionTypeFactory.m */ = {isa = PBXFileReference; fileEncoding = 4; lastKnownFileType = sourcecode.c.objc; path = RCAttributionTypeFactory.m; sourceTree = "<group>"; };
		37E3582920E16E065502E5FC /* EntitlementInfosTests.swift */ = {isa = PBXFileReference; fileEncoding = 4; lastKnownFileType = sourcecode.swift; path = EntitlementInfosTests.swift; sourceTree = "<group>"; };
		37E3583675928C01D92E3166 /* ProductInfoExtensions.swift */ = {isa = PBXFileReference; fileEncoding = 4; lastKnownFileType = sourcecode.swift; path = ProductInfoExtensions.swift; sourceTree = "<group>"; };
		37E35838A7FD36982EE14100 /* MockPurchasesDelegate.swift */ = {isa = PBXFileReference; fileEncoding = 4; lastKnownFileType = sourcecode.swift; path = MockPurchasesDelegate.swift; sourceTree = "<group>"; };
		37E358BF58C99AC39073B96C /* BackendTests.swift */ = {isa = PBXFileReference; fileEncoding = 4; lastKnownFileType = sourcecode.swift; path = BackendTests.swift; sourceTree = "<group>"; };
		37E358CFE61BD929C7FDE4CD /* RCIdentityManager.m */ = {isa = PBXFileReference; fileEncoding = 4; lastKnownFileType = sourcecode.c.objc; path = RCIdentityManager.m; sourceTree = "<group>"; };
		37E359D8F304C83184560135 /* PurchaserInfoTests.swift */ = {isa = PBXFileReference; fileEncoding = 4; lastKnownFileType = sourcecode.swift; path = PurchaserInfoTests.swift; sourceTree = "<group>"; };
		37E35A0D4A561C51185F82EB /* MockNotificationCenter.swift */ = {isa = PBXFileReference; fileEncoding = 4; lastKnownFileType = sourcecode.swift; path = MockNotificationCenter.swift; sourceTree = "<group>"; };
		37E35A375CFEFEE4D6DEFD11 /* RCPurchaserInfoManager.h */ = {isa = PBXFileReference; fileEncoding = 4; lastKnownFileType = sourcecode.c.h; path = RCPurchaserInfoManager.h; sourceTree = "<group>"; };
		37E35A6246A6969C7236B29B /* RCInMemoryCachedObject+Protected.h */ = {isa = PBXFileReference; fileEncoding = 4; lastKnownFileType = sourcecode.c.h; path = "RCInMemoryCachedObject+Protected.h"; sourceTree = "<group>"; };
		37E35A6E091B8CD9C967383C /* RCBackend.h */ = {isa = PBXFileReference; fileEncoding = 4; lastKnownFileType = sourcecode.c.h; path = RCBackend.h; sourceTree = "<group>"; };
		37E35AB7A67D86DBD95B2243 /* AttributionFetcherTests.swift */ = {isa = PBXFileReference; fileEncoding = 4; lastKnownFileType = sourcecode.swift; path = AttributionFetcherTests.swift; sourceTree = "<group>"; };
		37E35ABEE9FD79CCA64E4F8B /* NSData+RCExtensionsTests.swift */ = {isa = PBXFileReference; fileEncoding = 4; lastKnownFileType = sourcecode.swift; path = "NSData+RCExtensionsTests.swift"; sourceTree = "<group>"; };
		37E35B08709090FBBFB16EBD /* MockProductsRequest.swift */ = {isa = PBXFileReference; fileEncoding = 4; lastKnownFileType = sourcecode.swift; path = MockProductsRequest.swift; sourceTree = "<group>"; };
		37E35B655B1BA8F52C4349ED /* RCInMemoryCachedObject.m */ = {isa = PBXFileReference; fileEncoding = 4; lastKnownFileType = sourcecode.c.objc; path = RCInMemoryCachedObject.m; sourceTree = "<group>"; };
		37E35B6C44C7460FC0522E01 /* RCIdentityManager.h */ = {isa = PBXFileReference; fileEncoding = 4; lastKnownFileType = sourcecode.c.h; path = RCIdentityManager.h; sourceTree = "<group>"; };
		37E35B99BA2A8F048F2482F8 /* RCAttributionFetcher.m */ = {isa = PBXFileReference; fileEncoding = 4; lastKnownFileType = sourcecode.c.objc; path = RCAttributionFetcher.m; sourceTree = "<group>"; };
		37E35B9AC7A350CA2437049D /* ISOPeriodFormatterTests.swift */ = {isa = PBXFileReference; fileEncoding = 4; lastKnownFileType = sourcecode.swift; path = ISOPeriodFormatterTests.swift; sourceTree = "<group>"; };
		37E35C1554F296F7F1317747 /* MockAppleReceiptBuilder.swift */ = {isa = PBXFileReference; fileEncoding = 4; lastKnownFileType = sourcecode.swift; path = MockAppleReceiptBuilder.swift; sourceTree = "<group>"; };
		37E35C4A4B241A545D1D06BD /* ASN1ObjectIdentifierEncoder.swift */ = {isa = PBXFileReference; fileEncoding = 4; lastKnownFileType = sourcecode.swift; path = ASN1ObjectIdentifierEncoder.swift; sourceTree = "<group>"; };
		37E35C4A795A0F056381A1B3 /* DeviceCacheSubscriberAttributesTests.swift */ = {isa = PBXFileReference; fileEncoding = 4; lastKnownFileType = sourcecode.swift; path = DeviceCacheSubscriberAttributesTests.swift; sourceTree = "<group>"; };
		37E35C5A65AAF701DED59800 /* MockInMemoryCachedOfferings.swift */ = {isa = PBXFileReference; fileEncoding = 4; lastKnownFileType = sourcecode.swift; path = MockInMemoryCachedOfferings.swift; sourceTree = "<group>"; };
		37E35C6CBB3229AA53ECEB58 /* RCInMemoryCachedObject.h */ = {isa = PBXFileReference; fileEncoding = 4; lastKnownFileType = sourcecode.c.h; path = RCInMemoryCachedObject.h; sourceTree = "<group>"; };
		37E35C7060D7E486F5958BED /* ProductsManager.swift */ = {isa = PBXFileReference; fileEncoding = 4; lastKnownFileType = sourcecode.swift; path = ProductsManager.swift; sourceTree = "<group>"; };
		37E35C9439E087F63ECC4F59 /* MockProductsManager.swift */ = {isa = PBXFileReference; fileEncoding = 4; lastKnownFileType = sourcecode.swift; path = MockProductsManager.swift; sourceTree = "<group>"; };
		37E35CF71E13B58F4AC8998F /* RCPurchasesErrorUtils+Protected.h */ = {isa = PBXFileReference; fileEncoding = 4; lastKnownFileType = sourcecode.c.h; path = "RCPurchasesErrorUtils+Protected.h"; sourceTree = "<group>"; };
		37E35D12020065BE7D6E473D /* NSError+RCExtensions.h */ = {isa = PBXFileReference; fileEncoding = 4; lastKnownFileType = sourcecode.c.h; path = "NSError+RCExtensions.h"; sourceTree = "<group>"; };
		37E35D87B7E6F91E27E98F42 /* DeviceCacheTests.swift */ = {isa = PBXFileReference; fileEncoding = 4; lastKnownFileType = sourcecode.swift; path = DeviceCacheTests.swift; sourceTree = "<group>"; };
		37E35DA3E083FE37DAF15954 /* MockAttributionTypeFactory.swift */ = {isa = PBXFileReference; fileEncoding = 4; lastKnownFileType = sourcecode.swift; path = MockAttributionTypeFactory.swift; sourceTree = "<group>"; };
		37E35DCFDBDCD33B531395A6 /* RCDeviceCache+Protected.h */ = {isa = PBXFileReference; fileEncoding = 4; lastKnownFileType = sourcecode.c.h; path = "RCDeviceCache+Protected.h"; sourceTree = "<group>"; };
		37E35DE5707E845DA3FF51BC /* PurchasesTests.swift */ = {isa = PBXFileReference; fileEncoding = 4; lastKnownFileType = sourcecode.swift; path = PurchasesTests.swift; sourceTree = "<group>"; };
		37E35E282619939718FC7DBE /* RCBackend.m */ = {isa = PBXFileReference; fileEncoding = 4; lastKnownFileType = sourcecode.c.objc; path = RCBackend.m; sourceTree = "<group>"; };
		37E35E3250FBBB03D92E06EC /* InMemoryCachedObjectTests.swift */ = {isa = PBXFileReference; fileEncoding = 4; lastKnownFileType = sourcecode.swift; path = InMemoryCachedObjectTests.swift; sourceTree = "<group>"; };
		37E35E8DCF998D9DB63850F8 /* ProductsRequestFactory.swift */ = {isa = PBXFileReference; fileEncoding = 4; lastKnownFileType = sourcecode.swift; path = ProductsRequestFactory.swift; sourceTree = "<group>"; };
		37E35E992F1916C7F3911E7B /* PurchaserInfoManagerTests.swift */ = {isa = PBXFileReference; fileEncoding = 4; lastKnownFileType = sourcecode.swift; path = PurchaserInfoManagerTests.swift; sourceTree = "<group>"; };
		37E35EABF6D7AFE367718784 /* MockSKDiscount.swift */ = {isa = PBXFileReference; fileEncoding = 4; lastKnownFileType = sourcecode.swift; path = MockSKDiscount.swift; sourceTree = "<group>"; };
		37E35EBCDDD1A08F8105C46C /* MockPurchaserInfoManager.swift */ = {isa = PBXFileReference; fileEncoding = 4; lastKnownFileType = sourcecode.swift; path = MockPurchaserInfoManager.swift; sourceTree = "<group>"; };
		37E35EDEA372C1D8E03118FF /* RCHTTPClient.m */ = {isa = PBXFileReference; fileEncoding = 4; lastKnownFileType = sourcecode.c.objc; path = RCHTTPClient.m; sourceTree = "<group>"; };
		37E35EEE7783629CDE41B70C /* SystemInfoTests.swift */ = {isa = PBXFileReference; fileEncoding = 4; lastKnownFileType = sourcecode.swift; path = SystemInfoTests.swift; sourceTree = "<group>"; };
		37E35F19DF256C1D0125CC76 /* RCPurchaserInfo+Protected.h */ = {isa = PBXFileReference; fileEncoding = 4; lastKnownFileType = sourcecode.c.h; path = "RCPurchaserInfo+Protected.h"; sourceTree = "<group>"; };
		37E35F783903362B65FB7AF3 /* MockProductsRequestFactory.swift */ = {isa = PBXFileReference; fileEncoding = 4; lastKnownFileType = sourcecode.swift; path = MockProductsRequestFactory.swift; sourceTree = "<group>"; };
		6B5DC754D48165CE32D8133B /* Pods_PurchasesCoreSwift.framework */ = {isa = PBXFileReference; explicitFileType = wrapper.framework; includeInIndex = 0; path = Pods_PurchasesCoreSwift.framework; sourceTree = BUILT_PRODUCTS_DIR; };
		80E80EF026970DC3008F245A /* RCReceiptFetcher.swift */ = {isa = PBXFileReference; lastKnownFileType = sourcecode.swift; path = RCReceiptFetcher.swift; sourceTree = "<group>"; };
		84C3F1AC1D7E1E64341D3936 /* Pods_Purchases_PurchasesTests.framework */ = {isa = PBXFileReference; explicitFileType = wrapper.framework; includeInIndex = 0; path = Pods_Purchases_PurchasesTests.framework; sourceTree = BUILT_PRODUCTS_DIR; };
		9A65DFDD258AD60A00DE00B0 /* LogIntent.swift */ = {isa = PBXFileReference; fileEncoding = 4; lastKnownFileType = sourcecode.swift; path = LogIntent.swift; sourceTree = "<group>"; };
		9A65E03525918B0500DE00B0 /* ConfigureStrings.swift */ = {isa = PBXFileReference; fileEncoding = 4; lastKnownFileType = sourcecode.swift; path = ConfigureStrings.swift; sourceTree = "<group>"; };
		9A65E03A25918B0900DE00B0 /* PurchaserInfoStrings.swift */ = {isa = PBXFileReference; fileEncoding = 4; lastKnownFileType = sourcecode.swift; path = PurchaserInfoStrings.swift; sourceTree = "<group>"; };
		9A65E0752591977200DE00B0 /* IdentityStrings.swift */ = {isa = PBXFileReference; fileEncoding = 4; lastKnownFileType = sourcecode.swift; path = IdentityStrings.swift; sourceTree = "<group>"; };
		9A65E07A2591977500DE00B0 /* NetworkStrings.swift */ = {isa = PBXFileReference; fileEncoding = 4; lastKnownFileType = sourcecode.swift; path = NetworkStrings.swift; sourceTree = "<group>"; };
		9A65E07F2591977900DE00B0 /* ReceiptStrings.swift */ = {isa = PBXFileReference; fileEncoding = 4; lastKnownFileType = sourcecode.swift; path = ReceiptStrings.swift; sourceTree = "<group>"; };
		9A65E09F2591A23200DE00B0 /* OfferingStrings.swift */ = {isa = PBXFileReference; fileEncoding = 4; lastKnownFileType = sourcecode.swift; path = OfferingStrings.swift; sourceTree = "<group>"; };
		9A65E0A42591A23500DE00B0 /* PurchaseStrings.swift */ = {isa = PBXFileReference; fileEncoding = 4; lastKnownFileType = sourcecode.swift; path = PurchaseStrings.swift; sourceTree = "<group>"; };
		9A65E0A92591A23800DE00B0 /* RestoreStrings.swift */ = {isa = PBXFileReference; fileEncoding = 4; lastKnownFileType = sourcecode.swift; path = RestoreStrings.swift; sourceTree = "<group>"; };
		A5E6842C2696233D00EC9CB0 /* AttributionData.swift */ = {isa = PBXFileReference; lastKnownFileType = sourcecode.swift; path = AttributionData.swift; sourceTree = "<group>"; };
		A976872C3EDAC0B4F4B45481 /* Pods_PurchasesCoreSwift_PurchasesCoreSwiftTests.framework */ = {isa = PBXFileReference; explicitFileType = wrapper.framework; includeInIndex = 0; path = Pods_PurchasesCoreSwift_PurchasesCoreSwiftTests.framework; sourceTree = BUILT_PRODUCTS_DIR; };
		B3083A0F269931CF007B5503 /* RCOfferingAPI.h */ = {isa = PBXFileReference; lastKnownFileType = sourcecode.c.h; path = RCOfferingAPI.h; sourceTree = "<group>"; };
		B3083A10269931CF007B5503 /* RCOfferingAPI.m */ = {isa = PBXFileReference; lastKnownFileType = sourcecode.c.objc; path = RCOfferingAPI.m; sourceTree = "<group>"; };
		B3083A122699334C007B5503 /* Offering.swift */ = {isa = PBXFileReference; lastKnownFileType = sourcecode.swift; path = Offering.swift; sourceTree = "<group>"; };
		B32B750026868C1D005647BF /* EntitlementInfo.swift */ = {isa = PBXFileReference; fileEncoding = 4; lastKnownFileType = sourcecode.swift; path = EntitlementInfo.swift; sourceTree = "<group>"; };
		B33C43EB2672953D006B8C8C /* RCObjC.h */ = {isa = PBXFileReference; lastKnownFileType = sourcecode.c.h; path = RCObjC.h; sourceTree = "<group>"; };
		B33C43EC2672953D006B8C8C /* RCObjC.m */ = {isa = PBXFileReference; lastKnownFileType = sourcecode.c.objc; path = RCObjC.m; sourceTree = "<group>"; };
		B33C43F12672986D006B8C8C /* ObjCThrowExceptionMatcher.swift */ = {isa = PBXFileReference; lastKnownFileType = sourcecode.swift; path = ObjCThrowExceptionMatcher.swift; sourceTree = "<group>"; };
		B33CEA9C268BC39D008A3144 /* RCTransactionAPI.h */ = {isa = PBXFileReference; lastKnownFileType = sourcecode.c.h; path = RCTransactionAPI.h; sourceTree = "<group>"; };
		B33CEA9D268BC39D008A3144 /* RCTransactionAPI.m */ = {isa = PBXFileReference; lastKnownFileType = sourcecode.c.objc; path = RCTransactionAPI.m; sourceTree = "<group>"; };
		B33CEA9F268CDCC9008A3144 /* ISOPeriodFormatter.swift */ = {isa = PBXFileReference; lastKnownFileType = sourcecode.swift; path = ISOPeriodFormatter.swift; sourceTree = "<group>"; };
		B34D2AA526976FC700D88C3A /* ErrorCode.swift */ = {isa = PBXFileReference; lastKnownFileType = sourcecode.swift; path = ErrorCode.swift; sourceTree = "<group>"; };
		B36824BD268FBC5B00957E4C /* XCTest.framework */ = {isa = PBXFileReference; lastKnownFileType = wrapper.framework; name = XCTest.framework; path = Platforms/iPhoneOS.platform/Developer/Library/Frameworks/XCTest.framework; sourceTree = DEVELOPER_DIR; };
		B372EC53268FEDC60099171E /* PromotionalOffer.swift */ = {isa = PBXFileReference; lastKnownFileType = sourcecode.swift; path = PromotionalOffer.swift; sourceTree = "<group>"; };
		B372EC55268FEF020099171E /* ProductInfo.swift */ = {isa = PBXFileReference; lastKnownFileType = sourcecode.swift; path = ProductInfo.swift; sourceTree = "<group>"; };
		B387F46D2683FDAC0028701F /* main.m */ = {isa = PBXFileReference; lastKnownFileType = sourcecode.c.objc; path = main.m; sourceTree = "<group>"; };
		B387F4732683FDDB0028701F /* APITester */ = {isa = PBXFileReference; explicitFileType = "compiled.mach-o.executable"; includeInIndex = 0; path = APITester; sourceTree = BUILT_PRODUCTS_DIR; };
		B39E8116268E832000D31189 /* RCAttributionNetworkAPI.h */ = {isa = PBXFileReference; lastKnownFileType = sourcecode.c.h; path = RCAttributionNetworkAPI.h; sourceTree = "<group>"; };
		B39E8117268E832000D31189 /* RCAttributionNetworkAPI.m */ = {isa = PBXFileReference; lastKnownFileType = sourcecode.c.objc; path = RCAttributionNetworkAPI.m; sourceTree = "<group>"; };
		B39E8119268E849900D31189 /* AttributionNetwork.swift */ = {isa = PBXFileReference; lastKnownFileType = sourcecode.swift; path = AttributionNetwork.swift; sourceTree = "<group>"; };
		B39E811C268E887500D31189 /* SubscriberAttribute.swift */ = {isa = PBXFileReference; lastKnownFileType = sourcecode.swift; path = SubscriberAttribute.swift; sourceTree = "<group>"; };
		B3AA359C268682410007771B /* RCEntitlementInfoAPI.h */ = {isa = PBXFileReference; fileEncoding = 4; lastKnownFileType = sourcecode.c.h; path = RCEntitlementInfoAPI.h; sourceTree = "<group>"; };
		B3AA359D268682410007771B /* RCEntitlementInfoAPI.m */ = {isa = PBXFileReference; fileEncoding = 4; lastKnownFileType = sourcecode.c.objc; path = RCEntitlementInfoAPI.m; sourceTree = "<group>"; };
		B3AA359E268682410007771B /* RCPurchasesAPI.h */ = {isa = PBXFileReference; fileEncoding = 4; lastKnownFileType = sourcecode.c.h; path = RCPurchasesAPI.h; sourceTree = "<group>"; };
		B3AA359F268682410007771B /* RCPurchasesAPI.m */ = {isa = PBXFileReference; fileEncoding = 4; lastKnownFileType = sourcecode.c.objc; path = RCPurchasesAPI.m; sourceTree = "<group>"; };
		B3AA35A2268683540007771B /* EntitlementInfo.swift */ = {isa = PBXFileReference; lastKnownFileType = sourcecode.swift; path = EntitlementInfo.swift; sourceTree = "<group>"; };
		B3AA6232268A7BA900894871 /* RCEntitlementInfosAPI.m */ = {isa = PBXFileReference; fileEncoding = 4; lastKnownFileType = sourcecode.c.objc; path = RCEntitlementInfosAPI.m; sourceTree = "<group>"; };
		B3AA6233268A7BA900894871 /* RCEntitlementInfosAPI.h */ = {isa = PBXFileReference; fileEncoding = 4; lastKnownFileType = sourcecode.c.h; path = RCEntitlementInfosAPI.h; sourceTree = "<group>"; };
		B3AA6235268A81C700894871 /* EntitlementInfos.swift */ = {isa = PBXFileReference; lastKnownFileType = sourcecode.swift; path = EntitlementInfos.swift; sourceTree = "<group>"; };
		B3AA6237268B926F00894871 /* SystemInfo.swift */ = {isa = PBXFileReference; lastKnownFileType = sourcecode.swift; path = SystemInfo.swift; sourceTree = "<group>"; };
		B3B5FBB3269CED4B00104A0C /* BackendErrorCodes.swift */ = {isa = PBXFileReference; lastKnownFileType = sourcecode.swift; path = BackendErrorCodes.swift; sourceTree = "<group>"; };
		B3B5FBB5269CED6400104A0C /* ErrorDetails.swift */ = {isa = PBXFileReference; lastKnownFileType = sourcecode.swift; path = ErrorDetails.swift; sourceTree = "<group>"; };
		B3B5FBB8269D100400104A0C /* RCOfferingsAPI.h */ = {isa = PBXFileReference; lastKnownFileType = sourcecode.c.h; path = RCOfferingsAPI.h; sourceTree = "<group>"; };
		B3B5FBB9269D100400104A0C /* RCOfferingsAPI.m */ = {isa = PBXFileReference; lastKnownFileType = sourcecode.c.objc; path = RCOfferingsAPI.m; sourceTree = "<group>"; };
		B3B5FBBB269D121B00104A0C /* Offerings.swift */ = {isa = PBXFileReference; lastKnownFileType = sourcecode.swift; path = Offerings.swift; sourceTree = "<group>"; };
		B3C1AEF9268FF4DB0013D50D /* ProductInfoEnums.swift */ = {isa = PBXFileReference; lastKnownFileType = sourcecode.swift; path = ProductInfoEnums.swift; sourceTree = "<group>"; };
		B3D3C46E26856AFE00CB3C21 /* APITester-Bridging-Header.h */ = {isa = PBXFileReference; lastKnownFileType = sourcecode.c.h; path = "APITester-Bridging-Header.h"; sourceTree = "<group>"; };
		B3D3C46F26856AFF00CB3C21 /* APITester.swift */ = {isa = PBXFileReference; lastKnownFileType = sourcecode.swift; path = APITester.swift; sourceTree = "<group>"; };
		B3D3C4712685784800CB3C21 /* Package.swift */ = {isa = PBXFileReference; fileEncoding = 4; lastKnownFileType = sourcecode.swift; path = Package.swift; sourceTree = "<group>"; };
		B3DDB55826854865008CCF23 /* PurchaseOwnershipType.swift */ = {isa = PBXFileReference; lastKnownFileType = sourcecode.swift; path = PurchaseOwnershipType.swift; sourceTree = "<group>"; };
		B3DF6A4C269522040030D57C /* RCIntroEligibilityAPI.h */ = {isa = PBXFileReference; lastKnownFileType = sourcecode.c.h; path = RCIntroEligibilityAPI.h; sourceTree = "<group>"; };
		B3DF6A4D269522040030D57C /* RCIntroEligibilityAPI.m */ = {isa = PBXFileReference; lastKnownFileType = sourcecode.c.objc; path = RCIntroEligibilityAPI.m; sourceTree = "<group>"; };
		B3DF6A4F269524080030D57C /* IntroEligibility.swift */ = {isa = PBXFileReference; lastKnownFileType = sourcecode.swift; path = IntroEligibility.swift; sourceTree = "<group>"; };
		F5BE423F26962ACF00254A30 /* ReceiptRefreshPolicy.swift */ = {isa = PBXFileReference; lastKnownFileType = sourcecode.swift; path = ReceiptRefreshPolicy.swift; sourceTree = "<group>"; };
		F5BE424126965F9F00254A30 /* ProductInfoExtractor.swift */ = {isa = PBXFileReference; lastKnownFileType = sourcecode.swift; path = ProductInfoExtractor.swift; sourceTree = "<group>"; };
		F5BE4244269676E200254A30 /* StoreKitRequestFetcherTests.swift */ = {isa = PBXFileReference; fileEncoding = 4; lastKnownFileType = sourcecode.swift; path = StoreKitRequestFetcherTests.swift; sourceTree = "<group>"; };
		F5BE443C26977F9B00254A30 /* HTTPRequest.swift */ = {isa = PBXFileReference; lastKnownFileType = sourcecode.swift; path = HTTPRequest.swift; sourceTree = "<group>"; };
/* End PBXFileReference section */

/* Begin PBXFrameworksBuildPhase section */
		2DC5621324EC63420031F69B /* Frameworks */ = {
			isa = PBXFrameworksBuildPhase;
			buildActionMask = 2147483647;
			files = (
			);
			runOnlyForDeploymentPostprocessing = 0;
		};
		2DC5621B24EC63430031F69B /* Frameworks */ = {
			isa = PBXFrameworksBuildPhase;
			buildActionMask = 2147483647;
			files = (
				B36824BE268FBC5B00957E4C /* XCTest.framework in Frameworks */,
				B3D5CFC82672827D0056FA67 /* OHHTTPStubsSwift in Frameworks */,
				B3D5CFC62672827D0056FA67 /* OHHTTPStubs in Frameworks */,
				B3D5CFC42672827D0056FA67 /* Nimble in Frameworks */,
			);
			runOnlyForDeploymentPostprocessing = 0;
		};
		2DE20B69264087FB004C597D /* Frameworks */ = {
			isa = PBXFrameworksBuildPhase;
			buildActionMask = 2147483647;
			files = (
				B3D5CFCA267282860056FA67 /* Nimble in Frameworks */,
				2DE20B7626408807004C597D /* StoreKitTest.framework in Frameworks */,
				2DE20B7426408802004C597D /* Purchases.framework in Frameworks */,
			);
			runOnlyForDeploymentPostprocessing = 0;
		};
		2DE20B7C26409EB7004C597D /* Frameworks */ = {
			isa = PBXFrameworksBuildPhase;
			buildActionMask = 2147483647;
			files = (
				2DE20B9226409ECF004C597D /* StoreKit.framework in Frameworks */,
				2DE20B9026409EC7004C597D /* Purchases.framework in Frameworks */,
			);
			runOnlyForDeploymentPostprocessing = 0;
		};
		352629FA1F7C4B9100C04F2C /* Frameworks */ = {
			isa = PBXFrameworksBuildPhase;
			buildActionMask = 2147483647;
			files = (
				2DE63BB324EC73F3001288D6 /* PurchasesCoreSwift.framework in Frameworks */,
			);
			runOnlyForDeploymentPostprocessing = 0;
		};
		35262A1B1F7D77E600C04F2C /* Frameworks */ = {
			isa = PBXFrameworksBuildPhase;
			buildActionMask = 2147483647;
			files = (
				35262A231F7D77E600C04F2C /* Purchases.framework in Frameworks */,
				B3D5CFC0267282760056FA67 /* OHHTTPStubsSwift in Frameworks */,
				B3D5CFBD267282630056FA67 /* Nimble in Frameworks */,
				B3D5CFC2267282760056FA67 /* OHHTTPStubs in Frameworks */,
			);
			runOnlyForDeploymentPostprocessing = 0;
		};
		B387F4702683FDDB0028701F /* Frameworks */ = {
			isa = PBXFrameworksBuildPhase;
			buildActionMask = 2147483647;
			files = (
			);
			runOnlyForDeploymentPostprocessing = 0;
		};
/* End PBXFrameworksBuildPhase section */

/* Begin PBXGroup section */
		2CD72940268A820E00BFC976 /* FoundationExtensions */ = {
			isa = PBXGroup;
			children = (
				2CD72941268A823900BFC976 /* Data+Extensions.swift */,
				2CD72943268A826F00BFC976 /* Date+Extensions.swift */,
				2CD72947268A828400BFC976 /* Locale+Extensions.swift */,
				2CD72949268A828F00BFC976 /* Dictionary+Extensions.swift */,
			);
			path = FoundationExtensions;
			sourceTree = "<group>";
		};
		2D11F5DE250FF63E005A70E8 /* Logging */ = {
			isa = PBXGroup;
			children = (
				2D11F5DF250FF658005A70E8 /* Strings */,
				2DC19194255F36D10039389A /* Logger.swift */,
				9A65DFDD258AD60A00DE00B0 /* LogIntent.swift */,
			);
			path = Logging;
			sourceTree = "<group>";
		};
		2D11F5DF250FF658005A70E8 /* Strings */ = {
			isa = PBXGroup;
			children = (
				2D11F5E0250FF886005A70E8 /* AttributionStrings.swift */,
				9A65E09F2591A23200DE00B0 /* OfferingStrings.swift */,
				9A65E0A42591A23500DE00B0 /* PurchaseStrings.swift */,
				9A65E0A92591A23800DE00B0 /* RestoreStrings.swift */,
				9A65E0752591977200DE00B0 /* IdentityStrings.swift */,
				9A65E07A2591977500DE00B0 /* NetworkStrings.swift */,
				9A65E07F2591977900DE00B0 /* ReceiptStrings.swift */,
				9A65E03525918B0500DE00B0 /* ConfigureStrings.swift */,
				9A65E03A25918B0900DE00B0 /* PurchaserInfoStrings.swift */,
				37E3507939634ED5A9280544 /* Strings.swift */,
			);
			path = Strings;
			sourceTree = "<group>";
		};
		2D1A28CB24AA6F4B006BE931 /* LocalReceiptParsing */ = {
			isa = PBXGroup;
			children = (
				2D5BB46A24C8E8ED00E27537 /* ReceiptParser.swift */,
				2D8F622224D30F9D00F993AA /* ReceiptParsingError.swift */,
				37E35FCF87558ACB498521F1 /* BasicTypes */,
				37E355596456B3DFA01EF081 /* Builders */,
				37E35556F2D7B8B28B169C77 /* DataConverters */,
			);
			path = LocalReceiptParsing;
			sourceTree = "<group>";
		};
		2D5033202406E4C7009CAE61 /* SubscriberAttributes */ = {
			isa = PBXGroup;
			children = (
				2DD448FD24088473002F5694 /* RCPurchases+SubscriberAttributes.h */,
				2DD448FE24088473002F5694 /* RCPurchases+SubscriberAttributes.m */,
				2D5033272406EA61009CAE61 /* RCSubscriberAttributesManager.h */,
				2D5033282406EA61009CAE61 /* RCSubscriberAttributesManager.m */,
				2D5033232406E4E8009CAE61 /* RCSpecialSubscriberAttributes.h */,
			);
			path = SubscriberAttributes;
			sourceTree = "<group>";
		};
		2DC5621724EC63420031F69B /* PurchasesCoreSwift */ = {
			isa = PBXGroup;
			children = (
<<<<<<< HEAD
				A5E6842B2696232500EC9CB0 /* Attribution */,
				2CD72940268A820E00BFC976 /* FoundationExtensions */,
				2D1A28CB24AA6F4B006BE931 /* LocalReceiptParsing */,
=======
>>>>>>> fec8ca48
				35D832CB262A5B3400E60AC5 /* Networking */,
				2D11F5DE250FF63E005A70E8 /* Logging */,
				2DDA3E4524DB0B4500EDFE5B /* Misc */,
				B3DDB55726854850008CCF23 /* Public */,
				354235D524C11138008C84EE /* Purchasing */,
				B39E811B268E885900D31189 /* SubscriberAttributes */,
				2DC5621924EC63430031F69B /* Info.plist */,
				2D97458E24BDFCEF006245E9 /* IntroEligibilityCalculator.swift */,
				2DC5621824EC63430031F69B /* PurchasesCoreSwift.h */,
				37E355CBB3F3A31A32687B14 /* Transaction.swift */,
			);
			path = PurchasesCoreSwift;
			sourceTree = "<group>";
		};
		2DC5622224EC63430031F69B /* PurchasesCoreSwiftTests */ = {
			isa = PBXGroup;
			children = (
<<<<<<< HEAD
				2DD02D5924AD128A00419CD9 /* LocalReceiptParsing */,
				2DDF41DD24F6F4F9005BC22D /* Mocks */,
				354235D624C11160008C84EE /* Purchasing */,
=======
>>>>>>> fec8ca48
				35D832FE262FAD6900E60AC5 /* Networking */,
				2DDE559824C8B5D100DCB087 /* Resources */,
				B36824BB268FBB9B00957E4C /* SubscriberAttributes */,
				37E35A5970D1604E8C8011FC /* TestHelpers */,
				2DC5622524EC63430031F69B /* Info.plist */,
				37E354B18710B488B8B0D443 /* IntroEligibilityCalculatorTests.swift */,
			);
			path = PurchasesCoreSwiftTests;
			sourceTree = "<group>";
		};
		2DCB85BF2406EC3F003C1260 /* Recovered References */ = {
			isa = PBXGroup;
			children = (
				37E3564466002C9162AC7C5E /* Package.swift */,
				B3AA35A2268683540007771B /* EntitlementInfo.swift */,
			);
			name = "Recovered References";
			sourceTree = "<group>";
		};
		2DD02D5924AD128A00419CD9 /* LocalReceiptParsing */ = {
			isa = PBXGroup;
			children = (
				2DDF41C124F6F4C3005BC22D /* Builders */,
				2DDF41BD24F6F4C3005BC22D /* DataConverters */,
				2DDF41C624F6F4C3005BC22D /* TestsAgainstRealReceipts */,
				37E351D0EBC4698E1D3585A6 /* ReceiptParserTests.swift */,
			);
			path = LocalReceiptParsing;
			sourceTree = "<group>";
		};
		2DDA3E4524DB0B4500EDFE5B /* Misc */ = {
			isa = PBXGroup;
			children = (
				2DDA3E4624DB0B5400EDFE5B /* OperationDispatcher.swift */,
				37E3567189CF6A746EE3CCC2 /* DateExtensions.swift */,
				0313FD40268A506400168386 /* DateProvider.swift */,
				B3AA6237268B926F00894871 /* SystemInfo.swift */,
				B33CEA9F268CDCC9008A3144 /* ISOPeriodFormatter.swift */,
			);
			path = Misc;
			sourceTree = "<group>";
		};
		2DDE559824C8B5D100DCB087 /* Resources */ = {
			isa = PBXGroup;
			children = (
				2DDE559924C8B5E300DCB087 /* receipts */,
			);
			path = Resources;
			sourceTree = "<group>";
		};
		2DDE559924C8B5E300DCB087 /* receipts */ = {
			isa = PBXGroup;
			children = (
				2DDE559A24C8B5E300DCB087 /* verifyReceiptSample1.txt */,
				2DDE559B24C8B5E300DCB087 /* base64encodedreceiptsample1.txt */,
			);
			path = receipts;
			sourceTree = "<group>";
		};
		2DDF41BD24F6F4C3005BC22D /* DataConverters */ = {
			isa = PBXGroup;
			children = (
				2DDF41BE24F6F4C3005BC22D /* ISO3601DateFormatterTests.swift */,
				2DDF41BF24F6F4C3005BC22D /* UInt8+ExtensionsTests.swift */,
				2DDF41C024F6F4C3005BC22D /* ArraySlice_UInt8+ExtensionsTests.swift */,
			);
			path = DataConverters;
			sourceTree = "<group>";
		};
		2DDF41C124F6F4C3005BC22D /* Builders */ = {
			isa = PBXGroup;
			children = (
				2DDF41C224F6F4C3005BC22D /* ASN1ObjectIdentifierBuilderTests.swift */,
				2DDF41C324F6F4C3005BC22D /* AppleReceiptBuilderTests.swift */,
				2DDF41C424F6F4C3005BC22D /* ASN1ContainerBuilderTests.swift */,
				2DDF41C524F6F4C3005BC22D /* InAppPurchaseBuilderTests.swift */,
			);
			path = Builders;
			sourceTree = "<group>";
		};
		2DDF41C624F6F4C3005BC22D /* TestsAgainstRealReceipts */ = {
			isa = PBXGroup;
			children = (
				2DDF41C724F6F4C3005BC22D /* ReceiptParsing+TestsWithRealReceipts.swift */,
			);
			path = TestsAgainstRealReceipts;
			sourceTree = "<group>";
		};
		2DDF41DD24F6F4F9005BC22D /* Mocks */ = {
			isa = PBXGroup;
			children = (
				37E357D16038F07915D7825D /* MockUserDefaults.swift */,
				37E35C1554F296F7F1317747 /* MockAppleReceiptBuilder.swift */,
				37E351EB3689AF304E5B1031 /* MockASN1ContainerBuilder.swift */,
				37E355744D64075AA91342DE /* MockInAppPurchaseBuilder.swift */,
				37E35C9439E087F63ECC4F59 /* MockProductsManager.swift */,
				37E35B08709090FBBFB16EBD /* MockProductsRequest.swift */,
				37E35F783903362B65FB7AF3 /* MockProductsRequestFactory.swift */,
				37E354B13440508B46C9A530 /* MockReceiptParser.swift */,
				2DDF41E724F6F61B005BC22D /* MockSKDiscount.swift */,
				2DDF41E524F6F5DC005BC22D /* MockSKProduct.swift */,
				2DDF41E924F6F844005BC22D /* SKProductSubscriptionDurationExtensions.swift */,
				35D83311262FBD4200E60AC5 /* MockETagManager.swift */,
			);
			path = Mocks;
			sourceTree = "<group>";
		};
		2DE20B6D264087FB004C597D /* StoreKitTests */ = {
			isa = PBXGroup;
			children = (
				2DE20B7926408921004C597D /* Configuration.storekit */,
				2DE20B6E264087FB004C597D /* StoreKitTests.swift */,
				2DE20B70264087FB004C597D /* Info.plist */,
				2DE61A83264190830021CEA0 /* Constants.swift */,
			);
			path = StoreKitTests;
			sourceTree = "<group>";
		};
		2DE20B8026409EB7004C597D /* StoreKitTestApp */ = {
			isa = PBXGroup;
			children = (
				2DE20B8126409EB7004C597D /* StoreKitTestAppApp.swift */,
				2DE20B8326409EB7004C597D /* ContentView.swift */,
				2DE20B8526409EB8004C597D /* Assets.xcassets */,
				2DE20B8A26409EB8004C597D /* Info.plist */,
				2DE20B8726409EB8004C597D /* Preview Content */,
			);
			path = StoreKitTestApp;
			sourceTree = "<group>";
		};
		2DE20B8726409EB8004C597D /* Preview Content */ = {
			isa = PBXGroup;
			children = (
				2DE20B8826409EB8004C597D /* Preview Assets.xcassets */,
			);
			path = "Preview Content";
			sourceTree = "<group>";
		};
		350FBDD61F7DF1640065833D /* Frameworks */ = {
			isa = PBXGroup;
			children = (
				350FBDDC1F7EA3570065833D /* Nimble.framework */,
				350FBDD71F7DF17F0065833D /* OHHTTPStubs.framework */,
			);
			name = Frameworks;
			sourceTree = "<group>";
		};
		350FBDE61F7EEEDF0065833D /* Public */ = {
			isa = PBXGroup;
			children = (
				353AB5E5222F633D003754E6 /* RCPurchasesErrorUtils.h */,
				352E88422229B1A60046A10A /* RCPurchasesErrorUtils.m */,
				35262A011F7C4B9100C04F2C /* Purchases.h */,
				350FBDE71F7EEF070065833D /* RCPurchases.h */,
				350FBDE81F7EEF070065833D /* RCPurchases.m */,
				351F4FAD1F803D0700F245F4 /* RCPurchaserInfo.h */,
				351F4FAE1F803D0700F245F4 /* RCPurchaserInfo.m */,
			);
			path = Public;
			sourceTree = "<group>";
		};
		352629F41F7C4B9100C04F2C = {
			isa = PBXGroup;
			children = (
				2DBB3E10269C9B8700BBF431 /* SwiftStyleGuide.swift */,
				B387F46B2683FD730028701F /* PublicSDKAPITester */,
				2D4C18A824F47E4400F268CD /* Purchases.swift */,
				2DEC0CFB24A2A1B100B0E5BB /* Package.swift */,
				35262A001F7C4B9100C04F2C /* Purchases */,
				35262A1F1F7D77E600C04F2C /* PurchasesTests */,
				2DC5621724EC63420031F69B /* PurchasesCoreSwift */,
				2DC5622224EC63430031F69B /* PurchasesCoreSwiftTests */,
				2DE20B6D264087FB004C597D /* StoreKitTests */,
				2DE20B8026409EB7004C597D /* StoreKitTestApp */,
				352629FF1F7C4B9100C04F2C /* Products */,
				3530C18722653E8F00D6DF52 /* Frameworks */,
				2DCB85BF2406EC3F003C1260 /* Recovered References */,
			);
			sourceTree = "<group>";
		};
		352629FF1F7C4B9100C04F2C /* Products */ = {
			isa = PBXGroup;
			children = (
				352629FE1F7C4B9100C04F2C /* Purchases.framework */,
				35262A1E1F7D77E600C04F2C /* PurchasesTests.xctest */,
				2DC5621624EC63420031F69B /* PurchasesCoreSwift.framework */,
				2DC5621E24EC63430031F69B /* PurchasesCoreSwiftTests.xctest */,
				2DE20B6C264087FB004C597D /* StoreKitTests.xctest */,
				2DE20B7F26409EB7004C597D /* StoreKitTestApp.app */,
				B387F4732683FDDB0028701F /* APITester */,
			);
			name = Products;
			sourceTree = "<group>";
		};
		35262A001F7C4B9100C04F2C /* Purchases */ = {
			isa = PBXGroup;
			children = (
				35262A021F7C4B9100C04F2C /* Info.plist */,
				37E359927177DF24576FF361 /* Caching */,
				37E35EF24BD787B115DEAB51 /* FoundationExtensions */,
				37E351964CD7F8A14A2E6391 /* Networking */,
				37E3529AD4F30D0B6D56853B /* ProtectedExtensions */,
				350FBDE61F7EEEDF0065833D /* Public */,
				2D5033202406E4C7009CAE61 /* SubscriberAttributes */,
				B39E811E268E9FF000D31189 /* SwiftObjcCompatibility */,
				37E352A0E961EA2ADD444D60 /* Attribution */,
				37E35FFBCCC4C666B8A5F9A0 /* Identity */,
			);
			path = Purchases;
			sourceTree = "<group>";
		};
		35262A1F1F7D77E600C04F2C /* PurchasesTests */ = {
			isa = PBXGroup;
			children = (
				B33C43F026729848006B8C8C /* TestHelpers */,
				35262A291F7D783F00C04F2C /* PurchasesTests-Bridging-Header.h */,
				35262A221F7D77E600C04F2C /* Info.plist */,
				350FBDD61F7DF1640065833D /* Frameworks */,
				37E35081077192045E3A8080 /* Mocks */,
				37E35AE0CDC4C2AA8260FB58 /* Caching */,
				37E353592BA71F362DD61153 /* FoundationExtensions */,
				37E35E77A60AC8D3F0E1A23D /* SubscriberAttributes */,
				37E35555C264F76E6CFFC2C8 /* Purchasing */,
				37E35F2DF6910CF4AF147DEB /* Networking */,
				37E35FF455726D96C243B1B7 /* Misc */,
				37E3557F0B3E2D6F256D92C7 /* Attribution */,
				37E35BCB85973ABD4CEC5904 /* Identity */,
			);
			path = PurchasesTests;
			sourceTree = "<group>";
		};
		3530C18722653E8F00D6DF52 /* Frameworks */ = {
			isa = PBXGroup;
			children = (
				B36824BD268FBC5B00957E4C /* XCTest.framework */,
				2DE20B9126409ECF004C597D /* StoreKit.framework */,
				2DE20B7526408806004C597D /* StoreKitTest.framework */,
				357C9BC022725CFA006BC624 /* iAd.framework */,
				350A1B84226E3E8700CCA10F /* AppKit.framework */,
				3530C18822653E8F00D6DF52 /* AdSupport.framework */,
				33FFC8744F2BAE7BD8889A4C /* Pods_Purchases.framework */,
				84C3F1AC1D7E1E64341D3936 /* Pods_Purchases_PurchasesTests.framework */,
				6B5DC754D48165CE32D8133B /* Pods_PurchasesCoreSwift.framework */,
				A976872C3EDAC0B4F4B45481 /* Pods_PurchasesCoreSwift_PurchasesCoreSwiftTests.framework */,
			);
			name = Frameworks;
			sourceTree = "<group>";
		};
		354235D524C11138008C84EE /* Purchasing */ = {
			isa = PBXGroup;
			children = (
				80E80EF026970DC3008F245A /* RCReceiptFetcher.swift */,
				B372EC55268FEF020099171E /* ProductInfo.swift */,
				37E35C7060D7E486F5958BED /* ProductsManager.swift */,
				37E35E8DCF998D9DB63850F8 /* ProductsRequestFactory.swift */,
				B372EC53268FEDC60099171E /* PromotionalOffer.swift */,
				3597020F24BF6A710010506E /* TransactionsFactory.swift */,
				B3C1AEF9268FF4DB0013D50D /* ProductInfoEnums.swift */,
				F5BE423F26962ACF00254A30 /* ReceiptRefreshPolicy.swift */,
				2D991AC9268BA56900085481 /* StoreKitRequestFetcher.swift */,
				F5BE424126965F9F00254A30 /* ProductInfoExtractor.swift */,
				2D4E926426990AB1000E10B0 /* StoreKitWrapper.swift */,
				35549322269E298B005F9AE9 /* OfferingsFactory.swift */,
			);
			path = Purchasing;
			sourceTree = "<group>";
		};
		354235D624C11160008C84EE /* Purchasing */ = {
			isa = PBXGroup;
			children = (
				37E352F86A0A8EB05BAD77C4 /* StoreKitWrapperTests.swift */,
				3597021124BF6AAC0010506E /* TransactionsFactoryTests.swift */,
				37E351F0E21361EAEC078A0D /* ProductsManagerTests.swift */,
				37E3583675928C01D92E3166 /* ProductInfoExtensions.swift */,
				37E350E57B0A393455A72B40 /* ProductInfoTests.swift */,
				37E3548189DA008320B3FC98 /* ProductInfoExtractorTests.swift */,
			);
			path = Purchasing;
			sourceTree = "<group>";
		};
		35D832CB262A5B3400E60AC5 /* Networking */ = {
			isa = PBXGroup;
			children = (
				35D832CC262A5B7500E60AC5 /* ETagManager.swift */,
<<<<<<< HEAD
				35D832F3262E606500E60AC5 /* HTTPResponse.swift */,
				F5BE443C26977F9B00254A30 /* HTTPRequest.swift */,
				35D832D1262E56DB00E60AC5 /* HTTPStatusCodes.swift */,
=======
				35D832D1262E56DB00E60AC5 /* HTTPStatusCodes.swift */,
				35D832F3262E606500E60AC5 /* HTTPResponse.swift */,
>>>>>>> fec8ca48
				35F6FD61267426D600ABCB53 /* ETagAndResponseWrapper.swift */,
			);
			path = Networking;
			sourceTree = "<group>";
		};
		35D832FE262FAD6900E60AC5 /* Networking */ = {
			isa = PBXGroup;
			children = (
				35D832FF262FAD8000E60AC5 /* ETagManagerTests.swift */,
			);
			path = Networking;
			sourceTree = "<group>";
		};
		37E35081077192045E3A8080 /* Mocks */ = {
			isa = PBXGroup;
			children = (
				37E351CD1EE6B897F434EA40 /* MockAttributionFetcher.swift */,
				37E35DA3E083FE37DAF15954 /* MockAttributionTypeFactory.swift */,
				37E35645928A0009F4C105A7 /* MockBackend.swift */,
				37E3578BD602C7B8E2274279 /* MockDateProvider.swift */,
				37E354BEB8FDE39CAB7C4D69 /* MockDeviceCache.swift */,
				37E35292137BBF2810CE4F4B /* MockHTTPClient.swift */,
				37E3571B552018D47A6ED7C6 /* MockIdentityManager.swift */,
				37E35C5A65AAF701DED59800 /* MockInMemoryCachedOfferings.swift */,
				2DA0068E24E2E515002C59D3 /* MockIntroEligibilityCalculator.swift */,
				37E35A0D4A561C51185F82EB /* MockNotificationCenter.swift */,
				37E3555B4BE0A4F7222E7B00 /* MockOfferingsFactory.swift */,
				37E35659EB530A5109AFAB50 /* MockOperationDispatcher.swift */,
				2D390254259CF46000DB19C0 /* MockPaymentDiscount.swift */,
				37E3572040A16F10B957563A /* MockProductDiscount.swift */,
				2D4D6AF224F7172900B656BE /* MockProductsRequest.swift */,
				37E35EBCDDD1A08F8105C46C /* MockPurchaserInfoManager.swift */,
				37E35838A7FD36982EE14100 /* MockPurchasesDelegate.swift */,
				37E352B11676F7DC51559E84 /* MockReceiptFetcher.swift */,
				37E3558F697A939D2BBD7FEC /* MockReceiptParser.swift */,
				37E35609E46E869675A466C1 /* MockRequestFetcher.swift */,
				37E35EABF6D7AFE367718784 /* MockSKDiscount.swift */,
				37E357FBA3184BDE6E95DED4 /* MockSKProduct.swift */,
				37E351AC0FF9607719F7A29A /* MockStoreKitWrapper.swift */,
				37E351D48260D9DC8B1EE360 /* MockSubscriberAttributesManager.swift */,
				2DD7BA4C24C63A830066B4C2 /* MockSystemInfo.swift */,
				37E3550C031F1FD95B366998 /* MockTransaction.swift */,
				2DEB976A247DB85400A92099 /* SKProductSubscriptionDurationExtensions.swift */,
				35D83316262FC21400E60AC5 /* MockETagManager.swift */,
				35D8331B262FC23100E60AC5 /* MockUserDefaults.swift */,
			);
			path = Mocks;
			sourceTree = "<group>";
		};
		37E351964CD7F8A14A2E6391 /* Networking */ = {
			isa = PBXGroup;
			children = (
				37E35A6E091B8CD9C967383C /* RCBackend.h */,
				37E35E282619939718FC7DBE /* RCBackend.m */,
				37E356C39D29EB6C8EC2D6BD /* RCHTTPClient.h */,
				37E35EDEA372C1D8E03118FF /* RCHTTPClient.m */,
<<<<<<< HEAD
=======
				37E356988CFAEA3E06597850 /* RCHTTPRequest.m */,
				37E35B76B22E9086A5BABECB /* RCHTTPRequest.h */,
>>>>>>> fec8ca48
			);
			path = Networking;
			sourceTree = "<group>";
		};
		37E3529AD4F30D0B6D56853B /* ProtectedExtensions */ = {
			isa = PBXGroup;
			children = (
				3589D15524C21DBD00A65CBB /* RCAttributionTypeFactory+Protected.h */,
				37E35DCFDBDCD33B531395A6 /* RCDeviceCache+Protected.h */,
				2DAF814D25B24243002C621E /* RCIdentityManager+Protected.h */,
				37E35A6246A6969C7236B29B /* RCInMemoryCachedObject+Protected.h */,
				37E35F19DF256C1D0125CC76 /* RCPurchaserInfo+Protected.h */,
				2D1FFAD425B8707400367C63 /* RCPurchaserInfoManager+Protected.h */,
				37E352DAD631B3A45C041148 /* RCPurchases+Protected.h */,
				37E35CF71E13B58F4AC8998F /* RCPurchasesErrorUtils+Protected.h */,
			);
			path = ProtectedExtensions;
			sourceTree = "<group>";
		};
		37E352A0E961EA2ADD444D60 /* Attribution */ = {
			isa = PBXGroup;
			children = (
				37E35B99BA2A8F048F2482F8 /* RCAttributionFetcher.m */,
				37E356E2B50E2DCA5EB8A87D /* RCAttributionFetcher.h */,
				37E3580957BA17D5C2EEF8A8 /* RCAttributionTypeFactory.m */,
				37E3557795D5EC2CE5A6CCB5 /* RCAttributionTypeFactory.h */,
			);
			path = Attribution;
			sourceTree = "<group>";
		};
		37E353592BA71F362DD61153 /* FoundationExtensions */ = {
			isa = PBXGroup;
			children = (
				37E353AF2CAD3CEDE6D9B368 /* NSError+RCExtensionsTests.swift */,
				37E3508EC20EEBAB4EAC4C82 /* NSDate+RCExtensionsTests.swift */,
				37E35ABEE9FD79CCA64E4F8B /* NSData+RCExtensionsTests.swift */,
			);
			path = FoundationExtensions;
			sourceTree = "<group>";
		};
		37E35555C264F76E6CFFC2C8 /* Purchasing */ = {
			isa = PBXGroup;
			children = (
				F5BE4244269676E200254A30 /* StoreKitRequestFetcherTests.swift */,
				37E35DE5707E845DA3FF51BC /* PurchasesTests.swift */,
				37E359D8F304C83184560135 /* PurchaserInfoTests.swift */,
				37E357C2D977BBB081216B5F /* OfferingsTests.swift */,
				37E3582920E16E065502E5FC /* EntitlementInfosTests.swift */,
				2DD02D5624AD0B0500419CD9 /* RCIntroEligibilityTests.swift */,
			);
			path = Purchasing;
			sourceTree = "<group>";
		};
		37E35556F2D7B8B28B169C77 /* DataConverters */ = {
			isa = PBXGroup;
			children = (
				2DDF41B924F6F392005BC22D /* ArraySlice_UInt8+Extensions.swift */,
				2DDF41B724F6F392005BC22D /* ISO3601DateFormatter.swift */,
				2DDF41B824F6F392005BC22D /* UInt8+Extensions.swift */,
			);
			path = DataConverters;
			sourceTree = "<group>";
		};
		37E355596456B3DFA01EF081 /* Builders */ = {
			isa = PBXGroup;
			children = (
				2DDF41B124F6F387005BC22D /* AppleReceiptBuilder.swift */,
				2DDF41B024F6F387005BC22D /* ASN1ContainerBuilder.swift */,
				2DDF41B224F6F387005BC22D /* ASN1ObjectIdentifierBuilder.swift */,
				2DDF41AF24F6F387005BC22D /* InAppPurchaseBuilder.swift */,
			);
			path = Builders;
			sourceTree = "<group>";
		};
		37E3557F0B3E2D6F256D92C7 /* Attribution */ = {
			isa = PBXGroup;
			children = (
				37E35AB7A67D86DBD95B2243 /* AttributionFetcherTests.swift */,
				37E350420D54B99BB39448E0 /* AttributionTypeFactoryTests.swift */,
			);
			path = Attribution;
			sourceTree = "<group>";
		};
		37E359927177DF24576FF361 /* Caching */ = {
			isa = PBXGroup;
			children = (
				37E3524E3032ABC72467AA43 /* RCDeviceCache.h */,
				37E35C6CBB3229AA53ECEB58 /* RCInMemoryCachedObject.h */,
				37E356F4B9FCED933CD9C1CA /* RCDeviceCache.m */,
				37E35B655B1BA8F52C4349ED /* RCInMemoryCachedObject.m */,
			);
			path = Caching;
			sourceTree = "<group>";
		};
		37E35A5970D1604E8C8011FC /* TestHelpers */ = {
			isa = PBXGroup;
			children = (
				37E35C4A4B241A545D1D06BD /* ASN1ObjectIdentifierEncoder.swift */,
				37E35092F0E41512E0D610BA /* ContainerFactory.swift */,
			);
			path = TestHelpers;
			sourceTree = "<group>";
		};
		37E35AE0CDC4C2AA8260FB58 /* Caching */ = {
			isa = PBXGroup;
			children = (
				37E35D87B7E6F91E27E98F42 /* DeviceCacheTests.swift */,
				37E35E3250FBBB03D92E06EC /* InMemoryCachedObjectTests.swift */,
			);
			path = Caching;
			sourceTree = "<group>";
		};
		37E35BCB85973ABD4CEC5904 /* Identity */ = {
			isa = PBXGroup;
			children = (
				37E35294EBC1E5A879C95540 /* IdentityManagerTests.swift */,
				37E35E992F1916C7F3911E7B /* PurchaserInfoManagerTests.swift */,
			);
			path = Identity;
			sourceTree = "<group>";
		};
		37E35E77A60AC8D3F0E1A23D /* SubscriberAttributes */ = {
			isa = PBXGroup;
			children = (
				37E357F69438004E1F443C03 /* BackendSubscriberAttributesTests.swift */,
				37E3567E972B9B04FE079ABA /* SubscriberAttributesManagerTests.swift */,
				37E3508E52201122137D4B4A /* PurchasesSubscriberAttributesTests.swift */,
				37E35C4A795A0F056381A1B3 /* DeviceCacheSubscriberAttributesTests.swift */,
			);
			path = SubscriberAttributes;
			sourceTree = "<group>";
		};
		37E35EF24BD787B115DEAB51 /* FoundationExtensions */ = {
			isa = PBXGroup;
			children = (
				37E35D12020065BE7D6E473D /* NSError+RCExtensions.h */,
				37E35088AB7C4F7A242D3ED5 /* NSError+RCExtensions.m */,
			);
			path = FoundationExtensions;
			sourceTree = "<group>";
		};
		37E35F2DF6910CF4AF147DEB /* Networking */ = {
			isa = PBXGroup;
			children = (
				37E353CBE9CF2572A72A347F /* HTTPClientTests.swift */,
				37E358BF58C99AC39073B96C /* BackendTests.swift */,
			);
			path = Networking;
			sourceTree = "<group>";
		};
		37E35FCF87558ACB498521F1 /* BasicTypes */ = {
			isa = PBXGroup;
			children = (
				2DDF41A724F6F37C005BC22D /* AppleReceipt.swift */,
				2DDF41A824F6F37C005BC22D /* ASN1Container.swift */,
				2DDF41A924F6F37C005BC22D /* ASN1ObjectIdentifier.swift */,
				2DDF41AA24F6F37C005BC22D /* InAppPurchase.swift */,
			);
			path = BasicTypes;
			sourceTree = "<group>";
		};
		37E35FF455726D96C243B1B7 /* Misc */ = {
			isa = PBXGroup;
			children = (
				2DD269162522A20A006AC4BC /* NSDictionaryExtensionsTests.swift */,
				37E35B9AC7A350CA2437049D /* ISOPeriodFormatterTests.swift */,
				37E35EEE7783629CDE41B70C /* SystemInfoTests.swift */,
			);
			path = Misc;
			sourceTree = "<group>";
		};
		37E35FFBCCC4C666B8A5F9A0 /* Identity */ = {
			isa = PBXGroup;
			children = (
				37E35B6C44C7460FC0522E01 /* RCIdentityManager.h */,
				37E358CFE61BD929C7FDE4CD /* RCIdentityManager.m */,
				37E3531E6D800F71A856C9E2 /* RCPurchaserInfoManager.m */,
				37E35A375CFEFEE4D6DEFD11 /* RCPurchaserInfoManager.h */,
			);
			path = Identity;
			sourceTree = "<group>";
		};
		A5E6842B2696232500EC9CB0 /* Attribution */ = {
			isa = PBXGroup;
			children = (
				A5E6842C2696233D00EC9CB0 /* AttributionData.swift */,
			);
			path = Attribution;
			sourceTree = "<group>";
		};
		B33C43F026729848006B8C8C /* TestHelpers */ = {
			isa = PBXGroup;
			children = (
				B33C43EB2672953D006B8C8C /* RCObjC.h */,
				B33C43EC2672953D006B8C8C /* RCObjC.m */,
				B33C43F12672986D006B8C8C /* ObjCThrowExceptionMatcher.swift */,
			);
			path = TestHelpers;
			sourceTree = "<group>";
		};
		B36824BB268FBB9B00957E4C /* SubscriberAttributes */ = {
			isa = PBXGroup;
			children = (
				2D8DB34A24072AAE00BE3D31 /* SubscriberAttributeTests.swift */,
			);
			path = SubscriberAttributes;
			sourceTree = "<group>";
		};
		B387F46B2683FD730028701F /* PublicSDKAPITester */ = {
			isa = PBXGroup;
			children = (
				B3D3C46E26856AFE00CB3C21 /* APITester-Bridging-Header.h */,
				B3D3C46F26856AFF00CB3C21 /* APITester.swift */,
				B387F46D2683FDAC0028701F /* main.m */,
				B39E8116268E832000D31189 /* RCAttributionNetworkAPI.h */,
				B39E8117268E832000D31189 /* RCAttributionNetworkAPI.m */,
				B3AA359C268682410007771B /* RCEntitlementInfoAPI.h */,
				B3AA359D268682410007771B /* RCEntitlementInfoAPI.m */,
				B3AA6233268A7BA900894871 /* RCEntitlementInfosAPI.h */,
				B3AA6232268A7BA900894871 /* RCEntitlementInfosAPI.m */,
				B3DF6A4C269522040030D57C /* RCIntroEligibilityAPI.h */,
				B3DF6A4D269522040030D57C /* RCIntroEligibilityAPI.m */,
				B3083A0F269931CF007B5503 /* RCOfferingAPI.h */,
				B3083A10269931CF007B5503 /* RCOfferingAPI.m */,
				B3B5FBB8269D100400104A0C /* RCOfferingsAPI.h */,
				B3B5FBB9269D100400104A0C /* RCOfferingsAPI.m */,
				B3AA359E268682410007771B /* RCPurchasesAPI.h */,
				B3AA359F268682410007771B /* RCPurchasesAPI.m */,
				B33CEA9C268BC39D008A3144 /* RCTransactionAPI.h */,
				B33CEA9D268BC39D008A3144 /* RCTransactionAPI.m */,
			);
			path = PublicSDKAPITester;
			sourceTree = "<group>";
		};
		B39E811B268E885900D31189 /* SubscriberAttributes */ = {
			isa = PBXGroup;
			children = (
				B39E811C268E887500D31189 /* SubscriberAttribute.swift */,
			);
			path = SubscriberAttributes;
			sourceTree = "<group>";
		};
		B39E811E268E9FF000D31189 /* SwiftObjcCompatibility */ = {
			isa = PBXGroup;
			children = (
				2D5033212406E4E8009CAE61 /* RCTypeDefsPreMigration.h */,
			);
			path = SwiftObjcCompatibility;
			sourceTree = "<group>";
		};
		B3B5FBB7269CED6D00104A0C /* Error Handling */ = {
			isa = PBXGroup;
			children = (
				B3B5FBB3269CED4B00104A0C /* BackendErrorCodes.swift */,
				B34D2AA526976FC700D88C3A /* ErrorCode.swift */,
				B3B5FBB5269CED6400104A0C /* ErrorDetails.swift */,
			);
			path = "Error Handling";
			sourceTree = "<group>";
		};
		B3DDB55726854850008CCF23 /* Public */ = {
			isa = PBXGroup;
			children = (
				B3B5FBB7269CED6D00104A0C /* Error Handling */,
				B32B750026868C1D005647BF /* EntitlementInfo.swift */,
				B3AA6235268A81C700894871 /* EntitlementInfos.swift */,
				B3DF6A4F269524080030D57C /* IntroEligibility.swift */,
				B3D3C4712685784800CB3C21 /* Package.swift */,
				B3DDB55826854865008CCF23 /* PurchaseOwnershipType.swift */,
				B39E8119268E849900D31189 /* AttributionNetwork.swift */,
				B3083A122699334C007B5503 /* Offering.swift */,
				B3B5FBBB269D121B00104A0C /* Offerings.swift */,
			);
			path = Public;
			sourceTree = "<group>";
		};
/* End PBXGroup section */

/* Begin PBXHeadersBuildPhase section */
		2DC5621124EC63420031F69B /* Headers */ = {
			isa = PBXHeadersBuildPhase;
			buildActionMask = 2147483647;
			files = (
				2DC5622624EC63430031F69B /* PurchasesCoreSwift.h in Headers */,
			);
			runOnlyForDeploymentPostprocessing = 0;
		};
		352629FB1F7C4B9100C04F2C /* Headers */ = {
			isa = PBXHeadersBuildPhase;
			buildActionMask = 2147483647;
			files = (
				2D22679125F2D9AD00E6950C /* PurchasesTests-Bridging-Header.h in Headers */,
				353AB5E6222F633D003754E6 /* RCPurchasesErrorUtils.h in Headers */,
				350FBDE91F7EEF070065833D /* RCPurchases.h in Headers */,
				351F4FAF1F803D0700F245F4 /* RCPurchaserInfo.h in Headers */,
				35262A0F1F7C4B9100C04F2C /* Purchases.h in Headers */,
				37E3598A1AAA3D70EA01C82D /* RCInMemoryCachedObject.h in Headers */,
				37E352F190E0E957E8D932F8 /* RCDeviceCache.h in Headers */,
				2D5033262406E4E8009CAE61 /* RCSpecialSubscriberAttributes.h in Headers */,
				37E35B94F66AD4C3BC3E3D54 /* RCPurchaserInfoManager.h in Headers */,
				2D5033242406E4E8009CAE61 /* RCTypeDefsPreMigration.h in Headers */,
				2D50332A2406EA61009CAE61 /* RCSubscriberAttributesManager.h in Headers */,
				2DD448FF24088473002F5694 /* RCPurchases+SubscriberAttributes.h in Headers */,
				37E3509E9E39B1FFE93351B1 /* NSError+RCExtensions.h in Headers */,
				37E354F65C32F553F4697C0E /* RCBackend.h in Headers */,
				37E35BE05E2A8BB2BD310CB0 /* RCHTTPClient.h in Headers */,
<<<<<<< HEAD
=======
				37E3567EAB98594B4912E305 /* RCLogUtils.h in Headers */,
				37E35EA1E0F41A8A53236C4B /* RCSystemInfo.h in Headers */,
				37E3585A687FF4D7B69C554C /* RCDateProvider.h in Headers */,
				37E354159288DE3D23212382 /* RCCrossPlatformSupport.h in Headers */,
				37E35E9CEC36E93AF682D012 /* RCPromotionalOffer+Protected.h in Headers */,
				2DA600382666D8DB00B9E79E /* RCLoggerBridge.h in Headers */,
				37E352E86A182E92130B823C /* RCIntroEligibility+Protected.h in Headers */,
				37E35C5A53AC7CF63B240FEC /* RCEntitlementInfos+Protected.h in Headers */,
>>>>>>> fec8ca48
				37E3575B0FFDD90D01861D81 /* RCPurchasesErrorUtils+Protected.h in Headers */,
				37E35D04747C56E85F1B9679 /* RCPurchaserInfo+Protected.h in Headers */,
				37E3500156786798CB166571 /* RCPurchases+Protected.h in Headers */,
				2D1FFAD525B8707400367C63 /* RCPurchaserInfoManager+Protected.h in Headers */,
				37E354AFE06A9723230E47B8 /* RCInMemoryCachedObject+Protected.h in Headers */,
				2DAF814E25B24243002C621E /* RCIdentityManager+Protected.h in Headers */,
				37E35010ECA71A4CE6E16307 /* RCDeviceCache+Protected.h in Headers */,
				3589D15624C21DBD00A65CBB /* RCAttributionTypeFactory+Protected.h in Headers */,
				37E35CB9C20AFAFBC98ADA27 /* RCAttributionFetcher.h in Headers */,
				37E35054EF6315E99DC20AEC /* RCAttributionTypeFactory.h in Headers */,
				37E35D01E3A0F5FC8E0B16F7 /* RCIdentityManager.h in Headers */,
			);
			runOnlyForDeploymentPostprocessing = 0;
		};
/* End PBXHeadersBuildPhase section */

/* Begin PBXNativeTarget section */
		2DC5621524EC63420031F69B /* PurchasesCoreSwift */ = {
			isa = PBXNativeTarget;
			buildConfigurationList = 2DC5622724EC63430031F69B /* Build configuration list for PBXNativeTarget "PurchasesCoreSwift" */;
			buildPhases = (
				2DC5621124EC63420031F69B /* Headers */,
				2DC5621224EC63420031F69B /* Sources */,
				2DC5621324EC63420031F69B /* Frameworks */,
				2DC5621424EC63420031F69B /* Resources */,
			);
			buildRules = (
			);
			dependencies = (
			);
			name = PurchasesCoreSwift;
			productName = PurchasesCoreSwift;
			productReference = 2DC5621624EC63420031F69B /* PurchasesCoreSwift.framework */;
			productType = "com.apple.product-type.framework";
		};
		2DC5621D24EC63430031F69B /* PurchasesCoreSwiftTests */ = {
			isa = PBXNativeTarget;
			buildConfigurationList = 2DC5622A24EC63430031F69B /* Build configuration list for PBXNativeTarget "PurchasesCoreSwiftTests" */;
			buildPhases = (
				2DC5621A24EC63430031F69B /* Sources */,
				2DC5621B24EC63430031F69B /* Frameworks */,
				2DC5621C24EC63430031F69B /* Resources */,
			);
			buildRules = (
			);
			dependencies = (
				2DC5622124EC63430031F69B /* PBXTargetDependency */,
			);
			name = PurchasesCoreSwiftTests;
			packageProductDependencies = (
				B3D5CFC32672827D0056FA67 /* Nimble */,
				B3D5CFC52672827D0056FA67 /* OHHTTPStubs */,
				B3D5CFC72672827D0056FA67 /* OHHTTPStubsSwift */,
			);
			productName = PurchasesCoreSwiftTests;
			productReference = 2DC5621E24EC63430031F69B /* PurchasesCoreSwiftTests.xctest */;
			productType = "com.apple.product-type.bundle.unit-test";
		};
		2DE20B6B264087FB004C597D /* StoreKitTests */ = {
			isa = PBXNativeTarget;
			buildConfigurationList = 2DE20B73264087FB004C597D /* Build configuration list for PBXNativeTarget "StoreKitTests" */;
			buildPhases = (
				2DE20B68264087FB004C597D /* Sources */,
				2DE20B69264087FB004C597D /* Frameworks */,
				2DE20B6A264087FB004C597D /* Resources */,
			);
			buildRules = (
			);
			dependencies = (
				2DE20B8F26409EC0004C597D /* PBXTargetDependency */,
			);
			name = StoreKitTests;
			packageProductDependencies = (
				B3D5CFC9267282860056FA67 /* Nimble */,
			);
			productName = StoreKitTests;
			productReference = 2DE20B6C264087FB004C597D /* StoreKitTests.xctest */;
			productType = "com.apple.product-type.bundle.unit-test";
		};
		2DE20B7E26409EB7004C597D /* StoreKitTestApp */ = {
			isa = PBXNativeTarget;
			buildConfigurationList = 2DE20B8B26409EB8004C597D /* Build configuration list for PBXNativeTarget "StoreKitTestApp" */;
			buildPhases = (
				2DE20B7B26409EB7004C597D /* Sources */,
				2DE20B7C26409EB7004C597D /* Frameworks */,
				2DE20B7D26409EB7004C597D /* Resources */,
			);
			buildRules = (
			);
			dependencies = (
			);
			name = StoreKitTestApp;
			productName = StoreKitTestApp;
			productReference = 2DE20B7F26409EB7004C597D /* StoreKitTestApp.app */;
			productType = "com.apple.product-type.application";
		};
		352629FD1F7C4B9100C04F2C /* Purchases */ = {
			isa = PBXNativeTarget;
			buildConfigurationList = 35262A121F7C4B9100C04F2C /* Build configuration list for PBXNativeTarget "Purchases" */;
			buildPhases = (
				352629F91F7C4B9100C04F2C /* Sources */,
				352629FA1F7C4B9100C04F2C /* Frameworks */,
				352629FB1F7C4B9100C04F2C /* Headers */,
				352629FC1F7C4B9100C04F2C /* Resources */,
				B385A1532674324500C6F132 /* Swiftlint */,
			);
			buildRules = (
			);
			dependencies = (
				2DC5623524EC63A20031F69B /* PBXTargetDependency */,
			);
			name = Purchases;
			productName = Purchases;
			productReference = 352629FE1F7C4B9100C04F2C /* Purchases.framework */;
			productType = "com.apple.product-type.framework";
		};
		35262A1D1F7D77E600C04F2C /* PurchasesTests */ = {
			isa = PBXNativeTarget;
			buildConfigurationList = 35262A261F7D77E600C04F2C /* Build configuration list for PBXNativeTarget "PurchasesTests" */;
			buildPhases = (
				35262A1A1F7D77E600C04F2C /* Sources */,
				35262A1B1F7D77E600C04F2C /* Frameworks */,
				35262A1C1F7D77E600C04F2C /* Resources */,
				350FBDD91F7DFD900065833D /* Copy Frameworks */,
			);
			buildRules = (
			);
			dependencies = (
				35DFC68320B8757C004584CC /* PBXTargetDependency */,
			);
			name = PurchasesTests;
			packageProductDependencies = (
				B3D5CFBC267282630056FA67 /* Nimble */,
				B3D5CFBF267282760056FA67 /* OHHTTPStubsSwift */,
				B3D5CFC1267282760056FA67 /* OHHTTPStubs */,
			);
			productName = PurchasesTests;
			productReference = 35262A1E1F7D77E600C04F2C /* PurchasesTests.xctest */;
			productType = "com.apple.product-type.bundle.unit-test";
		};
		B387F4722683FDDB0028701F /* APITester */ = {
			isa = PBXNativeTarget;
			buildConfigurationList = B387F4772683FDDB0028701F /* Build configuration list for PBXNativeTarget "APITester" */;
			buildPhases = (
				B387F46F2683FDDB0028701F /* Sources */,
				B387F4702683FDDB0028701F /* Frameworks */,
				B387F4712683FDDB0028701F /* CopyFiles */,
			);
			buildRules = (
			);
			dependencies = (
				B387F48826840B7F0028701F /* PBXTargetDependency */,
			);
			name = APITester;
			productName = APITester;
			productReference = B387F4732683FDDB0028701F /* APITester */;
			productType = "com.apple.product-type.tool";
		};
/* End PBXNativeTarget section */

/* Begin PBXProject section */
		352629F51F7C4B9100C04F2C /* Project object */ = {
			isa = PBXProject;
			attributes = {
				LastSwiftUpdateCheck = 1250;
				LastUpgradeCheck = 0930;
				ORGANIZATIONNAME = Purchases;
				TargetAttributes = {
					2DC5621524EC63420031F69B = {
						CreatedOnToolsVersion = 12.0;
						LastSwiftMigration = 1250;
						ProvisioningStyle = Automatic;
					};
					2DC5621D24EC63430031F69B = {
						CreatedOnToolsVersion = 12.0;
						ProvisioningStyle = Automatic;
					};
					2DE20B6B264087FB004C597D = {
						CreatedOnToolsVersion = 12.5;
						ProvisioningStyle = Automatic;
						TestTargetID = 2DE20B7E26409EB7004C597D;
					};
					2DE20B7E26409EB7004C597D = {
						CreatedOnToolsVersion = 12.5;
						ProvisioningStyle = Automatic;
					};
					352629FD1F7C4B9100C04F2C = {
						CreatedOnToolsVersion = 9.0;
						LastSwiftMigration = 1200;
						ProvisioningStyle = Automatic;
					};
					35262A1D1F7D77E600C04F2C = {
						CreatedOnToolsVersion = 9.0;
						LastSwiftMigration = 1100;
						ProvisioningStyle = Automatic;
					};
					B387F4722683FDDB0028701F = {
						CreatedOnToolsVersion = 12.5.1;
						LastSwiftMigration = 1250;
					};
				};
			};
			buildConfigurationList = 352629F81F7C4B9100C04F2C /* Build configuration list for PBXProject "Purchases" */;
			compatibilityVersion = "Xcode 8.0";
			developmentRegion = en;
			hasScannedForEncodings = 0;
			knownRegions = (
				en,
				Base,
			);
			mainGroup = 352629F41F7C4B9100C04F2C;
			packageReferences = (
				B3D5CFBB267282630056FA67 /* XCRemoteSwiftPackageReference "Nimble" */,
				B3D5CFBE267282760056FA67 /* XCRemoteSwiftPackageReference "OHHTTPStubs" */,
			);
			productRefGroup = 352629FF1F7C4B9100C04F2C /* Products */;
			projectDirPath = "";
			projectRoot = "";
			targets = (
				352629FD1F7C4B9100C04F2C /* Purchases */,
				35262A1D1F7D77E600C04F2C /* PurchasesTests */,
				2DC5621524EC63420031F69B /* PurchasesCoreSwift */,
				2DC5621D24EC63430031F69B /* PurchasesCoreSwiftTests */,
				2DE20B7E26409EB7004C597D /* StoreKitTestApp */,
				2DE20B6B264087FB004C597D /* StoreKitTests */,
				B387F4722683FDDB0028701F /* APITester */,
			);
		};
/* End PBXProject section */

/* Begin PBXResourcesBuildPhase section */
		2DC5621424EC63420031F69B /* Resources */ = {
			isa = PBXResourcesBuildPhase;
			buildActionMask = 2147483647;
			files = (
			);
			runOnlyForDeploymentPostprocessing = 0;
		};
		2DC5621C24EC63430031F69B /* Resources */ = {
			isa = PBXResourcesBuildPhase;
			buildActionMask = 2147483647;
			files = (
				2D4D6AF624F7193700B656BE /* verifyReceiptSample1.txt in Resources */,
				2D4D6AF724F7193700B656BE /* base64encodedreceiptsample1.txt in Resources */,
			);
			runOnlyForDeploymentPostprocessing = 0;
		};
		2DE20B6A264087FB004C597D /* Resources */ = {
			isa = PBXResourcesBuildPhase;
			buildActionMask = 2147483647;
			files = (
				2DE20B7A26408921004C597D /* Configuration.storekit in Resources */,
			);
			runOnlyForDeploymentPostprocessing = 0;
		};
		2DE20B7D26409EB7004C597D /* Resources */ = {
			isa = PBXResourcesBuildPhase;
			buildActionMask = 2147483647;
			files = (
				2DE20B8926409EB8004C597D /* Preview Assets.xcassets in Resources */,
				2DE20B8626409EB8004C597D /* Assets.xcassets in Resources */,
			);
			runOnlyForDeploymentPostprocessing = 0;
		};
		352629FC1F7C4B9100C04F2C /* Resources */ = {
			isa = PBXResourcesBuildPhase;
			buildActionMask = 2147483647;
			files = (
			);
			runOnlyForDeploymentPostprocessing = 0;
		};
		35262A1C1F7D77E600C04F2C /* Resources */ = {
			isa = PBXResourcesBuildPhase;
			buildActionMask = 2147483647;
			files = (
			);
			runOnlyForDeploymentPostprocessing = 0;
		};
/* End PBXResourcesBuildPhase section */

/* Begin PBXShellScriptBuildPhase section */
		B385A1532674324500C6F132 /* Swiftlint */ = {
			isa = PBXShellScriptBuildPhase;
			buildActionMask = 2147483647;
			files = (
			);
			inputFileListPaths = (
			);
			inputPaths = (
			);
			name = Swiftlint;
			outputFileListPaths = (
			);
			outputPaths = (
			);
			runOnlyForDeploymentPostprocessing = 0;
			shellPath = /bin/sh;
			shellScript = "scripts/swiftlint.sh\n";
		};
/* End PBXShellScriptBuildPhase section */

/* Begin PBXSourcesBuildPhase section */
		2DC5621224EC63420031F69B /* Sources */ = {
			isa = PBXSourcesBuildPhase;
			buildActionMask = 2147483647;
			files = (
				B3083A132699334C007B5503 /* Offering.swift in Sources */,
				2CD72942268A823900BFC976 /* Data+Extensions.swift in Sources */,
				B3B5FBBC269D121B00104A0C /* Offerings.swift in Sources */,
				9A65E03B25918B0900DE00B0 /* PurchaserInfoStrings.swift in Sources */,
				B3B5FBB6269CED6400104A0C /* ErrorDetails.swift in Sources */,
				2D991ACA268BA56900085481 /* StoreKitRequestFetcher.swift in Sources */,
				B3B5FBB4269CED4B00104A0C /* BackendErrorCodes.swift in Sources */,
				2DDF41B624F6F387005BC22D /* ASN1ObjectIdentifierBuilder.swift in Sources */,
				35D832D2262E56DB00E60AC5 /* HTTPStatusCodes.swift in Sources */,
<<<<<<< HEAD
				2D4E926526990AB1000E10B0 /* StoreKitWrapper.swift in Sources */,
=======
>>>>>>> fec8ca48
				2DDF419624F6F331005BC22D /* ProductsRequestFactory.swift in Sources */,
				2DDF419724F6F331005BC22D /* DateExtensions.swift in Sources */,
				9A65E0A52591A23500DE00B0 /* PurchaseStrings.swift in Sources */,
				B3C1AEFA268FF4DB0013D50D /* ProductInfoEnums.swift in Sources */,
				2DC5623024EC63730031F69B /* OperationDispatcher.swift in Sources */,
				35F6FD62267426D600ABCB53 /* ETagAndResponseWrapper.swift in Sources */,
				9A65E03625918B0500DE00B0 /* ConfigureStrings.swift in Sources */,
				2D11F5E1250FF886005A70E8 /* AttributionStrings.swift in Sources */,
				2CD72944268A826F00BFC976 /* Date+Extensions.swift in Sources */,
				B3AA6238268B926F00894871 /* SystemInfo.swift in Sources */,
				2DDF41B524F6F387005BC22D /* AppleReceiptBuilder.swift in Sources */,
				B34D2AA626976FC700D88C3A /* ErrorCode.swift in Sources */,
				B39E811D268E887500D31189 /* SubscriberAttribute.swift in Sources */,
				B33CEAA0268CDCC9008A3144 /* ISOPeriodFormatter.swift in Sources */,
				2DDF41A324F6F331005BC22D /* ReceiptParser.swift in Sources */,
				2DDF41BA24F6F392005BC22D /* ISO3601DateFormatter.swift in Sources */,
				35D832F4262E606500E60AC5 /* HTTPResponse.swift in Sources */,
				2DDF41AE24F6F37C005BC22D /* InAppPurchase.swift in Sources */,
				B32B750126868C1D005647BF /* EntitlementInfo.swift in Sources */,
				2DC19195255F36D10039389A /* Logger.swift in Sources */,
				2DDF419F24F6F331005BC22D /* ReceiptParsingError.swift in Sources */,
				2DDF419D24F6F331005BC22D /* IntroEligibilityCalculator.swift in Sources */,
				9A65E0802591977900DE00B0 /* ReceiptStrings.swift in Sources */,
				B3DDB55926854865008CCF23 /* PurchaseOwnershipType.swift in Sources */,
				2DC5623224EC63730031F69B /* TransactionsFactory.swift in Sources */,
				2DDF41B424F6F387005BC22D /* ASN1ContainerBuilder.swift in Sources */,
				2DDF41AC24F6F37C005BC22D /* ASN1Container.swift in Sources */,
				9A65E07B2591977500DE00B0 /* NetworkStrings.swift in Sources */,
				F5BE424026962ACF00254A30 /* ReceiptRefreshPolicy.swift in Sources */,
				9A65E0762591977200DE00B0 /* IdentityStrings.swift in Sources */,
				80E80EF226970E04008F245A /* RCReceiptFetcher.swift in Sources */,
				2CD7294A268A828F00BFC976 /* Dictionary+Extensions.swift in Sources */,
				F5BE443D26977F9B00254A30 /* HTTPRequest.swift in Sources */,
				2DDF41AB24F6F37C005BC22D /* AppleReceipt.swift in Sources */,
				2DDF41BB24F6F392005BC22D /* UInt8+Extensions.swift in Sources */,
				F5BE424226965F9F00254A30 /* ProductInfoExtractor.swift in Sources */,
				2DDF41AD24F6F37C005BC22D /* ASN1ObjectIdentifier.swift in Sources */,
				35549323269E298B005F9AE9 /* OfferingsFactory.swift in Sources */,
				2CD72948268A828400BFC976 /* Locale+Extensions.swift in Sources */,
				2DC5622E24EC636C0031F69B /* Transaction.swift in Sources */,
				9A65E0AA2591A23800DE00B0 /* RestoreStrings.swift in Sources */,
				35D832CD262A5B7500E60AC5 /* ETagManager.swift in Sources */,
				2DDF41BC24F6F392005BC22D /* ArraySlice_UInt8+Extensions.swift in Sources */,
				A5E6842D2696233D00EC9CB0 /* AttributionData.swift in Sources */,
				9A65E0A02591A23200DE00B0 /* OfferingStrings.swift in Sources */,
				2DDF41A224F6F331005BC22D /* ProductsManager.swift in Sources */,
				B3AA6236268A81C700894871 /* EntitlementInfos.swift in Sources */,
				B372EC56268FEF020099171E /* ProductInfo.swift in Sources */,
				B32B74FF26868AEB005647BF /* Package.swift in Sources */,
				2DDF41B324F6F387005BC22D /* InAppPurchaseBuilder.swift in Sources */,
				B34D2AA0269606E400D88C3A /* IntroEligibility.swift in Sources */,
				B372EC54268FEDC60099171E /* PromotionalOffer.swift in Sources */,
				9A65DFDE258AD60A00DE00B0 /* LogIntent.swift in Sources */,
				0313FD41268A506400168386 /* DateProvider.swift in Sources */,
				B39E811A268E849900D31189 /* AttributionNetwork.swift in Sources */,
				37E35C8515C5E2D01B0AF5C1 /* Strings.swift in Sources */,
			);
			runOnlyForDeploymentPostprocessing = 0;
		};
		2DC5621A24EC63430031F69B /* Sources */ = {
			isa = PBXSourcesBuildPhase;
			buildActionMask = 2147483647;
			files = (
				2DDF41E824F6F61B005BC22D /* MockSKDiscount.swift in Sources */,
				2DDF41CB24F6F4C3005BC22D /* ASN1ObjectIdentifierBuilderTests.swift in Sources */,
				B36824BF268FBC8700957E4C /* SubscriberAttributeTests.swift in Sources */,
				2DDF41CF24F6F4C3005BC22D /* ReceiptParsing+TestsWithRealReceipts.swift in Sources */,
				2DDF41C924F6F4C3005BC22D /* UInt8+ExtensionsTests.swift in Sources */,
				2D4D6AF524F717B800B656BE /* ContainerFactory.swift in Sources */,
				2DDF41CA24F6F4C3005BC22D /* ArraySlice_UInt8+ExtensionsTests.swift in Sources */,
				2DDF41DB24F6F4DB005BC22D /* IntroEligibilityCalculatorTests.swift in Sources */,
				2DDF41E124F6F527005BC22D /* MockReceiptParser.swift in Sources */,
				2DDF41E224F6F527005BC22D /* MockProductsRequest.swift in Sources */,
				35D83300262FAD8000E60AC5 /* ETagManagerTests.swift in Sources */,
				2DDF41CC24F6F4C3005BC22D /* AppleReceiptBuilderTests.swift in Sources */,
				B3DF6A46269512690030D57C /* ProductInfoExtensions.swift in Sources */,
				2DDF41CD24F6F4C3005BC22D /* ASN1ContainerBuilderTests.swift in Sources */,
				B3C1AEFB268FF7210013D50D /* ProductInfoTests.swift in Sources */,
				2DDF41DC24F6F4DB005BC22D /* ProductsManagerTests.swift in Sources */,
				B34D2AA4269649EC00D88C3A /* MockProductDiscount.swift in Sources */,
				2DDF41C824F6F4C3005BC22D /* ISO3601DateFormatterTests.swift in Sources */,
				35D83312262FBD4200E60AC5 /* MockETagManager.swift in Sources */,
				2DDF41E624F6F5DC005BC22D /* MockSKProduct.swift in Sources */,
				2DDF41DE24F6F527005BC22D /* MockAppleReceiptBuilder.swift in Sources */,
				2DDF41E324F6F527005BC22D /* MockASN1ContainerBuilder.swift in Sources */,
				2DDF41DA24F6F4DB005BC22D /* ReceiptParserTests.swift in Sources */,
<<<<<<< HEAD
				F5BE424326966B0000254A30 /* ProductInfoExtractorTests.swift in Sources */,
=======
>>>>>>> fec8ca48
				35D8330A262FBA9A00E60AC5 /* MockUserDefaults.swift in Sources */,
				2DDF41DF24F6F527005BC22D /* MockProductsManager.swift in Sources */,
				2D991ACC268BBCD600085481 /* MockRequestFetcher.swift in Sources */,
				2DC5623724EC68090031F69B /* TransactionsFactoryTests.swift in Sources */,
				2D4D6AF424F717B800B656BE /* ASN1ObjectIdentifierEncoder.swift in Sources */,
				2DDF41EA24F6F844005BC22D /* SKProductSubscriptionDurationExtensions.swift in Sources */,
				B36824C1268FBCE000957E4C /* MockDateProvider.swift in Sources */,
				2DDF41CE24F6F4C3005BC22D /* InAppPurchaseBuilderTests.swift in Sources */,
				2DDF41E424F6F527005BC22D /* MockProductsRequestFactory.swift in Sources */,
				2DDF41E024F6F527005BC22D /* MockInAppPurchaseBuilder.swift in Sources */,
			);
			runOnlyForDeploymentPostprocessing = 0;
		};
		2DE20B68264087FB004C597D /* Sources */ = {
			isa = PBXSourcesBuildPhase;
			buildActionMask = 2147483647;
			files = (
				2DE20B6F264087FB004C597D /* StoreKitTests.swift in Sources */,
				2DE61A84264190830021CEA0 /* Constants.swift in Sources */,
			);
			runOnlyForDeploymentPostprocessing = 0;
		};
		2DE20B7B26409EB7004C597D /* Sources */ = {
			isa = PBXSourcesBuildPhase;
			buildActionMask = 2147483647;
			files = (
				2DE20B8426409EB7004C597D /* ContentView.swift in Sources */,
				2DE20B8226409EB7004C597D /* StoreKitTestAppApp.swift in Sources */,
			);
			runOnlyForDeploymentPostprocessing = 0;
		};
		352629F91F7C4B9100C04F2C /* Sources */ = {
			isa = PBXSourcesBuildPhase;
			buildActionMask = 2147483647;
			files = (
				352E88442229B1A70046A10A /* RCPurchasesErrorUtils.m in Sources */,
				351F4FB01F803D0700F245F4 /* RCPurchaserInfo.m in Sources */,
				2DD4490024088473002F5694 /* RCPurchases+SubscriberAttributes.m in Sources */,
				350FBDEA1F7EEF070065833D /* RCPurchases.m in Sources */,
				2D50332B2406EA61009CAE61 /* RCSubscriberAttributesManager.m in Sources */,
				37E35B4BDE7D7B1EFB3EE800 /* NSError+RCExtensions.m in Sources */,
				37E352E9231D083B78E2E345 /* RCBackend.m in Sources */,
				37E35D561B3F5AC49FD6C2CF /* RCHTTPClient.m in Sources */,
				2D4C18A924F47E5000F268CD /* Purchases.swift in Sources */,
				37E35A7ED3312F10B80FFE2B /* RCDeviceCache.m in Sources */,
				37E353437E49AA49D6ECC03F /* RCInMemoryCachedObject.m in Sources */,
				37E353E153F6B5C6DE54DE4B /* RCAttributionFetcher.m in Sources */,
				37E352279076F9A5A48D1460 /* RCAttributionTypeFactory.m in Sources */,
				37E35537842F30D829D76252 /* RCIdentityManager.m in Sources */,
				37E351DC8105A9C75F8CFE31 /* RCPurchaserInfoManager.m in Sources */,
			);
			runOnlyForDeploymentPostprocessing = 0;
		};
		35262A1A1F7D77E600C04F2C /* Sources */ = {
			isa = PBXSourcesBuildPhase;
			buildActionMask = 2147483647;
			files = (
				2DEB976B247DB85400A92099 /* SKProductSubscriptionDurationExtensions.swift in Sources */,
				37E354BE25CE61E55E4FD89C /* MockDeviceCache.swift in Sources */,
				37E351AB03EE37534CA10B59 /* MockInMemoryCachedOfferings.swift in Sources */,
				37E351E3AC0B5F67305B4CB6 /* DeviceCacheTests.swift in Sources */,
				37E35AF213F2F79CB067FDC2 /* InMemoryCachedObjectTests.swift in Sources */,
				37E353851D42047D5B0A57D0 /* MockDateProvider.swift in Sources */,
				B33C43F22672986D006B8C8C /* ObjCThrowExceptionMatcher.swift in Sources */,
				2DD02D5724AD0B0500419CD9 /* RCIntroEligibilityTests.swift in Sources */,
				37E354C46A8A3C2DC861C224 /* MockHTTPClient.swift in Sources */,
				37E351A24D613F0DFE6AF05F /* MockBackend.swift in Sources */,
				2D4D6AF124F6FEE000B656BE /* MockIntroEligibilityCalculator.swift in Sources */,
				37E3524628A1D7568679FEE2 /* SubscriberAttributesManagerTests.swift in Sources */,
				37E352897F7CB3A122F9739F /* PurchasesSubscriberAttributesTests.swift in Sources */,
				35D8331C262FC23100E60AC5 /* MockUserDefaults.swift in Sources */,
				37E35DD380900220C34BB222 /* MockTransaction.swift in Sources */,
				37E3554836D4DA9336B9FA70 /* MockProductDiscount.swift in Sources */,
				37E35398FCB4931573C56CAF /* MockReceiptFetcher.swift in Sources */,
				37E35AD0B0D9EF0CDA29DAC2 /* MockStoreKitWrapper.swift in Sources */,
				37E35EBDFC5CD3068E1792A3 /* MockNotificationCenter.swift in Sources */,
				35D83317262FC21400E60AC5 /* MockETagManager.swift in Sources */,
				2D8E9D482523747D00AFEE11 /* NSDictionaryExtensionsTests.swift in Sources */,
				37E354E0A9A371481540B2B0 /* MockAttributionFetcher.swift in Sources */,
				2D390255259CF46000DB19C0 /* MockPaymentDiscount.swift in Sources */,
				37E35EDC57C486AC2D66B4B8 /* MockOfferingsFactory.swift in Sources */,
				2DD7BA4D24C63A830066B4C2 /* MockSystemInfo.swift in Sources */,
				37E35EB7B35C86140B96C58B /* MockIdentityManager.swift in Sources */,
				37E357E33F0E20D92EE6372E /* MockSKProduct.swift in Sources */,
				2D3E29CE25E8009000456FA8 /* MockAttributionTypeFactory.swift in Sources */,
				37E3524CB70618E6C5F3DB49 /* MockPurchasesDelegate.swift in Sources */,
				37E35B1F34D1624509012749 /* MockSubscriberAttributesManager.swift in Sources */,
				B36824C3268FBE1500957E4C /* BackendSubscriberAttributesTests.swift in Sources */,
				F5BE4245269676E200254A30 /* StoreKitRequestFetcherTests.swift in Sources */,
				37E35AD3BB8E99D2AA325825 /* DeviceCacheSubscriberAttributesTests.swift in Sources */,
				2D991ACD268BBE8600085481 /* MockRequestFetcher.swift in Sources */,
				2D80736A268A691A0072284E /* MockProductsManager.swift in Sources */,
				37E35F549AEB655AB6DA83B3 /* MockSKDiscount.swift in Sources */,
				2D4D6AF324F7172900B656BE /* MockProductsRequest.swift in Sources */,
				37E35D195CD0599FDB381D04 /* HTTPClientTests.swift in Sources */,
				37E3555F3FB596CAB8F46868 /* BackendTests.swift in Sources */,
				37E356538C6A9A05887CAE12 /* NSError+RCExtensionsTests.swift in Sources */,
				37E359E815ECBE0B9074FA19 /* NSDate+RCExtensionsTests.swift in Sources */,
				B33C43EF267295E2006B8C8C /* RCObjC.m in Sources */,
				37E35F150166B248756AAFEF /* NSData+RCExtensionsTests.swift in Sources */,
				37E3595F797614307CBA329A /* StoreKitWrapperTests.swift in Sources */,
				2DDA3E4824DB101C00EDFE5B /* MockOperationDispatcher.swift in Sources */,
				37E35DD66736A6669A746334 /* PurchaserInfoTests.swift in Sources */,
				37E35AC4C81DB6A27C5AA1CE /* OfferingsTests.swift in Sources */,
				37E35A37D97E9E2B0CA09300 /* ISOPeriodFormatterTests.swift in Sources */,
				37E35861EE73539B60226BC2 /* EntitlementInfosTests.swift in Sources */,
				B3DF6A472695145E0030D57C /* ProductInfoExtensions.swift in Sources */,
				37E3599326581376E0142EEC /* SystemInfoTests.swift in Sources */,
				37E35F67255A87BD86B39D43 /* MockReceiptParser.swift in Sources */,
				37E35ED080CFE0FBB7A58802 /* AttributionFetcherTests.swift in Sources */,
				37E35A1AD4361FC6D30EDB62 /* AttributionTypeFactoryTests.swift in Sources */,
				B3DF6A452694DCBA0030D57C /* PurchasesTests.swift in Sources */,
				37E359F038FEA41F207662A5 /* MockPurchaserInfoManager.swift in Sources */,
				37E35FF7952D59C0AE3879D3 /* IdentityManagerTests.swift in Sources */,
				37E35D6F8CF6DFB88F0A2F61 /* PurchaserInfoManagerTests.swift in Sources */,
			);
			runOnlyForDeploymentPostprocessing = 0;
		};
		B387F46F2683FDDB0028701F /* Sources */ = {
			isa = PBXSourcesBuildPhase;
			buildActionMask = 2147483647;
			files = (
				B39E8118268E832000D31189 /* RCAttributionNetworkAPI.m in Sources */,
				B3AA35A1268682410007771B /* RCPurchasesAPI.m in Sources */,
				B3083A11269931CF007B5503 /* RCOfferingAPI.m in Sources */,
				B33CEA9E268BC39D008A3144 /* RCTransactionAPI.m in Sources */,
				B3AA35A0268682410007771B /* RCEntitlementInfoAPI.m in Sources */,
				B34D2AA126960A3200D88C3A /* RCIntroEligibilityAPI.m in Sources */,
				B3AA6234268A7BA900894871 /* RCEntitlementInfosAPI.m in Sources */,
				B387F47A2683FDEA0028701F /* main.m in Sources */,
				B3D3C47026856AFF00CB3C21 /* APITester.swift in Sources */,
				B3B5FBBA269D100400104A0C /* RCOfferingsAPI.m in Sources */,
			);
			runOnlyForDeploymentPostprocessing = 0;
		};
/* End PBXSourcesBuildPhase section */

/* Begin PBXTargetDependency section */
		2DC5622124EC63430031F69B /* PBXTargetDependency */ = {
			isa = PBXTargetDependency;
			target = 2DC5621524EC63420031F69B /* PurchasesCoreSwift */;
			targetProxy = 2DC5622024EC63430031F69B /* PBXContainerItemProxy */;
		};
		2DC5623524EC63A20031F69B /* PBXTargetDependency */ = {
			isa = PBXTargetDependency;
			target = 2DC5621524EC63420031F69B /* PurchasesCoreSwift */;
			targetProxy = 2DC5623424EC63A20031F69B /* PBXContainerItemProxy */;
		};
		2DE20B8F26409EC0004C597D /* PBXTargetDependency */ = {
			isa = PBXTargetDependency;
			target = 2DE20B7E26409EB7004C597D /* StoreKitTestApp */;
			targetProxy = 2DE20B8E26409EC0004C597D /* PBXContainerItemProxy */;
		};
		35DFC68320B8757C004584CC /* PBXTargetDependency */ = {
			isa = PBXTargetDependency;
			target = 352629FD1F7C4B9100C04F2C /* Purchases */;
			targetProxy = 35DFC68220B8757C004584CC /* PBXContainerItemProxy */;
		};
		B387F48826840B7F0028701F /* PBXTargetDependency */ = {
			isa = PBXTargetDependency;
			target = 352629FD1F7C4B9100C04F2C /* Purchases */;
			targetProxy = B387F48726840B7F0028701F /* PBXContainerItemProxy */;
		};
/* End PBXTargetDependency section */

/* Begin XCBuildConfiguration section */
		2DC5622824EC63430031F69B /* Debug */ = {
			isa = XCBuildConfiguration;
			buildSettings = {
				BUILD_LIBRARY_FOR_DISTRIBUTION = YES;
				CLANG_ENABLE_OBJC_WEAK = YES;
				CLANG_WARN_QUOTED_INCLUDE_IN_FRAMEWORK_HEADER = YES;
				CODE_SIGN_STYLE = Automatic;
				DEFINES_MODULE = YES;
				DEVELOPMENT_TEAM = 8SXR2327BM;
				DYLIB_COMPATIBILITY_VERSION = 1;
				DYLIB_CURRENT_VERSION = 1;
				DYLIB_INSTALL_NAME_BASE = "@rpath";
				INFOPLIST_FILE = PurchasesCoreSwift/Info.plist;
				INSTALL_PATH = "$(LOCAL_LIBRARY_DIR)/Frameworks";
				IPHONEOS_DEPLOYMENT_TARGET = 9.0;
				LD_RUNPATH_SEARCH_PATHS = (
					"$(inherited)",
					"@executable_path/Frameworks",
					"@loader_path/Frameworks",
				);
				MACH_O_TYPE = staticlib;
				MACOSX_DEPLOYMENT_TARGET = 10.12;
				MTL_ENABLE_DEBUG_INFO = INCLUDE_SOURCE;
				MTL_FAST_MATH = YES;
				PRODUCT_BUNDLE_IDENTIFIER = com.revenuecat.PurchasesCoreSwift;
				PRODUCT_NAME = "$(TARGET_NAME:c99extidentifier)";
				SDKROOT = "";
				SKIP_INSTALL = YES;
				SUPPORTED_PLATFORMS = "macosx iphonesimulator iphoneos watchsimulator watchos appletvsimulator appletvos";
				SWIFT_ACTIVE_COMPILATION_CONDITIONS = DEBUG;
				SWIFT_OPTIMIZATION_LEVEL = "-Onone";
				SWIFT_VERSION = 5.0;
				TARGETED_DEVICE_FAMILY = "1,2,3,4,6";
				TVOS_DEPLOYMENT_TARGET = 9.0;
				WATCHOS_DEPLOYMENT_TARGET = 6.2;
			};
			name = Debug;
		};
		2DC5622924EC63430031F69B /* Release */ = {
			isa = XCBuildConfiguration;
			buildSettings = {
				BUILD_LIBRARY_FOR_DISTRIBUTION = YES;
				CLANG_ENABLE_OBJC_WEAK = YES;
				CLANG_WARN_QUOTED_INCLUDE_IN_FRAMEWORK_HEADER = YES;
				CODE_SIGN_IDENTITY = "Apple Development";
				CODE_SIGN_STYLE = Manual;
				DEFINES_MODULE = YES;
				DEVELOPMENT_TEAM = "";
				DYLIB_COMPATIBILITY_VERSION = 1;
				DYLIB_CURRENT_VERSION = 1;
				DYLIB_INSTALL_NAME_BASE = "@rpath";
				INFOPLIST_FILE = PurchasesCoreSwift/Info.plist;
				INSTALL_PATH = "$(LOCAL_LIBRARY_DIR)/Frameworks";
				IPHONEOS_DEPLOYMENT_TARGET = 9.0;
				LD_RUNPATH_SEARCH_PATHS = (
					"$(inherited)",
					"@executable_path/Frameworks",
					"@loader_path/Frameworks",
				);
				MACH_O_TYPE = staticlib;
				MACOSX_DEPLOYMENT_TARGET = 10.12;
				MTL_FAST_MATH = YES;
				PRODUCT_BUNDLE_IDENTIFIER = com.revenuecat.PurchasesCoreSwift;
				PRODUCT_NAME = "$(TARGET_NAME:c99extidentifier)";
				PROVISIONING_PROFILE_SPECIFIER = "";
				SDKROOT = "";
				SKIP_INSTALL = YES;
				SUPPORTED_PLATFORMS = "macosx iphonesimulator iphoneos watchsimulator watchos appletvsimulator appletvos";
				SWIFT_VERSION = 5.0;
				TARGETED_DEVICE_FAMILY = "1,2,3,4,6";
				TVOS_DEPLOYMENT_TARGET = 9.0;
				WATCHOS_DEPLOYMENT_TARGET = 6.2;
			};
			name = Release;
		};
		2DC5622B24EC63430031F69B /* Debug */ = {
			isa = XCBuildConfiguration;
			buildSettings = {
				ALWAYS_EMBED_SWIFT_STANDARD_LIBRARIES = "$(inherited)";
				CLANG_ENABLE_OBJC_WEAK = YES;
				CLANG_WARN_QUOTED_INCLUDE_IN_FRAMEWORK_HEADER = YES;
				CODE_SIGN_STYLE = Automatic;
				DEVELOPMENT_TEAM = 8SXR2327BM;
				INFOPLIST_FILE = PurchasesCoreSwiftTests/Info.plist;
				IPHONEOS_DEPLOYMENT_TARGET = 9.0;
				LD_RUNPATH_SEARCH_PATHS = (
					"$(inherited)",
					"@executable_path/Frameworks",
					"@loader_path/Frameworks",
				);
				MACOSX_DEPLOYMENT_TARGET = 10.12;
				MTL_ENABLE_DEBUG_INFO = INCLUDE_SOURCE;
				MTL_FAST_MATH = YES;
				PRODUCT_BUNDLE_IDENTIFIER = com.revenuecat.PurchasesCoreSwiftTests;
				PRODUCT_NAME = "$(TARGET_NAME)";
				SDKROOT = iphoneos;
				SWIFT_ACTIVE_COMPILATION_CONDITIONS = DEBUG;
				SWIFT_OPTIMIZATION_LEVEL = "-Onone";
				SWIFT_VERSION = 5.0;
				TARGETED_DEVICE_FAMILY = "1,2";
				TVOS_DEPLOYMENT_TARGET = 9.0;
				WATCHOS_DEPLOYMENT_TARGET = 6.2;
			};
			name = Debug;
		};
		2DC5622C24EC63430031F69B /* Release */ = {
			isa = XCBuildConfiguration;
			buildSettings = {
				ALWAYS_EMBED_SWIFT_STANDARD_LIBRARIES = "$(inherited)";
				CLANG_ENABLE_OBJC_WEAK = YES;
				CLANG_WARN_QUOTED_INCLUDE_IN_FRAMEWORK_HEADER = YES;
				CODE_SIGN_STYLE = Automatic;
				DEVELOPMENT_TEAM = 8SXR2327BM;
				INFOPLIST_FILE = PurchasesCoreSwiftTests/Info.plist;
				IPHONEOS_DEPLOYMENT_TARGET = 9.0;
				LD_RUNPATH_SEARCH_PATHS = (
					"$(inherited)",
					"@executable_path/Frameworks",
					"@loader_path/Frameworks",
				);
				MACOSX_DEPLOYMENT_TARGET = 10.12;
				MTL_FAST_MATH = YES;
				PRODUCT_BUNDLE_IDENTIFIER = com.revenuecat.PurchasesCoreSwiftTests;
				PRODUCT_NAME = "$(TARGET_NAME)";
				SDKROOT = iphoneos;
				SWIFT_VERSION = 5.0;
				TARGETED_DEVICE_FAMILY = "1,2";
				TVOS_DEPLOYMENT_TARGET = 9.0;
				WATCHOS_DEPLOYMENT_TARGET = 6.2;
			};
			name = Release;
		};
		2DE20B71264087FB004C597D /* Debug */ = {
			isa = XCBuildConfiguration;
			buildSettings = {
				CLANG_ENABLE_OBJC_WEAK = YES;
				CLANG_WARN_QUOTED_INCLUDE_IN_FRAMEWORK_HEADER = YES;
				CODE_SIGN_STYLE = Automatic;
				INFOPLIST_FILE = StoreKitTests/Info.plist;
				IPHONEOS_DEPLOYMENT_TARGET = 14.1;
				LD_RUNPATH_SEARCH_PATHS = (
					"$(inherited)",
					"@executable_path/Frameworks",
					"@loader_path/Frameworks",
				);
				MACOSX_DEPLOYMENT_TARGET = 11.0;
				MTL_ENABLE_DEBUG_INFO = INCLUDE_SOURCE;
				MTL_FAST_MATH = YES;
				PRODUCT_BUNDLE_IDENTIFIER = com.revenuecat.StoreKitTests;
				PRODUCT_NAME = "$(TARGET_NAME)";
				SWIFT_ACTIVE_COMPILATION_CONDITIONS = DEBUG;
				SWIFT_OPTIMIZATION_LEVEL = "-Onone";
				SWIFT_VERSION = 5.0;
				TARGETED_DEVICE_FAMILY = "1,2";
				TEST_HOST = "$(BUILT_PRODUCTS_DIR)/StoreKitTestApp.app/StoreKitTestApp";
				TVOS_DEPLOYMENT_TARGET = 14.1;
				WATCHOS_DEPLOYMENT_TARGET = 7.1;
			};
			name = Debug;
		};
		2DE20B72264087FB004C597D /* Release */ = {
			isa = XCBuildConfiguration;
			buildSettings = {
				CLANG_ENABLE_OBJC_WEAK = YES;
				CLANG_WARN_QUOTED_INCLUDE_IN_FRAMEWORK_HEADER = YES;
				CODE_SIGN_STYLE = Automatic;
				INFOPLIST_FILE = StoreKitTests/Info.plist;
				IPHONEOS_DEPLOYMENT_TARGET = 14.1;
				LD_RUNPATH_SEARCH_PATHS = (
					"$(inherited)",
					"@executable_path/Frameworks",
					"@loader_path/Frameworks",
				);
				MACOSX_DEPLOYMENT_TARGET = 11.0;
				MTL_FAST_MATH = YES;
				PRODUCT_BUNDLE_IDENTIFIER = com.revenuecat.StoreKitTests;
				PRODUCT_NAME = "$(TARGET_NAME)";
				SWIFT_VERSION = 5.0;
				TARGETED_DEVICE_FAMILY = "1,2";
				TEST_HOST = "$(BUILT_PRODUCTS_DIR)/StoreKitTestApp.app/StoreKitTestApp";
				TVOS_DEPLOYMENT_TARGET = 14.1;
				WATCHOS_DEPLOYMENT_TARGET = 7.1;
			};
			name = Release;
		};
		2DE20B8C26409EB8004C597D /* Debug */ = {
			isa = XCBuildConfiguration;
			buildSettings = {
				ASSETCATALOG_COMPILER_APPICON_NAME = AppIcon;
				ASSETCATALOG_COMPILER_GLOBAL_ACCENT_COLOR_NAME = AccentColor;
				CLANG_ENABLE_OBJC_WEAK = YES;
				CLANG_WARN_QUOTED_INCLUDE_IN_FRAMEWORK_HEADER = YES;
				CODE_SIGN_STYLE = Automatic;
				DEVELOPMENT_ASSET_PATHS = "\"StoreKitTestApp/Preview Content\"";
				DEVELOPMENT_TEAM = "";
				ENABLE_PREVIEWS = YES;
				INFOPLIST_FILE = StoreKitTestApp/Info.plist;
				IPHONEOS_DEPLOYMENT_TARGET = 14.1;
				LD_RUNPATH_SEARCH_PATHS = (
					"$(inherited)",
					"@executable_path/Frameworks",
				);
				MTL_ENABLE_DEBUG_INFO = INCLUDE_SOURCE;
				MTL_FAST_MATH = YES;
				PRODUCT_BUNDLE_IDENTIFIER = com.revenuecat.StoreKitTestApp;
				PRODUCT_NAME = "$(TARGET_NAME)";
				SWIFT_ACTIVE_COMPILATION_CONDITIONS = DEBUG;
				SWIFT_OPTIMIZATION_LEVEL = "-Onone";
				SWIFT_VERSION = 5.0;
				TARGETED_DEVICE_FAMILY = "1,2";
			};
			name = Debug;
		};
		2DE20B8D26409EB8004C597D /* Release */ = {
			isa = XCBuildConfiguration;
			buildSettings = {
				ASSETCATALOG_COMPILER_APPICON_NAME = AppIcon;
				ASSETCATALOG_COMPILER_GLOBAL_ACCENT_COLOR_NAME = AccentColor;
				CLANG_ENABLE_OBJC_WEAK = YES;
				CLANG_WARN_QUOTED_INCLUDE_IN_FRAMEWORK_HEADER = YES;
				CODE_SIGN_STYLE = Automatic;
				DEVELOPMENT_ASSET_PATHS = "\"StoreKitTestApp/Preview Content\"";
				DEVELOPMENT_TEAM = "";
				ENABLE_PREVIEWS = YES;
				INFOPLIST_FILE = StoreKitTestApp/Info.plist;
				IPHONEOS_DEPLOYMENT_TARGET = 14.1;
				LD_RUNPATH_SEARCH_PATHS = (
					"$(inherited)",
					"@executable_path/Frameworks",
				);
				MTL_FAST_MATH = YES;
				PRODUCT_BUNDLE_IDENTIFIER = com.revenuecat.StoreKitTestApp;
				PRODUCT_NAME = "$(TARGET_NAME)";
				SWIFT_VERSION = 5.0;
				TARGETED_DEVICE_FAMILY = "1,2";
			};
			name = Release;
		};
		35262A101F7C4B9100C04F2C /* Debug */ = {
			isa = XCBuildConfiguration;
			buildSettings = {
				ALWAYS_SEARCH_USER_PATHS = NO;
				CLANG_ANALYZER_NONNULL = YES;
				CLANG_ANALYZER_NUMBER_OBJECT_CONVERSION = YES_AGGRESSIVE;
				CLANG_CXX_LANGUAGE_STANDARD = "gnu++14";
				CLANG_CXX_LIBRARY = "libc++";
				CLANG_ENABLE_MODULES = YES;
				CLANG_ENABLE_OBJC_ARC = YES;
				CLANG_WARN_BLOCK_CAPTURE_AUTORELEASING = YES;
				CLANG_WARN_BOOL_CONVERSION = YES;
				CLANG_WARN_COMMA = YES;
				CLANG_WARN_CONSTANT_CONVERSION = YES;
				CLANG_WARN_DEPRECATED_OBJC_IMPLEMENTATIONS = YES;
				CLANG_WARN_DIRECT_OBJC_ISA_USAGE = YES_ERROR;
				CLANG_WARN_DOCUMENTATION_COMMENTS = YES;
				CLANG_WARN_EMPTY_BODY = YES;
				CLANG_WARN_ENUM_CONVERSION = YES;
				CLANG_WARN_INFINITE_RECURSION = YES;
				CLANG_WARN_INT_CONVERSION = YES;
				CLANG_WARN_NON_LITERAL_NULL_CONVERSION = YES;
				CLANG_WARN_OBJC_IMPLICIT_RETAIN_SELF = YES;
				CLANG_WARN_OBJC_LITERAL_CONVERSION = YES;
				CLANG_WARN_OBJC_ROOT_CLASS = YES_ERROR;
				CLANG_WARN_RANGE_LOOP_ANALYSIS = YES;
				CLANG_WARN_STRICT_PROTOTYPES = YES;
				CLANG_WARN_SUSPICIOUS_MOVE = YES;
				CLANG_WARN_UNGUARDED_AVAILABILITY = YES_AGGRESSIVE;
				CLANG_WARN_UNREACHABLE_CODE = YES;
				CLANG_WARN__DUPLICATE_METHOD_MATCH = YES;
				COPY_PHASE_STRIP = NO;
				CURRENT_PROJECT_VERSION = 1;
				DEBUG_INFORMATION_FORMAT = dwarf;
				ENABLE_STRICT_OBJC_MSGSEND = YES;
				ENABLE_TESTABILITY = YES;
				GCC_C_LANGUAGE_STANDARD = gnu11;
				GCC_DYNAMIC_NO_PIC = NO;
				GCC_NO_COMMON_BLOCKS = YES;
				GCC_OPTIMIZATION_LEVEL = 0;
				GCC_PREPROCESSOR_DEFINITIONS = (
					"DEBUG=1",
					"$(inherited)",
				);
				GCC_WARN_64_TO_32_BIT_CONVERSION = YES;
				GCC_WARN_ABOUT_RETURN_TYPE = YES_ERROR;
				GCC_WARN_UNDECLARED_SELECTOR = YES;
				GCC_WARN_UNINITIALIZED_AUTOS = YES_AGGRESSIVE;
				GCC_WARN_UNUSED_FUNCTION = YES;
				GCC_WARN_UNUSED_VARIABLE = YES;
				MTL_ENABLE_DEBUG_INFO = YES;
				ONLY_ACTIVE_ARCH = YES;
				SDKROOT = iphoneos;
				SUPPORTS_MACCATALYST = YES;
				VERSIONING_SYSTEM = "apple-generic";
				VERSION_INFO_PREFIX = "";
			};
			name = Debug;
		};
		35262A111F7C4B9100C04F2C /* Release */ = {
			isa = XCBuildConfiguration;
			buildSettings = {
				ALWAYS_SEARCH_USER_PATHS = NO;
				CLANG_ANALYZER_NONNULL = YES;
				CLANG_ANALYZER_NUMBER_OBJECT_CONVERSION = YES_AGGRESSIVE;
				CLANG_CXX_LANGUAGE_STANDARD = "gnu++14";
				CLANG_CXX_LIBRARY = "libc++";
				CLANG_ENABLE_MODULES = YES;
				CLANG_ENABLE_OBJC_ARC = YES;
				CLANG_WARN_BLOCK_CAPTURE_AUTORELEASING = YES;
				CLANG_WARN_BOOL_CONVERSION = YES;
				CLANG_WARN_COMMA = YES;
				CLANG_WARN_CONSTANT_CONVERSION = YES;
				CLANG_WARN_DEPRECATED_OBJC_IMPLEMENTATIONS = YES;
				CLANG_WARN_DIRECT_OBJC_ISA_USAGE = YES_ERROR;
				CLANG_WARN_DOCUMENTATION_COMMENTS = YES;
				CLANG_WARN_EMPTY_BODY = YES;
				CLANG_WARN_ENUM_CONVERSION = YES;
				CLANG_WARN_INFINITE_RECURSION = YES;
				CLANG_WARN_INT_CONVERSION = YES;
				CLANG_WARN_NON_LITERAL_NULL_CONVERSION = YES;
				CLANG_WARN_OBJC_IMPLICIT_RETAIN_SELF = YES;
				CLANG_WARN_OBJC_LITERAL_CONVERSION = YES;
				CLANG_WARN_OBJC_ROOT_CLASS = YES_ERROR;
				CLANG_WARN_RANGE_LOOP_ANALYSIS = YES;
				CLANG_WARN_STRICT_PROTOTYPES = YES;
				CLANG_WARN_SUSPICIOUS_MOVE = YES;
				CLANG_WARN_UNGUARDED_AVAILABILITY = YES_AGGRESSIVE;
				CLANG_WARN_UNREACHABLE_CODE = YES;
				CLANG_WARN__DUPLICATE_METHOD_MATCH = YES;
				COPY_PHASE_STRIP = NO;
				CURRENT_PROJECT_VERSION = 1;
				DEBUG_INFORMATION_FORMAT = "dwarf-with-dsym";
				ENABLE_NS_ASSERTIONS = NO;
				ENABLE_STRICT_OBJC_MSGSEND = YES;
				GCC_C_LANGUAGE_STANDARD = gnu11;
				GCC_NO_COMMON_BLOCKS = YES;
				GCC_WARN_64_TO_32_BIT_CONVERSION = YES;
				GCC_WARN_ABOUT_RETURN_TYPE = YES_ERROR;
				GCC_WARN_UNDECLARED_SELECTOR = YES;
				GCC_WARN_UNINITIALIZED_AUTOS = YES_AGGRESSIVE;
				GCC_WARN_UNUSED_FUNCTION = YES;
				GCC_WARN_UNUSED_VARIABLE = YES;
				MTL_ENABLE_DEBUG_INFO = NO;
				SDKROOT = iphoneos;
				SUPPORTS_MACCATALYST = YES;
				SWIFT_COMPILATION_MODE = wholemodule;
				SWIFT_OPTIMIZATION_LEVEL = "-O";
				VALIDATE_PRODUCT = YES;
				VERSIONING_SYSTEM = "apple-generic";
				VERSION_INFO_PREFIX = "";
			};
			name = Release;
		};
		35262A131F7C4B9100C04F2C /* Debug */ = {
			isa = XCBuildConfiguration;
			buildSettings = {
				BUILD_LIBRARY_FOR_DISTRIBUTION = YES;
				CLANG_ENABLE_MODULES = YES;
				CLANG_ENABLE_OBJC_WEAK = YES;
				CODE_SIGN_IDENTITY = "Apple Development";
				CODE_SIGN_STYLE = Automatic;
				COMBINE_HIDPI_IMAGES = YES;
				DEFINES_MODULE = YES;
				DEVELOPMENT_TEAM = "";
				DYLIB_COMPATIBILITY_VERSION = 1;
				DYLIB_CURRENT_VERSION = 1;
				DYLIB_INSTALL_NAME_BASE = "@rpath";
				INFOPLIST_FILE = Purchases/Info.plist;
				INSTALL_PATH = "$(LOCAL_LIBRARY_DIR)/Frameworks";
				IPHONEOS_DEPLOYMENT_TARGET = 9.0;
				MACOSX_DEPLOYMENT_TARGET = 10.12;
				OTHER_LDFLAGS = "-all_load";
				PRODUCT_BUNDLE_IDENTIFIER = com.purchases.Purchases;
				PRODUCT_NAME = "$(TARGET_NAME:c99extidentifier)";
				SDKROOT = "";
				SKIP_INSTALL = YES;
				SUPPORTED_PLATFORMS = "macosx iphonesimulator iphoneos watchsimulator watchos appletvsimulator appletvos";
				SWIFT_INCLUDE_PATHS = "$(SRCROOT)/Purchases";
				SWIFT_OPTIMIZATION_LEVEL = "-Onone";
				SWIFT_VERSION = 5.0;
				TARGETED_DEVICE_FAMILY = "1,2,3,4,6";
				TVOS_DEPLOYMENT_TARGET = 9.0;
				WATCHOS_DEPLOYMENT_TARGET = 6.2;
			};
			name = Debug;
		};
		35262A141F7C4B9100C04F2C /* Release */ = {
			isa = XCBuildConfiguration;
			buildSettings = {
				BUILD_LIBRARY_FOR_DISTRIBUTION = YES;
				CLANG_ENABLE_MODULES = YES;
				CLANG_ENABLE_OBJC_WEAK = YES;
				CODE_SIGN_IDENTITY = "Apple Development";
				CODE_SIGN_STYLE = Manual;
				COMBINE_HIDPI_IMAGES = YES;
				DEFINES_MODULE = YES;
				DEVELOPMENT_TEAM = "";
				DYLIB_COMPATIBILITY_VERSION = 1;
				DYLIB_CURRENT_VERSION = 1;
				DYLIB_INSTALL_NAME_BASE = "@rpath";
				INFOPLIST_FILE = Purchases/Info.plist;
				INSTALL_PATH = "$(LOCAL_LIBRARY_DIR)/Frameworks";
				IPHONEOS_DEPLOYMENT_TARGET = 9.0;
				MACOSX_DEPLOYMENT_TARGET = 10.12;
				OTHER_LDFLAGS = "-all_load";
				PRODUCT_BUNDLE_IDENTIFIER = com.purchases.Purchases;
				PRODUCT_NAME = "$(TARGET_NAME:c99extidentifier)";
				PROVISIONING_PROFILE_SPECIFIER = "";
				SDKROOT = "";
				SKIP_INSTALL = YES;
				SUPPORTED_PLATFORMS = "macosx iphonesimulator iphoneos watchsimulator watchos appletvsimulator appletvos";
				SWIFT_INCLUDE_PATHS = "$(SRCROOT)/Purchases";
				SWIFT_VERSION = 5.0;
				TARGETED_DEVICE_FAMILY = "1,2,3,4,6";
				TVOS_DEPLOYMENT_TARGET = 9.0;
				WATCHOS_DEPLOYMENT_TARGET = 6.2;
			};
			name = Release;
		};
		35262A271F7D77E600C04F2C /* Debug */ = {
			isa = XCBuildConfiguration;
			buildSettings = {
				ALWAYS_EMBED_SWIFT_STANDARD_LIBRARIES = "$(inherited)";
				CLANG_ENABLE_MODULES = YES;
				CODE_SIGN_STYLE = Automatic;
				DEVELOPMENT_TEAM = 8SXR2327BM;
				INFOPLIST_FILE = PurchasesTests/Info.plist;
				IPHONEOS_DEPLOYMENT_TARGET = 9.0;
				LD_RUNPATH_SEARCH_PATHS = (
					"$(inherited)",
					"@executable_path/Frameworks",
					"@loader_path/Frameworks",
				);
				MACOSX_DEPLOYMENT_TARGET = 10.12;
				PRODUCT_BUNDLE_IDENTIFIER = com.purchases.PurchasesTests;
				PRODUCT_NAME = "$(TARGET_NAME)";
				SDKROOT = iphoneos;
				SUPPORTED_PLATFORMS = "iphonesimulator iphoneos macosx";
				SWIFT_ACTIVE_COMPILATION_CONDITIONS = DEBUG;
				SWIFT_OBJC_BRIDGING_HEADER = "PurchasesTests/PurchasesTests-Bridging-Header.h";
				SWIFT_OPTIMIZATION_LEVEL = "-Onone";
				SWIFT_PRECOMPILE_BRIDGING_HEADER = YES;
				SWIFT_VERSION = 5.0;
				TARGETED_DEVICE_FAMILY = "1,2";
				TVOS_DEPLOYMENT_TARGET = 9.0;
				WATCHOS_DEPLOYMENT_TARGET = 6.2;
			};
			name = Debug;
		};
		35262A281F7D77E600C04F2C /* Release */ = {
			isa = XCBuildConfiguration;
			buildSettings = {
				ALWAYS_EMBED_SWIFT_STANDARD_LIBRARIES = "$(inherited)";
				CLANG_ENABLE_MODULES = YES;
				CODE_SIGN_STYLE = Automatic;
				DEVELOPMENT_TEAM = 8SXR2327BM;
				INFOPLIST_FILE = PurchasesTests/Info.plist;
				IPHONEOS_DEPLOYMENT_TARGET = 9.0;
				LD_RUNPATH_SEARCH_PATHS = (
					"$(inherited)",
					"@executable_path/Frameworks",
					"@loader_path/Frameworks",
				);
				MACOSX_DEPLOYMENT_TARGET = 10.12;
				PRODUCT_BUNDLE_IDENTIFIER = com.purchases.PurchasesTests;
				PRODUCT_NAME = "$(TARGET_NAME)";
				SDKROOT = iphoneos;
				SUPPORTED_PLATFORMS = "iphonesimulator iphoneos macosx";
				SWIFT_COMPILATION_MODE = wholemodule;
				SWIFT_OBJC_BRIDGING_HEADER = "PurchasesTests/PurchasesTests-Bridging-Header.h";
				SWIFT_OPTIMIZATION_LEVEL = "-O";
				SWIFT_PRECOMPILE_BRIDGING_HEADER = YES;
				SWIFT_VERSION = 5.0;
				TARGETED_DEVICE_FAMILY = "1,2";
				TVOS_DEPLOYMENT_TARGET = 9.0;
				WATCHOS_DEPLOYMENT_TARGET = 6.2;
			};
			name = Release;
		};
		B387F4782683FDDB0028701F /* Debug */ = {
			isa = XCBuildConfiguration;
			buildSettings = {
				CLANG_ENABLE_MODULES = YES;
				CLANG_ENABLE_OBJC_WEAK = YES;
				CLANG_WARN_QUOTED_INCLUDE_IN_FRAMEWORK_HEADER = NO;
				CODE_SIGN_STYLE = Automatic;
				GCC_WARN_ABOUT_DEPRECATED_FUNCTIONS = NO;
				LD_RUNPATH_SEARCH_PATHS = (
					"$(inherited)",
					"@executable_path/../Frameworks",
					"@loader_path/../Frameworks",
				);
				LIBRARY_SEARCH_PATHS = "$(SDKROOT)/usr/lib/swift";
				MACOSX_DEPLOYMENT_TARGET = 11.3;
				MTL_ENABLE_DEBUG_INFO = INCLUDE_SOURCE;
				MTL_FAST_MATH = YES;
				PRODUCT_NAME = "$(TARGET_NAME)";
				SDKROOT = macosx;
				SWIFT_OBJC_BRIDGING_HEADER = "PublicSDKAPITester/APITester-Bridging-Header.h";
				SWIFT_OPTIMIZATION_LEVEL = "-Onone";
				SWIFT_VERSION = 5.0;
			};
			name = Debug;
		};
		B387F4792683FDDB0028701F /* Release */ = {
			isa = XCBuildConfiguration;
			buildSettings = {
				CLANG_ENABLE_MODULES = YES;
				CLANG_ENABLE_OBJC_WEAK = YES;
				CLANG_WARN_QUOTED_INCLUDE_IN_FRAMEWORK_HEADER = NO;
				CODE_SIGN_STYLE = Automatic;
				GCC_WARN_ABOUT_DEPRECATED_FUNCTIONS = NO;
				LD_RUNPATH_SEARCH_PATHS = (
					"$(inherited)",
					"@executable_path/../Frameworks",
					"@loader_path/../Frameworks",
				);
				LIBRARY_SEARCH_PATHS = "$(SDKROOT)/usr/lib/swift";
				MACOSX_DEPLOYMENT_TARGET = 11.3;
				MTL_FAST_MATH = YES;
				PRODUCT_NAME = "$(TARGET_NAME)";
				SDKROOT = macosx;
				SWIFT_OBJC_BRIDGING_HEADER = "PublicSDKAPITester/APITester-Bridging-Header.h";
				SWIFT_VERSION = 5.0;
			};
			name = Release;
		};
/* End XCBuildConfiguration section */

/* Begin XCConfigurationList section */
		2DC5622724EC63430031F69B /* Build configuration list for PBXNativeTarget "PurchasesCoreSwift" */ = {
			isa = XCConfigurationList;
			buildConfigurations = (
				2DC5622824EC63430031F69B /* Debug */,
				2DC5622924EC63430031F69B /* Release */,
			);
			defaultConfigurationIsVisible = 0;
			defaultConfigurationName = Release;
		};
		2DC5622A24EC63430031F69B /* Build configuration list for PBXNativeTarget "PurchasesCoreSwiftTests" */ = {
			isa = XCConfigurationList;
			buildConfigurations = (
				2DC5622B24EC63430031F69B /* Debug */,
				2DC5622C24EC63430031F69B /* Release */,
			);
			defaultConfigurationIsVisible = 0;
			defaultConfigurationName = Release;
		};
		2DE20B73264087FB004C597D /* Build configuration list for PBXNativeTarget "StoreKitTests" */ = {
			isa = XCConfigurationList;
			buildConfigurations = (
				2DE20B71264087FB004C597D /* Debug */,
				2DE20B72264087FB004C597D /* Release */,
			);
			defaultConfigurationIsVisible = 0;
			defaultConfigurationName = Release;
		};
		2DE20B8B26409EB8004C597D /* Build configuration list for PBXNativeTarget "StoreKitTestApp" */ = {
			isa = XCConfigurationList;
			buildConfigurations = (
				2DE20B8C26409EB8004C597D /* Debug */,
				2DE20B8D26409EB8004C597D /* Release */,
			);
			defaultConfigurationIsVisible = 0;
			defaultConfigurationName = Release;
		};
		352629F81F7C4B9100C04F2C /* Build configuration list for PBXProject "Purchases" */ = {
			isa = XCConfigurationList;
			buildConfigurations = (
				35262A101F7C4B9100C04F2C /* Debug */,
				35262A111F7C4B9100C04F2C /* Release */,
			);
			defaultConfigurationIsVisible = 0;
			defaultConfigurationName = Release;
		};
		35262A121F7C4B9100C04F2C /* Build configuration list for PBXNativeTarget "Purchases" */ = {
			isa = XCConfigurationList;
			buildConfigurations = (
				35262A131F7C4B9100C04F2C /* Debug */,
				35262A141F7C4B9100C04F2C /* Release */,
			);
			defaultConfigurationIsVisible = 0;
			defaultConfigurationName = Release;
		};
		35262A261F7D77E600C04F2C /* Build configuration list for PBXNativeTarget "PurchasesTests" */ = {
			isa = XCConfigurationList;
			buildConfigurations = (
				35262A271F7D77E600C04F2C /* Debug */,
				35262A281F7D77E600C04F2C /* Release */,
			);
			defaultConfigurationIsVisible = 0;
			defaultConfigurationName = Release;
		};
		B387F4772683FDDB0028701F /* Build configuration list for PBXNativeTarget "APITester" */ = {
			isa = XCConfigurationList;
			buildConfigurations = (
				B387F4782683FDDB0028701F /* Debug */,
				B387F4792683FDDB0028701F /* Release */,
			);
			defaultConfigurationIsVisible = 0;
			defaultConfigurationName = Release;
		};
/* End XCConfigurationList section */

/* Begin XCRemoteSwiftPackageReference section */
		B3D5CFBB267282630056FA67 /* XCRemoteSwiftPackageReference "Nimble" */ = {
			isa = XCRemoteSwiftPackageReference;
			repositoryURL = "https://github.com/Quick/Nimble.git";
			requirement = {
				kind = exactVersion;
				version = 9.2.0;
			};
		};
		B3D5CFBE267282760056FA67 /* XCRemoteSwiftPackageReference "OHHTTPStubs" */ = {
			isa = XCRemoteSwiftPackageReference;
			repositoryURL = "https://github.com/AliSoftware/OHHTTPStubs.git";
			requirement = {
				kind = exactVersion;
				version = 9.1.0;
			};
		};
/* End XCRemoteSwiftPackageReference section */

/* Begin XCSwiftPackageProductDependency section */
		B3D5CFBC267282630056FA67 /* Nimble */ = {
			isa = XCSwiftPackageProductDependency;
			package = B3D5CFBB267282630056FA67 /* XCRemoteSwiftPackageReference "Nimble" */;
			productName = Nimble;
		};
		B3D5CFBF267282760056FA67 /* OHHTTPStubsSwift */ = {
			isa = XCSwiftPackageProductDependency;
			package = B3D5CFBE267282760056FA67 /* XCRemoteSwiftPackageReference "OHHTTPStubs" */;
			productName = OHHTTPStubsSwift;
		};
		B3D5CFC1267282760056FA67 /* OHHTTPStubs */ = {
			isa = XCSwiftPackageProductDependency;
			package = B3D5CFBE267282760056FA67 /* XCRemoteSwiftPackageReference "OHHTTPStubs" */;
			productName = OHHTTPStubs;
		};
		B3D5CFC32672827D0056FA67 /* Nimble */ = {
			isa = XCSwiftPackageProductDependency;
			package = B3D5CFBB267282630056FA67 /* XCRemoteSwiftPackageReference "Nimble" */;
			productName = Nimble;
		};
		B3D5CFC52672827D0056FA67 /* OHHTTPStubs */ = {
			isa = XCSwiftPackageProductDependency;
			package = B3D5CFBE267282760056FA67 /* XCRemoteSwiftPackageReference "OHHTTPStubs" */;
			productName = OHHTTPStubs;
		};
		B3D5CFC72672827D0056FA67 /* OHHTTPStubsSwift */ = {
			isa = XCSwiftPackageProductDependency;
			package = B3D5CFBE267282760056FA67 /* XCRemoteSwiftPackageReference "OHHTTPStubs" */;
			productName = OHHTTPStubsSwift;
		};
		B3D5CFC9267282860056FA67 /* Nimble */ = {
			isa = XCSwiftPackageProductDependency;
			package = B3D5CFBB267282630056FA67 /* XCRemoteSwiftPackageReference "Nimble" */;
			productName = Nimble;
		};
/* End XCSwiftPackageProductDependency section */
	};
	rootObject = 352629F51F7C4B9100C04F2C /* Project object */;
}<|MERGE_RESOLUTION|>--- conflicted
+++ resolved
@@ -108,17 +108,6 @@
 		35549323269E298B005F9AE9 /* OfferingsFactory.swift in Sources */ = {isa = PBXBuildFile; fileRef = 35549322269E298B005F9AE9 /* OfferingsFactory.swift */; };
 		356D65F620B873AF00576D45 /* Purchases.framework in Copy Frameworks */ = {isa = PBXBuildFile; fileRef = 352629FE1F7C4B9100C04F2C /* Purchases.framework */; settings = {ATTRIBUTES = (CodeSignOnCopy, RemoveHeadersOnCopy, ); }; };
 		3589D15624C21DBD00A65CBB /* RCAttributionTypeFactory+Protected.h in Headers */ = {isa = PBXBuildFile; fileRef = 3589D15524C21DBD00A65CBB /* RCAttributionTypeFactory+Protected.h */; settings = {ATTRIBUTES = (Private, ); }; };
-<<<<<<< HEAD
-=======
-		35B54E4622EA6F11005918B1 /* RCEntitlementInfo.m in Sources */ = {isa = PBXBuildFile; fileRef = 35B54E4522EA6F11005918B1 /* RCEntitlementInfo.m */; };
-		35B54E4822EA6F4E005918B1 /* RCEntitlementInfo.h in Headers */ = {isa = PBXBuildFile; fileRef = 35B54E4722EA6F4E005918B1 /* RCEntitlementInfo.h */; settings = {ATTRIBUTES = (Public, ); }; };
-		35B54E4A22EA6FBD005918B1 /* RCEntitlementInfos.h in Headers */ = {isa = PBXBuildFile; fileRef = 35B54E4922EA6FBD005918B1 /* RCEntitlementInfos.h */; settings = {ATTRIBUTES = (Public, ); }; };
-		35B54E4C22EA6FD3005918B1 /* RCEntitlementInfos.m in Sources */ = {isa = PBXBuildFile; fileRef = 35B54E4B22EA6FD3005918B1 /* RCEntitlementInfos.m */; };
-		35CE74FB20C38A7100CE09D8 /* RCOffering.h in Headers */ = {isa = PBXBuildFile; fileRef = 35CE74F920C38A7100CE09D8 /* RCOffering.h */; settings = {ATTRIBUTES = (Public, ); }; };
-		35CE74FD20C38A7100CE09D8 /* RCOffering.m in Sources */ = {isa = PBXBuildFile; fileRef = 35CE74FA20C38A7100CE09D8 /* RCOffering.m */; };
-		35D3AB432030B4C600DE42C5 /* RCIntroEligibility.h in Headers */ = {isa = PBXBuildFile; fileRef = 35D3AB412030B4C600DE42C5 /* RCIntroEligibility.h */; settings = {ATTRIBUTES = (Public, ); }; };
-		35D3AB442030B4C600DE42C5 /* RCIntroEligibility.m in Sources */ = {isa = PBXBuildFile; fileRef = 35D3AB422030B4C600DE42C5 /* RCIntroEligibility.m */; };
->>>>>>> fec8ca48
 		35D832CD262A5B7500E60AC5 /* ETagManager.swift in Sources */ = {isa = PBXBuildFile; fileRef = 35D832CC262A5B7500E60AC5 /* ETagManager.swift */; };
 		35D832D2262E56DB00E60AC5 /* HTTPStatusCodes.swift in Sources */ = {isa = PBXBuildFile; fileRef = 35D832D1262E56DB00E60AC5 /* HTTPStatusCodes.swift */; };
 		35D832F4262E606500E60AC5 /* HTTPResponse.swift in Sources */ = {isa = PBXBuildFile; fileRef = 35D832F3262E606500E60AC5 /* HTTPResponse.swift */; };
@@ -130,10 +119,6 @@
 		35F6FD62267426D600ABCB53 /* ETagAndResponseWrapper.swift in Sources */ = {isa = PBXBuildFile; fileRef = 35F6FD61267426D600ABCB53 /* ETagAndResponseWrapper.swift */; };
 		37E3500156786798CB166571 /* RCPurchases+Protected.h in Headers */ = {isa = PBXBuildFile; fileRef = 37E352DAD631B3A45C041148 /* RCPurchases+Protected.h */; settings = {ATTRIBUTES = (Private, ); }; };
 		37E35010ECA71A4CE6E16307 /* RCDeviceCache+Protected.h in Headers */ = {isa = PBXBuildFile; fileRef = 37E35DCFDBDCD33B531395A6 /* RCDeviceCache+Protected.h */; settings = {ATTRIBUTES = (Private, ); }; };
-<<<<<<< HEAD
-=======
-		37E35024A14FBDD9A5DF0B7C /* NSLocale+RCExtensions.m in Sources */ = {isa = PBXBuildFile; fileRef = 37E35548F15DE7CFFCE3AA8A /* NSLocale+RCExtensions.m */; };
->>>>>>> fec8ca48
 		37E35054EF6315E99DC20AEC /* RCAttributionTypeFactory.h in Headers */ = {isa = PBXBuildFile; fileRef = 37E3557795D5EC2CE5A6CCB5 /* RCAttributionTypeFactory.h */; settings = {ATTRIBUTES = (Private, ); }; };
 		37E3509E9E39B1FFE93351B1 /* NSError+RCExtensions.h in Headers */ = {isa = PBXBuildFile; fileRef = 37E35D12020065BE7D6E473D /* NSError+RCExtensions.h */; settings = {ATTRIBUTES = (Private, ); }; };
 		37E351A24D613F0DFE6AF05F /* MockBackend.swift in Sources */ = {isa = PBXBuildFile; fileRef = 37E35645928A0009F4C105A7 /* MockBackend.swift */; };
@@ -161,12 +146,6 @@
 		37E356538C6A9A05887CAE12 /* NSError+RCExtensionsTests.swift in Sources */ = {isa = PBXBuildFile; fileRef = 37E353AF2CAD3CEDE6D9B368 /* NSError+RCExtensionsTests.swift */; };
 		37E3575B0FFDD90D01861D81 /* RCPurchasesErrorUtils+Protected.h in Headers */ = {isa = PBXBuildFile; fileRef = 37E35CF71E13B58F4AC8998F /* RCPurchasesErrorUtils+Protected.h */; settings = {ATTRIBUTES = (Private, ); }; };
 		37E357E33F0E20D92EE6372E /* MockSKProduct.swift in Sources */ = {isa = PBXBuildFile; fileRef = 37E357FBA3184BDE6E95DED4 /* MockSKProduct.swift */; };
-<<<<<<< HEAD
-=======
-		37E358250B07BF2DA06EA27B /* RCReceiptFetcher.m in Sources */ = {isa = PBXBuildFile; fileRef = 37E3509E7B186A712097B8CF /* RCReceiptFetcher.m */; };
-		37E358418A5A00E989CC1B30 /* RCReceiptFetcher.h in Headers */ = {isa = PBXBuildFile; fileRef = 37E354E2E660D610B9CD4FA2 /* RCReceiptFetcher.h */; settings = {ATTRIBUTES = (Private, ); }; };
-		37E3585A687FF4D7B69C554C /* RCDateProvider.h in Headers */ = {isa = PBXBuildFile; fileRef = 37E352FDEEAD2E4EA0D2C16B /* RCDateProvider.h */; settings = {ATTRIBUTES = (Private, ); }; };
->>>>>>> fec8ca48
 		37E35861EE73539B60226BC2 /* EntitlementInfosTests.swift in Sources */ = {isa = PBXBuildFile; fileRef = 37E3582920E16E065502E5FC /* EntitlementInfosTests.swift */; };
 		37E3595F797614307CBA329A /* StoreKitWrapperTests.swift in Sources */ = {isa = PBXBuildFile; fileRef = 37E352F86A0A8EB05BAD77C4 /* StoreKitWrapperTests.swift */; };
 		37E3598A1AAA3D70EA01C82D /* RCInMemoryCachedObject.h in Headers */ = {isa = PBXBuildFile; fileRef = 37E35C6CBB3229AA53ECEB58 /* RCInMemoryCachedObject.h */; settings = {ATTRIBUTES = (Private, ); }; };
@@ -424,17 +403,6 @@
 		3589D15524C21DBD00A65CBB /* RCAttributionTypeFactory+Protected.h */ = {isa = PBXFileReference; lastKnownFileType = sourcecode.c.h; path = "RCAttributionTypeFactory+Protected.h"; sourceTree = "<group>"; };
 		3597020F24BF6A710010506E /* TransactionsFactory.swift */ = {isa = PBXFileReference; lastKnownFileType = sourcecode.swift; path = TransactionsFactory.swift; sourceTree = "<group>"; };
 		3597021124BF6AAC0010506E /* TransactionsFactoryTests.swift */ = {isa = PBXFileReference; lastKnownFileType = sourcecode.swift; path = TransactionsFactoryTests.swift; sourceTree = "<group>"; };
-<<<<<<< HEAD
-=======
-		35B54E4522EA6F11005918B1 /* RCEntitlementInfo.m */ = {isa = PBXFileReference; lastKnownFileType = sourcecode.c.objc; path = RCEntitlementInfo.m; sourceTree = "<group>"; };
-		35B54E4722EA6F4E005918B1 /* RCEntitlementInfo.h */ = {isa = PBXFileReference; lastKnownFileType = sourcecode.c.h; path = RCEntitlementInfo.h; sourceTree = "<group>"; };
-		35B54E4922EA6FBD005918B1 /* RCEntitlementInfos.h */ = {isa = PBXFileReference; lastKnownFileType = sourcecode.c.h; path = RCEntitlementInfos.h; sourceTree = "<group>"; };
-		35B54E4B22EA6FD3005918B1 /* RCEntitlementInfos.m */ = {isa = PBXFileReference; lastKnownFileType = sourcecode.c.objc; path = RCEntitlementInfos.m; sourceTree = "<group>"; };
-		35CE74F920C38A7100CE09D8 /* RCOffering.h */ = {isa = PBXFileReference; lastKnownFileType = sourcecode.c.h; path = RCOffering.h; sourceTree = "<group>"; };
-		35CE74FA20C38A7100CE09D8 /* RCOffering.m */ = {isa = PBXFileReference; lastKnownFileType = sourcecode.c.objc; path = RCOffering.m; sourceTree = "<group>"; };
-		35D3AB412030B4C600DE42C5 /* RCIntroEligibility.h */ = {isa = PBXFileReference; lastKnownFileType = sourcecode.c.h; path = RCIntroEligibility.h; sourceTree = "<group>"; };
-		35D3AB422030B4C600DE42C5 /* RCIntroEligibility.m */ = {isa = PBXFileReference; lastKnownFileType = sourcecode.c.objc; path = RCIntroEligibility.m; sourceTree = "<group>"; };
->>>>>>> fec8ca48
 		35D832CC262A5B7500E60AC5 /* ETagManager.swift */ = {isa = PBXFileReference; lastKnownFileType = sourcecode.swift; path = ETagManager.swift; sourceTree = "<group>"; };
 		35D832D1262E56DB00E60AC5 /* HTTPStatusCodes.swift */ = {isa = PBXFileReference; lastKnownFileType = sourcecode.swift; path = HTTPStatusCodes.swift; sourceTree = "<group>"; };
 		35D832F3262E606500E60AC5 /* HTTPResponse.swift */ = {isa = PBXFileReference; lastKnownFileType = sourcecode.swift; path = HTTPResponse.swift; sourceTree = "<group>"; };
@@ -465,10 +433,6 @@
 		37E352DAD631B3A45C041148 /* RCPurchases+Protected.h */ = {isa = PBXFileReference; fileEncoding = 4; lastKnownFileType = sourcecode.c.h; path = "RCPurchases+Protected.h"; sourceTree = "<group>"; };
 		37E352F86A0A8EB05BAD77C4 /* StoreKitWrapperTests.swift */ = {isa = PBXFileReference; fileEncoding = 4; lastKnownFileType = sourcecode.swift; path = StoreKitWrapperTests.swift; sourceTree = "<group>"; };
 		37E3531E6D800F71A856C9E2 /* RCPurchaserInfoManager.m */ = {isa = PBXFileReference; fileEncoding = 4; lastKnownFileType = sourcecode.c.objc; path = RCPurchaserInfoManager.m; sourceTree = "<group>"; };
-<<<<<<< HEAD
-=======
-		37E353471F474D9092560033 /* RCSystemInfo.h */ = {isa = PBXFileReference; fileEncoding = 4; lastKnownFileType = sourcecode.c.h; path = RCSystemInfo.h; sourceTree = "<group>"; };
->>>>>>> fec8ca48
 		37E353AF2CAD3CEDE6D9B368 /* NSError+RCExtensionsTests.swift */ = {isa = PBXFileReference; fileEncoding = 4; lastKnownFileType = sourcecode.swift; path = "NSError+RCExtensionsTests.swift"; sourceTree = "<group>"; };
 		37E353CBE9CF2572A72A347F /* HTTPClientTests.swift */ = {isa = PBXFileReference; fileEncoding = 4; lastKnownFileType = sourcecode.swift; path = HTTPClientTests.swift; sourceTree = "<group>"; };
 		37E3548189DA008320B3FC98 /* ProductInfoExtractorTests.swift */ = {isa = PBXFileReference; fileEncoding = 4; lastKnownFileType = sourcecode.swift; path = ProductInfoExtractorTests.swift; sourceTree = "<group>"; };
@@ -732,12 +696,9 @@
 		2DC5621724EC63420031F69B /* PurchasesCoreSwift */ = {
 			isa = PBXGroup;
 			children = (
-<<<<<<< HEAD
 				A5E6842B2696232500EC9CB0 /* Attribution */,
 				2CD72940268A820E00BFC976 /* FoundationExtensions */,
 				2D1A28CB24AA6F4B006BE931 /* LocalReceiptParsing */,
-=======
->>>>>>> fec8ca48
 				35D832CB262A5B3400E60AC5 /* Networking */,
 				2D11F5DE250FF63E005A70E8 /* Logging */,
 				2DDA3E4524DB0B4500EDFE5B /* Misc */,
@@ -755,12 +716,9 @@
 		2DC5622224EC63430031F69B /* PurchasesCoreSwiftTests */ = {
 			isa = PBXGroup;
 			children = (
-<<<<<<< HEAD
 				2DD02D5924AD128A00419CD9 /* LocalReceiptParsing */,
 				2DDF41DD24F6F4F9005BC22D /* Mocks */,
 				354235D624C11160008C84EE /* Purchasing */,
-=======
->>>>>>> fec8ca48
 				35D832FE262FAD6900E60AC5 /* Networking */,
 				2DDE559824C8B5D100DCB087 /* Resources */,
 				B36824BB268FBB9B00957E4C /* SubscriberAttributes */,
@@ -1045,14 +1003,9 @@
 			isa = PBXGroup;
 			children = (
 				35D832CC262A5B7500E60AC5 /* ETagManager.swift */,
-<<<<<<< HEAD
 				35D832F3262E606500E60AC5 /* HTTPResponse.swift */,
 				F5BE443C26977F9B00254A30 /* HTTPRequest.swift */,
 				35D832D1262E56DB00E60AC5 /* HTTPStatusCodes.swift */,
-=======
-				35D832D1262E56DB00E60AC5 /* HTTPStatusCodes.swift */,
-				35D832F3262E606500E60AC5 /* HTTPResponse.swift */,
->>>>>>> fec8ca48
 				35F6FD61267426D600ABCB53 /* ETagAndResponseWrapper.swift */,
 			);
 			path = Networking;
@@ -1109,11 +1062,6 @@
 				37E35E282619939718FC7DBE /* RCBackend.m */,
 				37E356C39D29EB6C8EC2D6BD /* RCHTTPClient.h */,
 				37E35EDEA372C1D8E03118FF /* RCHTTPClient.m */,
-<<<<<<< HEAD
-=======
-				37E356988CFAEA3E06597850 /* RCHTTPRequest.m */,
-				37E35B76B22E9086A5BABECB /* RCHTTPRequest.h */,
->>>>>>> fec8ca48
 			);
 			path = Networking;
 			sourceTree = "<group>";
@@ -1420,17 +1368,6 @@
 				37E3509E9E39B1FFE93351B1 /* NSError+RCExtensions.h in Headers */,
 				37E354F65C32F553F4697C0E /* RCBackend.h in Headers */,
 				37E35BE05E2A8BB2BD310CB0 /* RCHTTPClient.h in Headers */,
-<<<<<<< HEAD
-=======
-				37E3567EAB98594B4912E305 /* RCLogUtils.h in Headers */,
-				37E35EA1E0F41A8A53236C4B /* RCSystemInfo.h in Headers */,
-				37E3585A687FF4D7B69C554C /* RCDateProvider.h in Headers */,
-				37E354159288DE3D23212382 /* RCCrossPlatformSupport.h in Headers */,
-				37E35E9CEC36E93AF682D012 /* RCPromotionalOffer+Protected.h in Headers */,
-				2DA600382666D8DB00B9E79E /* RCLoggerBridge.h in Headers */,
-				37E352E86A182E92130B823C /* RCIntroEligibility+Protected.h in Headers */,
-				37E35C5A53AC7CF63B240FEC /* RCEntitlementInfos+Protected.h in Headers */,
->>>>>>> fec8ca48
 				37E3575B0FFDD90D01861D81 /* RCPurchasesErrorUtils+Protected.h in Headers */,
 				37E35D04747C56E85F1B9679 /* RCPurchaserInfo+Protected.h in Headers */,
 				37E3500156786798CB166571 /* RCPurchases+Protected.h in Headers */,
@@ -1746,10 +1683,7 @@
 				B3B5FBB4269CED4B00104A0C /* BackendErrorCodes.swift in Sources */,
 				2DDF41B624F6F387005BC22D /* ASN1ObjectIdentifierBuilder.swift in Sources */,
 				35D832D2262E56DB00E60AC5 /* HTTPStatusCodes.swift in Sources */,
-<<<<<<< HEAD
 				2D4E926526990AB1000E10B0 /* StoreKitWrapper.swift in Sources */,
-=======
->>>>>>> fec8ca48
 				2DDF419624F6F331005BC22D /* ProductsRequestFactory.swift in Sources */,
 				2DDF419724F6F331005BC22D /* DateExtensions.swift in Sources */,
 				9A65E0A52591A23500DE00B0 /* PurchaseStrings.swift in Sources */,
@@ -1836,10 +1770,7 @@
 				2DDF41DE24F6F527005BC22D /* MockAppleReceiptBuilder.swift in Sources */,
 				2DDF41E324F6F527005BC22D /* MockASN1ContainerBuilder.swift in Sources */,
 				2DDF41DA24F6F4DB005BC22D /* ReceiptParserTests.swift in Sources */,
-<<<<<<< HEAD
 				F5BE424326966B0000254A30 /* ProductInfoExtractorTests.swift in Sources */,
-=======
->>>>>>> fec8ca48
 				35D8330A262FBA9A00E60AC5 /* MockUserDefaults.swift in Sources */,
 				2DDF41DF24F6F527005BC22D /* MockProductsManager.swift in Sources */,
 				2D991ACC268BBCD600085481 /* MockRequestFetcher.swift in Sources */,
