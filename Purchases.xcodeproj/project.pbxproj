--- conflicted
+++ resolved
@@ -12,11 +12,7 @@
 		2CD72944268A826F00BFC976 /* Date+Extensions.swift in Sources */ = {isa = PBXBuildFile; fileRef = 2CD72943268A826F00BFC976 /* Date+Extensions.swift */; };
 		2CD72948268A828400BFC976 /* Locale+Extensions.swift in Sources */ = {isa = PBXBuildFile; fileRef = 2CD72947268A828400BFC976 /* Locale+Extensions.swift */; };
 		2D11F5E1250FF886005A70E8 /* AttributionStrings.swift in Sources */ = {isa = PBXBuildFile; fileRef = 2D11F5E0250FF886005A70E8 /* AttributionStrings.swift */; };
-<<<<<<< HEAD
-=======
 		2D1C3F3926B9D8B800112626 /* MockBundle.swift in Sources */ = {isa = PBXBuildFile; fileRef = 2D1C3F3826B9D8B800112626 /* MockBundle.swift */; };
-		2D1FFAD525B8707400367C63 /* RCPurchaserInfoManager+Protected.h in Headers */ = {isa = PBXBuildFile; fileRef = 2D1FFAD425B8707400367C63 /* RCPurchaserInfoManager+Protected.h */; settings = {ATTRIBUTES = (Private, ); }; };
->>>>>>> ddf28fbe
 		2D22679125F2D9AD00E6950C /* PurchasesTests-Bridging-Header.h in Headers */ = {isa = PBXBuildFile; fileRef = 35262A291F7D783F00C04F2C /* PurchasesTests-Bridging-Header.h */; };
 		2D390255259CF46000DB19C0 /* MockPaymentDiscount.swift in Sources */ = {isa = PBXBuildFile; fileRef = 2D390254259CF46000DB19C0 /* MockPaymentDiscount.swift */; };
 		2D3E29CE25E8009000456FA8 /* MockAttributionTypeFactory.swift in Sources */ = {isa = PBXBuildFile; fileRef = 37E35DA3E083FE37DAF15954 /* MockAttributionTypeFactory.swift */; };
@@ -318,11 +314,7 @@
 		2CD72943268A826F00BFC976 /* Date+Extensions.swift */ = {isa = PBXFileReference; lastKnownFileType = sourcecode.swift; path = "Date+Extensions.swift"; sourceTree = "<group>"; };
 		2CD72947268A828400BFC976 /* Locale+Extensions.swift */ = {isa = PBXFileReference; lastKnownFileType = sourcecode.swift; path = "Locale+Extensions.swift"; sourceTree = "<group>"; };
 		2D11F5E0250FF886005A70E8 /* AttributionStrings.swift */ = {isa = PBXFileReference; lastKnownFileType = sourcecode.swift; path = AttributionStrings.swift; sourceTree = "<group>"; };
-<<<<<<< HEAD
-=======
 		2D1C3F3826B9D8B800112626 /* MockBundle.swift */ = {isa = PBXFileReference; lastKnownFileType = sourcecode.swift; path = MockBundle.swift; sourceTree = "<group>"; };
-		2D1FFAD425B8707400367C63 /* RCPurchaserInfoManager+Protected.h */ = {isa = PBXFileReference; lastKnownFileType = sourcecode.c.h; path = "RCPurchaserInfoManager+Protected.h"; sourceTree = "<group>"; };
->>>>>>> ddf28fbe
 		2D390254259CF46000DB19C0 /* MockPaymentDiscount.swift */ = {isa = PBXFileReference; lastKnownFileType = sourcecode.swift; path = MockPaymentDiscount.swift; sourceTree = "<group>"; };
 		2D4C18A824F47E4400F268CD /* Purchases.swift */ = {isa = PBXFileReference; lastKnownFileType = sourcecode.swift; path = Purchases.swift; sourceTree = "<group>"; };
 		2D4D6AF224F7172900B656BE /* MockProductsRequest.swift */ = {isa = PBXFileReference; fileEncoding = 4; lastKnownFileType = sourcecode.swift; path = MockProductsRequest.swift; sourceTree = "<group>"; };
