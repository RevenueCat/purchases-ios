--- conflicted
+++ resolved
@@ -24,14 +24,8 @@
 		2D4D6AF524F717B800B656BE /* ContainerFactory.swift in Sources */ = {isa = PBXBuildFile; fileRef = 37E35092F0E41512E0D610BA /* ContainerFactory.swift */; };
 		2D4D6AF624F7193700B656BE /* verifyReceiptSample1.txt in Resources */ = {isa = PBXBuildFile; fileRef = 2DDE559A24C8B5E300DCB087 /* verifyReceiptSample1.txt */; };
 		2D4D6AF724F7193700B656BE /* base64encodedreceiptsample1.txt in Resources */ = {isa = PBXBuildFile; fileRef = 2DDE559B24C8B5E300DCB087 /* base64encodedreceiptsample1.txt */; };
-<<<<<<< HEAD
 		2D4E926526990AB1000E10B0 /* StoreKitWrapper.swift in Sources */ = {isa = PBXBuildFile; fileRef = 2D4E926426990AB1000E10B0 /* StoreKitWrapper.swift */; };
 		2D5033242406E4E8009CAE61 /* RCTypeDefsPreMigration.h in Headers */ = {isa = PBXBuildFile; fileRef = 2D5033212406E4E8009CAE61 /* RCTypeDefsPreMigration.h */; settings = {ATTRIBUTES = (Private, ); }; };
-		2D5033262406E4E8009CAE61 /* RCSpecialSubscriberAttributes.h in Headers */ = {isa = PBXBuildFile; fileRef = 2D5033232406E4E8009CAE61 /* RCSpecialSubscriberAttributes.h */; settings = {ATTRIBUTES = (Private, ); }; };
-=======
-		2D5033242406E4E8009CAE61 /* RCSubscriberAttribute.h in Headers */ = {isa = PBXBuildFile; fileRef = 2D5033212406E4E8009CAE61 /* RCSubscriberAttribute.h */; settings = {ATTRIBUTES = (Private, ); }; };
-		2D5033252406E4E8009CAE61 /* RCSubscriberAttribute.m in Sources */ = {isa = PBXBuildFile; fileRef = 2D5033222406E4E8009CAE61 /* RCSubscriberAttribute.m */; };
->>>>>>> 42ac4084
 		2D50332A2406EA61009CAE61 /* RCSubscriberAttributesManager.h in Headers */ = {isa = PBXBuildFile; fileRef = 2D5033272406EA61009CAE61 /* RCSubscriberAttributesManager.h */; settings = {ATTRIBUTES = (Private, ); }; };
 		2D50332B2406EA61009CAE61 /* RCSubscriberAttributesManager.m in Sources */ = {isa = PBXBuildFile; fileRef = 2D5033282406EA61009CAE61 /* RCSubscriberAttributesManager.m */; };
 		2D80736A268A691A0072284E /* MockProductsManager.swift in Sources */ = {isa = PBXBuildFile; fileRef = 37E35C9439E087F63ECC4F59 /* MockProductsManager.swift */; };
@@ -108,38 +102,16 @@
 		351F4FB01F803D0700F245F4 /* RCPurchaserInfo.m in Sources */ = {isa = PBXBuildFile; fileRef = 351F4FAE1F803D0700F245F4 /* RCPurchaserInfo.m */; };
 		35262A0F1F7C4B9100C04F2C /* Purchases.h in Headers */ = {isa = PBXBuildFile; fileRef = 35262A011F7C4B9100C04F2C /* Purchases.h */; settings = {ATTRIBUTES = (Public, ); }; };
 		35262A231F7D77E600C04F2C /* Purchases.framework in Frameworks */ = {isa = PBXBuildFile; fileRef = 352629FE1F7C4B9100C04F2C /* Purchases.framework */; };
-<<<<<<< HEAD
-		35549323269E298B005F9AE9 /* OfferingsFactory.swift in Sources */ = {isa = PBXBuildFile; fileRef = 35549322269E298B005F9AE9 /* OfferingsFactory.swift */; };
-=======
-		352E88442229B1A70046A10A /* RCPurchasesErrorUtils.m in Sources */ = {isa = PBXBuildFile; fileRef = 352E88422229B1A60046A10A /* RCPurchasesErrorUtils.m */; };
-		353AB5E4222F624E003754E6 /* RCPurchasesErrors.h in Headers */ = {isa = PBXBuildFile; fileRef = 353AB5E3222F624E003754E6 /* RCPurchasesErrors.h */; settings = {ATTRIBUTES = (Public, ); }; };
-		353AB5E6222F633D003754E6 /* RCPurchasesErrorUtils.h in Headers */ = {isa = PBXBuildFile; fileRef = 353AB5E5222F633D003754E6 /* RCPurchasesErrorUtils.h */; settings = {ATTRIBUTES = (Public, ); }; };
 		354895D2267AE383001DC5B1 /* AttributionDataMigrator.swift in Sources */ = {isa = PBXBuildFile; fileRef = 354895D1267AE383001DC5B1 /* AttributionDataMigrator.swift */; };
 		354895D4267AE4B4001DC5B1 /* AttributionKey.swift in Sources */ = {isa = PBXBuildFile; fileRef = 354895D3267AE4B4001DC5B1 /* AttributionKey.swift */; };
 		354895D6267BEDE3001DC5B1 /* SpecialSubscriberAttributes.swift in Sources */ = {isa = PBXBuildFile; fileRef = 354895D5267BEDE3001DC5B1 /* SpecialSubscriberAttributes.swift */; };
-		354895D8267D546F001DC5B1 /* AttributionNetwork.swift in Sources */ = {isa = PBXBuildFile; fileRef = 354895D7267D546F001DC5B1 /* AttributionNetwork.swift */; };
-		354D50DF22E7D014009B870C /* RCOfferings.h in Headers */ = {isa = PBXBuildFile; fileRef = 354D50DD22E7D014009B870C /* RCOfferings.h */; settings = {ATTRIBUTES = (Public, ); }; };
-		354D50E022E7D014009B870C /* RCOfferings.m in Sources */ = {isa = PBXBuildFile; fileRef = 354D50DE22E7D014009B870C /* RCOfferings.m */; };
->>>>>>> 42ac4084
+		35549323269E298B005F9AE9 /* OfferingsFactory.swift in Sources */ = {isa = PBXBuildFile; fileRef = 35549322269E298B005F9AE9 /* OfferingsFactory.swift */; };
 		356D65F620B873AF00576D45 /* Purchases.framework in Copy Frameworks */ = {isa = PBXBuildFile; fileRef = 352629FE1F7C4B9100C04F2C /* Purchases.framework */; settings = {ATTRIBUTES = (CodeSignOnCopy, RemoveHeadersOnCopy, ); }; };
 		3589D15624C21DBD00A65CBB /* RCAttributionTypeFactory+Protected.h in Headers */ = {isa = PBXBuildFile; fileRef = 3589D15524C21DBD00A65CBB /* RCAttributionTypeFactory+Protected.h */; settings = {ATTRIBUTES = (Private, ); }; };
-<<<<<<< HEAD
 		35D0E5D026A5886C0099EAD8 /* ErrorUtils.swift in Sources */ = {isa = PBXBuildFile; fileRef = 35D0E5CF26A5886C0099EAD8 /* ErrorUtils.swift */; };
-=======
-		35A8A3E72683F06B0019D303 /* AttributionDataMigratorTests.swift in Sources */ = {isa = PBXBuildFile; fileRef = 35A8A3E62683F06B0019D303 /* AttributionDataMigratorTests.swift */; };
-		35B54E4622EA6F11005918B1 /* RCEntitlementInfo.m in Sources */ = {isa = PBXBuildFile; fileRef = 35B54E4522EA6F11005918B1 /* RCEntitlementInfo.m */; };
-		35B54E4822EA6F4E005918B1 /* RCEntitlementInfo.h in Headers */ = {isa = PBXBuildFile; fileRef = 35B54E4722EA6F4E005918B1 /* RCEntitlementInfo.h */; settings = {ATTRIBUTES = (Public, ); }; };
-		35B54E4A22EA6FBD005918B1 /* RCEntitlementInfos.h in Headers */ = {isa = PBXBuildFile; fileRef = 35B54E4922EA6FBD005918B1 /* RCEntitlementInfos.h */; settings = {ATTRIBUTES = (Public, ); }; };
-		35B54E4C22EA6FD3005918B1 /* RCEntitlementInfos.m in Sources */ = {isa = PBXBuildFile; fileRef = 35B54E4B22EA6FD3005918B1 /* RCEntitlementInfos.m */; };
-		35CE74FB20C38A7100CE09D8 /* RCOffering.h in Headers */ = {isa = PBXBuildFile; fileRef = 35CE74F920C38A7100CE09D8 /* RCOffering.h */; settings = {ATTRIBUTES = (Public, ); }; };
-		35CE74FD20C38A7100CE09D8 /* RCOffering.m in Sources */ = {isa = PBXBuildFile; fileRef = 35CE74FA20C38A7100CE09D8 /* RCOffering.m */; };
-		35D3AB432030B4C600DE42C5 /* RCIntroEligibility.h in Headers */ = {isa = PBXBuildFile; fileRef = 35D3AB412030B4C600DE42C5 /* RCIntroEligibility.h */; settings = {ATTRIBUTES = (Public, ); }; };
-		35D3AB442030B4C600DE42C5 /* RCIntroEligibility.m in Sources */ = {isa = PBXBuildFile; fileRef = 35D3AB422030B4C600DE42C5 /* RCIntroEligibility.m */; };
 		35D5DE05268FABFD002B2DBA /* MockAttributionDataMigrator.swift in Sources */ = {isa = PBXBuildFile; fileRef = 35D5DE04268FABFD002B2DBA /* MockAttributionDataMigrator.swift */; };
-		35D5DE07268FB39C002B2DBA /* RCAttributionPoster.h in Headers */ = {isa = PBXBuildFile; fileRef = 35D5DE06268FB39C002B2DBA /* RCAttributionPoster.h */; settings = {ATTRIBUTES = (Private, ); }; };
 		35D5DE09268FB3D7002B2DBA /* RCAttributionPoster.m in Sources */ = {isa = PBXBuildFile; fileRef = 35D5DE08268FB3D7002B2DBA /* RCAttributionPoster.m */; };
 		35D5DE0B268FBB82002B2DBA /* AttributionFetcherTests.swift in Sources */ = {isa = PBXBuildFile; fileRef = 35D5DE0A268FBB82002B2DBA /* AttributionFetcherTests.swift */; };
->>>>>>> 42ac4084
 		35D832CD262A5B7500E60AC5 /* ETagManager.swift in Sources */ = {isa = PBXBuildFile; fileRef = 35D832CC262A5B7500E60AC5 /* ETagManager.swift */; };
 		35D832D2262E56DB00E60AC5 /* HTTPStatusCodes.swift in Sources */ = {isa = PBXBuildFile; fileRef = 35D832D1262E56DB00E60AC5 /* HTTPStatusCodes.swift */; };
 		35D832F4262E606500E60AC5 /* HTTPResponse.swift in Sources */ = {isa = PBXBuildFile; fileRef = 35D832F3262E606500E60AC5 /* HTTPResponse.swift */; };
@@ -149,15 +121,11 @@
 		35D83317262FC21400E60AC5 /* MockETagManager.swift in Sources */ = {isa = PBXBuildFile; fileRef = 35D83316262FC21400E60AC5 /* MockETagManager.swift */; };
 		35D8331C262FC23100E60AC5 /* MockUserDefaults.swift in Sources */ = {isa = PBXBuildFile; fileRef = 35D8331B262FC23100E60AC5 /* MockUserDefaults.swift */; };
 		35F6FD62267426D600ABCB53 /* ETagAndResponseWrapper.swift in Sources */ = {isa = PBXBuildFile; fileRef = 35F6FD61267426D600ABCB53 /* ETagAndResponseWrapper.swift */; };
-<<<<<<< HEAD
 		35F82BA926A849100051DF03 /* RCPurchasesErrorUtilsAPI.m in Sources */ = {isa = PBXBuildFile; fileRef = 35F82BA726A849080051DF03 /* RCPurchasesErrorUtilsAPI.m */; };
+		35F82BAB26A84E130051DF03 /* DictionaryExtensions.swift in Sources */ = {isa = PBXBuildFile; fileRef = 35F82BAA26A84E130051DF03 /* DictionaryExtensions.swift */; };
+		35F82BAC26A988810051DF03 /* RCAttributionPoster.h in Headers */ = {isa = PBXBuildFile; fileRef = 35D5DE06268FB39C002B2DBA /* RCAttributionPoster.h */; settings = {ATTRIBUTES = (Private, ); }; };
+		35F82BB226A98EC50051DF03 /* AttributionDataMigratorTests.swift in Sources */ = {isa = PBXBuildFile; fileRef = 35F82BB126A98EC50051DF03 /* AttributionDataMigratorTests.swift */; };
 		37E3500156786798CB166571 /* RCPurchases+Protected.h in Headers */ = {isa = PBXBuildFile; fileRef = 37E352DAD631B3A45C041148 /* RCPurchases+Protected.h */; settings = {ATTRIBUTES = (Private, ); }; };
-=======
-		35F82BAB26A84E130051DF03 /* DictionaryExtensions.swift in Sources */ = {isa = PBXBuildFile; fileRef = 35F82BAA26A84E130051DF03 /* DictionaryExtensions.swift */; };
-		37E3500156786798CB166571 /* RCPurchases+Protected.h in Headers */ = {isa = PBXBuildFile; fileRef = 37E352DAD631B3A45C041148 /* RCPurchases+Protected.h */; settings = {ATTRIBUTES = (Private, ); }; };
-		37E35010ECA71A4CE6E16307 /* RCDeviceCache+Protected.h in Headers */ = {isa = PBXBuildFile; fileRef = 37E35DCFDBDCD33B531395A6 /* RCDeviceCache+Protected.h */; settings = {ATTRIBUTES = (Private, ); }; };
-		37E35024A14FBDD9A5DF0B7C /* NSLocale+RCExtensions.m in Sources */ = {isa = PBXBuildFile; fileRef = 37E35548F15DE7CFFCE3AA8A /* NSLocale+RCExtensions.m */; };
->>>>>>> 42ac4084
 		37E35054EF6315E99DC20AEC /* RCAttributionTypeFactory.h in Headers */ = {isa = PBXBuildFile; fileRef = 37E3557795D5EC2CE5A6CCB5 /* RCAttributionTypeFactory.h */; settings = {ATTRIBUTES = (Private, ); }; };
 		37E3509E9E39B1FFE93351B1 /* NSError+RCExtensions.h in Headers */ = {isa = PBXBuildFile; fileRef = 37E35D12020065BE7D6E473D /* NSError+RCExtensions.h */; settings = {ATTRIBUTES = (Private, ); }; };
 		37E351A24D613F0DFE6AF05F /* MockBackend.swift in Sources */ = {isa = PBXBuildFile; fileRef = 37E35645928A0009F4C105A7 /* MockBackend.swift */; };
@@ -181,12 +149,6 @@
 		37E3555F3FB596CAB8F46868 /* BackendTests.swift in Sources */ = {isa = PBXBuildFile; fileRef = 37E358BF58C99AC39073B96C /* BackendTests.swift */; };
 		37E356538C6A9A05887CAE12 /* NSError+RCExtensionsTests.swift in Sources */ = {isa = PBXBuildFile; fileRef = 37E353AF2CAD3CEDE6D9B368 /* NSError+RCExtensionsTests.swift */; };
 		37E357E33F0E20D92EE6372E /* MockSKProduct.swift in Sources */ = {isa = PBXBuildFile; fileRef = 37E357FBA3184BDE6E95DED4 /* MockSKProduct.swift */; };
-<<<<<<< HEAD
-=======
-		37E358250B07BF2DA06EA27B /* RCReceiptFetcher.m in Sources */ = {isa = PBXBuildFile; fileRef = 37E3509E7B186A712097B8CF /* RCReceiptFetcher.m */; };
-		37E358418A5A00E989CC1B30 /* RCReceiptFetcher.h in Headers */ = {isa = PBXBuildFile; fileRef = 37E354E2E660D610B9CD4FA2 /* RCReceiptFetcher.h */; settings = {ATTRIBUTES = (Private, ); }; };
-		37E3585A687FF4D7B69C554C /* RCDateProvider.h in Headers */ = {isa = PBXBuildFile; fileRef = 37E352FDEEAD2E4EA0D2C16B /* RCDateProvider.h */; settings = {ATTRIBUTES = (Private, ); }; };
->>>>>>> 42ac4084
 		37E35861EE73539B60226BC2 /* EntitlementInfosTests.swift in Sources */ = {isa = PBXBuildFile; fileRef = 37E3582920E16E065502E5FC /* EntitlementInfosTests.swift */; };
 		37E3595F797614307CBA329A /* StoreKitWrapperTests.swift in Sources */ = {isa = PBXBuildFile; fileRef = 37E352F86A0A8EB05BAD77C4 /* StoreKitWrapperTests.swift */; };
 		37E3599326581376E0142EEC /* SystemInfoTests.swift in Sources */ = {isa = PBXBuildFile; fileRef = 37E35EEE7783629CDE41B70C /* SystemInfoTests.swift */; };
@@ -355,14 +317,8 @@
 		2D390254259CF46000DB19C0 /* MockPaymentDiscount.swift */ = {isa = PBXFileReference; lastKnownFileType = sourcecode.swift; path = MockPaymentDiscount.swift; sourceTree = "<group>"; };
 		2D4C18A824F47E4400F268CD /* Purchases.swift */ = {isa = PBXFileReference; lastKnownFileType = sourcecode.swift; path = Purchases.swift; sourceTree = "<group>"; };
 		2D4D6AF224F7172900B656BE /* MockProductsRequest.swift */ = {isa = PBXFileReference; fileEncoding = 4; lastKnownFileType = sourcecode.swift; path = MockProductsRequest.swift; sourceTree = "<group>"; };
-<<<<<<< HEAD
 		2D4E926426990AB1000E10B0 /* StoreKitWrapper.swift */ = {isa = PBXFileReference; lastKnownFileType = sourcecode.swift; path = StoreKitWrapper.swift; sourceTree = "<group>"; };
 		2D5033212406E4E8009CAE61 /* RCTypeDefsPreMigration.h */ = {isa = PBXFileReference; fileEncoding = 4; lastKnownFileType = sourcecode.c.h; name = RCTypeDefsPreMigration.h; path = Purchases/SwiftObjcCompatibility/RCTypeDefsPreMigration.h; sourceTree = SOURCE_ROOT; };
-		2D5033232406E4E8009CAE61 /* RCSpecialSubscriberAttributes.h */ = {isa = PBXFileReference; fileEncoding = 4; lastKnownFileType = sourcecode.c.h; name = RCSpecialSubscriberAttributes.h; path = Purchases/SubscriberAttributes/RCSpecialSubscriberAttributes.h; sourceTree = SOURCE_ROOT; };
-=======
-		2D5033212406E4E8009CAE61 /* RCSubscriberAttribute.h */ = {isa = PBXFileReference; fileEncoding = 4; lastKnownFileType = sourcecode.c.h; name = RCSubscriberAttribute.h; path = Purchases/SubscriberAttributes/RCSubscriberAttribute.h; sourceTree = SOURCE_ROOT; };
-		2D5033222406E4E8009CAE61 /* RCSubscriberAttribute.m */ = {isa = PBXFileReference; fileEncoding = 4; lastKnownFileType = sourcecode.c.objc; name = RCSubscriberAttribute.m; path = Purchases/SubscriberAttributes/RCSubscriberAttribute.m; sourceTree = SOURCE_ROOT; };
->>>>>>> 42ac4084
 		2D5033272406EA61009CAE61 /* RCSubscriberAttributesManager.h */ = {isa = PBXFileReference; fileEncoding = 4; lastKnownFileType = sourcecode.c.h; name = RCSubscriberAttributesManager.h; path = Purchases/SubscriberAttributes/RCSubscriberAttributesManager.h; sourceTree = SOURCE_ROOT; };
 		2D5033282406EA61009CAE61 /* RCSubscriberAttributesManager.m */ = {isa = PBXFileReference; fileEncoding = 4; lastKnownFileType = sourcecode.c.objc; name = RCSubscriberAttributesManager.m; path = Purchases/SubscriberAttributes/RCSubscriberAttributesManager.m; sourceTree = SOURCE_ROOT; };
 		2D5BB46A24C8E8ED00E27537 /* ReceiptParser.swift */ = {isa = PBXFileReference; lastKnownFileType = sourcecode.swift; path = ReceiptParser.swift; sourceTree = "<group>"; };
@@ -439,40 +395,20 @@
 		35262A221F7D77E600C04F2C /* Info.plist */ = {isa = PBXFileReference; lastKnownFileType = text.plist.xml; path = Info.plist; sourceTree = "<group>"; };
 		35262A291F7D783F00C04F2C /* PurchasesTests-Bridging-Header.h */ = {isa = PBXFileReference; lastKnownFileType = sourcecode.c.h; path = "PurchasesTests-Bridging-Header.h"; sourceTree = "<group>"; };
 		3530C18822653E8F00D6DF52 /* AdSupport.framework */ = {isa = PBXFileReference; lastKnownFileType = wrapper.framework; name = AdSupport.framework; path = System/Library/Frameworks/AdSupport.framework; sourceTree = SDKROOT; };
-<<<<<<< HEAD
-		35549322269E298B005F9AE9 /* OfferingsFactory.swift */ = {isa = PBXFileReference; lastKnownFileType = sourcecode.swift; path = OfferingsFactory.swift; sourceTree = "<group>"; };
-=======
-		353AB5E3222F624E003754E6 /* RCPurchasesErrors.h */ = {isa = PBXFileReference; lastKnownFileType = sourcecode.c.h; path = RCPurchasesErrors.h; sourceTree = "<group>"; };
-		353AB5E5222F633D003754E6 /* RCPurchasesErrorUtils.h */ = {isa = PBXFileReference; lastKnownFileType = sourcecode.c.h; path = RCPurchasesErrorUtils.h; sourceTree = "<group>"; };
 		354895D1267AE383001DC5B1 /* AttributionDataMigrator.swift */ = {isa = PBXFileReference; lastKnownFileType = sourcecode.swift; path = AttributionDataMigrator.swift; sourceTree = "<group>"; };
 		354895D3267AE4B4001DC5B1 /* AttributionKey.swift */ = {isa = PBXFileReference; lastKnownFileType = sourcecode.swift; path = AttributionKey.swift; sourceTree = "<group>"; };
 		354895D5267BEDE3001DC5B1 /* SpecialSubscriberAttributes.swift */ = {isa = PBXFileReference; lastKnownFileType = sourcecode.swift; path = SpecialSubscriberAttributes.swift; sourceTree = "<group>"; };
 		354895D7267D546F001DC5B1 /* AttributionNetwork.swift */ = {isa = PBXFileReference; lastKnownFileType = sourcecode.swift; path = AttributionNetwork.swift; sourceTree = "<group>"; };
-		354D50DD22E7D014009B870C /* RCOfferings.h */ = {isa = PBXFileReference; lastKnownFileType = sourcecode.c.h; path = RCOfferings.h; sourceTree = "<group>"; };
-		354D50DE22E7D014009B870C /* RCOfferings.m */ = {isa = PBXFileReference; lastKnownFileType = sourcecode.c.objc; path = RCOfferings.m; sourceTree = "<group>"; };
-		35549320269CE4A8005F9AE9 /* MockAttributionPoster.swift */ = {isa = PBXFileReference; lastKnownFileType = sourcecode.swift; path = MockAttributionPoster.swift; sourceTree = "<group>"; };
->>>>>>> 42ac4084
+		35549322269E298B005F9AE9 /* OfferingsFactory.swift */ = {isa = PBXFileReference; lastKnownFileType = sourcecode.swift; path = OfferingsFactory.swift; sourceTree = "<group>"; };
 		357C9BC022725CFA006BC624 /* iAd.framework */ = {isa = PBXFileReference; lastKnownFileType = wrapper.framework; name = iAd.framework; path = Platforms/iPhoneOS.platform/Developer/SDKs/iPhoneOS12.2.sdk/System/Library/Frameworks/iAd.framework; sourceTree = DEVELOPER_DIR; };
 		3589D15524C21DBD00A65CBB /* RCAttributionTypeFactory+Protected.h */ = {isa = PBXFileReference; lastKnownFileType = sourcecode.c.h; path = "RCAttributionTypeFactory+Protected.h"; sourceTree = "<group>"; };
 		3597020F24BF6A710010506E /* TransactionsFactory.swift */ = {isa = PBXFileReference; lastKnownFileType = sourcecode.swift; path = TransactionsFactory.swift; sourceTree = "<group>"; };
 		3597021124BF6AAC0010506E /* TransactionsFactoryTests.swift */ = {isa = PBXFileReference; lastKnownFileType = sourcecode.swift; path = TransactionsFactoryTests.swift; sourceTree = "<group>"; };
-<<<<<<< HEAD
 		35D0E5CF26A5886C0099EAD8 /* ErrorUtils.swift */ = {isa = PBXFileReference; lastKnownFileType = sourcecode.swift; path = ErrorUtils.swift; sourceTree = "<group>"; };
-=======
-		35A8A3E62683F06B0019D303 /* AttributionDataMigratorTests.swift */ = {isa = PBXFileReference; lastKnownFileType = sourcecode.swift; path = AttributionDataMigratorTests.swift; sourceTree = "<group>"; };
-		35B54E4522EA6F11005918B1 /* RCEntitlementInfo.m */ = {isa = PBXFileReference; lastKnownFileType = sourcecode.c.objc; path = RCEntitlementInfo.m; sourceTree = "<group>"; };
-		35B54E4722EA6F4E005918B1 /* RCEntitlementInfo.h */ = {isa = PBXFileReference; lastKnownFileType = sourcecode.c.h; path = RCEntitlementInfo.h; sourceTree = "<group>"; };
-		35B54E4922EA6FBD005918B1 /* RCEntitlementInfos.h */ = {isa = PBXFileReference; lastKnownFileType = sourcecode.c.h; path = RCEntitlementInfos.h; sourceTree = "<group>"; };
-		35B54E4B22EA6FD3005918B1 /* RCEntitlementInfos.m */ = {isa = PBXFileReference; lastKnownFileType = sourcecode.c.objc; path = RCEntitlementInfos.m; sourceTree = "<group>"; };
-		35CE74F920C38A7100CE09D8 /* RCOffering.h */ = {isa = PBXFileReference; lastKnownFileType = sourcecode.c.h; path = RCOffering.h; sourceTree = "<group>"; };
-		35CE74FA20C38A7100CE09D8 /* RCOffering.m */ = {isa = PBXFileReference; lastKnownFileType = sourcecode.c.objc; path = RCOffering.m; sourceTree = "<group>"; };
-		35D3AB412030B4C600DE42C5 /* RCIntroEligibility.h */ = {isa = PBXFileReference; lastKnownFileType = sourcecode.c.h; path = RCIntroEligibility.h; sourceTree = "<group>"; };
-		35D3AB422030B4C600DE42C5 /* RCIntroEligibility.m */ = {isa = PBXFileReference; lastKnownFileType = sourcecode.c.objc; path = RCIntroEligibility.m; sourceTree = "<group>"; };
 		35D5DE04268FABFD002B2DBA /* MockAttributionDataMigrator.swift */ = {isa = PBXFileReference; lastKnownFileType = sourcecode.swift; path = MockAttributionDataMigrator.swift; sourceTree = "<group>"; };
 		35D5DE06268FB39C002B2DBA /* RCAttributionPoster.h */ = {isa = PBXFileReference; lastKnownFileType = sourcecode.c.h; path = RCAttributionPoster.h; sourceTree = "<group>"; };
 		35D5DE08268FB3D7002B2DBA /* RCAttributionPoster.m */ = {isa = PBXFileReference; lastKnownFileType = sourcecode.c.objc; path = RCAttributionPoster.m; sourceTree = "<group>"; };
 		35D5DE0A268FBB82002B2DBA /* AttributionFetcherTests.swift */ = {isa = PBXFileReference; lastKnownFileType = sourcecode.swift; path = AttributionFetcherTests.swift; sourceTree = "<group>"; };
->>>>>>> 42ac4084
 		35D832CC262A5B7500E60AC5 /* ETagManager.swift */ = {isa = PBXFileReference; lastKnownFileType = sourcecode.swift; path = ETagManager.swift; sourceTree = "<group>"; };
 		35D832D1262E56DB00E60AC5 /* HTTPStatusCodes.swift */ = {isa = PBXFileReference; lastKnownFileType = sourcecode.swift; path = HTTPStatusCodes.swift; sourceTree = "<group>"; };
 		35D832F3262E606500E60AC5 /* HTTPResponse.swift */ = {isa = PBXFileReference; lastKnownFileType = sourcecode.swift; path = HTTPResponse.swift; sourceTree = "<group>"; };
@@ -481,12 +417,10 @@
 		35D83316262FC21400E60AC5 /* MockETagManager.swift */ = {isa = PBXFileReference; lastKnownFileType = sourcecode.swift; path = MockETagManager.swift; sourceTree = "<group>"; };
 		35D8331B262FC23100E60AC5 /* MockUserDefaults.swift */ = {isa = PBXFileReference; lastKnownFileType = sourcecode.swift; path = MockUserDefaults.swift; sourceTree = "<group>"; };
 		35F6FD61267426D600ABCB53 /* ETagAndResponseWrapper.swift */ = {isa = PBXFileReference; lastKnownFileType = sourcecode.swift; path = ETagAndResponseWrapper.swift; sourceTree = "<group>"; };
-<<<<<<< HEAD
 		35F82BA526A848CB0051DF03 /* RCPurchasesErrorUtilsAPI.h */ = {isa = PBXFileReference; lastKnownFileType = sourcecode.c.h; path = RCPurchasesErrorUtilsAPI.h; sourceTree = "<group>"; };
 		35F82BA726A849080051DF03 /* RCPurchasesErrorUtilsAPI.m */ = {isa = PBXFileReference; lastKnownFileType = sourcecode.c.objc; path = RCPurchasesErrorUtilsAPI.m; sourceTree = "<group>"; };
-=======
 		35F82BAA26A84E130051DF03 /* DictionaryExtensions.swift */ = {isa = PBXFileReference; lastKnownFileType = sourcecode.swift; path = DictionaryExtensions.swift; sourceTree = "<group>"; };
->>>>>>> 42ac4084
+		35F82BB126A98EC50051DF03 /* AttributionDataMigratorTests.swift */ = {isa = PBXFileReference; fileEncoding = 4; lastKnownFileType = sourcecode.swift; path = AttributionDataMigratorTests.swift; sourceTree = "<group>"; };
 		37E350420D54B99BB39448E0 /* AttributionTypeFactoryTests.swift */ = {isa = PBXFileReference; fileEncoding = 4; lastKnownFileType = sourcecode.swift; path = AttributionTypeFactoryTests.swift; sourceTree = "<group>"; };
 		37E3507939634ED5A9280544 /* Strings.swift */ = {isa = PBXFileReference; fileEncoding = 4; lastKnownFileType = sourcecode.swift; path = Strings.swift; sourceTree = "<group>"; };
 		37E35088AB7C4F7A242D3ED5 /* NSError+RCExtensions.m */ = {isa = PBXFileReference; fileEncoding = 4; lastKnownFileType = sourcecode.c.objc; path = "NSError+RCExtensions.m"; sourceTree = "<group>"; };
@@ -506,10 +440,6 @@
 		37E352DAD631B3A45C041148 /* RCPurchases+Protected.h */ = {isa = PBXFileReference; fileEncoding = 4; lastKnownFileType = sourcecode.c.h; path = "RCPurchases+Protected.h"; sourceTree = "<group>"; };
 		37E352F86A0A8EB05BAD77C4 /* StoreKitWrapperTests.swift */ = {isa = PBXFileReference; fileEncoding = 4; lastKnownFileType = sourcecode.swift; path = StoreKitWrapperTests.swift; sourceTree = "<group>"; };
 		37E3531E6D800F71A856C9E2 /* RCPurchaserInfoManager.m */ = {isa = PBXFileReference; fileEncoding = 4; lastKnownFileType = sourcecode.c.objc; path = RCPurchaserInfoManager.m; sourceTree = "<group>"; };
-<<<<<<< HEAD
-=======
-		37E353471F474D9092560033 /* RCSystemInfo.h */ = {isa = PBXFileReference; fileEncoding = 4; lastKnownFileType = sourcecode.c.h; path = RCSystemInfo.h; sourceTree = "<group>"; };
->>>>>>> 42ac4084
 		37E353AF2CAD3CEDE6D9B368 /* NSError+RCExtensionsTests.swift */ = {isa = PBXFileReference; fileEncoding = 4; lastKnownFileType = sourcecode.swift; path = "NSError+RCExtensionsTests.swift"; sourceTree = "<group>"; };
 		37E353CBE9CF2572A72A347F /* HTTPClientTests.swift */ = {isa = PBXFileReference; fileEncoding = 4; lastKnownFileType = sourcecode.swift; path = HTTPClientTests.swift; sourceTree = "<group>"; };
 		37E3548189DA008320B3FC98 /* ProductInfoExtractorTests.swift */ = {isa = PBXFileReference; fileEncoding = 4; lastKnownFileType = sourcecode.swift; path = ProductInfoExtractorTests.swift; sourceTree = "<group>"; };
@@ -547,11 +477,6 @@
 		37E35A0D4A561C51185F82EB /* MockNotificationCenter.swift */ = {isa = PBXFileReference; fileEncoding = 4; lastKnownFileType = sourcecode.swift; path = MockNotificationCenter.swift; sourceTree = "<group>"; };
 		37E35A375CFEFEE4D6DEFD11 /* RCPurchaserInfoManager.h */ = {isa = PBXFileReference; fileEncoding = 4; lastKnownFileType = sourcecode.c.h; path = RCPurchaserInfoManager.h; sourceTree = "<group>"; };
 		37E35A6E091B8CD9C967383C /* RCBackend.h */ = {isa = PBXFileReference; fileEncoding = 4; lastKnownFileType = sourcecode.c.h; path = RCBackend.h; sourceTree = "<group>"; };
-<<<<<<< HEAD
-		37E35AB7A67D86DBD95B2243 /* AttributionFetcherTests.swift */ = {isa = PBXFileReference; fileEncoding = 4; lastKnownFileType = sourcecode.swift; path = AttributionFetcherTests.swift; sourceTree = "<group>"; };
-=======
-		37E35A7A70B77C0526EA3A28 /* RCSystemInfo.m */ = {isa = PBXFileReference; fileEncoding = 4; lastKnownFileType = sourcecode.c.objc; path = RCSystemInfo.m; sourceTree = "<group>"; };
->>>>>>> 42ac4084
 		37E35ABEE9FD79CCA64E4F8B /* NSData+RCExtensionsTests.swift */ = {isa = PBXFileReference; fileEncoding = 4; lastKnownFileType = sourcecode.swift; path = "NSData+RCExtensionsTests.swift"; sourceTree = "<group>"; };
 		37E35B08709090FBBFB16EBD /* MockProductsRequest.swift */ = {isa = PBXFileReference; fileEncoding = 4; lastKnownFileType = sourcecode.swift; path = MockProductsRequest.swift; sourceTree = "<group>"; };
 		37E35B6C44C7460FC0522E01 /* RCIdentityManager.h */ = {isa = PBXFileReference; fileEncoding = 4; lastKnownFileType = sourcecode.c.h; path = RCIdentityManager.h; sourceTree = "<group>"; };
@@ -765,12 +690,6 @@
 				2DD448FE24088473002F5694 /* RCPurchases+SubscriberAttributes.m */,
 				2D5033272406EA61009CAE61 /* RCSubscriberAttributesManager.h */,
 				2D5033282406EA61009CAE61 /* RCSubscriberAttributesManager.m */,
-<<<<<<< HEAD
-				2D5033232406E4E8009CAE61 /* RCSpecialSubscriberAttributes.h */,
-=======
-				2D5033212406E4E8009CAE61 /* RCSubscriberAttribute.h */,
-				2D5033222406E4E8009CAE61 /* RCSubscriberAttribute.m */,
->>>>>>> 42ac4084
 			);
 			path = SubscriberAttributes;
 			sourceTree = "<group>";
@@ -778,16 +697,12 @@
 		2DC5621724EC63420031F69B /* PurchasesCoreSwift */ = {
 			isa = PBXGroup;
 			children = (
-<<<<<<< HEAD
 				A5E6842B2696232500EC9CB0 /* Attribution */,
 				B3B5FBBD269E080A00104A0C /* Caching */,
 				2CD72940268A820E00BFC976 /* FoundationExtensions */,
 				2D1A28CB24AA6F4B006BE931 /* LocalReceiptParsing */,
 				35D832CB262A5B3400E60AC5 /* Networking */,
-=======
-				35D832CB262A5B3400E60AC5 /* Networking */,
 				354895D0267AE32D001DC5B1 /* SubscriberAttributes */,
->>>>>>> 42ac4084
 				2D11F5DE250FF63E005A70E8 /* Logging */,
 				2DDA3E4524DB0B4500EDFE5B /* Misc */,
 				B3DDB55726854850008CCF23 /* Public */,
@@ -804,15 +719,10 @@
 		2DC5622224EC63430031F69B /* PurchasesCoreSwiftTests */ = {
 			isa = PBXGroup;
 			children = (
-<<<<<<< HEAD
 				2DD02D5924AD128A00419CD9 /* LocalReceiptParsing */,
 				2DDF41DD24F6F4F9005BC22D /* Mocks */,
 				354235D624C11160008C84EE /* Purchasing */,
 				35D832FE262FAD6900E60AC5 /* Networking */,
-=======
-				35D832FE262FAD6900E60AC5 /* Networking */,
-				35A8A3E52683F03D0019D303 /* SubscriberAttributes */,
->>>>>>> 42ac4084
 				2DDE559824C8B5D100DCB087 /* Resources */,
 				B36824BB268FBB9B00957E4C /* SubscriberAttributes */,
 				37E35A5970D1604E8C8011FC /* TestHelpers */,
@@ -847,13 +757,10 @@
 			children = (
 				2DDA3E4624DB0B5400EDFE5B /* OperationDispatcher.swift */,
 				37E3567189CF6A746EE3CCC2 /* DateExtensions.swift */,
-<<<<<<< HEAD
 				0313FD40268A506400168386 /* DateProvider.swift */,
 				B3AA6237268B926F00894871 /* SystemInfo.swift */,
 				B33CEA9F268CDCC9008A3144 /* ISOPeriodFormatter.swift */,
-=======
 				35F82BAA26A84E130051DF03 /* DictionaryExtensions.swift */,
->>>>>>> 42ac4084
 			);
 			path = Misc;
 			sourceTree = "<group>";
@@ -907,9 +814,9 @@
 		2DDF41DD24F6F4F9005BC22D /* Mocks */ = {
 			isa = PBXGroup;
 			children = (
-				37E357D16038F07915D7825D /* MockUserDefaults.swift */,
 				37E35C1554F296F7F1317747 /* MockAppleReceiptBuilder.swift */,
 				37E351EB3689AF304E5B1031 /* MockASN1ContainerBuilder.swift */,
+				35D83311262FBD4200E60AC5 /* MockETagManager.swift */,
 				37E355744D64075AA91342DE /* MockInAppPurchaseBuilder.swift */,
 				37E35C9439E087F63ECC4F59 /* MockProductsManager.swift */,
 				37E35B08709090FBBFB16EBD /* MockProductsRequest.swift */,
@@ -917,8 +824,8 @@
 				37E354B13440508B46C9A530 /* MockReceiptParser.swift */,
 				2DDF41E724F6F61B005BC22D /* MockSKDiscount.swift */,
 				2DDF41E524F6F5DC005BC22D /* MockSKProduct.swift */,
+				37E357D16038F07915D7825D /* MockUserDefaults.swift */,
 				2DDF41E924F6F844005BC22D /* SKProductSubscriptionDurationExtensions.swift */,
-				35D83311262FBD4200E60AC5 /* MockETagManager.swift */,
 			);
 			path = Mocks;
 			sourceTree = "<group>";
@@ -1083,18 +990,16 @@
 		354235D624C11160008C84EE /* Purchasing */ = {
 			isa = PBXGroup;
 			children = (
+				37E3583675928C01D92E3166 /* ProductInfoExtensions.swift */,
+				37E3548189DA008320B3FC98 /* ProductInfoExtractorTests.swift */,
+				37E350E57B0A393455A72B40 /* ProductInfoTests.swift */,
+				37E351F0E21361EAEC078A0D /* ProductsManagerTests.swift */,
 				37E352F86A0A8EB05BAD77C4 /* StoreKitWrapperTests.swift */,
 				3597021124BF6AAC0010506E /* TransactionsFactoryTests.swift */,
-				37E351F0E21361EAEC078A0D /* ProductsManagerTests.swift */,
-				37E3583675928C01D92E3166 /* ProductInfoExtensions.swift */,
-				37E350E57B0A393455A72B40 /* ProductInfoTests.swift */,
-				37E3548189DA008320B3FC98 /* ProductInfoExtractorTests.swift */,
 			);
 			path = Purchasing;
 			sourceTree = "<group>";
 		};
-<<<<<<< HEAD
-=======
 		354895D0267AE32D001DC5B1 /* SubscriberAttributes */ = {
 			isa = PBXGroup;
 			children = (
@@ -1106,27 +1011,13 @@
 			path = SubscriberAttributes;
 			sourceTree = "<group>";
 		};
-		35A8A3E52683F03D0019D303 /* SubscriberAttributes */ = {
-			isa = PBXGroup;
-			children = (
-				35A8A3E62683F06B0019D303 /* AttributionDataMigratorTests.swift */,
-			);
-			path = SubscriberAttributes;
-			sourceTree = "<group>";
-		};
->>>>>>> 42ac4084
 		35D832CB262A5B3400E60AC5 /* Networking */ = {
 			isa = PBXGroup;
 			children = (
 				35D832CC262A5B7500E60AC5 /* ETagManager.swift */,
-<<<<<<< HEAD
 				35D832F3262E606500E60AC5 /* HTTPResponse.swift */,
 				F5BE443C26977F9B00254A30 /* HTTPRequest.swift */,
 				35D832D1262E56DB00E60AC5 /* HTTPStatusCodes.swift */,
-=======
-				35D832D1262E56DB00E60AC5 /* HTTPStatusCodes.swift */,
-				35D832F3262E606500E60AC5 /* HTTPResponse.swift */,
->>>>>>> 42ac4084
 				35F6FD61267426D600ABCB53 /* ETagAndResponseWrapper.swift */,
 			);
 			path = Networking;
@@ -1143,62 +1034,36 @@
 		37E35081077192045E3A8080 /* Mocks */ = {
 			isa = PBXGroup;
 			children = (
+				35D5DE04268FABFD002B2DBA /* MockAttributionDataMigrator.swift */,
 				37E351CD1EE6B897F434EA40 /* MockAttributionFetcher.swift */,
-<<<<<<< HEAD
 				37E35DA3E083FE37DAF15954 /* MockAttributionTypeFactory.swift */,
-=======
->>>>>>> 42ac4084
 				37E35645928A0009F4C105A7 /* MockBackend.swift */,
 				37E3578BD602C7B8E2274279 /* MockDateProvider.swift */,
 				37E354BEB8FDE39CAB7C4D69 /* MockDeviceCache.swift */,
+				35D83316262FC21400E60AC5 /* MockETagManager.swift */,
 				37E35292137BBF2810CE4F4B /* MockHTTPClient.swift */,
 				37E3571B552018D47A6ED7C6 /* MockIdentityManager.swift */,
 				37E35C5A65AAF701DED59800 /* MockInMemoryCachedOfferings.swift */,
 				2DA0068E24E2E515002C59D3 /* MockIntroEligibilityCalculator.swift */,
 				37E35A0D4A561C51185F82EB /* MockNotificationCenter.swift */,
 				37E3555B4BE0A4F7222E7B00 /* MockOfferingsFactory.swift */,
-<<<<<<< HEAD
 				37E35659EB530A5109AFAB50 /* MockOperationDispatcher.swift */,
 				2D390254259CF46000DB19C0 /* MockPaymentDiscount.swift */,
 				37E3572040A16F10B957563A /* MockProductDiscount.swift */,
 				2D4D6AF224F7172900B656BE /* MockProductsRequest.swift */,
 				37E35EBCDDD1A08F8105C46C /* MockPurchaserInfoManager.swift */,
-=======
-				37E3572040A16F10B957563A /* MockProductDiscount.swift */,
->>>>>>> 42ac4084
 				37E35838A7FD36982EE14100 /* MockPurchasesDelegate.swift */,
 				37E352B11676F7DC51559E84 /* MockReceiptFetcher.swift */,
 				37E3558F697A939D2BBD7FEC /* MockReceiptParser.swift */,
 				37E35609E46E869675A466C1 /* MockRequestFetcher.swift */,
-<<<<<<< HEAD
 				37E35EABF6D7AFE367718784 /* MockSKDiscount.swift */,
 				37E357FBA3184BDE6E95DED4 /* MockSKProduct.swift */,
 				37E351AC0FF9607719F7A29A /* MockStoreKitWrapper.swift */,
 				37E351D48260D9DC8B1EE360 /* MockSubscriberAttributesManager.swift */,
 				2DD7BA4C24C63A830066B4C2 /* MockSystemInfo.swift */,
 				37E3550C031F1FD95B366998 /* MockTransaction.swift */,
+				35D8331B262FC23100E60AC5 /* MockUserDefaults.swift */,
 				2DEB976A247DB85400A92099 /* SKProductSubscriptionDurationExtensions.swift */,
-				35D83316262FC21400E60AC5 /* MockETagManager.swift */,
-				35D8331B262FC23100E60AC5 /* MockUserDefaults.swift */,
-=======
-				37E357FBA3184BDE6E95DED4 /* MockSKProduct.swift */,
-				37E351AC0FF9607719F7A29A /* MockStoreKitWrapper.swift */,
-				37E351D48260D9DC8B1EE360 /* MockSubscriberAttributesManager.swift */,
-				37E3550C031F1FD95B366998 /* MockTransaction.swift */,
-				2DEB976A247DB85400A92099 /* SKProductSubscriptionDurationExtensions.swift */,
-				35D83316262FC21400E60AC5 /* MockETagManager.swift */,
-				35D8331B262FC23100E60AC5 /* MockUserDefaults.swift */,
-				37E35EABF6D7AFE367718784 /* MockSKDiscount.swift */,
-				2DD7BA4C24C63A830066B4C2 /* MockSystemInfo.swift */,
-				37E35659EB530A5109AFAB50 /* MockOperationDispatcher.swift */,
-				2D4D6AF224F7172900B656BE /* MockProductsRequest.swift */,
-				37E3558F697A939D2BBD7FEC /* MockReceiptParser.swift */,
-				2D390254259CF46000DB19C0 /* MockPaymentDiscount.swift */,
-				37E35DA3E083FE37DAF15954 /* MockAttributionTypeFactory.swift */,
-				37E35EBCDDD1A08F8105C46C /* MockPurchaserInfoManager.swift */,
-				35D5DE04268FABFD002B2DBA /* MockAttributionDataMigrator.swift */,
-				35549320269CE4A8005F9AE9 /* MockAttributionPoster.swift */,
->>>>>>> 42ac4084
 			);
 			path = Mocks;
 			sourceTree = "<group>";
@@ -1210,11 +1075,6 @@
 				37E35E282619939718FC7DBE /* RCBackend.m */,
 				37E356C39D29EB6C8EC2D6BD /* RCHTTPClient.h */,
 				37E35EDEA372C1D8E03118FF /* RCHTTPClient.m */,
-<<<<<<< HEAD
-=======
-				37E356988CFAEA3E06597850 /* RCHTTPRequest.m */,
-				37E35B76B22E9086A5BABECB /* RCHTTPRequest.h */,
->>>>>>> 42ac4084
 			);
 			path = Networking;
 			sourceTree = "<group>";
@@ -1406,6 +1266,7 @@
 		B36824BB268FBB9B00957E4C /* SubscriberAttributes */ = {
 			isa = PBXGroup;
 			children = (
+				35F82BB126A98EC50051DF03 /* AttributionDataMigratorTests.swift */,
 				2D8DB34A24072AAE00BE3D31 /* SubscriberAttributeTests.swift */,
 			);
 			path = SubscriberAttributes;
@@ -1510,12 +1371,6 @@
 				350FBDE91F7EEF070065833D /* RCPurchases.h in Headers */,
 				351F4FAF1F803D0700F245F4 /* RCPurchaserInfo.h in Headers */,
 				35262A0F1F7C4B9100C04F2C /* Purchases.h in Headers */,
-<<<<<<< HEAD
-				2D5033262406E4E8009CAE61 /* RCSpecialSubscriberAttributes.h in Headers */,
-=======
-				37E3598A1AAA3D70EA01C82D /* RCInMemoryCachedObject.h in Headers */,
-				37E352F190E0E957E8D932F8 /* RCDeviceCache.h in Headers */,
->>>>>>> 42ac4084
 				37E35B94F66AD4C3BC3E3D54 /* RCPurchaserInfoManager.h in Headers */,
 				2D5033242406E4E8009CAE61 /* RCTypeDefsPreMigration.h in Headers */,
 				2D50332A2406EA61009CAE61 /* RCSubscriberAttributesManager.h in Headers */,
@@ -1523,31 +1378,12 @@
 				37E3509E9E39B1FFE93351B1 /* NSError+RCExtensions.h in Headers */,
 				37E354F65C32F553F4697C0E /* RCBackend.h in Headers */,
 				37E35BE05E2A8BB2BD310CB0 /* RCHTTPClient.h in Headers */,
-<<<<<<< HEAD
-=======
-				37E3567EAB98594B4912E305 /* RCLogUtils.h in Headers */,
-				37E35EA1E0F41A8A53236C4B /* RCSystemInfo.h in Headers */,
-				37E3585A687FF4D7B69C554C /* RCDateProvider.h in Headers */,
-				37E354159288DE3D23212382 /* RCCrossPlatformSupport.h in Headers */,
-				37E35E9CEC36E93AF682D012 /* RCPromotionalOffer+Protected.h in Headers */,
-				2DA600382666D8DB00B9E79E /* RCLoggerBridge.h in Headers */,
-				37E352E86A182E92130B823C /* RCIntroEligibility+Protected.h in Headers */,
-				37E35C5A53AC7CF63B240FEC /* RCEntitlementInfos+Protected.h in Headers */,
-				37E3575B0FFDD90D01861D81 /* RCPurchasesErrorUtils+Protected.h in Headers */,
->>>>>>> 42ac4084
 				37E35D04747C56E85F1B9679 /* RCPurchaserInfo+Protected.h in Headers */,
 				37E3500156786798CB166571 /* RCPurchases+Protected.h in Headers */,
 				2D1FFAD525B8707400367C63 /* RCPurchaserInfoManager+Protected.h in Headers */,
+				35F82BAC26A988810051DF03 /* RCAttributionPoster.h in Headers */,
 				2DAF814E25B24243002C621E /* RCIdentityManager+Protected.h in Headers */,
 				3589D15624C21DBD00A65CBB /* RCAttributionTypeFactory+Protected.h in Headers */,
-<<<<<<< HEAD
-=======
-				37E357301A5D15C0E90C9BD3 /* RCProductInfoExtractor.h in Headers */,
-				37E352039F075299CD4CF6B0 /* RCHTTPRequest.h in Headers */,
-				2D8E9D54252374A600AFEE11 /* NSDictionary+RCExtensions.h in Headers */,
-				37E35A328C4DC8A4D2DB4B06 /* RCAttributionNetwork.h in Headers */,
-				35D5DE07268FB39C002B2DBA /* RCAttributionPoster.h in Headers */,
->>>>>>> 42ac4084
 				37E35CB9C20AFAFBC98ADA27 /* RCAttributionFetcher.h in Headers */,
 				37E35054EF6315E99DC20AEC /* RCAttributionTypeFactory.h in Headers */,
 				37E35D01E3A0F5FC8E0B16F7 /* RCIdentityManager.h in Headers */,
@@ -1874,10 +1710,7 @@
 				B3B5FBB4269CED4B00104A0C /* BackendErrorCode.swift in Sources */,
 				2DDF41B624F6F387005BC22D /* ASN1ObjectIdentifierBuilder.swift in Sources */,
 				35D832D2262E56DB00E60AC5 /* HTTPStatusCodes.swift in Sources */,
-<<<<<<< HEAD
 				2D4E926526990AB1000E10B0 /* StoreKitWrapper.swift in Sources */,
-=======
->>>>>>> 42ac4084
 				2DDF419624F6F331005BC22D /* ProductsRequestFactory.swift in Sources */,
 				2DDF419724F6F331005BC22D /* DateExtensions.swift in Sources */,
 				9A65E0A52591A23500DE00B0 /* PurchaseStrings.swift in Sources */,
@@ -1924,12 +1757,9 @@
 				9A65E0AA2591A23800DE00B0 /* RestoreStrings.swift in Sources */,
 				35D832CD262A5B7500E60AC5 /* ETagManager.swift in Sources */,
 				2DDF41BC24F6F392005BC22D /* ArraySlice_UInt8+Extensions.swift in Sources */,
-<<<<<<< HEAD
 				A5E6842D2696233D00EC9CB0 /* AttributionData.swift in Sources */,
-=======
 				354895D4267AE4B4001DC5B1 /* AttributionKey.swift in Sources */,
 				35F82BAB26A84E130051DF03 /* DictionaryExtensions.swift in Sources */,
->>>>>>> 42ac4084
 				9A65E0A02591A23200DE00B0 /* OfferingStrings.swift in Sources */,
 				2DDF41A224F6F331005BC22D /* ProductsManager.swift in Sources */,
 				B3AA6236268A81C700894871 /* EntitlementInfos.swift in Sources */,
@@ -1940,13 +1770,9 @@
 				35D0E5D026A5886C0099EAD8 /* ErrorUtils.swift in Sources */,
 				B372EC54268FEDC60099171E /* PromotionalOffer.swift in Sources */,
 				9A65DFDE258AD60A00DE00B0 /* LogIntent.swift in Sources */,
-<<<<<<< HEAD
 				0313FD41268A506400168386 /* DateProvider.swift in Sources */,
+				354895D2267AE383001DC5B1 /* AttributionDataMigrator.swift in Sources */,
 				B39E811A268E849900D31189 /* AttributionNetwork.swift in Sources */,
-=======
-				354895D2267AE383001DC5B1 /* AttributionDataMigrator.swift in Sources */,
-				354895D8267D546F001DC5B1 /* AttributionNetwork.swift in Sources */,
->>>>>>> 42ac4084
 				37E35C8515C5E2D01B0AF5C1 /* Strings.swift in Sources */,
 			);
 			runOnlyForDeploymentPostprocessing = 0;
@@ -1964,12 +1790,9 @@
 				2DDF41CA24F6F4C3005BC22D /* ArraySlice_UInt8+ExtensionsTests.swift in Sources */,
 				2DDF41DB24F6F4DB005BC22D /* IntroEligibilityCalculatorTests.swift in Sources */,
 				2DDF41E124F6F527005BC22D /* MockReceiptParser.swift in Sources */,
+				35F82BB226A98EC50051DF03 /* AttributionDataMigratorTests.swift in Sources */,
 				2DDF41E224F6F527005BC22D /* MockProductsRequest.swift in Sources */,
 				35D83300262FAD8000E60AC5 /* ETagManagerTests.swift in Sources */,
-<<<<<<< HEAD
-=======
-				35A8A3E72683F06B0019D303 /* AttributionDataMigratorTests.swift in Sources */,
->>>>>>> 42ac4084
 				2DDF41CC24F6F4C3005BC22D /* AppleReceiptBuilderTests.swift in Sources */,
 				B3DF6A46269512690030D57C /* ProductInfoExtensions.swift in Sources */,
 				2DDF41CD24F6F4C3005BC22D /* ASN1ContainerBuilderTests.swift in Sources */,
@@ -1982,10 +1805,7 @@
 				2DDF41DE24F6F527005BC22D /* MockAppleReceiptBuilder.swift in Sources */,
 				2DDF41E324F6F527005BC22D /* MockASN1ContainerBuilder.swift in Sources */,
 				2DDF41DA24F6F4DB005BC22D /* ReceiptParserTests.swift in Sources */,
-<<<<<<< HEAD
 				F5BE424326966B0000254A30 /* ProductInfoExtractorTests.swift in Sources */,
-=======
->>>>>>> 42ac4084
 				35D8330A262FBA9A00E60AC5 /* MockUserDefaults.swift in Sources */,
 				2DDF41DF24F6F527005BC22D /* MockProductsManager.swift in Sources */,
 				2D991ACC268BBCD600085481 /* MockRequestFetcher.swift in Sources */,
@@ -2085,11 +1905,7 @@
 				37E359E815ECBE0B9074FA19 /* NSDate+RCExtensionsTests.swift in Sources */,
 				B33C43EF267295E2006B8C8C /* RCObjC.m in Sources */,
 				37E35F150166B248756AAFEF /* NSData+RCExtensionsTests.swift in Sources */,
-<<<<<<< HEAD
-=======
-				37E3594AE079F6528C024B60 /* PurchasesTests.swift in Sources */,
 				35D5DE0B268FBB82002B2DBA /* AttributionFetcherTests.swift in Sources */,
->>>>>>> 42ac4084
 				37E3595F797614307CBA329A /* StoreKitWrapperTests.swift in Sources */,
 				2DDA3E4824DB101C00EDFE5B /* MockOperationDispatcher.swift in Sources */,
 				37E35DD66736A6669A746334 /* PurchaserInfoTests.swift in Sources */,
