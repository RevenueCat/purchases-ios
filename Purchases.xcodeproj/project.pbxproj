--- conflicted
+++ resolved
@@ -234,10 +234,7 @@
 		B3AA35A0268682410007771B /* RCEntitlementInfoAPI.m in Sources */ = {isa = PBXBuildFile; fileRef = B3AA359D268682410007771B /* RCEntitlementInfoAPI.m */; };
 		B3AA35A1268682410007771B /* RCPurchasesAPI.m in Sources */ = {isa = PBXBuildFile; fileRef = B3AA359F268682410007771B /* RCPurchasesAPI.m */; };
 		B3AA6234268A7BA900894871 /* RCEntitlementInfosAPI.m in Sources */ = {isa = PBXBuildFile; fileRef = B3AA6232268A7BA900894871 /* RCEntitlementInfosAPI.m */; };
-<<<<<<< HEAD
 		B3AA6236268A81C700894871 /* EntitlementInfos.swift in Sources */ = {isa = PBXBuildFile; fileRef = B3AA6235268A81C700894871 /* EntitlementInfos.swift */; };
-=======
->>>>>>> 740929c5
 		B3D3C47026856AFF00CB3C21 /* APITester.swift in Sources */ = {isa = PBXBuildFile; fileRef = B3D3C46F26856AFF00CB3C21 /* APITester.swift */; };
 		B3D5CFBD267282630056FA67 /* Nimble in Frameworks */ = {isa = PBXBuildFile; productRef = B3D5CFBC267282630056FA67 /* Nimble */; };
 		B3D5CFC0267282760056FA67 /* OHHTTPStubsSwift in Frameworks */ = {isa = PBXBuildFile; productRef = B3D5CFBF267282760056FA67 /* OHHTTPStubsSwift */; };
@@ -560,10 +557,7 @@
 		B3AA35A2268683540007771B /* EntitlementInfo.swift */ = {isa = PBXFileReference; lastKnownFileType = sourcecode.swift; path = EntitlementInfo.swift; sourceTree = "<group>"; };
 		B3AA6232268A7BA900894871 /* RCEntitlementInfosAPI.m */ = {isa = PBXFileReference; fileEncoding = 4; lastKnownFileType = sourcecode.c.objc; path = RCEntitlementInfosAPI.m; sourceTree = "<group>"; };
 		B3AA6233268A7BA900894871 /* RCEntitlementInfosAPI.h */ = {isa = PBXFileReference; fileEncoding = 4; lastKnownFileType = sourcecode.c.h; path = RCEntitlementInfosAPI.h; sourceTree = "<group>"; };
-<<<<<<< HEAD
 		B3AA6235268A81C700894871 /* EntitlementInfos.swift */ = {isa = PBXFileReference; lastKnownFileType = sourcecode.swift; path = EntitlementInfos.swift; sourceTree = "<group>"; };
-=======
->>>>>>> 740929c5
 		B3D3C46E26856AFE00CB3C21 /* APITester-Bridging-Header.h */ = {isa = PBXFileReference; lastKnownFileType = sourcecode.c.h; path = "APITester-Bridging-Header.h"; sourceTree = "<group>"; };
 		B3D3C46F26856AFF00CB3C21 /* APITester.swift */ = {isa = PBXFileReference; lastKnownFileType = sourcecode.swift; path = APITester.swift; sourceTree = "<group>"; };
 		B3D3C4712685784800CB3C21 /* Package.swift */ = {isa = PBXFileReference; fileEncoding = 4; lastKnownFileType = sourcecode.swift; path = Package.swift; sourceTree = "<group>"; };
