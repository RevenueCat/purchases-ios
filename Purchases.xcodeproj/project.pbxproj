// !$*UTF8*$!
{
	archiveVersion = 1;
	classes = {
	};
	objectVersion = 52;
	objects = {

/* Begin PBXBuildFile section */
		0313FD41268A506400168386 /* DateProvider.swift in Sources */ = {isa = PBXBuildFile; fileRef = 0313FD40268A506400168386 /* DateProvider.swift */; };
		2CD72942268A823900BFC976 /* Data+Extensions.swift in Sources */ = {isa = PBXBuildFile; fileRef = 2CD72941268A823900BFC976 /* Data+Extensions.swift */; };
		2CD72944268A826F00BFC976 /* Date+Extensions.swift in Sources */ = {isa = PBXBuildFile; fileRef = 2CD72943268A826F00BFC976 /* Date+Extensions.swift */; };
		2CD72948268A828400BFC976 /* Locale+Extensions.swift in Sources */ = {isa = PBXBuildFile; fileRef = 2CD72947268A828400BFC976 /* Locale+Extensions.swift */; };
		2D11F5E1250FF886005A70E8 /* AttributionStrings.swift in Sources */ = {isa = PBXBuildFile; fileRef = 2D11F5E0250FF886005A70E8 /* AttributionStrings.swift */; };
		2D1C3F3926B9D8B800112626 /* MockBundle.swift in Sources */ = {isa = PBXBuildFile; fileRef = 2D1C3F3826B9D8B800112626 /* MockBundle.swift */; };
		2D1FFAD525B8707400367C63 /* RCPurchaserInfoManager+Protected.h in Headers */ = {isa = PBXBuildFile; fileRef = 2D1FFAD425B8707400367C63 /* RCPurchaserInfoManager+Protected.h */; settings = {ATTRIBUTES = (Private, ); }; };
		2D22679125F2D9AD00E6950C /* PurchasesTests-Bridging-Header.h in Headers */ = {isa = PBXBuildFile; fileRef = 35262A291F7D783F00C04F2C /* PurchasesTests-Bridging-Header.h */; };
		2D390255259CF46000DB19C0 /* MockPaymentDiscount.swift in Sources */ = {isa = PBXBuildFile; fileRef = 2D390254259CF46000DB19C0 /* MockPaymentDiscount.swift */; };
		2D3E29CE25E8009000456FA8 /* MockAttributionTypeFactory.swift in Sources */ = {isa = PBXBuildFile; fileRef = 37E35DA3E083FE37DAF15954 /* MockAttributionTypeFactory.swift */; };
		2D4C18A924F47E5000F268CD /* Purchases.swift in Sources */ = {isa = PBXBuildFile; fileRef = 2D4C18A824F47E4400F268CD /* Purchases.swift */; };
		2D4D6AF124F6FEE000B656BE /* MockIntroEligibilityCalculator.swift in Sources */ = {isa = PBXBuildFile; fileRef = 2DA0068E24E2E515002C59D3 /* MockIntroEligibilityCalculator.swift */; };
		2D4D6AF324F7172900B656BE /* MockProductsRequest.swift in Sources */ = {isa = PBXBuildFile; fileRef = 2D4D6AF224F7172900B656BE /* MockProductsRequest.swift */; };
		2D4D6AF424F717B800B656BE /* ASN1ObjectIdentifierEncoder.swift in Sources */ = {isa = PBXBuildFile; fileRef = 37E35C4A4B241A545D1D06BD /* ASN1ObjectIdentifierEncoder.swift */; };
		2D4D6AF524F717B800B656BE /* ContainerFactory.swift in Sources */ = {isa = PBXBuildFile; fileRef = 37E35092F0E41512E0D610BA /* ContainerFactory.swift */; };
		2D4D6AF624F7193700B656BE /* verifyReceiptSample1.txt in Resources */ = {isa = PBXBuildFile; fileRef = 2DDE559A24C8B5E300DCB087 /* verifyReceiptSample1.txt */; };
		2D4D6AF724F7193700B656BE /* base64encodedreceiptsample1.txt in Resources */ = {isa = PBXBuildFile; fileRef = 2DDE559B24C8B5E300DCB087 /* base64encodedreceiptsample1.txt */; };
		2D4E926526990AB1000E10B0 /* StoreKitWrapper.swift in Sources */ = {isa = PBXBuildFile; fileRef = 2D4E926426990AB1000E10B0 /* StoreKitWrapper.swift */; };
		2D5033242406E4E8009CAE61 /* RCTypeDefsPreMigration.h in Headers */ = {isa = PBXBuildFile; fileRef = 2D5033212406E4E8009CAE61 /* RCTypeDefsPreMigration.h */; settings = {ATTRIBUTES = (Private, ); }; };
		2D50332A2406EA61009CAE61 /* RCSubscriberAttributesManager.h in Headers */ = {isa = PBXBuildFile; fileRef = 2D5033272406EA61009CAE61 /* RCSubscriberAttributesManager.h */; settings = {ATTRIBUTES = (Private, ); }; };
		2D50332B2406EA61009CAE61 /* RCSubscriberAttributesManager.m in Sources */ = {isa = PBXBuildFile; fileRef = 2D5033282406EA61009CAE61 /* RCSubscriberAttributesManager.m */; };
		2D80736A268A691A0072284E /* MockProductsManager.swift in Sources */ = {isa = PBXBuildFile; fileRef = 37E35C9439E087F63ECC4F59 /* MockProductsManager.swift */; };
		2D84458926B9CD270033B5A3 /* ReceiptFetcherTests.swift in Sources */ = {isa = PBXBuildFile; fileRef = 2D84458826B9CD270033B5A3 /* ReceiptFetcherTests.swift */; };
		2D8E9D482523747D00AFEE11 /* DictionaryExtensionsTests.swift in Sources */ = {isa = PBXBuildFile; fileRef = 2DD269162522A20A006AC4BC /* DictionaryExtensionsTests.swift */; };
		2D991ACA268BA56900085481 /* StoreKitRequestFetcher.swift in Sources */ = {isa = PBXBuildFile; fileRef = 2D991AC9268BA56900085481 /* StoreKitRequestFetcher.swift */; };
		2D991ACC268BBCD600085481 /* MockRequestFetcher.swift in Sources */ = {isa = PBXBuildFile; fileRef = 37E35609E46E869675A466C1 /* MockRequestFetcher.swift */; };
		2D991ACD268BBE8600085481 /* MockRequestFetcher.swift in Sources */ = {isa = PBXBuildFile; fileRef = 37E35609E46E869675A466C1 /* MockRequestFetcher.swift */; };
		2DAF814E25B24243002C621E /* RCIdentityManager+Protected.h in Headers */ = {isa = PBXBuildFile; fileRef = 2DAF814D25B24243002C621E /* RCIdentityManager+Protected.h */; settings = {ATTRIBUTES = (Private, ); }; };
		2DC19195255F36D10039389A /* Logger.swift in Sources */ = {isa = PBXBuildFile; fileRef = 2DC19194255F36D10039389A /* Logger.swift */; };
		2DC5622624EC63430031F69B /* PurchasesCoreSwift.h in Headers */ = {isa = PBXBuildFile; fileRef = 2DC5621824EC63430031F69B /* PurchasesCoreSwift.h */; settings = {ATTRIBUTES = (Public, ); }; };
		2DC5622E24EC636C0031F69B /* Transaction.swift in Sources */ = {isa = PBXBuildFile; fileRef = 37E355CBB3F3A31A32687B14 /* Transaction.swift */; };
		2DC5623024EC63730031F69B /* OperationDispatcher.swift in Sources */ = {isa = PBXBuildFile; fileRef = 2DDA3E4624DB0B5400EDFE5B /* OperationDispatcher.swift */; };
		2DC5623224EC63730031F69B /* TransactionsFactory.swift in Sources */ = {isa = PBXBuildFile; fileRef = 3597020F24BF6A710010506E /* TransactionsFactory.swift */; };
		2DC5623724EC68090031F69B /* TransactionsFactoryTests.swift in Sources */ = {isa = PBXBuildFile; fileRef = 3597021124BF6AAC0010506E /* TransactionsFactoryTests.swift */; };
		2DCCC68D26BB38E500E61E6D /* AttributionPosterTests.swift in Sources */ = {isa = PBXBuildFile; fileRef = 37E354FE32DD3EA3FF3ECD0A /* AttributionPosterTests.swift */; };
		2DD02D5724AD0B0500419CD9 /* RCIntroEligibilityTests.swift in Sources */ = {isa = PBXBuildFile; fileRef = 2DD02D5624AD0B0500419CD9 /* RCIntroEligibilityTests.swift */; };
		2DD448FF24088473002F5694 /* RCPurchases+SubscriberAttributes.h in Headers */ = {isa = PBXBuildFile; fileRef = 2DD448FD24088473002F5694 /* RCPurchases+SubscriberAttributes.h */; settings = {ATTRIBUTES = (Private, ); }; };
		2DD4490024088473002F5694 /* RCPurchases+SubscriberAttributes.m in Sources */ = {isa = PBXBuildFile; fileRef = 2DD448FE24088473002F5694 /* RCPurchases+SubscriberAttributes.m */; };
		2DD7BA4D24C63A830066B4C2 /* MockSystemInfo.swift in Sources */ = {isa = PBXBuildFile; fileRef = 2DD7BA4C24C63A830066B4C2 /* MockSystemInfo.swift */; };
		2DDA3E4824DB101C00EDFE5B /* MockOperationDispatcher.swift in Sources */ = {isa = PBXBuildFile; fileRef = 37E35659EB530A5109AFAB50 /* MockOperationDispatcher.swift */; };
		2DDF419624F6F331005BC22D /* ProductsRequestFactory.swift in Sources */ = {isa = PBXBuildFile; fileRef = 37E35E8DCF998D9DB63850F8 /* ProductsRequestFactory.swift */; };
		2DDF419724F6F331005BC22D /* DateExtensions.swift in Sources */ = {isa = PBXBuildFile; fileRef = 37E3567189CF6A746EE3CCC2 /* DateExtensions.swift */; };
		2DDF419D24F6F331005BC22D /* IntroEligibilityCalculator.swift in Sources */ = {isa = PBXBuildFile; fileRef = 2D97458E24BDFCEF006245E9 /* IntroEligibilityCalculator.swift */; };
		2DDF419F24F6F331005BC22D /* ReceiptParsingError.swift in Sources */ = {isa = PBXBuildFile; fileRef = 2D8F622224D30F9D00F993AA /* ReceiptParsingError.swift */; };
		2DDF41A224F6F331005BC22D /* ProductsManager.swift in Sources */ = {isa = PBXBuildFile; fileRef = 37E35C7060D7E486F5958BED /* ProductsManager.swift */; };
		2DDF41A324F6F331005BC22D /* ReceiptParser.swift in Sources */ = {isa = PBXBuildFile; fileRef = 2D5BB46A24C8E8ED00E27537 /* ReceiptParser.swift */; };
		2DDF41AB24F6F37C005BC22D /* AppleReceipt.swift in Sources */ = {isa = PBXBuildFile; fileRef = 2DDF41A724F6F37C005BC22D /* AppleReceipt.swift */; };
		2DDF41AC24F6F37C005BC22D /* ASN1Container.swift in Sources */ = {isa = PBXBuildFile; fileRef = 2DDF41A824F6F37C005BC22D /* ASN1Container.swift */; };
		2DDF41AD24F6F37C005BC22D /* ASN1ObjectIdentifier.swift in Sources */ = {isa = PBXBuildFile; fileRef = 2DDF41A924F6F37C005BC22D /* ASN1ObjectIdentifier.swift */; };
		2DDF41AE24F6F37C005BC22D /* InAppPurchase.swift in Sources */ = {isa = PBXBuildFile; fileRef = 2DDF41AA24F6F37C005BC22D /* InAppPurchase.swift */; };
		2DDF41B324F6F387005BC22D /* InAppPurchaseBuilder.swift in Sources */ = {isa = PBXBuildFile; fileRef = 2DDF41AF24F6F387005BC22D /* InAppPurchaseBuilder.swift */; };
		2DDF41B424F6F387005BC22D /* ASN1ContainerBuilder.swift in Sources */ = {isa = PBXBuildFile; fileRef = 2DDF41B024F6F387005BC22D /* ASN1ContainerBuilder.swift */; };
		2DDF41B524F6F387005BC22D /* AppleReceiptBuilder.swift in Sources */ = {isa = PBXBuildFile; fileRef = 2DDF41B124F6F387005BC22D /* AppleReceiptBuilder.swift */; };
		2DDF41B624F6F387005BC22D /* ASN1ObjectIdentifierBuilder.swift in Sources */ = {isa = PBXBuildFile; fileRef = 2DDF41B224F6F387005BC22D /* ASN1ObjectIdentifierBuilder.swift */; };
		2DDF41BA24F6F392005BC22D /* ISO3601DateFormatter.swift in Sources */ = {isa = PBXBuildFile; fileRef = 2DDF41B724F6F392005BC22D /* ISO3601DateFormatter.swift */; };
		2DDF41BB24F6F392005BC22D /* UInt8+Extensions.swift in Sources */ = {isa = PBXBuildFile; fileRef = 2DDF41B824F6F392005BC22D /* UInt8+Extensions.swift */; };
		2DDF41BC24F6F392005BC22D /* ArraySlice_UInt8+Extensions.swift in Sources */ = {isa = PBXBuildFile; fileRef = 2DDF41B924F6F392005BC22D /* ArraySlice_UInt8+Extensions.swift */; };
		2DDF41C824F6F4C3005BC22D /* ISO3601DateFormatterTests.swift in Sources */ = {isa = PBXBuildFile; fileRef = 2DDF41BE24F6F4C3005BC22D /* ISO3601DateFormatterTests.swift */; };
		2DDF41C924F6F4C3005BC22D /* UInt8+ExtensionsTests.swift in Sources */ = {isa = PBXBuildFile; fileRef = 2DDF41BF24F6F4C3005BC22D /* UInt8+ExtensionsTests.swift */; };
		2DDF41CA24F6F4C3005BC22D /* ArraySlice_UInt8+ExtensionsTests.swift in Sources */ = {isa = PBXBuildFile; fileRef = 2DDF41C024F6F4C3005BC22D /* ArraySlice_UInt8+ExtensionsTests.swift */; };
		2DDF41CB24F6F4C3005BC22D /* ASN1ObjectIdentifierBuilderTests.swift in Sources */ = {isa = PBXBuildFile; fileRef = 2DDF41C224F6F4C3005BC22D /* ASN1ObjectIdentifierBuilderTests.swift */; };
		2DDF41CC24F6F4C3005BC22D /* AppleReceiptBuilderTests.swift in Sources */ = {isa = PBXBuildFile; fileRef = 2DDF41C324F6F4C3005BC22D /* AppleReceiptBuilderTests.swift */; };
		2DDF41CD24F6F4C3005BC22D /* ASN1ContainerBuilderTests.swift in Sources */ = {isa = PBXBuildFile; fileRef = 2DDF41C424F6F4C3005BC22D /* ASN1ContainerBuilderTests.swift */; };
		2DDF41CE24F6F4C3005BC22D /* InAppPurchaseBuilderTests.swift in Sources */ = {isa = PBXBuildFile; fileRef = 2DDF41C524F6F4C3005BC22D /* InAppPurchaseBuilderTests.swift */; };
		2DDF41CF24F6F4C3005BC22D /* ReceiptParsing+TestsWithRealReceipts.swift in Sources */ = {isa = PBXBuildFile; fileRef = 2DDF41C724F6F4C3005BC22D /* ReceiptParsing+TestsWithRealReceipts.swift */; };
		2DDF41DA24F6F4DB005BC22D /* ReceiptParserTests.swift in Sources */ = {isa = PBXBuildFile; fileRef = 37E351D0EBC4698E1D3585A6 /* ReceiptParserTests.swift */; };
		2DDF41DB24F6F4DB005BC22D /* IntroEligibilityCalculatorTests.swift in Sources */ = {isa = PBXBuildFile; fileRef = 37E354B18710B488B8B0D443 /* IntroEligibilityCalculatorTests.swift */; };
		2DDF41DC24F6F4DB005BC22D /* ProductsManagerTests.swift in Sources */ = {isa = PBXBuildFile; fileRef = 37E351F0E21361EAEC078A0D /* ProductsManagerTests.swift */; };
		2DDF41DE24F6F527005BC22D /* MockAppleReceiptBuilder.swift in Sources */ = {isa = PBXBuildFile; fileRef = 37E35C1554F296F7F1317747 /* MockAppleReceiptBuilder.swift */; };
		2DDF41DF24F6F527005BC22D /* MockProductsManager.swift in Sources */ = {isa = PBXBuildFile; fileRef = 37E35C9439E087F63ECC4F59 /* MockProductsManager.swift */; };
		2DDF41E024F6F527005BC22D /* MockInAppPurchaseBuilder.swift in Sources */ = {isa = PBXBuildFile; fileRef = 37E355744D64075AA91342DE /* MockInAppPurchaseBuilder.swift */; };
		2DDF41E124F6F527005BC22D /* MockReceiptParser.swift in Sources */ = {isa = PBXBuildFile; fileRef = 37E354B13440508B46C9A530 /* MockReceiptParser.swift */; };
		2DDF41E224F6F527005BC22D /* MockProductsRequest.swift in Sources */ = {isa = PBXBuildFile; fileRef = 37E35B08709090FBBFB16EBD /* MockProductsRequest.swift */; };
		2DDF41E324F6F527005BC22D /* MockASN1ContainerBuilder.swift in Sources */ = {isa = PBXBuildFile; fileRef = 37E351EB3689AF304E5B1031 /* MockASN1ContainerBuilder.swift */; };
		2DDF41E424F6F527005BC22D /* MockProductsRequestFactory.swift in Sources */ = {isa = PBXBuildFile; fileRef = 37E35F783903362B65FB7AF3 /* MockProductsRequestFactory.swift */; };
		2DDF41E624F6F5DC005BC22D /* MockSKProduct.swift in Sources */ = {isa = PBXBuildFile; fileRef = 2DDF41E524F6F5DC005BC22D /* MockSKProduct.swift */; };
		2DDF41E824F6F61B005BC22D /* MockSKDiscount.swift in Sources */ = {isa = PBXBuildFile; fileRef = 2DDF41E724F6F61B005BC22D /* MockSKDiscount.swift */; };
		2DDF41EA24F6F844005BC22D /* SKProductSubscriptionDurationExtensions.swift in Sources */ = {isa = PBXBuildFile; fileRef = 2DDF41E924F6F844005BC22D /* SKProductSubscriptionDurationExtensions.swift */; };
		2DE20B6F264087FB004C597D /* StoreKitTests.swift in Sources */ = {isa = PBXBuildFile; fileRef = 2DE20B6E264087FB004C597D /* StoreKitTests.swift */; };
		2DE20B7426408802004C597D /* Purchases.framework in Frameworks */ = {isa = PBXBuildFile; fileRef = 352629FE1F7C4B9100C04F2C /* Purchases.framework */; };
		2DE20B7626408807004C597D /* StoreKitTest.framework in Frameworks */ = {isa = PBXBuildFile; fileRef = 2DE20B7526408806004C597D /* StoreKitTest.framework */; };
		2DE20B7A26408921004C597D /* Configuration.storekit in Resources */ = {isa = PBXBuildFile; fileRef = 2DE20B7926408921004C597D /* Configuration.storekit */; };
		2DE20B8226409EB7004C597D /* StoreKitTestAppApp.swift in Sources */ = {isa = PBXBuildFile; fileRef = 2DE20B8126409EB7004C597D /* StoreKitTestAppApp.swift */; };
		2DE20B8426409EB7004C597D /* ContentView.swift in Sources */ = {isa = PBXBuildFile; fileRef = 2DE20B8326409EB7004C597D /* ContentView.swift */; };
		2DE20B8626409EB8004C597D /* Assets.xcassets in Resources */ = {isa = PBXBuildFile; fileRef = 2DE20B8526409EB8004C597D /* Assets.xcassets */; };
		2DE20B8926409EB8004C597D /* Preview Assets.xcassets in Resources */ = {isa = PBXBuildFile; fileRef = 2DE20B8826409EB8004C597D /* Preview Assets.xcassets */; };
		2DE20B9026409EC7004C597D /* Purchases.framework in Frameworks */ = {isa = PBXBuildFile; fileRef = 352629FE1F7C4B9100C04F2C /* Purchases.framework */; };
		2DE20B9226409ECF004C597D /* StoreKit.framework in Frameworks */ = {isa = PBXBuildFile; fileRef = 2DE20B9126409ECF004C597D /* StoreKit.framework */; };
		2DE61A84264190830021CEA0 /* Constants.swift in Sources */ = {isa = PBXBuildFile; fileRef = 2DE61A83264190830021CEA0 /* Constants.swift */; };
		2DE63BB324EC73F3001288D6 /* PurchasesCoreSwift.framework in Frameworks */ = {isa = PBXBuildFile; fileRef = 2DC5621624EC63420031F69B /* PurchasesCoreSwift.framework */; };
		2DEB976B247DB85400A92099 /* SKProductSubscriptionDurationExtensions.swift in Sources */ = {isa = PBXBuildFile; fileRef = 2DEB976A247DB85400A92099 /* SKProductSubscriptionDurationExtensions.swift */; };
		350FBDE91F7EEF070065833D /* RCPurchases.h in Headers */ = {isa = PBXBuildFile; fileRef = 350FBDE71F7EEF070065833D /* RCPurchases.h */; settings = {ATTRIBUTES = (Public, ); }; };
		350FBDEA1F7EEF070065833D /* RCPurchases.m in Sources */ = {isa = PBXBuildFile; fileRef = 350FBDE81F7EEF070065833D /* RCPurchases.m */; };
		35262A0F1F7C4B9100C04F2C /* Purchases.h in Headers */ = {isa = PBXBuildFile; fileRef = 35262A011F7C4B9100C04F2C /* Purchases.h */; settings = {ATTRIBUTES = (Public, ); }; };
		35262A231F7D77E600C04F2C /* Purchases.framework in Frameworks */ = {isa = PBXBuildFile; fileRef = 352629FE1F7C4B9100C04F2C /* Purchases.framework */; };
		354895D4267AE4B4001DC5B1 /* AttributionKey.swift in Sources */ = {isa = PBXBuildFile; fileRef = 354895D3267AE4B4001DC5B1 /* AttributionKey.swift */; };
		354895D6267BEDE3001DC5B1 /* SpecialSubscriberAttributes.swift in Sources */ = {isa = PBXBuildFile; fileRef = 354895D5267BEDE3001DC5B1 /* SpecialSubscriberAttributes.swift */; };
		35549323269E298B005F9AE9 /* OfferingsFactory.swift in Sources */ = {isa = PBXBuildFile; fileRef = 35549322269E298B005F9AE9 /* OfferingsFactory.swift */; };
		356D65F620B873AF00576D45 /* Purchases.framework in Copy Frameworks */ = {isa = PBXBuildFile; fileRef = 352629FE1F7C4B9100C04F2C /* Purchases.framework */; settings = {ATTRIBUTES = (CodeSignOnCopy, RemoveHeadersOnCopy, ); }; };
		35D0E5D026A5886C0099EAD8 /* ErrorUtils.swift in Sources */ = {isa = PBXBuildFile; fileRef = 35D0E5CF26A5886C0099EAD8 /* ErrorUtils.swift */; };
		35D5DE05268FABFD002B2DBA /* MockAttributionDataMigrator.swift in Sources */ = {isa = PBXBuildFile; fileRef = 35D5DE04268FABFD002B2DBA /* MockAttributionDataMigrator.swift */; };
		35D5DE09268FB3D7002B2DBA /* RCAttributionPoster.m in Sources */ = {isa = PBXBuildFile; fileRef = 35D5DE08268FB3D7002B2DBA /* RCAttributionPoster.m */; };
		35D832CD262A5B7500E60AC5 /* ETagManager.swift in Sources */ = {isa = PBXBuildFile; fileRef = 35D832CC262A5B7500E60AC5 /* ETagManager.swift */; };
		35D832D2262E56DB00E60AC5 /* HTTPStatusCodes.swift in Sources */ = {isa = PBXBuildFile; fileRef = 35D832D1262E56DB00E60AC5 /* HTTPStatusCodes.swift */; };
		35D832F4262E606500E60AC5 /* HTTPResponse.swift in Sources */ = {isa = PBXBuildFile; fileRef = 35D832F3262E606500E60AC5 /* HTTPResponse.swift */; };
		35D83300262FAD8000E60AC5 /* ETagManagerTests.swift in Sources */ = {isa = PBXBuildFile; fileRef = 35D832FF262FAD8000E60AC5 /* ETagManagerTests.swift */; };
		35D8330A262FBA9A00E60AC5 /* MockUserDefaults.swift in Sources */ = {isa = PBXBuildFile; fileRef = 37E357D16038F07915D7825D /* MockUserDefaults.swift */; };
		35D83312262FBD4200E60AC5 /* MockETagManager.swift in Sources */ = {isa = PBXBuildFile; fileRef = 35D83311262FBD4200E60AC5 /* MockETagManager.swift */; };
		35D83317262FC21400E60AC5 /* MockETagManager.swift in Sources */ = {isa = PBXBuildFile; fileRef = 35D83316262FC21400E60AC5 /* MockETagManager.swift */; };
		35D8331C262FC23100E60AC5 /* MockUserDefaults.swift in Sources */ = {isa = PBXBuildFile; fileRef = 35D8331B262FC23100E60AC5 /* MockUserDefaults.swift */; };
		35F6FD62267426D600ABCB53 /* ETagAndResponseWrapper.swift in Sources */ = {isa = PBXBuildFile; fileRef = 35F6FD61267426D600ABCB53 /* ETagAndResponseWrapper.swift */; };
		35F82BA926A849100051DF03 /* RCPurchasesErrorUtilsAPI.m in Sources */ = {isa = PBXBuildFile; fileRef = 35F82BA726A849080051DF03 /* RCPurchasesErrorUtilsAPI.m */; };
		35F82BAB26A84E130051DF03 /* Dictionary+Extensions.swift in Sources */ = {isa = PBXBuildFile; fileRef = 35F82BAA26A84E130051DF03 /* Dictionary+Extensions.swift */; };
		35F82BAC26A988810051DF03 /* RCAttributionPoster.h in Headers */ = {isa = PBXBuildFile; fileRef = 35D5DE06268FB39C002B2DBA /* RCAttributionPoster.h */; settings = {ATTRIBUTES = (Private, ); }; };
		35F82BB226A98EC50051DF03 /* AttributionDataMigratorTests.swift in Sources */ = {isa = PBXBuildFile; fileRef = 35F82BB126A98EC50051DF03 /* AttributionDataMigratorTests.swift */; };
		35F82BB426A9A74D0051DF03 /* HTTPClient.swift in Sources */ = {isa = PBXBuildFile; fileRef = 35F82BB326A9A74D0051DF03 /* HTTPClient.swift */; };
		35F82BB626A9B8040051DF03 /* AttributionDataMigrator.swift in Sources */ = {isa = PBXBuildFile; fileRef = 35F82BB526A9B8030051DF03 /* AttributionDataMigrator.swift */; };
		37E3500156786798CB166571 /* RCPurchases+Protected.h in Headers */ = {isa = PBXBuildFile; fileRef = 37E352DAD631B3A45C041148 /* RCPurchases+Protected.h */; settings = {ATTRIBUTES = (Private, ); }; };
		37E350C67712B9E054FEF297 /* AttributionData.swift in Sources */ = {isa = PBXBuildFile; fileRef = 37E35CD16BB73BB091E64D9A /* AttributionData.swift */; };
		37E351A24D613F0DFE6AF05F /* MockBackend.swift in Sources */ = {isa = PBXBuildFile; fileRef = 37E35645928A0009F4C105A7 /* MockBackend.swift */; };
		37E351AB03EE37534CA10B59 /* MockInMemoryCachedOfferings.swift in Sources */ = {isa = PBXBuildFile; fileRef = 37E35C5A65AAF701DED59800 /* MockInMemoryCachedOfferings.swift */; };
		37E351DC8105A9C75F8CFE31 /* RCPurchaserInfoManager.m in Sources */ = {isa = PBXBuildFile; fileRef = 37E3531E6D800F71A856C9E2 /* RCPurchaserInfoManager.m */; };
		37E351E3AC0B5F67305B4CB6 /* DeviceCacheTests.swift in Sources */ = {isa = PBXBuildFile; fileRef = 37E35D87B7E6F91E27E98F42 /* DeviceCacheTests.swift */; };
		37E3524628A1D7568679FEE2 /* SubscriberAttributesManagerTests.swift in Sources */ = {isa = PBXBuildFile; fileRef = 37E3567E972B9B04FE079ABA /* SubscriberAttributesManagerTests.swift */; };
		37E3524CB70618E6C5F3DB49 /* MockPurchasesDelegate.swift in Sources */ = {isa = PBXBuildFile; fileRef = 37E35838A7FD36982EE14100 /* MockPurchasesDelegate.swift */; };
		37E352897F7CB3A122F9739F /* PurchasesSubscriberAttributesTests.swift in Sources */ = {isa = PBXBuildFile; fileRef = 37E3508E52201122137D4B4A /* PurchasesSubscriberAttributesTests.swift */; };
		37E353851D42047D5B0A57D0 /* MockDateProvider.swift in Sources */ = {isa = PBXBuildFile; fileRef = 37E3578BD602C7B8E2274279 /* MockDateProvider.swift */; };
		37E35398FCB4931573C56CAF /* MockReceiptFetcher.swift in Sources */ = {isa = PBXBuildFile; fileRef = 37E352B11676F7DC51559E84 /* MockReceiptFetcher.swift */; };
		37E354BE25CE61E55E4FD89C /* MockDeviceCache.swift in Sources */ = {isa = PBXBuildFile; fileRef = 37E354BEB8FDE39CAB7C4D69 /* MockDeviceCache.swift */; };
		37E354C46A8A3C2DC861C224 /* MockHTTPClient.swift in Sources */ = {isa = PBXBuildFile; fileRef = 37E35292137BBF2810CE4F4B /* MockHTTPClient.swift */; };
		37E354E0A9A371481540B2B0 /* MockAttributionFetcher.swift in Sources */ = {isa = PBXBuildFile; fileRef = 37E351CD1EE6B897F434EA40 /* MockAttributionFetcher.swift */; };
		37E35537842F30D829D76252 /* RCIdentityManager.m in Sources */ = {isa = PBXBuildFile; fileRef = 37E358CFE61BD929C7FDE4CD /* RCIdentityManager.m */; };
		37E3554836D4DA9336B9FA70 /* MockProductDiscount.swift in Sources */ = {isa = PBXBuildFile; fileRef = 37E3572040A16F10B957563A /* MockProductDiscount.swift */; };
		37E3555F3FB596CAB8F46868 /* BackendTests.swift in Sources */ = {isa = PBXBuildFile; fileRef = 37E358BF58C99AC39073B96C /* BackendTests.swift */; };
		37E356538C6A9A05887CAE12 /* NSError+RCExtensionsTests.swift in Sources */ = {isa = PBXBuildFile; fileRef = 37E353AF2CAD3CEDE6D9B368 /* NSError+RCExtensionsTests.swift */; };
		37E3578711F5FDD5DC6458A8 /* AttributionFetcher.swift in Sources */ = {isa = PBXBuildFile; fileRef = 37E3521731D8DC16873F55F3 /* AttributionFetcher.swift */; };
		37E357E33F0E20D92EE6372E /* MockSKProduct.swift in Sources */ = {isa = PBXBuildFile; fileRef = 37E357FBA3184BDE6E95DED4 /* MockSKProduct.swift */; };
		37E35861EE73539B60226BC2 /* EntitlementInfosTests.swift in Sources */ = {isa = PBXBuildFile; fileRef = 37E3582920E16E065502E5FC /* EntitlementInfosTests.swift */; };
		37E3595F797614307CBA329A /* StoreKitWrapperTests.swift in Sources */ = {isa = PBXBuildFile; fileRef = 37E352F86A0A8EB05BAD77C4 /* StoreKitWrapperTests.swift */; };
		37E3599326581376E0142EEC /* SystemInfoTests.swift in Sources */ = {isa = PBXBuildFile; fileRef = 37E35EEE7783629CDE41B70C /* SystemInfoTests.swift */; };
		37E359E815ECBE0B9074FA19 /* NSDate+RCExtensionsTests.swift in Sources */ = {isa = PBXBuildFile; fileRef = 37E3508EC20EEBAB4EAC4C82 /* NSDate+RCExtensionsTests.swift */; };
		37E359F038FEA41F207662A5 /* MockPurchaserInfoManager.swift in Sources */ = {isa = PBXBuildFile; fileRef = 37E35EBCDDD1A08F8105C46C /* MockPurchaserInfoManager.swift */; };
		37E35A37D97E9E2B0CA09300 /* ISOPeriodFormatterTests.swift in Sources */ = {isa = PBXBuildFile; fileRef = 37E35B9AC7A350CA2437049D /* ISOPeriodFormatterTests.swift */; };
		37E35AC4C81DB6A27C5AA1CE /* OfferingsTests.swift in Sources */ = {isa = PBXBuildFile; fileRef = 37E357C2D977BBB081216B5F /* OfferingsTests.swift */; };
		37E35AD0B0D9EF0CDA29DAC2 /* MockStoreKitWrapper.swift in Sources */ = {isa = PBXBuildFile; fileRef = 37E351AC0FF9607719F7A29A /* MockStoreKitWrapper.swift */; };
		37E35AD3BB8E99D2AA325825 /* DeviceCacheSubscriberAttributesTests.swift in Sources */ = {isa = PBXBuildFile; fileRef = 37E35C4A795A0F056381A1B3 /* DeviceCacheSubscriberAttributesTests.swift */; };
		37E35AF213F2F79CB067FDC2 /* InMemoryCachedObjectTests.swift in Sources */ = {isa = PBXBuildFile; fileRef = 37E35E3250FBBB03D92E06EC /* InMemoryCachedObjectTests.swift */; };
		37E35B1F34D1624509012749 /* MockSubscriberAttributesManager.swift in Sources */ = {isa = PBXBuildFile; fileRef = 37E351D48260D9DC8B1EE360 /* MockSubscriberAttributesManager.swift */; };
		37E35B94F66AD4C3BC3E3D54 /* RCPurchaserInfoManager.h in Headers */ = {isa = PBXBuildFile; fileRef = 37E35A375CFEFEE4D6DEFD11 /* RCPurchaserInfoManager.h */; settings = {ATTRIBUTES = (Private, ); }; };
		37E35C8515C5E2D01B0AF5C1 /* Strings.swift in Sources */ = {isa = PBXBuildFile; fileRef = 37E3507939634ED5A9280544 /* Strings.swift */; };
		37E35D01E3A0F5FC8E0B16F7 /* RCIdentityManager.h in Headers */ = {isa = PBXBuildFile; fileRef = 37E35B6C44C7460FC0522E01 /* RCIdentityManager.h */; settings = {ATTRIBUTES = (Private, ); }; };
		37E35D195CD0599FDB381D04 /* HTTPClientTests.swift in Sources */ = {isa = PBXBuildFile; fileRef = 37E353CBE9CF2572A72A347F /* HTTPClientTests.swift */; };
		37E35D6F8CF6DFB88F0A2F61 /* PurchaserInfoManagerTests.swift in Sources */ = {isa = PBXBuildFile; fileRef = 37E35E992F1916C7F3911E7B /* PurchaserInfoManagerTests.swift */; };
		37E35DD380900220C34BB222 /* MockTransaction.swift in Sources */ = {isa = PBXBuildFile; fileRef = 37E3550C031F1FD95B366998 /* MockTransaction.swift */; };
		37E35DD66736A6669A746334 /* PurchaserInfoTests.swift in Sources */ = {isa = PBXBuildFile; fileRef = 37E359D8F304C83184560135 /* PurchaserInfoTests.swift */; };
		37E35EB7B35C86140B96C58B /* MockIdentityManager.swift in Sources */ = {isa = PBXBuildFile; fileRef = 37E3571B552018D47A6ED7C6 /* MockIdentityManager.swift */; };
		37E35EBDFC5CD3068E1792A3 /* MockNotificationCenter.swift in Sources */ = {isa = PBXBuildFile; fileRef = 37E35A0D4A561C51185F82EB /* MockNotificationCenter.swift */; };
		37E35EDC57C486AC2D66B4B8 /* MockOfferingsFactory.swift in Sources */ = {isa = PBXBuildFile; fileRef = 37E3555B4BE0A4F7222E7B00 /* MockOfferingsFactory.swift */; };
		37E35F549AEB655AB6DA83B3 /* MockSKDiscount.swift in Sources */ = {isa = PBXBuildFile; fileRef = 37E35EABF6D7AFE367718784 /* MockSKDiscount.swift */; };
		37E35F67255A87BD86B39D43 /* MockReceiptParser.swift in Sources */ = {isa = PBXBuildFile; fileRef = 37E3558F697A939D2BBD7FEC /* MockReceiptParser.swift */; };
		37E35FF7952D59C0AE3879D3 /* IdentityManagerTests.swift in Sources */ = {isa = PBXBuildFile; fileRef = 37E35294EBC1E5A879C95540 /* IdentityManagerTests.swift */; };
		80E80EF226970E04008F245A /* ReceiptFetcher.swift in Sources */ = {isa = PBXBuildFile; fileRef = 80E80EF026970DC3008F245A /* ReceiptFetcher.swift */; };
		9A65DFDE258AD60A00DE00B0 /* LogIntent.swift in Sources */ = {isa = PBXBuildFile; fileRef = 9A65DFDD258AD60A00DE00B0 /* LogIntent.swift */; };
		9A65E03625918B0500DE00B0 /* ConfigureStrings.swift in Sources */ = {isa = PBXBuildFile; fileRef = 9A65E03525918B0500DE00B0 /* ConfigureStrings.swift */; };
		9A65E03B25918B0900DE00B0 /* PurchaserInfoStrings.swift in Sources */ = {isa = PBXBuildFile; fileRef = 9A65E03A25918B0900DE00B0 /* PurchaserInfoStrings.swift */; };
		9A65E0762591977200DE00B0 /* IdentityStrings.swift in Sources */ = {isa = PBXBuildFile; fileRef = 9A65E0752591977200DE00B0 /* IdentityStrings.swift */; };
		9A65E07B2591977500DE00B0 /* NetworkStrings.swift in Sources */ = {isa = PBXBuildFile; fileRef = 9A65E07A2591977500DE00B0 /* NetworkStrings.swift */; };
		9A65E0802591977900DE00B0 /* ReceiptStrings.swift in Sources */ = {isa = PBXBuildFile; fileRef = 9A65E07F2591977900DE00B0 /* ReceiptStrings.swift */; };
		9A65E0A02591A23200DE00B0 /* OfferingStrings.swift in Sources */ = {isa = PBXBuildFile; fileRef = 9A65E09F2591A23200DE00B0 /* OfferingStrings.swift */; };
		9A65E0A52591A23500DE00B0 /* PurchaseStrings.swift in Sources */ = {isa = PBXBuildFile; fileRef = 9A65E0A42591A23500DE00B0 /* PurchaseStrings.swift */; };
		9A65E0AA2591A23800DE00B0 /* RestoreStrings.swift in Sources */ = {isa = PBXBuildFile; fileRef = 9A65E0A92591A23800DE00B0 /* RestoreStrings.swift */; };
		A56F9AB126990E9200AFC48F /* PurchaserInfo.swift in Sources */ = {isa = PBXBuildFile; fileRef = A56F9AB026990E9200AFC48F /* PurchaserInfo.swift */; };
		A5C7008D26AB647B00B2CA64 /* RCOfferingsAPI.m in Sources */ = {isa = PBXBuildFile; fileRef = B3B5FBB9269D100400104A0C /* RCOfferingsAPI.m */; };
		A5C7009026AF5A7900B2CA64 /* RCPurchaserInfoAPI.m in Sources */ = {isa = PBXBuildFile; fileRef = A56F9AAE26990A3A00AFC48F /* RCPurchaserInfoAPI.m */; };
		B3083A11269931CF007B5503 /* RCOfferingAPI.m in Sources */ = {isa = PBXBuildFile; fileRef = B3083A10269931CF007B5503 /* RCOfferingAPI.m */; };
		B3083A132699334C007B5503 /* Offering.swift in Sources */ = {isa = PBXBuildFile; fileRef = B3083A122699334C007B5503 /* Offering.swift */; };
		B319514926C19856002CA9AC /* NSData+RCExtensionsTests.swift in Sources */ = {isa = PBXBuildFile; fileRef = 37E35ABEE9FD79CCA64E4F8B /* NSData+RCExtensionsTests.swift */; };
		B319514B26C1991E002CA9AC /* base64EncodedReceiptSampleForDataExtension.txt in Resources */ = {isa = PBXBuildFile; fileRef = B319514A26C1991E002CA9AC /* base64EncodedReceiptSampleForDataExtension.txt */; };
		B32B74FF26868AEB005647BF /* Package.swift in Sources */ = {isa = PBXBuildFile; fileRef = B3D3C4712685784800CB3C21 /* Package.swift */; };
		B32B750126868C1D005647BF /* EntitlementInfo.swift in Sources */ = {isa = PBXBuildFile; fileRef = B32B750026868C1D005647BF /* EntitlementInfo.swift */; };
		B33C43EF267295E2006B8C8C /* RCObjC.m in Sources */ = {isa = PBXBuildFile; fileRef = B33C43EC2672953D006B8C8C /* RCObjC.m */; };
		B33C43F22672986D006B8C8C /* ObjCThrowExceptionMatcher.swift in Sources */ = {isa = PBXBuildFile; fileRef = B33C43F12672986D006B8C8C /* ObjCThrowExceptionMatcher.swift */; };
		B33CEA9E268BC39D008A3144 /* RCTransactionAPI.m in Sources */ = {isa = PBXBuildFile; fileRef = B33CEA9D268BC39D008A3144 /* RCTransactionAPI.m */; };
		B33CEAA0268CDCC9008A3144 /* ISOPeriodFormatter.swift in Sources */ = {isa = PBXBuildFile; fileRef = B33CEA9F268CDCC9008A3144 /* ISOPeriodFormatter.swift */; };
		B34D2AA0269606E400D88C3A /* IntroEligibility.swift in Sources */ = {isa = PBXBuildFile; fileRef = B3DF6A4F269524080030D57C /* IntroEligibility.swift */; };
		B34D2AA126960A3200D88C3A /* RCIntroEligibilityAPI.m in Sources */ = {isa = PBXBuildFile; fileRef = B3DF6A4D269522040030D57C /* RCIntroEligibilityAPI.m */; };
		B34D2AA4269649EC00D88C3A /* MockProductDiscount.swift in Sources */ = {isa = PBXBuildFile; fileRef = 37E3572040A16F10B957563A /* MockProductDiscount.swift */; };
		B34D2AA626976FC700D88C3A /* ErrorCode.swift in Sources */ = {isa = PBXBuildFile; fileRef = B34D2AA526976FC700D88C3A /* ErrorCode.swift */; };
		B35F9E0926B4BEED00095C3F /* String+Extensions.swift in Sources */ = {isa = PBXBuildFile; fileRef = B35F9E0826B4BEED00095C3F /* String+Extensions.swift */; };
		B36824BE268FBC5B00957E4C /* XCTest.framework in Frameworks */ = {isa = PBXBuildFile; fileRef = B36824BD268FBC5B00957E4C /* XCTest.framework */; };
		B36824BF268FBC8700957E4C /* SubscriberAttributeTests.swift in Sources */ = {isa = PBXBuildFile; fileRef = 2D8DB34A24072AAE00BE3D31 /* SubscriberAttributeTests.swift */; };
		B36824C1268FBCE000957E4C /* MockDateProvider.swift in Sources */ = {isa = PBXBuildFile; fileRef = 37E3578BD602C7B8E2274279 /* MockDateProvider.swift */; };
		B36824C3268FBE1500957E4C /* BackendSubscriberAttributesTests.swift in Sources */ = {isa = PBXBuildFile; fileRef = 37E357F69438004E1F443C03 /* BackendSubscriberAttributesTests.swift */; };
		B372EC54268FEDC60099171E /* PromotionalOffer.swift in Sources */ = {isa = PBXBuildFile; fileRef = B372EC53268FEDC60099171E /* PromotionalOffer.swift */; };
		B372EC56268FEF020099171E /* ProductInfo.swift in Sources */ = {isa = PBXBuildFile; fileRef = B372EC55268FEF020099171E /* ProductInfo.swift */; };
		B3766F1E26BDA95100141450 /* IntroEligibilityResponse.swift in Sources */ = {isa = PBXBuildFile; fileRef = B3766F1D26BDA95100141450 /* IntroEligibilityResponse.swift */; };
		B387F47A2683FDEA0028701F /* main.m in Sources */ = {isa = PBXBuildFile; fileRef = B387F46D2683FDAC0028701F /* main.m */; };
		B39E8118268E832000D31189 /* RCAttributionNetworkAPI.m in Sources */ = {isa = PBXBuildFile; fileRef = B39E8117268E832000D31189 /* RCAttributionNetworkAPI.m */; };
		B39E811A268E849900D31189 /* AttributionNetwork.swift in Sources */ = {isa = PBXBuildFile; fileRef = B39E8119268E849900D31189 /* AttributionNetwork.swift */; };
		B39E811D268E887500D31189 /* SubscriberAttribute.swift in Sources */ = {isa = PBXBuildFile; fileRef = B39E811C268E887500D31189 /* SubscriberAttribute.swift */; };
		B3AA35A0268682410007771B /* RCEntitlementInfoAPI.m in Sources */ = {isa = PBXBuildFile; fileRef = B3AA359D268682410007771B /* RCEntitlementInfoAPI.m */; };
		B3AA35A1268682410007771B /* RCPurchasesAPI.m in Sources */ = {isa = PBXBuildFile; fileRef = B3AA359F268682410007771B /* RCPurchasesAPI.m */; };
		B3AA6234268A7BA900894871 /* RCEntitlementInfosAPI.m in Sources */ = {isa = PBXBuildFile; fileRef = B3AA6232268A7BA900894871 /* RCEntitlementInfosAPI.m */; };
		B3AA6236268A81C700894871 /* EntitlementInfos.swift in Sources */ = {isa = PBXBuildFile; fileRef = B3AA6235268A81C700894871 /* EntitlementInfos.swift */; };
		B3AA6238268B926F00894871 /* SystemInfo.swift in Sources */ = {isa = PBXBuildFile; fileRef = B3AA6237268B926F00894871 /* SystemInfo.swift */; };
		B3B5FBB4269CED4B00104A0C /* BackendErrorCode.swift in Sources */ = {isa = PBXBuildFile; fileRef = B3B5FBB3269CED4B00104A0C /* BackendErrorCode.swift */; };
		B3B5FBB6269CED6400104A0C /* ErrorDetails.swift in Sources */ = {isa = PBXBuildFile; fileRef = B3B5FBB5269CED6400104A0C /* ErrorDetails.swift */; };
		B3B5FBBC269D121B00104A0C /* Offerings.swift in Sources */ = {isa = PBXBuildFile; fileRef = B3B5FBBB269D121B00104A0C /* Offerings.swift */; };
		B3B5FBBF269E081E00104A0C /* InMemoryCachedObject.swift in Sources */ = {isa = PBXBuildFile; fileRef = B3B5FBBE269E081E00104A0C /* InMemoryCachedObject.swift */; };
		B3B5FBC1269E17CE00104A0C /* DeviceCache.swift in Sources */ = {isa = PBXBuildFile; fileRef = B3B5FBC0269E17CE00104A0C /* DeviceCache.swift */; };
		B3C1AEFA268FF4DB0013D50D /* ProductInfoEnums.swift in Sources */ = {isa = PBXBuildFile; fileRef = B3C1AEF9268FF4DB0013D50D /* ProductInfoEnums.swift */; };
		B3C1AEFB268FF7210013D50D /* ProductInfoTests.swift in Sources */ = {isa = PBXBuildFile; fileRef = 37E350E57B0A393455A72B40 /* ProductInfoTests.swift */; };
		B3C4AAD526B8911300E1B3C8 /* Backend.swift in Sources */ = {isa = PBXBuildFile; fileRef = B3C4AAD426B8911300E1B3C8 /* Backend.swift */; };
		B3D3C47026856AFF00CB3C21 /* APITester.swift in Sources */ = {isa = PBXBuildFile; fileRef = B3D3C46F26856AFF00CB3C21 /* APITester.swift */; };
		B3D5CFBD267282630056FA67 /* Nimble in Frameworks */ = {isa = PBXBuildFile; productRef = B3D5CFBC267282630056FA67 /* Nimble */; };
		B3D5CFC0267282760056FA67 /* OHHTTPStubsSwift in Frameworks */ = {isa = PBXBuildFile; productRef = B3D5CFBF267282760056FA67 /* OHHTTPStubsSwift */; };
		B3D5CFC2267282760056FA67 /* OHHTTPStubs in Frameworks */ = {isa = PBXBuildFile; productRef = B3D5CFC1267282760056FA67 /* OHHTTPStubs */; };
		B3D5CFC42672827D0056FA67 /* Nimble in Frameworks */ = {isa = PBXBuildFile; productRef = B3D5CFC32672827D0056FA67 /* Nimble */; };
		B3D5CFC62672827D0056FA67 /* OHHTTPStubs in Frameworks */ = {isa = PBXBuildFile; productRef = B3D5CFC52672827D0056FA67 /* OHHTTPStubs */; };
		B3D5CFC82672827D0056FA67 /* OHHTTPStubsSwift in Frameworks */ = {isa = PBXBuildFile; productRef = B3D5CFC72672827D0056FA67 /* OHHTTPStubsSwift */; };
		B3D5CFCA267282860056FA67 /* Nimble in Frameworks */ = {isa = PBXBuildFile; productRef = B3D5CFC9267282860056FA67 /* Nimble */; };
		B3DDB55926854865008CCF23 /* PurchaseOwnershipType.swift in Sources */ = {isa = PBXBuildFile; fileRef = B3DDB55826854865008CCF23 /* PurchaseOwnershipType.swift */; };
		B3DF6A452694DCBA0030D57C /* PurchasesTests.swift in Sources */ = {isa = PBXBuildFile; fileRef = 37E35DE5707E845DA3FF51BC /* PurchasesTests.swift */; };
		B3DF6A46269512690030D57C /* ProductInfoExtensions.swift in Sources */ = {isa = PBXBuildFile; fileRef = 37E3583675928C01D92E3166 /* ProductInfoExtensions.swift */; };
		B3DF6A472695145E0030D57C /* ProductInfoExtensions.swift in Sources */ = {isa = PBXBuildFile; fileRef = 37E3583675928C01D92E3166 /* ProductInfoExtensions.swift */; };
<<<<<<< HEAD
		F575858D26C088FE00C12B97 /* OfferingsManager.swift in Sources */ = {isa = PBXBuildFile; fileRef = F575858C26C088FE00C12B97 /* OfferingsManager.swift */; };
		F575858F26C0893600C12B97 /* MockOfferingsManager.swift in Sources */ = {isa = PBXBuildFile; fileRef = F575858E26C0893600C12B97 /* MockOfferingsManager.swift */; };
		F575859026C0893E00C12B97 /* MockOfferingsManager.swift in Sources */ = {isa = PBXBuildFile; fileRef = F575858E26C0893600C12B97 /* MockOfferingsManager.swift */; };
		F575859226C08E3F00C12B97 /* OfferingsManagerTests.swift in Sources */ = {isa = PBXBuildFile; fileRef = F575859126C08E3F00C12B97 /* OfferingsManagerTests.swift */; };
=======
		B3E26A4A26BE0A8E003ACCF3 /* Error+Extensions.swift in Sources */ = {isa = PBXBuildFile; fileRef = B3E26A4926BE0A8E003ACCF3 /* Error+Extensions.swift */; };
>>>>>>> ea55eadf
		F591492626B994B400D32E58 /* SKPaymentTransactionExtensionsTests.swift in Sources */ = {isa = PBXBuildFile; fileRef = F591492526B994B400D32E58 /* SKPaymentTransactionExtensionsTests.swift */; };
		F591492826B9956C00D32E58 /* MockTransaction.swift in Sources */ = {isa = PBXBuildFile; fileRef = F591492726B9956C00D32E58 /* MockTransaction.swift */; };
		F5BE424026962ACF00254A30 /* ReceiptRefreshPolicy.swift in Sources */ = {isa = PBXBuildFile; fileRef = F5BE423F26962ACF00254A30 /* ReceiptRefreshPolicy.swift */; };
		F5BE424226965F9F00254A30 /* ProductInfoExtractor.swift in Sources */ = {isa = PBXBuildFile; fileRef = F5BE424126965F9F00254A30 /* ProductInfoExtractor.swift */; };
		F5BE424326966B0000254A30 /* ProductInfoExtractorTests.swift in Sources */ = {isa = PBXBuildFile; fileRef = 37E3548189DA008320B3FC98 /* ProductInfoExtractorTests.swift */; };
		F5BE4245269676E200254A30 /* StoreKitRequestFetcherTests.swift in Sources */ = {isa = PBXBuildFile; fileRef = F5BE4244269676E200254A30 /* StoreKitRequestFetcherTests.swift */; };
		F5BE443D26977F9B00254A30 /* HTTPRequest.swift in Sources */ = {isa = PBXBuildFile; fileRef = F5BE443C26977F9B00254A30 /* HTTPRequest.swift */; };
		F5BE44432698581100254A30 /* AttributionTypeFactory.swift in Sources */ = {isa = PBXBuildFile; fileRef = F5BE44422698581100254A30 /* AttributionTypeFactory.swift */; };
		F5BE444726985E7B00254A30 /* AttributionTypeFactoryTests.swift in Sources */ = {isa = PBXBuildFile; fileRef = 37E350420D54B99BB39448E0 /* AttributionTypeFactoryTests.swift */; };
		F5BE4479269E4A4C00254A30 /* AdClientProxy.swift in Sources */ = {isa = PBXBuildFile; fileRef = F5BE4478269E4A4C00254A30 /* AdClientProxy.swift */; };
		F5BE447B269E4A7500254A30 /* TrackingManagerProxy.swift in Sources */ = {isa = PBXBuildFile; fileRef = F5BE447A269E4A7500254A30 /* TrackingManagerProxy.swift */; };
		F5BE447D269E4ADB00254A30 /* ASIdentifierManagerProxy.swift in Sources */ = {isa = PBXBuildFile; fileRef = F5BE447C269E4ADB00254A30 /* ASIdentifierManagerProxy.swift */; };
		F5E4383826B8530700841CC8 /* SKPaymentTransaction+Extensions.swift in Sources */ = {isa = PBXBuildFile; fileRef = F5E4383726B8530700841CC8 /* SKPaymentTransaction+Extensions.swift */; };
/* End PBXBuildFile section */

/* Begin PBXContainerItemProxy section */
		2DC5622024EC63430031F69B /* PBXContainerItemProxy */ = {
			isa = PBXContainerItemProxy;
			containerPortal = 352629F51F7C4B9100C04F2C /* Project object */;
			proxyType = 1;
			remoteGlobalIDString = 2DC5621524EC63420031F69B;
			remoteInfo = PurchasesCoreSwift;
		};
		2DC5623424EC63A20031F69B /* PBXContainerItemProxy */ = {
			isa = PBXContainerItemProxy;
			containerPortal = 352629F51F7C4B9100C04F2C /* Project object */;
			proxyType = 1;
			remoteGlobalIDString = 2DC5621524EC63420031F69B;
			remoteInfo = PurchasesCoreSwift;
		};
		2DE20B8E26409EC0004C597D /* PBXContainerItemProxy */ = {
			isa = PBXContainerItemProxy;
			containerPortal = 352629F51F7C4B9100C04F2C /* Project object */;
			proxyType = 1;
			remoteGlobalIDString = 2DE20B7E26409EB7004C597D;
			remoteInfo = StoreKitTestApp;
		};
		35DFC68220B8757C004584CC /* PBXContainerItemProxy */ = {
			isa = PBXContainerItemProxy;
			containerPortal = 352629F51F7C4B9100C04F2C /* Project object */;
			proxyType = 1;
			remoteGlobalIDString = 352629FD1F7C4B9100C04F2C;
			remoteInfo = Purchases;
		};
		B387F48726840B7F0028701F /* PBXContainerItemProxy */ = {
			isa = PBXContainerItemProxy;
			containerPortal = 352629F51F7C4B9100C04F2C /* Project object */;
			proxyType = 1;
			remoteGlobalIDString = 352629FD1F7C4B9100C04F2C;
			remoteInfo = Purchases;
		};
/* End PBXContainerItemProxy section */

/* Begin PBXCopyFilesBuildPhase section */
		350FBDD91F7DFD900065833D /* Copy Frameworks */ = {
			isa = PBXCopyFilesBuildPhase;
			buildActionMask = 2147483647;
			dstPath = "";
			dstSubfolderSpec = 10;
			files = (
				356D65F620B873AF00576D45 /* Purchases.framework in Copy Frameworks */,
			);
			name = "Copy Frameworks";
			runOnlyForDeploymentPostprocessing = 0;
		};
		B387F4712683FDDB0028701F /* CopyFiles */ = {
			isa = PBXCopyFilesBuildPhase;
			buildActionMask = 2147483647;
			dstPath = /usr/share/man/man1/;
			dstSubfolderSpec = 0;
			files = (
			);
			runOnlyForDeploymentPostprocessing = 1;
		};
/* End PBXCopyFilesBuildPhase section */

/* Begin PBXFileReference section */
		0313FD40268A506400168386 /* DateProvider.swift */ = {isa = PBXFileReference; lastKnownFileType = sourcecode.swift; path = DateProvider.swift; sourceTree = "<group>"; };
		2CD72941268A823900BFC976 /* Data+Extensions.swift */ = {isa = PBXFileReference; lastKnownFileType = sourcecode.swift; path = "Data+Extensions.swift"; sourceTree = "<group>"; };
		2CD72943268A826F00BFC976 /* Date+Extensions.swift */ = {isa = PBXFileReference; lastKnownFileType = sourcecode.swift; path = "Date+Extensions.swift"; sourceTree = "<group>"; };
		2CD72947268A828400BFC976 /* Locale+Extensions.swift */ = {isa = PBXFileReference; lastKnownFileType = sourcecode.swift; path = "Locale+Extensions.swift"; sourceTree = "<group>"; };
		2D11F5E0250FF886005A70E8 /* AttributionStrings.swift */ = {isa = PBXFileReference; lastKnownFileType = sourcecode.swift; path = AttributionStrings.swift; sourceTree = "<group>"; };
		2D1C3F3826B9D8B800112626 /* MockBundle.swift */ = {isa = PBXFileReference; lastKnownFileType = sourcecode.swift; path = MockBundle.swift; sourceTree = "<group>"; };
		2D1FFAD425B8707400367C63 /* RCPurchaserInfoManager+Protected.h */ = {isa = PBXFileReference; lastKnownFileType = sourcecode.c.h; path = "RCPurchaserInfoManager+Protected.h"; sourceTree = "<group>"; };
		2D390254259CF46000DB19C0 /* MockPaymentDiscount.swift */ = {isa = PBXFileReference; lastKnownFileType = sourcecode.swift; path = MockPaymentDiscount.swift; sourceTree = "<group>"; };
		2D4C18A824F47E4400F268CD /* Purchases.swift */ = {isa = PBXFileReference; lastKnownFileType = sourcecode.swift; path = Purchases.swift; sourceTree = "<group>"; };
		2D4D6AF224F7172900B656BE /* MockProductsRequest.swift */ = {isa = PBXFileReference; fileEncoding = 4; lastKnownFileType = sourcecode.swift; path = MockProductsRequest.swift; sourceTree = "<group>"; };
		2D4E926426990AB1000E10B0 /* StoreKitWrapper.swift */ = {isa = PBXFileReference; lastKnownFileType = sourcecode.swift; path = StoreKitWrapper.swift; sourceTree = "<group>"; };
		2D5033212406E4E8009CAE61 /* RCTypeDefsPreMigration.h */ = {isa = PBXFileReference; fileEncoding = 4; lastKnownFileType = sourcecode.c.h; name = RCTypeDefsPreMigration.h; path = Purchases/SwiftObjcCompatibility/RCTypeDefsPreMigration.h; sourceTree = SOURCE_ROOT; };
		2D5033272406EA61009CAE61 /* RCSubscriberAttributesManager.h */ = {isa = PBXFileReference; fileEncoding = 4; lastKnownFileType = sourcecode.c.h; name = RCSubscriberAttributesManager.h; path = Purchases/SubscriberAttributes/RCSubscriberAttributesManager.h; sourceTree = SOURCE_ROOT; };
		2D5033282406EA61009CAE61 /* RCSubscriberAttributesManager.m */ = {isa = PBXFileReference; fileEncoding = 4; lastKnownFileType = sourcecode.c.objc; name = RCSubscriberAttributesManager.m; path = Purchases/SubscriberAttributes/RCSubscriberAttributesManager.m; sourceTree = SOURCE_ROOT; };
		2D5BB46A24C8E8ED00E27537 /* ReceiptParser.swift */ = {isa = PBXFileReference; lastKnownFileType = sourcecode.swift; path = ReceiptParser.swift; sourceTree = "<group>"; };
		2D84458826B9CD270033B5A3 /* ReceiptFetcherTests.swift */ = {isa = PBXFileReference; lastKnownFileType = sourcecode.swift; path = ReceiptFetcherTests.swift; sourceTree = "<group>"; };
		2D8DB34A24072AAE00BE3D31 /* SubscriberAttributeTests.swift */ = {isa = PBXFileReference; fileEncoding = 4; lastKnownFileType = sourcecode.swift; path = SubscriberAttributeTests.swift; sourceTree = "<group>"; };
		2D8F622224D30F9D00F993AA /* ReceiptParsingError.swift */ = {isa = PBXFileReference; lastKnownFileType = sourcecode.swift; path = ReceiptParsingError.swift; sourceTree = "<group>"; };
		2D97458E24BDFCEF006245E9 /* IntroEligibilityCalculator.swift */ = {isa = PBXFileReference; lastKnownFileType = sourcecode.swift; path = IntroEligibilityCalculator.swift; sourceTree = "<group>"; };
		2D991AC9268BA56900085481 /* StoreKitRequestFetcher.swift */ = {isa = PBXFileReference; lastKnownFileType = sourcecode.swift; path = StoreKitRequestFetcher.swift; sourceTree = "<group>"; };
		2DA0068E24E2E515002C59D3 /* MockIntroEligibilityCalculator.swift */ = {isa = PBXFileReference; fileEncoding = 4; lastKnownFileType = sourcecode.swift; path = MockIntroEligibilityCalculator.swift; sourceTree = "<group>"; };
		2DAF814D25B24243002C621E /* RCIdentityManager+Protected.h */ = {isa = PBXFileReference; lastKnownFileType = sourcecode.c.h; path = "RCIdentityManager+Protected.h"; sourceTree = "<group>"; };
		2DBB3E10269C9B8700BBF431 /* SwiftStyleGuide.swift */ = {isa = PBXFileReference; lastKnownFileType = sourcecode.swift; path = SwiftStyleGuide.swift; sourceTree = "<group>"; };
		2DC19194255F36D10039389A /* Logger.swift */ = {isa = PBXFileReference; lastKnownFileType = sourcecode.swift; path = Logger.swift; sourceTree = "<group>"; };
		2DC5621624EC63420031F69B /* PurchasesCoreSwift.framework */ = {isa = PBXFileReference; explicitFileType = wrapper.framework; includeInIndex = 0; path = PurchasesCoreSwift.framework; sourceTree = BUILT_PRODUCTS_DIR; };
		2DC5621824EC63430031F69B /* PurchasesCoreSwift.h */ = {isa = PBXFileReference; lastKnownFileType = sourcecode.c.h; path = PurchasesCoreSwift.h; sourceTree = "<group>"; };
		2DC5621924EC63430031F69B /* Info.plist */ = {isa = PBXFileReference; lastKnownFileType = text.plist.xml; path = Info.plist; sourceTree = "<group>"; };
		2DC5621E24EC63430031F69B /* PurchasesCoreSwiftTests.xctest */ = {isa = PBXFileReference; explicitFileType = wrapper.cfbundle; includeInIndex = 0; path = PurchasesCoreSwiftTests.xctest; sourceTree = BUILT_PRODUCTS_DIR; };
		2DC5622524EC63430031F69B /* Info.plist */ = {isa = PBXFileReference; lastKnownFileType = text.plist.xml; path = Info.plist; sourceTree = "<group>"; };
		2DD02D5624AD0B0500419CD9 /* RCIntroEligibilityTests.swift */ = {isa = PBXFileReference; lastKnownFileType = sourcecode.swift; path = RCIntroEligibilityTests.swift; sourceTree = "<group>"; };
		2DD269162522A20A006AC4BC /* DictionaryExtensionsTests.swift */ = {isa = PBXFileReference; lastKnownFileType = sourcecode.swift; path = DictionaryExtensionsTests.swift; sourceTree = "<group>"; };
		2DD448FD24088473002F5694 /* RCPurchases+SubscriberAttributes.h */ = {isa = PBXFileReference; fileEncoding = 4; lastKnownFileType = sourcecode.c.h; name = "RCPurchases+SubscriberAttributes.h"; path = "Purchases/SubscriberAttributes/RCPurchases+SubscriberAttributes.h"; sourceTree = SOURCE_ROOT; };
		2DD448FE24088473002F5694 /* RCPurchases+SubscriberAttributes.m */ = {isa = PBXFileReference; fileEncoding = 4; lastKnownFileType = sourcecode.c.objc; name = "RCPurchases+SubscriberAttributes.m"; path = "Purchases/SubscriberAttributes/RCPurchases+SubscriberAttributes.m"; sourceTree = SOURCE_ROOT; };
		2DD7BA4C24C63A830066B4C2 /* MockSystemInfo.swift */ = {isa = PBXFileReference; lastKnownFileType = sourcecode.swift; path = MockSystemInfo.swift; sourceTree = "<group>"; };
		2DDA3E4624DB0B5400EDFE5B /* OperationDispatcher.swift */ = {isa = PBXFileReference; lastKnownFileType = sourcecode.swift; path = OperationDispatcher.swift; sourceTree = "<group>"; };
		2DDE559A24C8B5E300DCB087 /* verifyReceiptSample1.txt */ = {isa = PBXFileReference; fileEncoding = 4; lastKnownFileType = text; path = verifyReceiptSample1.txt; sourceTree = "<group>"; };
		2DDE559B24C8B5E300DCB087 /* base64encodedreceiptsample1.txt */ = {isa = PBXFileReference; fileEncoding = 4; lastKnownFileType = text; path = base64encodedreceiptsample1.txt; sourceTree = "<group>"; };
		2DDF41A724F6F37C005BC22D /* AppleReceipt.swift */ = {isa = PBXFileReference; fileEncoding = 4; lastKnownFileType = sourcecode.swift; path = AppleReceipt.swift; sourceTree = "<group>"; };
		2DDF41A824F6F37C005BC22D /* ASN1Container.swift */ = {isa = PBXFileReference; fileEncoding = 4; lastKnownFileType = sourcecode.swift; path = ASN1Container.swift; sourceTree = "<group>"; };
		2DDF41A924F6F37C005BC22D /* ASN1ObjectIdentifier.swift */ = {isa = PBXFileReference; fileEncoding = 4; lastKnownFileType = sourcecode.swift; path = ASN1ObjectIdentifier.swift; sourceTree = "<group>"; };
		2DDF41AA24F6F37C005BC22D /* InAppPurchase.swift */ = {isa = PBXFileReference; fileEncoding = 4; lastKnownFileType = sourcecode.swift; path = InAppPurchase.swift; sourceTree = "<group>"; };
		2DDF41AF24F6F387005BC22D /* InAppPurchaseBuilder.swift */ = {isa = PBXFileReference; fileEncoding = 4; lastKnownFileType = sourcecode.swift; path = InAppPurchaseBuilder.swift; sourceTree = "<group>"; };
		2DDF41B024F6F387005BC22D /* ASN1ContainerBuilder.swift */ = {isa = PBXFileReference; fileEncoding = 4; lastKnownFileType = sourcecode.swift; path = ASN1ContainerBuilder.swift; sourceTree = "<group>"; };
		2DDF41B124F6F387005BC22D /* AppleReceiptBuilder.swift */ = {isa = PBXFileReference; fileEncoding = 4; lastKnownFileType = sourcecode.swift; path = AppleReceiptBuilder.swift; sourceTree = "<group>"; };
		2DDF41B224F6F387005BC22D /* ASN1ObjectIdentifierBuilder.swift */ = {isa = PBXFileReference; fileEncoding = 4; lastKnownFileType = sourcecode.swift; path = ASN1ObjectIdentifierBuilder.swift; sourceTree = "<group>"; };
		2DDF41B724F6F392005BC22D /* ISO3601DateFormatter.swift */ = {isa = PBXFileReference; fileEncoding = 4; lastKnownFileType = sourcecode.swift; path = ISO3601DateFormatter.swift; sourceTree = "<group>"; };
		2DDF41B824F6F392005BC22D /* UInt8+Extensions.swift */ = {isa = PBXFileReference; fileEncoding = 4; lastKnownFileType = sourcecode.swift; path = "UInt8+Extensions.swift"; sourceTree = "<group>"; };
		2DDF41B924F6F392005BC22D /* ArraySlice_UInt8+Extensions.swift */ = {isa = PBXFileReference; fileEncoding = 4; lastKnownFileType = sourcecode.swift; path = "ArraySlice_UInt8+Extensions.swift"; sourceTree = "<group>"; };
		2DDF41BE24F6F4C3005BC22D /* ISO3601DateFormatterTests.swift */ = {isa = PBXFileReference; fileEncoding = 4; lastKnownFileType = sourcecode.swift; path = ISO3601DateFormatterTests.swift; sourceTree = "<group>"; };
		2DDF41BF24F6F4C3005BC22D /* UInt8+ExtensionsTests.swift */ = {isa = PBXFileReference; fileEncoding = 4; lastKnownFileType = sourcecode.swift; path = "UInt8+ExtensionsTests.swift"; sourceTree = "<group>"; };
		2DDF41C024F6F4C3005BC22D /* ArraySlice_UInt8+ExtensionsTests.swift */ = {isa = PBXFileReference; fileEncoding = 4; lastKnownFileType = sourcecode.swift; path = "ArraySlice_UInt8+ExtensionsTests.swift"; sourceTree = "<group>"; };
		2DDF41C224F6F4C3005BC22D /* ASN1ObjectIdentifierBuilderTests.swift */ = {isa = PBXFileReference; fileEncoding = 4; lastKnownFileType = sourcecode.swift; path = ASN1ObjectIdentifierBuilderTests.swift; sourceTree = "<group>"; };
		2DDF41C324F6F4C3005BC22D /* AppleReceiptBuilderTests.swift */ = {isa = PBXFileReference; fileEncoding = 4; lastKnownFileType = sourcecode.swift; path = AppleReceiptBuilderTests.swift; sourceTree = "<group>"; };
		2DDF41C424F6F4C3005BC22D /* ASN1ContainerBuilderTests.swift */ = {isa = PBXFileReference; fileEncoding = 4; lastKnownFileType = sourcecode.swift; path = ASN1ContainerBuilderTests.swift; sourceTree = "<group>"; };
		2DDF41C524F6F4C3005BC22D /* InAppPurchaseBuilderTests.swift */ = {isa = PBXFileReference; fileEncoding = 4; lastKnownFileType = sourcecode.swift; path = InAppPurchaseBuilderTests.swift; sourceTree = "<group>"; };
		2DDF41C724F6F4C3005BC22D /* ReceiptParsing+TestsWithRealReceipts.swift */ = {isa = PBXFileReference; fileEncoding = 4; lastKnownFileType = sourcecode.swift; path = "ReceiptParsing+TestsWithRealReceipts.swift"; sourceTree = "<group>"; };
		2DDF41E524F6F5DC005BC22D /* MockSKProduct.swift */ = {isa = PBXFileReference; fileEncoding = 4; lastKnownFileType = sourcecode.swift; path = MockSKProduct.swift; sourceTree = "<group>"; };
		2DDF41E724F6F61B005BC22D /* MockSKDiscount.swift */ = {isa = PBXFileReference; fileEncoding = 4; lastKnownFileType = sourcecode.swift; path = MockSKDiscount.swift; sourceTree = "<group>"; };
		2DDF41E924F6F844005BC22D /* SKProductSubscriptionDurationExtensions.swift */ = {isa = PBXFileReference; fileEncoding = 4; lastKnownFileType = sourcecode.swift; path = SKProductSubscriptionDurationExtensions.swift; sourceTree = "<group>"; };
		2DE20B6C264087FB004C597D /* StoreKitTests.xctest */ = {isa = PBXFileReference; explicitFileType = wrapper.cfbundle; includeInIndex = 0; path = StoreKitTests.xctest; sourceTree = BUILT_PRODUCTS_DIR; };
		2DE20B6E264087FB004C597D /* StoreKitTests.swift */ = {isa = PBXFileReference; lastKnownFileType = sourcecode.swift; path = StoreKitTests.swift; sourceTree = "<group>"; };
		2DE20B70264087FB004C597D /* Info.plist */ = {isa = PBXFileReference; lastKnownFileType = text.plist.xml; path = Info.plist; sourceTree = "<group>"; };
		2DE20B7526408806004C597D /* StoreKitTest.framework */ = {isa = PBXFileReference; lastKnownFileType = wrapper.framework; name = StoreKitTest.framework; path = Developer/Library/Frameworks/StoreKitTest.framework; sourceTree = SDKROOT; };
		2DE20B7926408921004C597D /* Configuration.storekit */ = {isa = PBXFileReference; lastKnownFileType = text; name = Configuration.storekit; path = IntegrationTests/PurchaseTester/Configuration.storekit; sourceTree = SOURCE_ROOT; };
		2DE20B7F26409EB7004C597D /* StoreKitTestApp.app */ = {isa = PBXFileReference; explicitFileType = wrapper.application; includeInIndex = 0; path = StoreKitTestApp.app; sourceTree = BUILT_PRODUCTS_DIR; };
		2DE20B8126409EB7004C597D /* StoreKitTestAppApp.swift */ = {isa = PBXFileReference; lastKnownFileType = sourcecode.swift; path = StoreKitTestAppApp.swift; sourceTree = "<group>"; };
		2DE20B8326409EB7004C597D /* ContentView.swift */ = {isa = PBXFileReference; lastKnownFileType = sourcecode.swift; path = ContentView.swift; sourceTree = "<group>"; };
		2DE20B8526409EB8004C597D /* Assets.xcassets */ = {isa = PBXFileReference; lastKnownFileType = folder.assetcatalog; path = Assets.xcassets; sourceTree = "<group>"; };
		2DE20B8826409EB8004C597D /* Preview Assets.xcassets */ = {isa = PBXFileReference; lastKnownFileType = folder.assetcatalog; path = "Preview Assets.xcassets"; sourceTree = "<group>"; };
		2DE20B8A26409EB8004C597D /* Info.plist */ = {isa = PBXFileReference; lastKnownFileType = text.plist.xml; path = Info.plist; sourceTree = "<group>"; };
		2DE20B9126409ECF004C597D /* StoreKit.framework */ = {isa = PBXFileReference; lastKnownFileType = wrapper.framework; name = StoreKit.framework; path = Platforms/MacOSX.platform/Developer/SDKs/MacOSX11.3.sdk/System/iOSSupport/System/Library/Frameworks/StoreKit.framework; sourceTree = DEVELOPER_DIR; };
		2DE61A83264190830021CEA0 /* Constants.swift */ = {isa = PBXFileReference; lastKnownFileType = sourcecode.swift; path = Constants.swift; sourceTree = "<group>"; };
		2DEB976A247DB85400A92099 /* SKProductSubscriptionDurationExtensions.swift */ = {isa = PBXFileReference; lastKnownFileType = sourcecode.swift; path = SKProductSubscriptionDurationExtensions.swift; sourceTree = "<group>"; };
		2DEC0CFB24A2A1B100B0E5BB /* Package.swift */ = {isa = PBXFileReference; fileEncoding = 4; lastKnownFileType = sourcecode.swift; path = Package.swift; sourceTree = SOURCE_ROOT; };
		33FFC8744F2BAE7BD8889A4C /* Pods_Purchases.framework */ = {isa = PBXFileReference; explicitFileType = wrapper.framework; includeInIndex = 0; path = Pods_Purchases.framework; sourceTree = BUILT_PRODUCTS_DIR; };
		350A1B84226E3E8700CCA10F /* AppKit.framework */ = {isa = PBXFileReference; lastKnownFileType = wrapper.framework; name = AppKit.framework; path = System/Library/Frameworks/AppKit.framework; sourceTree = SDKROOT; };
		350FBDD71F7DF17F0065833D /* OHHTTPStubs.framework */ = {isa = PBXFileReference; lastKnownFileType = wrapper.framework; name = OHHTTPStubs.framework; path = Carthage/Build/iOS/OHHTTPStubs.framework; sourceTree = SOURCE_ROOT; };
		350FBDDC1F7EA3570065833D /* Nimble.framework */ = {isa = PBXFileReference; lastKnownFileType = wrapper.framework; name = Nimble.framework; path = Carthage/Build/iOS/Nimble.framework; sourceTree = SOURCE_ROOT; };
		350FBDE71F7EEF070065833D /* RCPurchases.h */ = {isa = PBXFileReference; lastKnownFileType = sourcecode.c.h; path = RCPurchases.h; sourceTree = "<group>"; };
		350FBDE81F7EEF070065833D /* RCPurchases.m */ = {isa = PBXFileReference; lastKnownFileType = sourcecode.c.objc; path = RCPurchases.m; sourceTree = "<group>"; };
		352629FE1F7C4B9100C04F2C /* Purchases.framework */ = {isa = PBXFileReference; explicitFileType = wrapper.framework; includeInIndex = 0; path = Purchases.framework; sourceTree = BUILT_PRODUCTS_DIR; };
		35262A011F7C4B9100C04F2C /* Purchases.h */ = {isa = PBXFileReference; lastKnownFileType = sourcecode.c.h; path = Purchases.h; sourceTree = "<group>"; };
		35262A021F7C4B9100C04F2C /* Info.plist */ = {isa = PBXFileReference; lastKnownFileType = text.plist.xml; path = Info.plist; sourceTree = "<group>"; };
		35262A1E1F7D77E600C04F2C /* PurchasesTests.xctest */ = {isa = PBXFileReference; explicitFileType = wrapper.cfbundle; includeInIndex = 0; path = PurchasesTests.xctest; sourceTree = BUILT_PRODUCTS_DIR; };
		35262A221F7D77E600C04F2C /* Info.plist */ = {isa = PBXFileReference; lastKnownFileType = text.plist.xml; path = Info.plist; sourceTree = "<group>"; };
		35262A291F7D783F00C04F2C /* PurchasesTests-Bridging-Header.h */ = {isa = PBXFileReference; lastKnownFileType = sourcecode.c.h; path = "PurchasesTests-Bridging-Header.h"; sourceTree = "<group>"; };
		3530C18822653E8F00D6DF52 /* AdSupport.framework */ = {isa = PBXFileReference; lastKnownFileType = wrapper.framework; name = AdSupport.framework; path = System/Library/Frameworks/AdSupport.framework; sourceTree = SDKROOT; };
		354895D1267AE383001DC5B1 /* AttributionDataMigrator.swift */ = {isa = PBXFileReference; lastKnownFileType = sourcecode.swift; path = AttributionDataMigrator.swift; sourceTree = "<group>"; };
		354895D3267AE4B4001DC5B1 /* AttributionKey.swift */ = {isa = PBXFileReference; lastKnownFileType = sourcecode.swift; path = AttributionKey.swift; sourceTree = "<group>"; };
		354895D5267BEDE3001DC5B1 /* SpecialSubscriberAttributes.swift */ = {isa = PBXFileReference; lastKnownFileType = sourcecode.swift; path = SpecialSubscriberAttributes.swift; sourceTree = "<group>"; };
		35549322269E298B005F9AE9 /* OfferingsFactory.swift */ = {isa = PBXFileReference; lastKnownFileType = sourcecode.swift; path = OfferingsFactory.swift; sourceTree = "<group>"; };
		357C9BC022725CFA006BC624 /* iAd.framework */ = {isa = PBXFileReference; lastKnownFileType = wrapper.framework; name = iAd.framework; path = Platforms/iPhoneOS.platform/Developer/SDKs/iPhoneOS12.2.sdk/System/Library/Frameworks/iAd.framework; sourceTree = DEVELOPER_DIR; };
		3597020F24BF6A710010506E /* TransactionsFactory.swift */ = {isa = PBXFileReference; lastKnownFileType = sourcecode.swift; path = TransactionsFactory.swift; sourceTree = "<group>"; };
		3597021124BF6AAC0010506E /* TransactionsFactoryTests.swift */ = {isa = PBXFileReference; lastKnownFileType = sourcecode.swift; path = TransactionsFactoryTests.swift; sourceTree = "<group>"; };
		35D0E5CF26A5886C0099EAD8 /* ErrorUtils.swift */ = {isa = PBXFileReference; lastKnownFileType = sourcecode.swift; path = ErrorUtils.swift; sourceTree = "<group>"; };
		35D5DE04268FABFD002B2DBA /* MockAttributionDataMigrator.swift */ = {isa = PBXFileReference; lastKnownFileType = sourcecode.swift; path = MockAttributionDataMigrator.swift; sourceTree = "<group>"; };
		35D5DE06268FB39C002B2DBA /* RCAttributionPoster.h */ = {isa = PBXFileReference; lastKnownFileType = sourcecode.c.h; path = RCAttributionPoster.h; sourceTree = "<group>"; };
		35D5DE08268FB3D7002B2DBA /* RCAttributionPoster.m */ = {isa = PBXFileReference; lastKnownFileType = sourcecode.c.objc; path = RCAttributionPoster.m; sourceTree = "<group>"; };
		35D832CC262A5B7500E60AC5 /* ETagManager.swift */ = {isa = PBXFileReference; lastKnownFileType = sourcecode.swift; path = ETagManager.swift; sourceTree = "<group>"; };
		35D832D1262E56DB00E60AC5 /* HTTPStatusCodes.swift */ = {isa = PBXFileReference; lastKnownFileType = sourcecode.swift; path = HTTPStatusCodes.swift; sourceTree = "<group>"; };
		35D832F3262E606500E60AC5 /* HTTPResponse.swift */ = {isa = PBXFileReference; lastKnownFileType = sourcecode.swift; path = HTTPResponse.swift; sourceTree = "<group>"; };
		35D832FF262FAD8000E60AC5 /* ETagManagerTests.swift */ = {isa = PBXFileReference; fileEncoding = 4; lastKnownFileType = sourcecode.swift; path = ETagManagerTests.swift; sourceTree = "<group>"; };
		35D83311262FBD4200E60AC5 /* MockETagManager.swift */ = {isa = PBXFileReference; lastKnownFileType = sourcecode.swift; path = MockETagManager.swift; sourceTree = "<group>"; };
		35D83316262FC21400E60AC5 /* MockETagManager.swift */ = {isa = PBXFileReference; lastKnownFileType = sourcecode.swift; path = MockETagManager.swift; sourceTree = "<group>"; };
		35D8331B262FC23100E60AC5 /* MockUserDefaults.swift */ = {isa = PBXFileReference; lastKnownFileType = sourcecode.swift; path = MockUserDefaults.swift; sourceTree = "<group>"; };
		35F6FD61267426D600ABCB53 /* ETagAndResponseWrapper.swift */ = {isa = PBXFileReference; lastKnownFileType = sourcecode.swift; path = ETagAndResponseWrapper.swift; sourceTree = "<group>"; };
		35F82BA526A848CB0051DF03 /* RCPurchasesErrorUtilsAPI.h */ = {isa = PBXFileReference; lastKnownFileType = sourcecode.c.h; path = RCPurchasesErrorUtilsAPI.h; sourceTree = "<group>"; };
		35F82BA726A849080051DF03 /* RCPurchasesErrorUtilsAPI.m */ = {isa = PBXFileReference; lastKnownFileType = sourcecode.c.objc; path = RCPurchasesErrorUtilsAPI.m; sourceTree = "<group>"; };
		35F82BAA26A84E130051DF03 /* Dictionary+Extensions.swift */ = {isa = PBXFileReference; lastKnownFileType = sourcecode.swift; path = "Dictionary+Extensions.swift"; sourceTree = "<group>"; };
		35F82BB126A98EC50051DF03 /* AttributionDataMigratorTests.swift */ = {isa = PBXFileReference; fileEncoding = 4; lastKnownFileType = sourcecode.swift; path = AttributionDataMigratorTests.swift; sourceTree = "<group>"; };
		35F82BB326A9A74D0051DF03 /* HTTPClient.swift */ = {isa = PBXFileReference; lastKnownFileType = sourcecode.swift; path = HTTPClient.swift; sourceTree = "<group>"; };
		35F82BB526A9B8030051DF03 /* AttributionDataMigrator.swift */ = {isa = PBXFileReference; fileEncoding = 4; lastKnownFileType = sourcecode.swift; path = AttributionDataMigrator.swift; sourceTree = "<group>"; };
		35F82BB726A9B8200051DF03 /* AttributionKey.swift */ = {isa = PBXFileReference; fileEncoding = 4; lastKnownFileType = sourcecode.swift; path = AttributionKey.swift; sourceTree = "<group>"; };
		35F82BB926A9B8290051DF03 /* SpecialSubscriberAttributes.swift */ = {isa = PBXFileReference; fileEncoding = 4; lastKnownFileType = sourcecode.swift; path = SpecialSubscriberAttributes.swift; sourceTree = "<group>"; };
		37E350420D54B99BB39448E0 /* AttributionTypeFactoryTests.swift */ = {isa = PBXFileReference; fileEncoding = 4; lastKnownFileType = sourcecode.swift; path = AttributionTypeFactoryTests.swift; sourceTree = "<group>"; };
		37E3507939634ED5A9280544 /* Strings.swift */ = {isa = PBXFileReference; fileEncoding = 4; lastKnownFileType = sourcecode.swift; path = Strings.swift; sourceTree = "<group>"; };
		37E3508E52201122137D4B4A /* PurchasesSubscriberAttributesTests.swift */ = {isa = PBXFileReference; fileEncoding = 4; lastKnownFileType = sourcecode.swift; path = PurchasesSubscriberAttributesTests.swift; sourceTree = "<group>"; };
		37E3508EC20EEBAB4EAC4C82 /* NSDate+RCExtensionsTests.swift */ = {isa = PBXFileReference; fileEncoding = 4; lastKnownFileType = sourcecode.swift; path = "NSDate+RCExtensionsTests.swift"; sourceTree = "<group>"; };
		37E35092F0E41512E0D610BA /* ContainerFactory.swift */ = {isa = PBXFileReference; fileEncoding = 4; lastKnownFileType = sourcecode.swift; path = ContainerFactory.swift; sourceTree = "<group>"; };
		37E350E57B0A393455A72B40 /* ProductInfoTests.swift */ = {isa = PBXFileReference; fileEncoding = 4; lastKnownFileType = sourcecode.swift; path = ProductInfoTests.swift; sourceTree = "<group>"; };
		37E351AC0FF9607719F7A29A /* MockStoreKitWrapper.swift */ = {isa = PBXFileReference; fileEncoding = 4; lastKnownFileType = sourcecode.swift; path = MockStoreKitWrapper.swift; sourceTree = "<group>"; };
		37E351CD1EE6B897F434EA40 /* MockAttributionFetcher.swift */ = {isa = PBXFileReference; fileEncoding = 4; lastKnownFileType = sourcecode.swift; path = MockAttributionFetcher.swift; sourceTree = "<group>"; };
		37E351D0EBC4698E1D3585A6 /* ReceiptParserTests.swift */ = {isa = PBXFileReference; fileEncoding = 4; lastKnownFileType = sourcecode.swift; path = ReceiptParserTests.swift; sourceTree = "<group>"; };
		37E351D48260D9DC8B1EE360 /* MockSubscriberAttributesManager.swift */ = {isa = PBXFileReference; fileEncoding = 4; lastKnownFileType = sourcecode.swift; path = MockSubscriberAttributesManager.swift; sourceTree = "<group>"; };
		37E351EB3689AF304E5B1031 /* MockASN1ContainerBuilder.swift */ = {isa = PBXFileReference; fileEncoding = 4; lastKnownFileType = sourcecode.swift; path = MockASN1ContainerBuilder.swift; sourceTree = "<group>"; };
		37E351F0E21361EAEC078A0D /* ProductsManagerTests.swift */ = {isa = PBXFileReference; fileEncoding = 4; lastKnownFileType = sourcecode.swift; path = ProductsManagerTests.swift; sourceTree = "<group>"; };
		37E3521731D8DC16873F55F3 /* AttributionFetcher.swift */ = {isa = PBXFileReference; fileEncoding = 4; lastKnownFileType = sourcecode.swift; path = AttributionFetcher.swift; sourceTree = "<group>"; };
		37E35292137BBF2810CE4F4B /* MockHTTPClient.swift */ = {isa = PBXFileReference; fileEncoding = 4; lastKnownFileType = sourcecode.swift; path = MockHTTPClient.swift; sourceTree = "<group>"; };
		37E35294EBC1E5A879C95540 /* IdentityManagerTests.swift */ = {isa = PBXFileReference; fileEncoding = 4; lastKnownFileType = sourcecode.swift; path = IdentityManagerTests.swift; sourceTree = "<group>"; };
		37E352B11676F7DC51559E84 /* MockReceiptFetcher.swift */ = {isa = PBXFileReference; fileEncoding = 4; lastKnownFileType = sourcecode.swift; path = MockReceiptFetcher.swift; sourceTree = "<group>"; };
		37E352DAD631B3A45C041148 /* RCPurchases+Protected.h */ = {isa = PBXFileReference; fileEncoding = 4; lastKnownFileType = sourcecode.c.h; path = "RCPurchases+Protected.h"; sourceTree = "<group>"; };
		37E352F86A0A8EB05BAD77C4 /* StoreKitWrapperTests.swift */ = {isa = PBXFileReference; fileEncoding = 4; lastKnownFileType = sourcecode.swift; path = StoreKitWrapperTests.swift; sourceTree = "<group>"; };
		37E3531E6D800F71A856C9E2 /* RCPurchaserInfoManager.m */ = {isa = PBXFileReference; fileEncoding = 4; lastKnownFileType = sourcecode.c.objc; path = RCPurchaserInfoManager.m; sourceTree = "<group>"; };
		37E353AF2CAD3CEDE6D9B368 /* NSError+RCExtensionsTests.swift */ = {isa = PBXFileReference; fileEncoding = 4; lastKnownFileType = sourcecode.swift; path = "NSError+RCExtensionsTests.swift"; sourceTree = "<group>"; };
		37E353CBE9CF2572A72A347F /* HTTPClientTests.swift */ = {isa = PBXFileReference; fileEncoding = 4; lastKnownFileType = sourcecode.swift; path = HTTPClientTests.swift; sourceTree = "<group>"; };
		37E3548189DA008320B3FC98 /* ProductInfoExtractorTests.swift */ = {isa = PBXFileReference; fileEncoding = 4; lastKnownFileType = sourcecode.swift; path = ProductInfoExtractorTests.swift; sourceTree = "<group>"; };
		37E354B13440508B46C9A530 /* MockReceiptParser.swift */ = {isa = PBXFileReference; fileEncoding = 4; lastKnownFileType = sourcecode.swift; path = MockReceiptParser.swift; sourceTree = "<group>"; };
		37E354B18710B488B8B0D443 /* IntroEligibilityCalculatorTests.swift */ = {isa = PBXFileReference; fileEncoding = 4; lastKnownFileType = sourcecode.swift; path = IntroEligibilityCalculatorTests.swift; sourceTree = "<group>"; };
		37E354BEB8FDE39CAB7C4D69 /* MockDeviceCache.swift */ = {isa = PBXFileReference; fileEncoding = 4; lastKnownFileType = sourcecode.swift; path = MockDeviceCache.swift; sourceTree = "<group>"; };
		37E354FE32DD3EA3FF3ECD0A /* AttributionPosterTests.swift */ = {isa = PBXFileReference; fileEncoding = 4; lastKnownFileType = sourcecode.swift; path = AttributionPosterTests.swift; sourceTree = "<group>"; };
		37E3550C031F1FD95B366998 /* MockTransaction.swift */ = {isa = PBXFileReference; fileEncoding = 4; lastKnownFileType = sourcecode.swift; path = MockTransaction.swift; sourceTree = "<group>"; };
		37E3555B4BE0A4F7222E7B00 /* MockOfferingsFactory.swift */ = {isa = PBXFileReference; fileEncoding = 4; lastKnownFileType = sourcecode.swift; path = MockOfferingsFactory.swift; sourceTree = "<group>"; };
		37E355744D64075AA91342DE /* MockInAppPurchaseBuilder.swift */ = {isa = PBXFileReference; fileEncoding = 4; lastKnownFileType = sourcecode.swift; path = MockInAppPurchaseBuilder.swift; sourceTree = "<group>"; };
		37E3558F697A939D2BBD7FEC /* MockReceiptParser.swift */ = {isa = PBXFileReference; fileEncoding = 4; lastKnownFileType = sourcecode.swift; path = MockReceiptParser.swift; sourceTree = "<group>"; };
		37E355CBB3F3A31A32687B14 /* Transaction.swift */ = {isa = PBXFileReference; fileEncoding = 4; lastKnownFileType = sourcecode.swift; path = Transaction.swift; sourceTree = "<group>"; };
		37E35609E46E869675A466C1 /* MockRequestFetcher.swift */ = {isa = PBXFileReference; fileEncoding = 4; lastKnownFileType = sourcecode.swift; path = MockRequestFetcher.swift; sourceTree = "<group>"; };
		37E35645928A0009F4C105A7 /* MockBackend.swift */ = {isa = PBXFileReference; fileEncoding = 4; lastKnownFileType = sourcecode.swift; path = MockBackend.swift; sourceTree = "<group>"; };
		37E35659EB530A5109AFAB50 /* MockOperationDispatcher.swift */ = {isa = PBXFileReference; fileEncoding = 4; lastKnownFileType = sourcecode.swift; path = MockOperationDispatcher.swift; sourceTree = "<group>"; };
		37E3567189CF6A746EE3CCC2 /* DateExtensions.swift */ = {isa = PBXFileReference; fileEncoding = 4; lastKnownFileType = sourcecode.swift; path = DateExtensions.swift; sourceTree = "<group>"; };
		37E3567E972B9B04FE079ABA /* SubscriberAttributesManagerTests.swift */ = {isa = PBXFileReference; fileEncoding = 4; lastKnownFileType = sourcecode.swift; path = SubscriberAttributesManagerTests.swift; sourceTree = "<group>"; };
		37E3571B552018D47A6ED7C6 /* MockIdentityManager.swift */ = {isa = PBXFileReference; fileEncoding = 4; lastKnownFileType = sourcecode.swift; path = MockIdentityManager.swift; sourceTree = "<group>"; };
		37E3572040A16F10B957563A /* MockProductDiscount.swift */ = {isa = PBXFileReference; fileEncoding = 4; lastKnownFileType = sourcecode.swift; path = MockProductDiscount.swift; sourceTree = "<group>"; };
		37E3578BD602C7B8E2274279 /* MockDateProvider.swift */ = {isa = PBXFileReference; fileEncoding = 4; lastKnownFileType = sourcecode.swift; path = MockDateProvider.swift; sourceTree = "<group>"; };
		37E357C2D977BBB081216B5F /* OfferingsTests.swift */ = {isa = PBXFileReference; fileEncoding = 4; lastKnownFileType = sourcecode.swift; path = OfferingsTests.swift; sourceTree = "<group>"; };
		37E357D16038F07915D7825D /* MockUserDefaults.swift */ = {isa = PBXFileReference; fileEncoding = 4; lastKnownFileType = sourcecode.swift; path = MockUserDefaults.swift; sourceTree = "<group>"; };
		37E357F69438004E1F443C03 /* BackendSubscriberAttributesTests.swift */ = {isa = PBXFileReference; fileEncoding = 4; lastKnownFileType = sourcecode.swift; path = BackendSubscriberAttributesTests.swift; sourceTree = "<group>"; };
		37E357FBA3184BDE6E95DED4 /* MockSKProduct.swift */ = {isa = PBXFileReference; fileEncoding = 4; lastKnownFileType = sourcecode.swift; path = MockSKProduct.swift; sourceTree = "<group>"; };
		37E3582920E16E065502E5FC /* EntitlementInfosTests.swift */ = {isa = PBXFileReference; fileEncoding = 4; lastKnownFileType = sourcecode.swift; path = EntitlementInfosTests.swift; sourceTree = "<group>"; };
		37E3583675928C01D92E3166 /* ProductInfoExtensions.swift */ = {isa = PBXFileReference; fileEncoding = 4; lastKnownFileType = sourcecode.swift; path = ProductInfoExtensions.swift; sourceTree = "<group>"; };
		37E35838A7FD36982EE14100 /* MockPurchasesDelegate.swift */ = {isa = PBXFileReference; fileEncoding = 4; lastKnownFileType = sourcecode.swift; path = MockPurchasesDelegate.swift; sourceTree = "<group>"; };
		37E358BF58C99AC39073B96C /* BackendTests.swift */ = {isa = PBXFileReference; fileEncoding = 4; lastKnownFileType = sourcecode.swift; path = BackendTests.swift; sourceTree = "<group>"; };
		37E358CFE61BD929C7FDE4CD /* RCIdentityManager.m */ = {isa = PBXFileReference; fileEncoding = 4; lastKnownFileType = sourcecode.c.objc; path = RCIdentityManager.m; sourceTree = "<group>"; };
		37E359D8F304C83184560135 /* PurchaserInfoTests.swift */ = {isa = PBXFileReference; fileEncoding = 4; lastKnownFileType = sourcecode.swift; path = PurchaserInfoTests.swift; sourceTree = "<group>"; };
		37E35A0D4A561C51185F82EB /* MockNotificationCenter.swift */ = {isa = PBXFileReference; fileEncoding = 4; lastKnownFileType = sourcecode.swift; path = MockNotificationCenter.swift; sourceTree = "<group>"; };
		37E35A375CFEFEE4D6DEFD11 /* RCPurchaserInfoManager.h */ = {isa = PBXFileReference; fileEncoding = 4; lastKnownFileType = sourcecode.c.h; path = RCPurchaserInfoManager.h; sourceTree = "<group>"; };
		37E35ABEE9FD79CCA64E4F8B /* NSData+RCExtensionsTests.swift */ = {isa = PBXFileReference; fileEncoding = 4; lastKnownFileType = sourcecode.swift; path = "NSData+RCExtensionsTests.swift"; sourceTree = "<group>"; };
		37E35B08709090FBBFB16EBD /* MockProductsRequest.swift */ = {isa = PBXFileReference; fileEncoding = 4; lastKnownFileType = sourcecode.swift; path = MockProductsRequest.swift; sourceTree = "<group>"; };
		37E35B6C44C7460FC0522E01 /* RCIdentityManager.h */ = {isa = PBXFileReference; fileEncoding = 4; lastKnownFileType = sourcecode.c.h; path = RCIdentityManager.h; sourceTree = "<group>"; };
		37E35B9AC7A350CA2437049D /* ISOPeriodFormatterTests.swift */ = {isa = PBXFileReference; fileEncoding = 4; lastKnownFileType = sourcecode.swift; path = ISOPeriodFormatterTests.swift; sourceTree = "<group>"; };
		37E35C1554F296F7F1317747 /* MockAppleReceiptBuilder.swift */ = {isa = PBXFileReference; fileEncoding = 4; lastKnownFileType = sourcecode.swift; path = MockAppleReceiptBuilder.swift; sourceTree = "<group>"; };
		37E35C4A4B241A545D1D06BD /* ASN1ObjectIdentifierEncoder.swift */ = {isa = PBXFileReference; fileEncoding = 4; lastKnownFileType = sourcecode.swift; path = ASN1ObjectIdentifierEncoder.swift; sourceTree = "<group>"; };
		37E35C4A795A0F056381A1B3 /* DeviceCacheSubscriberAttributesTests.swift */ = {isa = PBXFileReference; fileEncoding = 4; lastKnownFileType = sourcecode.swift; path = DeviceCacheSubscriberAttributesTests.swift; sourceTree = "<group>"; };
		37E35C5A65AAF701DED59800 /* MockInMemoryCachedOfferings.swift */ = {isa = PBXFileReference; fileEncoding = 4; lastKnownFileType = sourcecode.swift; path = MockInMemoryCachedOfferings.swift; sourceTree = "<group>"; };
		37E35C7060D7E486F5958BED /* ProductsManager.swift */ = {isa = PBXFileReference; fileEncoding = 4; lastKnownFileType = sourcecode.swift; path = ProductsManager.swift; sourceTree = "<group>"; };
		37E35C9439E087F63ECC4F59 /* MockProductsManager.swift */ = {isa = PBXFileReference; fileEncoding = 4; lastKnownFileType = sourcecode.swift; path = MockProductsManager.swift; sourceTree = "<group>"; };
		37E35CD16BB73BB091E64D9A /* AttributionData.swift */ = {isa = PBXFileReference; fileEncoding = 4; lastKnownFileType = sourcecode.swift; path = AttributionData.swift; sourceTree = "<group>"; };
		37E35D87B7E6F91E27E98F42 /* DeviceCacheTests.swift */ = {isa = PBXFileReference; fileEncoding = 4; lastKnownFileType = sourcecode.swift; path = DeviceCacheTests.swift; sourceTree = "<group>"; };
		37E35DA3E083FE37DAF15954 /* MockAttributionTypeFactory.swift */ = {isa = PBXFileReference; fileEncoding = 4; lastKnownFileType = sourcecode.swift; path = MockAttributionTypeFactory.swift; sourceTree = "<group>"; };
		37E35DE5707E845DA3FF51BC /* PurchasesTests.swift */ = {isa = PBXFileReference; fileEncoding = 4; lastKnownFileType = sourcecode.swift; path = PurchasesTests.swift; sourceTree = "<group>"; };
		37E35E3250FBBB03D92E06EC /* InMemoryCachedObjectTests.swift */ = {isa = PBXFileReference; fileEncoding = 4; lastKnownFileType = sourcecode.swift; path = InMemoryCachedObjectTests.swift; sourceTree = "<group>"; };
		37E35E8DCF998D9DB63850F8 /* ProductsRequestFactory.swift */ = {isa = PBXFileReference; fileEncoding = 4; lastKnownFileType = sourcecode.swift; path = ProductsRequestFactory.swift; sourceTree = "<group>"; };
		37E35E992F1916C7F3911E7B /* PurchaserInfoManagerTests.swift */ = {isa = PBXFileReference; fileEncoding = 4; lastKnownFileType = sourcecode.swift; path = PurchaserInfoManagerTests.swift; sourceTree = "<group>"; };
		37E35EABF6D7AFE367718784 /* MockSKDiscount.swift */ = {isa = PBXFileReference; fileEncoding = 4; lastKnownFileType = sourcecode.swift; path = MockSKDiscount.swift; sourceTree = "<group>"; };
		37E35EBCDDD1A08F8105C46C /* MockPurchaserInfoManager.swift */ = {isa = PBXFileReference; fileEncoding = 4; lastKnownFileType = sourcecode.swift; path = MockPurchaserInfoManager.swift; sourceTree = "<group>"; };
		37E35EEE7783629CDE41B70C /* SystemInfoTests.swift */ = {isa = PBXFileReference; fileEncoding = 4; lastKnownFileType = sourcecode.swift; path = SystemInfoTests.swift; sourceTree = "<group>"; };
		37E35F783903362B65FB7AF3 /* MockProductsRequestFactory.swift */ = {isa = PBXFileReference; fileEncoding = 4; lastKnownFileType = sourcecode.swift; path = MockProductsRequestFactory.swift; sourceTree = "<group>"; };
		6B5DC754D48165CE32D8133B /* Pods_PurchasesCoreSwift.framework */ = {isa = PBXFileReference; explicitFileType = wrapper.framework; includeInIndex = 0; path = Pods_PurchasesCoreSwift.framework; sourceTree = BUILT_PRODUCTS_DIR; };
		80E80EF026970DC3008F245A /* ReceiptFetcher.swift */ = {isa = PBXFileReference; lastKnownFileType = sourcecode.swift; path = ReceiptFetcher.swift; sourceTree = "<group>"; };
		84C3F1AC1D7E1E64341D3936 /* Pods_Purchases_PurchasesTests.framework */ = {isa = PBXFileReference; explicitFileType = wrapper.framework; includeInIndex = 0; path = Pods_Purchases_PurchasesTests.framework; sourceTree = BUILT_PRODUCTS_DIR; };
		9A65DFDD258AD60A00DE00B0 /* LogIntent.swift */ = {isa = PBXFileReference; fileEncoding = 4; lastKnownFileType = sourcecode.swift; path = LogIntent.swift; sourceTree = "<group>"; };
		9A65E03525918B0500DE00B0 /* ConfigureStrings.swift */ = {isa = PBXFileReference; fileEncoding = 4; lastKnownFileType = sourcecode.swift; path = ConfigureStrings.swift; sourceTree = "<group>"; };
		9A65E03A25918B0900DE00B0 /* PurchaserInfoStrings.swift */ = {isa = PBXFileReference; fileEncoding = 4; lastKnownFileType = sourcecode.swift; path = PurchaserInfoStrings.swift; sourceTree = "<group>"; };
		9A65E0752591977200DE00B0 /* IdentityStrings.swift */ = {isa = PBXFileReference; fileEncoding = 4; lastKnownFileType = sourcecode.swift; path = IdentityStrings.swift; sourceTree = "<group>"; };
		9A65E07A2591977500DE00B0 /* NetworkStrings.swift */ = {isa = PBXFileReference; fileEncoding = 4; lastKnownFileType = sourcecode.swift; path = NetworkStrings.swift; sourceTree = "<group>"; };
		9A65E07F2591977900DE00B0 /* ReceiptStrings.swift */ = {isa = PBXFileReference; fileEncoding = 4; lastKnownFileType = sourcecode.swift; path = ReceiptStrings.swift; sourceTree = "<group>"; };
		9A65E09F2591A23200DE00B0 /* OfferingStrings.swift */ = {isa = PBXFileReference; fileEncoding = 4; lastKnownFileType = sourcecode.swift; path = OfferingStrings.swift; sourceTree = "<group>"; };
		9A65E0A42591A23500DE00B0 /* PurchaseStrings.swift */ = {isa = PBXFileReference; fileEncoding = 4; lastKnownFileType = sourcecode.swift; path = PurchaseStrings.swift; sourceTree = "<group>"; };
		9A65E0A92591A23800DE00B0 /* RestoreStrings.swift */ = {isa = PBXFileReference; fileEncoding = 4; lastKnownFileType = sourcecode.swift; path = RestoreStrings.swift; sourceTree = "<group>"; };
		A56F9AAD26990A3A00AFC48F /* RCPurchaserInfoAPI.h */ = {isa = PBXFileReference; lastKnownFileType = sourcecode.c.h; path = RCPurchaserInfoAPI.h; sourceTree = SOURCE_ROOT; };
		A56F9AAE26990A3A00AFC48F /* RCPurchaserInfoAPI.m */ = {isa = PBXFileReference; lastKnownFileType = sourcecode.c.objc; path = RCPurchaserInfoAPI.m; sourceTree = SOURCE_ROOT; };
		A56F9AB026990E9200AFC48F /* PurchaserInfo.swift */ = {isa = PBXFileReference; lastKnownFileType = sourcecode.swift; path = PurchaserInfo.swift; sourceTree = "<group>"; };
		A976872C3EDAC0B4F4B45481 /* Pods_PurchasesCoreSwift_PurchasesCoreSwiftTests.framework */ = {isa = PBXFileReference; explicitFileType = wrapper.framework; includeInIndex = 0; path = Pods_PurchasesCoreSwift_PurchasesCoreSwiftTests.framework; sourceTree = BUILT_PRODUCTS_DIR; };
		B3083A0F269931CF007B5503 /* RCOfferingAPI.h */ = {isa = PBXFileReference; lastKnownFileType = sourcecode.c.h; path = RCOfferingAPI.h; sourceTree = "<group>"; };
		B3083A10269931CF007B5503 /* RCOfferingAPI.m */ = {isa = PBXFileReference; lastKnownFileType = sourcecode.c.objc; path = RCOfferingAPI.m; sourceTree = "<group>"; };
		B3083A122699334C007B5503 /* Offering.swift */ = {isa = PBXFileReference; lastKnownFileType = sourcecode.swift; path = Offering.swift; sourceTree = "<group>"; };
		B319514A26C1991E002CA9AC /* base64EncodedReceiptSampleForDataExtension.txt */ = {isa = PBXFileReference; fileEncoding = 4; lastKnownFileType = text; path = base64EncodedReceiptSampleForDataExtension.txt; sourceTree = "<group>"; };
		B32B750026868C1D005647BF /* EntitlementInfo.swift */ = {isa = PBXFileReference; fileEncoding = 4; lastKnownFileType = sourcecode.swift; path = EntitlementInfo.swift; sourceTree = "<group>"; };
		B33C43EB2672953D006B8C8C /* RCObjC.h */ = {isa = PBXFileReference; lastKnownFileType = sourcecode.c.h; path = RCObjC.h; sourceTree = "<group>"; };
		B33C43EC2672953D006B8C8C /* RCObjC.m */ = {isa = PBXFileReference; lastKnownFileType = sourcecode.c.objc; path = RCObjC.m; sourceTree = "<group>"; };
		B33C43F12672986D006B8C8C /* ObjCThrowExceptionMatcher.swift */ = {isa = PBXFileReference; lastKnownFileType = sourcecode.swift; path = ObjCThrowExceptionMatcher.swift; sourceTree = "<group>"; };
		B33CEA9C268BC39D008A3144 /* RCTransactionAPI.h */ = {isa = PBXFileReference; lastKnownFileType = sourcecode.c.h; path = RCTransactionAPI.h; sourceTree = "<group>"; };
		B33CEA9D268BC39D008A3144 /* RCTransactionAPI.m */ = {isa = PBXFileReference; lastKnownFileType = sourcecode.c.objc; path = RCTransactionAPI.m; sourceTree = "<group>"; };
		B33CEA9F268CDCC9008A3144 /* ISOPeriodFormatter.swift */ = {isa = PBXFileReference; lastKnownFileType = sourcecode.swift; path = ISOPeriodFormatter.swift; sourceTree = "<group>"; };
		B34D2AA526976FC700D88C3A /* ErrorCode.swift */ = {isa = PBXFileReference; lastKnownFileType = sourcecode.swift; path = ErrorCode.swift; sourceTree = "<group>"; };
		B35F9E0826B4BEED00095C3F /* String+Extensions.swift */ = {isa = PBXFileReference; fileEncoding = 4; lastKnownFileType = sourcecode.swift; path = "String+Extensions.swift"; sourceTree = "<group>"; };
		B36824BD268FBC5B00957E4C /* XCTest.framework */ = {isa = PBXFileReference; lastKnownFileType = wrapper.framework; name = XCTest.framework; path = Platforms/iPhoneOS.platform/Developer/Library/Frameworks/XCTest.framework; sourceTree = DEVELOPER_DIR; };
		B372EC53268FEDC60099171E /* PromotionalOffer.swift */ = {isa = PBXFileReference; lastKnownFileType = sourcecode.swift; path = PromotionalOffer.swift; sourceTree = "<group>"; };
		B372EC55268FEF020099171E /* ProductInfo.swift */ = {isa = PBXFileReference; lastKnownFileType = sourcecode.swift; path = ProductInfo.swift; sourceTree = "<group>"; };
		B3766F1D26BDA95100141450 /* IntroEligibilityResponse.swift */ = {isa = PBXFileReference; lastKnownFileType = sourcecode.swift; path = IntroEligibilityResponse.swift; sourceTree = "<group>"; };
		B387F46D2683FDAC0028701F /* main.m */ = {isa = PBXFileReference; lastKnownFileType = sourcecode.c.objc; path = main.m; sourceTree = "<group>"; };
		B387F4732683FDDB0028701F /* APITester */ = {isa = PBXFileReference; explicitFileType = "compiled.mach-o.executable"; includeInIndex = 0; path = APITester; sourceTree = BUILT_PRODUCTS_DIR; };
		B39E8116268E832000D31189 /* RCAttributionNetworkAPI.h */ = {isa = PBXFileReference; lastKnownFileType = sourcecode.c.h; path = RCAttributionNetworkAPI.h; sourceTree = "<group>"; };
		B39E8117268E832000D31189 /* RCAttributionNetworkAPI.m */ = {isa = PBXFileReference; lastKnownFileType = sourcecode.c.objc; path = RCAttributionNetworkAPI.m; sourceTree = "<group>"; };
		B39E8119268E849900D31189 /* AttributionNetwork.swift */ = {isa = PBXFileReference; lastKnownFileType = sourcecode.swift; path = AttributionNetwork.swift; sourceTree = "<group>"; };
		B39E811C268E887500D31189 /* SubscriberAttribute.swift */ = {isa = PBXFileReference; lastKnownFileType = sourcecode.swift; path = SubscriberAttribute.swift; sourceTree = "<group>"; };
		B3AA359C268682410007771B /* RCEntitlementInfoAPI.h */ = {isa = PBXFileReference; fileEncoding = 4; lastKnownFileType = sourcecode.c.h; path = RCEntitlementInfoAPI.h; sourceTree = "<group>"; };
		B3AA359D268682410007771B /* RCEntitlementInfoAPI.m */ = {isa = PBXFileReference; fileEncoding = 4; lastKnownFileType = sourcecode.c.objc; path = RCEntitlementInfoAPI.m; sourceTree = "<group>"; };
		B3AA359E268682410007771B /* RCPurchasesAPI.h */ = {isa = PBXFileReference; fileEncoding = 4; lastKnownFileType = sourcecode.c.h; path = RCPurchasesAPI.h; sourceTree = "<group>"; };
		B3AA359F268682410007771B /* RCPurchasesAPI.m */ = {isa = PBXFileReference; fileEncoding = 4; lastKnownFileType = sourcecode.c.objc; path = RCPurchasesAPI.m; sourceTree = "<group>"; };
		B3AA6232268A7BA900894871 /* RCEntitlementInfosAPI.m */ = {isa = PBXFileReference; fileEncoding = 4; lastKnownFileType = sourcecode.c.objc; path = RCEntitlementInfosAPI.m; sourceTree = "<group>"; };
		B3AA6233268A7BA900894871 /* RCEntitlementInfosAPI.h */ = {isa = PBXFileReference; fileEncoding = 4; lastKnownFileType = sourcecode.c.h; path = RCEntitlementInfosAPI.h; sourceTree = "<group>"; };
		B3AA6235268A81C700894871 /* EntitlementInfos.swift */ = {isa = PBXFileReference; lastKnownFileType = sourcecode.swift; path = EntitlementInfos.swift; sourceTree = "<group>"; };
		B3AA6237268B926F00894871 /* SystemInfo.swift */ = {isa = PBXFileReference; lastKnownFileType = sourcecode.swift; path = SystemInfo.swift; sourceTree = "<group>"; };
		B3B5FBB3269CED4B00104A0C /* BackendErrorCode.swift */ = {isa = PBXFileReference; lastKnownFileType = sourcecode.swift; path = BackendErrorCode.swift; sourceTree = "<group>"; };
		B3B5FBB5269CED6400104A0C /* ErrorDetails.swift */ = {isa = PBXFileReference; lastKnownFileType = sourcecode.swift; path = ErrorDetails.swift; sourceTree = "<group>"; };
		B3B5FBB8269D100400104A0C /* RCOfferingsAPI.h */ = {isa = PBXFileReference; lastKnownFileType = sourcecode.c.h; path = RCOfferingsAPI.h; sourceTree = "<group>"; };
		B3B5FBB9269D100400104A0C /* RCOfferingsAPI.m */ = {isa = PBXFileReference; lastKnownFileType = sourcecode.c.objc; path = RCOfferingsAPI.m; sourceTree = "<group>"; };
		B3B5FBBB269D121B00104A0C /* Offerings.swift */ = {isa = PBXFileReference; lastKnownFileType = sourcecode.swift; path = Offerings.swift; sourceTree = "<group>"; };
		B3B5FBBE269E081E00104A0C /* InMemoryCachedObject.swift */ = {isa = PBXFileReference; lastKnownFileType = sourcecode.swift; path = InMemoryCachedObject.swift; sourceTree = "<group>"; };
		B3B5FBC0269E17CE00104A0C /* DeviceCache.swift */ = {isa = PBXFileReference; lastKnownFileType = sourcecode.swift; path = DeviceCache.swift; sourceTree = "<group>"; };
		B3C1AEF9268FF4DB0013D50D /* ProductInfoEnums.swift */ = {isa = PBXFileReference; lastKnownFileType = sourcecode.swift; path = ProductInfoEnums.swift; sourceTree = "<group>"; };
		B3C4AAD426B8911300E1B3C8 /* Backend.swift */ = {isa = PBXFileReference; lastKnownFileType = sourcecode.swift; path = Backend.swift; sourceTree = "<group>"; };
		B3D3C46E26856AFE00CB3C21 /* APITester-Bridging-Header.h */ = {isa = PBXFileReference; lastKnownFileType = sourcecode.c.h; path = "APITester-Bridging-Header.h"; sourceTree = "<group>"; };
		B3D3C46F26856AFF00CB3C21 /* APITester.swift */ = {isa = PBXFileReference; lastKnownFileType = sourcecode.swift; path = APITester.swift; sourceTree = "<group>"; };
		B3D3C4712685784800CB3C21 /* Package.swift */ = {isa = PBXFileReference; fileEncoding = 4; lastKnownFileType = sourcecode.swift; path = Package.swift; sourceTree = "<group>"; };
		B3DDB55826854865008CCF23 /* PurchaseOwnershipType.swift */ = {isa = PBXFileReference; lastKnownFileType = sourcecode.swift; path = PurchaseOwnershipType.swift; sourceTree = "<group>"; };
		B3DF6A4C269522040030D57C /* RCIntroEligibilityAPI.h */ = {isa = PBXFileReference; lastKnownFileType = sourcecode.c.h; path = RCIntroEligibilityAPI.h; sourceTree = "<group>"; };
		B3DF6A4D269522040030D57C /* RCIntroEligibilityAPI.m */ = {isa = PBXFileReference; lastKnownFileType = sourcecode.c.objc; path = RCIntroEligibilityAPI.m; sourceTree = "<group>"; };
		B3DF6A4F269524080030D57C /* IntroEligibility.swift */ = {isa = PBXFileReference; lastKnownFileType = sourcecode.swift; path = IntroEligibility.swift; sourceTree = "<group>"; };
<<<<<<< HEAD
		F575858C26C088FE00C12B97 /* OfferingsManager.swift */ = {isa = PBXFileReference; lastKnownFileType = sourcecode.swift; path = OfferingsManager.swift; sourceTree = "<group>"; };
		F575858E26C0893600C12B97 /* MockOfferingsManager.swift */ = {isa = PBXFileReference; lastKnownFileType = sourcecode.swift; path = MockOfferingsManager.swift; sourceTree = "<group>"; };
		F575859126C08E3F00C12B97 /* OfferingsManagerTests.swift */ = {isa = PBXFileReference; lastKnownFileType = sourcecode.swift; path = OfferingsManagerTests.swift; sourceTree = "<group>"; };
=======
		B3E26A4926BE0A8E003ACCF3 /* Error+Extensions.swift */ = {isa = PBXFileReference; lastKnownFileType = sourcecode.swift; path = "Error+Extensions.swift"; sourceTree = "<group>"; };
>>>>>>> ea55eadf
		F591492526B994B400D32E58 /* SKPaymentTransactionExtensionsTests.swift */ = {isa = PBXFileReference; lastKnownFileType = sourcecode.swift; path = SKPaymentTransactionExtensionsTests.swift; sourceTree = "<group>"; };
		F591492726B9956C00D32E58 /* MockTransaction.swift */ = {isa = PBXFileReference; fileEncoding = 4; lastKnownFileType = sourcecode.swift; path = MockTransaction.swift; sourceTree = "<group>"; };
		F5BE423F26962ACF00254A30 /* ReceiptRefreshPolicy.swift */ = {isa = PBXFileReference; lastKnownFileType = sourcecode.swift; path = ReceiptRefreshPolicy.swift; sourceTree = "<group>"; };
		F5BE424126965F9F00254A30 /* ProductInfoExtractor.swift */ = {isa = PBXFileReference; lastKnownFileType = sourcecode.swift; path = ProductInfoExtractor.swift; sourceTree = "<group>"; };
		F5BE4244269676E200254A30 /* StoreKitRequestFetcherTests.swift */ = {isa = PBXFileReference; fileEncoding = 4; lastKnownFileType = sourcecode.swift; path = StoreKitRequestFetcherTests.swift; sourceTree = "<group>"; };
		F5BE443C26977F9B00254A30 /* HTTPRequest.swift */ = {isa = PBXFileReference; lastKnownFileType = sourcecode.swift; path = HTTPRequest.swift; sourceTree = "<group>"; };
		F5BE44422698581100254A30 /* AttributionTypeFactory.swift */ = {isa = PBXFileReference; lastKnownFileType = sourcecode.swift; path = AttributionTypeFactory.swift; sourceTree = "<group>"; };
		F5BE4478269E4A4C00254A30 /* AdClientProxy.swift */ = {isa = PBXFileReference; lastKnownFileType = sourcecode.swift; path = AdClientProxy.swift; sourceTree = "<group>"; };
		F5BE447A269E4A7500254A30 /* TrackingManagerProxy.swift */ = {isa = PBXFileReference; lastKnownFileType = sourcecode.swift; path = TrackingManagerProxy.swift; sourceTree = "<group>"; };
		F5BE447C269E4ADB00254A30 /* ASIdentifierManagerProxy.swift */ = {isa = PBXFileReference; lastKnownFileType = sourcecode.swift; path = ASIdentifierManagerProxy.swift; sourceTree = "<group>"; };
		F5E4383726B8530700841CC8 /* SKPaymentTransaction+Extensions.swift */ = {isa = PBXFileReference; lastKnownFileType = sourcecode.swift; path = "SKPaymentTransaction+Extensions.swift"; sourceTree = "<group>"; };
/* End PBXFileReference section */

/* Begin PBXFrameworksBuildPhase section */
		2DC5621324EC63420031F69B /* Frameworks */ = {
			isa = PBXFrameworksBuildPhase;
			buildActionMask = 2147483647;
			files = (
			);
			runOnlyForDeploymentPostprocessing = 0;
		};
		2DC5621B24EC63430031F69B /* Frameworks */ = {
			isa = PBXFrameworksBuildPhase;
			buildActionMask = 2147483647;
			files = (
				B36824BE268FBC5B00957E4C /* XCTest.framework in Frameworks */,
				B3D5CFC82672827D0056FA67 /* OHHTTPStubsSwift in Frameworks */,
				B3D5CFC62672827D0056FA67 /* OHHTTPStubs in Frameworks */,
				B3D5CFC42672827D0056FA67 /* Nimble in Frameworks */,
			);
			runOnlyForDeploymentPostprocessing = 0;
		};
		2DE20B69264087FB004C597D /* Frameworks */ = {
			isa = PBXFrameworksBuildPhase;
			buildActionMask = 2147483647;
			files = (
				B3D5CFCA267282860056FA67 /* Nimble in Frameworks */,
				2DE20B7626408807004C597D /* StoreKitTest.framework in Frameworks */,
				2DE20B7426408802004C597D /* Purchases.framework in Frameworks */,
			);
			runOnlyForDeploymentPostprocessing = 0;
		};
		2DE20B7C26409EB7004C597D /* Frameworks */ = {
			isa = PBXFrameworksBuildPhase;
			buildActionMask = 2147483647;
			files = (
				2DE20B9226409ECF004C597D /* StoreKit.framework in Frameworks */,
				2DE20B9026409EC7004C597D /* Purchases.framework in Frameworks */,
			);
			runOnlyForDeploymentPostprocessing = 0;
		};
		352629FA1F7C4B9100C04F2C /* Frameworks */ = {
			isa = PBXFrameworksBuildPhase;
			buildActionMask = 2147483647;
			files = (
				2DE63BB324EC73F3001288D6 /* PurchasesCoreSwift.framework in Frameworks */,
			);
			runOnlyForDeploymentPostprocessing = 0;
		};
		35262A1B1F7D77E600C04F2C /* Frameworks */ = {
			isa = PBXFrameworksBuildPhase;
			buildActionMask = 2147483647;
			files = (
				35262A231F7D77E600C04F2C /* Purchases.framework in Frameworks */,
				B3D5CFC0267282760056FA67 /* OHHTTPStubsSwift in Frameworks */,
				B3D5CFBD267282630056FA67 /* Nimble in Frameworks */,
				B3D5CFC2267282760056FA67 /* OHHTTPStubs in Frameworks */,
			);
			runOnlyForDeploymentPostprocessing = 0;
		};
		B387F4702683FDDB0028701F /* Frameworks */ = {
			isa = PBXFrameworksBuildPhase;
			buildActionMask = 2147483647;
			files = (
			);
			runOnlyForDeploymentPostprocessing = 0;
		};
/* End PBXFrameworksBuildPhase section */

/* Begin PBXGroup section */
		2CD72940268A820E00BFC976 /* FoundationExtensions */ = {
			isa = PBXGroup;
			children = (
				2CD72941268A823900BFC976 /* Data+Extensions.swift */,
				2CD72943268A826F00BFC976 /* Date+Extensions.swift */,
				2CD72947268A828400BFC976 /* Locale+Extensions.swift */,
				B35F9E0826B4BEED00095C3F /* String+Extensions.swift */,
				35F82BAA26A84E130051DF03 /* Dictionary+Extensions.swift */,
				B3E26A4926BE0A8E003ACCF3 /* Error+Extensions.swift */,
			);
			path = FoundationExtensions;
			sourceTree = "<group>";
		};
		2D0B12ED26BC850100C26EAD /* Attribution */ = {
			isa = PBXGroup;
			children = (
				37E354FE32DD3EA3FF3ECD0A /* AttributionPosterTests.swift */,
			);
			path = Attribution;
			sourceTree = "<group>";
		};
		2D11F5DE250FF63E005A70E8 /* Logging */ = {
			isa = PBXGroup;
			children = (
				2D11F5DF250FF658005A70E8 /* Strings */,
				2DC19194255F36D10039389A /* Logger.swift */,
				9A65DFDD258AD60A00DE00B0 /* LogIntent.swift */,
			);
			path = Logging;
			sourceTree = "<group>";
		};
		2D11F5DF250FF658005A70E8 /* Strings */ = {
			isa = PBXGroup;
			children = (
				2D11F5E0250FF886005A70E8 /* AttributionStrings.swift */,
				9A65E09F2591A23200DE00B0 /* OfferingStrings.swift */,
				9A65E0A42591A23500DE00B0 /* PurchaseStrings.swift */,
				9A65E0A92591A23800DE00B0 /* RestoreStrings.swift */,
				9A65E0752591977200DE00B0 /* IdentityStrings.swift */,
				9A65E07A2591977500DE00B0 /* NetworkStrings.swift */,
				9A65E07F2591977900DE00B0 /* ReceiptStrings.swift */,
				9A65E03525918B0500DE00B0 /* ConfigureStrings.swift */,
				9A65E03A25918B0900DE00B0 /* PurchaserInfoStrings.swift */,
				37E3507939634ED5A9280544 /* Strings.swift */,
			);
			path = Strings;
			sourceTree = "<group>";
		};
		2D1A28CB24AA6F4B006BE931 /* LocalReceiptParsing */ = {
			isa = PBXGroup;
			children = (
				2D5BB46A24C8E8ED00E27537 /* ReceiptParser.swift */,
				2D8F622224D30F9D00F993AA /* ReceiptParsingError.swift */,
				37E35FCF87558ACB498521F1 /* BasicTypes */,
				37E355596456B3DFA01EF081 /* Builders */,
				37E35556F2D7B8B28B169C77 /* DataConverters */,
			);
			path = LocalReceiptParsing;
			sourceTree = "<group>";
		};
		2D5033202406E4C7009CAE61 /* SubscriberAttributes */ = {
			isa = PBXGroup;
			children = (
				2DD448FD24088473002F5694 /* RCPurchases+SubscriberAttributes.h */,
				2DD448FE24088473002F5694 /* RCPurchases+SubscriberAttributes.m */,
				2D5033272406EA61009CAE61 /* RCSubscriberAttributesManager.h */,
				2D5033282406EA61009CAE61 /* RCSubscriberAttributesManager.m */,
			);
			path = SubscriberAttributes;
			sourceTree = "<group>";
		};
		2DC5621724EC63420031F69B /* PurchasesCoreSwift */ = {
			isa = PBXGroup;
			children = (
				B3B5FBBD269E080A00104A0C /* Caching */,
				2CD72940268A820E00BFC976 /* FoundationExtensions */,
				F5E4383626B852D700841CC8 /* StoreKitExtensions */,
				2D1A28CB24AA6F4B006BE931 /* LocalReceiptParsing */,
				35D832CB262A5B3400E60AC5 /* Networking */,
				354895D0267AE32D001DC5B1 /* SubscriberAttributes */,
				2D11F5DE250FF63E005A70E8 /* Logging */,
				2DDA3E4524DB0B4500EDFE5B /* Misc */,
				B3DDB55726854850008CCF23 /* Public */,
				354235D524C11138008C84EE /* Purchasing */,
				B39E811B268E885900D31189 /* SubscriberAttributes */,
				F5BE44412698580200254A30 /* Attribution */,
				2DC5621924EC63430031F69B /* Info.plist */,
				2D97458E24BDFCEF006245E9 /* IntroEligibilityCalculator.swift */,
				2DC5621824EC63430031F69B /* PurchasesCoreSwift.h */,
				37E355CBB3F3A31A32687B14 /* Transaction.swift */,
			);
			path = PurchasesCoreSwift;
			sourceTree = "<group>";
		};
		2DC5622224EC63430031F69B /* PurchasesCoreSwiftTests */ = {
			isa = PBXGroup;
			children = (
				F591492426B994A100D32E58 /* StoreKitExtensions */,
				35F82BBB26A9BFA60051DF03 /* FoundationExtensions */,
				2DD02D5924AD128A00419CD9 /* LocalReceiptParsing */,
				2DDF41DD24F6F4F9005BC22D /* Mocks */,
				354235D624C11160008C84EE /* Purchasing */,
				35D832FE262FAD6900E60AC5 /* Networking */,
				2DDE559824C8B5D100DCB087 /* Resources */,
				B36824BB268FBB9B00957E4C /* SubscriberAttributes */,
				F5BE444626985E6E00254A30 /* Attribution */,
				37E35A5970D1604E8C8011FC /* TestHelpers */,
				2DC5622524EC63430031F69B /* Info.plist */,
				37E354B18710B488B8B0D443 /* IntroEligibilityCalculatorTests.swift */,
			);
			path = PurchasesCoreSwiftTests;
			sourceTree = "<group>";
		};
		2DD02D5924AD128A00419CD9 /* LocalReceiptParsing */ = {
			isa = PBXGroup;
			children = (
				2DDF41C124F6F4C3005BC22D /* Builders */,
				2DDF41BD24F6F4C3005BC22D /* DataConverters */,
				2DDF41C624F6F4C3005BC22D /* TestsAgainstRealReceipts */,
				37E351D0EBC4698E1D3585A6 /* ReceiptParserTests.swift */,
			);
			path = LocalReceiptParsing;
			sourceTree = "<group>";
		};
		2DDA3E4524DB0B4500EDFE5B /* Misc */ = {
			isa = PBXGroup;
			children = (
				2DDA3E4624DB0B5400EDFE5B /* OperationDispatcher.swift */,
				37E3567189CF6A746EE3CCC2 /* DateExtensions.swift */,
				0313FD40268A506400168386 /* DateProvider.swift */,
				B3AA6237268B926F00894871 /* SystemInfo.swift */,
				B33CEA9F268CDCC9008A3144 /* ISOPeriodFormatter.swift */,
			);
			path = Misc;
			sourceTree = "<group>";
		};
		2DDE559824C8B5D100DCB087 /* Resources */ = {
			isa = PBXGroup;
			children = (
				2DDE559924C8B5E300DCB087 /* receipts */,
			);
			path = Resources;
			sourceTree = "<group>";
		};
		2DDE559924C8B5E300DCB087 /* receipts */ = {
			isa = PBXGroup;
			children = (
				2DDE559A24C8B5E300DCB087 /* verifyReceiptSample1.txt */,
				2DDE559B24C8B5E300DCB087 /* base64encodedreceiptsample1.txt */,
				B319514A26C1991E002CA9AC /* base64EncodedReceiptSampleForDataExtension.txt */,
			);
			path = receipts;
			sourceTree = "<group>";
		};
		2DDF41BD24F6F4C3005BC22D /* DataConverters */ = {
			isa = PBXGroup;
			children = (
				2DDF41BE24F6F4C3005BC22D /* ISO3601DateFormatterTests.swift */,
				2DDF41BF24F6F4C3005BC22D /* UInt8+ExtensionsTests.swift */,
				2DDF41C024F6F4C3005BC22D /* ArraySlice_UInt8+ExtensionsTests.swift */,
			);
			path = DataConverters;
			sourceTree = "<group>";
		};
		2DDF41C124F6F4C3005BC22D /* Builders */ = {
			isa = PBXGroup;
			children = (
				2DDF41C224F6F4C3005BC22D /* ASN1ObjectIdentifierBuilderTests.swift */,
				2DDF41C324F6F4C3005BC22D /* AppleReceiptBuilderTests.swift */,
				2DDF41C424F6F4C3005BC22D /* ASN1ContainerBuilderTests.swift */,
				2DDF41C524F6F4C3005BC22D /* InAppPurchaseBuilderTests.swift */,
			);
			path = Builders;
			sourceTree = "<group>";
		};
		2DDF41C624F6F4C3005BC22D /* TestsAgainstRealReceipts */ = {
			isa = PBXGroup;
			children = (
				2DDF41C724F6F4C3005BC22D /* ReceiptParsing+TestsWithRealReceipts.swift */,
			);
			path = TestsAgainstRealReceipts;
			sourceTree = "<group>";
		};
		2DDF41DD24F6F4F9005BC22D /* Mocks */ = {
			isa = PBXGroup;
			children = (
				37E35C1554F296F7F1317747 /* MockAppleReceiptBuilder.swift */,
				37E351EB3689AF304E5B1031 /* MockASN1ContainerBuilder.swift */,
				35D83311262FBD4200E60AC5 /* MockETagManager.swift */,
				37E355744D64075AA91342DE /* MockInAppPurchaseBuilder.swift */,
				37E35C9439E087F63ECC4F59 /* MockProductsManager.swift */,
				37E35B08709090FBBFB16EBD /* MockProductsRequest.swift */,
				37E35F783903362B65FB7AF3 /* MockProductsRequestFactory.swift */,
				37E354B13440508B46C9A530 /* MockReceiptParser.swift */,
				2DDF41E724F6F61B005BC22D /* MockSKDiscount.swift */,
				2DDF41E524F6F5DC005BC22D /* MockSKProduct.swift */,
				37E357D16038F07915D7825D /* MockUserDefaults.swift */,
				2DDF41E924F6F844005BC22D /* SKProductSubscriptionDurationExtensions.swift */,
				F591492726B9956C00D32E58 /* MockTransaction.swift */,
				F575858E26C0893600C12B97 /* MockOfferingsManager.swift */,
				2D1C3F3826B9D8B800112626 /* MockBundle.swift */,
			);
			path = Mocks;
			sourceTree = "<group>";
		};
		2DE20B6D264087FB004C597D /* StoreKitTests */ = {
			isa = PBXGroup;
			children = (
				2DE20B7926408921004C597D /* Configuration.storekit */,
				2DE20B6E264087FB004C597D /* StoreKitTests.swift */,
				2DE20B70264087FB004C597D /* Info.plist */,
				2DE61A83264190830021CEA0 /* Constants.swift */,
			);
			path = StoreKitTests;
			sourceTree = "<group>";
		};
		2DE20B8026409EB7004C597D /* StoreKitTestApp */ = {
			isa = PBXGroup;
			children = (
				2DE20B8126409EB7004C597D /* StoreKitTestAppApp.swift */,
				2DE20B8326409EB7004C597D /* ContentView.swift */,
				2DE20B8526409EB8004C597D /* Assets.xcassets */,
				2DE20B8A26409EB8004C597D /* Info.plist */,
				2DE20B8726409EB8004C597D /* Preview Content */,
			);
			path = StoreKitTestApp;
			sourceTree = "<group>";
		};
		2DE20B8726409EB8004C597D /* Preview Content */ = {
			isa = PBXGroup;
			children = (
				2DE20B8826409EB8004C597D /* Preview Assets.xcassets */,
			);
			path = "Preview Content";
			sourceTree = "<group>";
		};
		350FBDD61F7DF1640065833D /* Frameworks */ = {
			isa = PBXGroup;
			children = (
				350FBDDC1F7EA3570065833D /* Nimble.framework */,
				350FBDD71F7DF17F0065833D /* OHHTTPStubs.framework */,
			);
			name = Frameworks;
			sourceTree = "<group>";
		};
		350FBDE61F7EEEDF0065833D /* Public */ = {
			isa = PBXGroup;
			children = (
				35262A011F7C4B9100C04F2C /* Purchases.h */,
				350FBDE71F7EEF070065833D /* RCPurchases.h */,
				350FBDE81F7EEF070065833D /* RCPurchases.m */,
			);
			path = Public;
			sourceTree = "<group>";
		};
		352629F41F7C4B9100C04F2C = {
			isa = PBXGroup;
			children = (
				2DBB3E10269C9B8700BBF431 /* SwiftStyleGuide.swift */,
				B387F46B2683FD730028701F /* PublicSDKAPITester */,
				2D4C18A824F47E4400F268CD /* Purchases.swift */,
				2DEC0CFB24A2A1B100B0E5BB /* Package.swift */,
				35262A001F7C4B9100C04F2C /* Purchases */,
				35262A1F1F7D77E600C04F2C /* PurchasesTests */,
				2DC5621724EC63420031F69B /* PurchasesCoreSwift */,
				2DC5622224EC63430031F69B /* PurchasesCoreSwiftTests */,
				2DE20B6D264087FB004C597D /* StoreKitTests */,
				2DE20B8026409EB7004C597D /* StoreKitTestApp */,
				352629FF1F7C4B9100C04F2C /* Products */,
				3530C18722653E8F00D6DF52 /* Frameworks */,
			);
			sourceTree = "<group>";
		};
		352629FF1F7C4B9100C04F2C /* Products */ = {
			isa = PBXGroup;
			children = (
				352629FE1F7C4B9100C04F2C /* Purchases.framework */,
				35262A1E1F7D77E600C04F2C /* PurchasesTests.xctest */,
				2DC5621624EC63420031F69B /* PurchasesCoreSwift.framework */,
				2DC5621E24EC63430031F69B /* PurchasesCoreSwiftTests.xctest */,
				2DE20B6C264087FB004C597D /* StoreKitTests.xctest */,
				2DE20B7F26409EB7004C597D /* StoreKitTestApp.app */,
				B387F4732683FDDB0028701F /* APITester */,
			);
			name = Products;
			sourceTree = "<group>";
		};
		35262A001F7C4B9100C04F2C /* Purchases */ = {
			isa = PBXGroup;
			children = (
				35262A021F7C4B9100C04F2C /* Info.plist */,
				37E3529AD4F30D0B6D56853B /* ProtectedExtensions */,
				350FBDE61F7EEEDF0065833D /* Public */,
				2D5033202406E4C7009CAE61 /* SubscriberAttributes */,
				B39E811E268E9FF000D31189 /* SwiftObjcCompatibility */,
				37E352A0E961EA2ADD444D60 /* Attribution */,
				37E35FFBCCC4C666B8A5F9A0 /* Identity */,
			);
			path = Purchases;
			sourceTree = "<group>";
		};
		35262A1F1F7D77E600C04F2C /* PurchasesTests */ = {
			isa = PBXGroup;
			children = (
				2D0B12ED26BC850100C26EAD /* Attribution */,
				B33C43F026729848006B8C8C /* TestHelpers */,
				35262A291F7D783F00C04F2C /* PurchasesTests-Bridging-Header.h */,
				35262A221F7D77E600C04F2C /* Info.plist */,
				350FBDD61F7DF1640065833D /* Frameworks */,
				37E35081077192045E3A8080 /* Mocks */,
				37E35AE0CDC4C2AA8260FB58 /* Caching */,
				37E35E77A60AC8D3F0E1A23D /* SubscriberAttributes */,
				37E35555C264F76E6CFFC2C8 /* Purchasing */,
				37E35F2DF6910CF4AF147DEB /* Networking */,
				37E35FF455726D96C243B1B7 /* Misc */,
				37E35BCB85973ABD4CEC5904 /* Identity */,
			);
			path = PurchasesTests;
			sourceTree = "<group>";
		};
		3530C18722653E8F00D6DF52 /* Frameworks */ = {
			isa = PBXGroup;
			children = (
				B36824BD268FBC5B00957E4C /* XCTest.framework */,
				2DE20B9126409ECF004C597D /* StoreKit.framework */,
				2DE20B7526408806004C597D /* StoreKitTest.framework */,
				357C9BC022725CFA006BC624 /* iAd.framework */,
				350A1B84226E3E8700CCA10F /* AppKit.framework */,
				3530C18822653E8F00D6DF52 /* AdSupport.framework */,
				33FFC8744F2BAE7BD8889A4C /* Pods_Purchases.framework */,
				84C3F1AC1D7E1E64341D3936 /* Pods_Purchases_PurchasesTests.framework */,
				6B5DC754D48165CE32D8133B /* Pods_PurchasesCoreSwift.framework */,
				A976872C3EDAC0B4F4B45481 /* Pods_PurchasesCoreSwift_PurchasesCoreSwiftTests.framework */,
			);
			name = Frameworks;
			sourceTree = "<group>";
		};
		354235D524C11138008C84EE /* Purchasing */ = {
			isa = PBXGroup;
			children = (
				80E80EF026970DC3008F245A /* ReceiptFetcher.swift */,
				B372EC55268FEF020099171E /* ProductInfo.swift */,
				37E35C7060D7E486F5958BED /* ProductsManager.swift */,
				37E35E8DCF998D9DB63850F8 /* ProductsRequestFactory.swift */,
				B372EC53268FEDC60099171E /* PromotionalOffer.swift */,
				3597020F24BF6A710010506E /* TransactionsFactory.swift */,
				B3C1AEF9268FF4DB0013D50D /* ProductInfoEnums.swift */,
				F5BE423F26962ACF00254A30 /* ReceiptRefreshPolicy.swift */,
				2D991AC9268BA56900085481 /* StoreKitRequestFetcher.swift */,
				F5BE424126965F9F00254A30 /* ProductInfoExtractor.swift */,
				2D4E926426990AB1000E10B0 /* StoreKitWrapper.swift */,
				35549322269E298B005F9AE9 /* OfferingsFactory.swift */,
				F575858C26C088FE00C12B97 /* OfferingsManager.swift */,
			);
			path = Purchasing;
			sourceTree = "<group>";
		};
		354235D624C11160008C84EE /* Purchasing */ = {
			isa = PBXGroup;
			children = (
				37E3583675928C01D92E3166 /* ProductInfoExtensions.swift */,
				37E3548189DA008320B3FC98 /* ProductInfoExtractorTests.swift */,
				37E350E57B0A393455A72B40 /* ProductInfoTests.swift */,
				37E351F0E21361EAEC078A0D /* ProductsManagerTests.swift */,
				37E352F86A0A8EB05BAD77C4 /* StoreKitWrapperTests.swift */,
				3597021124BF6AAC0010506E /* TransactionsFactoryTests.swift */,
				2D84458826B9CD270033B5A3 /* ReceiptFetcherTests.swift */,
			);
			path = Purchasing;
			sourceTree = "<group>";
		};
		354895D0267AE32D001DC5B1 /* SubscriberAttributes */ = {
			isa = PBXGroup;
			children = (
				354895D1267AE383001DC5B1 /* AttributionDataMigrator.swift */,
				354895D3267AE4B4001DC5B1 /* AttributionKey.swift */,
				354895D5267BEDE3001DC5B1 /* SpecialSubscriberAttributes.swift */,
			);
			path = SubscriberAttributes;
			sourceTree = "<group>";
		};
		35D832CB262A5B3400E60AC5 /* Networking */ = {
			isa = PBXGroup;
			children = (
				B3C4AAD426B8911300E1B3C8 /* Backend.swift */,
				35D832CC262A5B7500E60AC5 /* ETagManager.swift */,
				35D832F3262E606500E60AC5 /* HTTPResponse.swift */,
				F5BE443C26977F9B00254A30 /* HTTPRequest.swift */,
				35D832D1262E56DB00E60AC5 /* HTTPStatusCodes.swift */,
				35F6FD61267426D600ABCB53 /* ETagAndResponseWrapper.swift */,
				35F82BB326A9A74D0051DF03 /* HTTPClient.swift */,
				B3766F1D26BDA95100141450 /* IntroEligibilityResponse.swift */,
			);
			path = Networking;
			sourceTree = "<group>";
		};
		35D832FE262FAD6900E60AC5 /* Networking */ = {
			isa = PBXGroup;
			children = (
				35D832FF262FAD8000E60AC5 /* ETagManagerTests.swift */,
			);
			path = Networking;
			sourceTree = "<group>";
		};
		35F82BBB26A9BFA60051DF03 /* FoundationExtensions */ = {
			isa = PBXGroup;
			children = (
				37E353AF2CAD3CEDE6D9B368 /* NSError+RCExtensionsTests.swift */,
				37E3508EC20EEBAB4EAC4C82 /* NSDate+RCExtensionsTests.swift */,
				37E35ABEE9FD79CCA64E4F8B /* NSData+RCExtensionsTests.swift */,
				2DD269162522A20A006AC4BC /* DictionaryExtensionsTests.swift */,
			);
			path = FoundationExtensions;
			sourceTree = "<group>";
		};
		37E35081077192045E3A8080 /* Mocks */ = {
			isa = PBXGroup;
			children = (
				35D5DE04268FABFD002B2DBA /* MockAttributionDataMigrator.swift */,
				37E351CD1EE6B897F434EA40 /* MockAttributionFetcher.swift */,
				37E35DA3E083FE37DAF15954 /* MockAttributionTypeFactory.swift */,
				37E35645928A0009F4C105A7 /* MockBackend.swift */,
				37E3578BD602C7B8E2274279 /* MockDateProvider.swift */,
				37E354BEB8FDE39CAB7C4D69 /* MockDeviceCache.swift */,
				35D83316262FC21400E60AC5 /* MockETagManager.swift */,
				37E35292137BBF2810CE4F4B /* MockHTTPClient.swift */,
				37E3571B552018D47A6ED7C6 /* MockIdentityManager.swift */,
				37E35C5A65AAF701DED59800 /* MockInMemoryCachedOfferings.swift */,
				2DA0068E24E2E515002C59D3 /* MockIntroEligibilityCalculator.swift */,
				37E35A0D4A561C51185F82EB /* MockNotificationCenter.swift */,
				37E3555B4BE0A4F7222E7B00 /* MockOfferingsFactory.swift */,
				37E35659EB530A5109AFAB50 /* MockOperationDispatcher.swift */,
				2D390254259CF46000DB19C0 /* MockPaymentDiscount.swift */,
				37E3572040A16F10B957563A /* MockProductDiscount.swift */,
				2D4D6AF224F7172900B656BE /* MockProductsRequest.swift */,
				37E35EBCDDD1A08F8105C46C /* MockPurchaserInfoManager.swift */,
				37E35838A7FD36982EE14100 /* MockPurchasesDelegate.swift */,
				37E352B11676F7DC51559E84 /* MockReceiptFetcher.swift */,
				37E3558F697A939D2BBD7FEC /* MockReceiptParser.swift */,
				37E35609E46E869675A466C1 /* MockRequestFetcher.swift */,
				37E35EABF6D7AFE367718784 /* MockSKDiscount.swift */,
				37E357FBA3184BDE6E95DED4 /* MockSKProduct.swift */,
				37E351AC0FF9607719F7A29A /* MockStoreKitWrapper.swift */,
				37E351D48260D9DC8B1EE360 /* MockSubscriberAttributesManager.swift */,
				2DD7BA4C24C63A830066B4C2 /* MockSystemInfo.swift */,
				37E3550C031F1FD95B366998 /* MockTransaction.swift */,
				35D8331B262FC23100E60AC5 /* MockUserDefaults.swift */,
				2DEB976A247DB85400A92099 /* SKProductSubscriptionDurationExtensions.swift */,
			);
			path = Mocks;
			sourceTree = "<group>";
		};
		37E3529AD4F30D0B6D56853B /* ProtectedExtensions */ = {
			isa = PBXGroup;
			children = (
				2DAF814D25B24243002C621E /* RCIdentityManager+Protected.h */,
				2D1FFAD425B8707400367C63 /* RCPurchaserInfoManager+Protected.h */,
				37E352DAD631B3A45C041148 /* RCPurchases+Protected.h */,
			);
			path = ProtectedExtensions;
			sourceTree = "<group>";
		};
		37E352A0E961EA2ADD444D60 /* Attribution */ = {
			isa = PBXGroup;
			children = (
				35D5DE06268FB39C002B2DBA /* RCAttributionPoster.h */,
				35D5DE08268FB3D7002B2DBA /* RCAttributionPoster.m */,
			);
			path = Attribution;
			sourceTree = "<group>";
		};
		37E35555C264F76E6CFFC2C8 /* Purchasing */ = {
			isa = PBXGroup;
			children = (
				F5BE4244269676E200254A30 /* StoreKitRequestFetcherTests.swift */,
				37E35DE5707E845DA3FF51BC /* PurchasesTests.swift */,
				37E359D8F304C83184560135 /* PurchaserInfoTests.swift */,
				37E357C2D977BBB081216B5F /* OfferingsTests.swift */,
				37E3582920E16E065502E5FC /* EntitlementInfosTests.swift */,
				2DD02D5624AD0B0500419CD9 /* RCIntroEligibilityTests.swift */,
				F575859126C08E3F00C12B97 /* OfferingsManagerTests.swift */,
			);
			path = Purchasing;
			sourceTree = "<group>";
		};
		37E35556F2D7B8B28B169C77 /* DataConverters */ = {
			isa = PBXGroup;
			children = (
				2DDF41B924F6F392005BC22D /* ArraySlice_UInt8+Extensions.swift */,
				2DDF41B724F6F392005BC22D /* ISO3601DateFormatter.swift */,
				2DDF41B824F6F392005BC22D /* UInt8+Extensions.swift */,
			);
			path = DataConverters;
			sourceTree = "<group>";
		};
		37E355596456B3DFA01EF081 /* Builders */ = {
			isa = PBXGroup;
			children = (
				2DDF41B124F6F387005BC22D /* AppleReceiptBuilder.swift */,
				2DDF41B024F6F387005BC22D /* ASN1ContainerBuilder.swift */,
				2DDF41B224F6F387005BC22D /* ASN1ObjectIdentifierBuilder.swift */,
				2DDF41AF24F6F387005BC22D /* InAppPurchaseBuilder.swift */,
			);
			path = Builders;
			sourceTree = "<group>";
		};
		37E35A5970D1604E8C8011FC /* TestHelpers */ = {
			isa = PBXGroup;
			children = (
				37E35C4A4B241A545D1D06BD /* ASN1ObjectIdentifierEncoder.swift */,
				37E35092F0E41512E0D610BA /* ContainerFactory.swift */,
			);
			path = TestHelpers;
			sourceTree = "<group>";
		};
		37E35AE0CDC4C2AA8260FB58 /* Caching */ = {
			isa = PBXGroup;
			children = (
				37E35D87B7E6F91E27E98F42 /* DeviceCacheTests.swift */,
				37E35E3250FBBB03D92E06EC /* InMemoryCachedObjectTests.swift */,
			);
			path = Caching;
			sourceTree = "<group>";
		};
		37E35BCB85973ABD4CEC5904 /* Identity */ = {
			isa = PBXGroup;
			children = (
				37E35294EBC1E5A879C95540 /* IdentityManagerTests.swift */,
				37E35E992F1916C7F3911E7B /* PurchaserInfoManagerTests.swift */,
			);
			path = Identity;
			sourceTree = "<group>";
		};
		37E35E77A60AC8D3F0E1A23D /* SubscriberAttributes */ = {
			isa = PBXGroup;
			children = (
				37E357F69438004E1F443C03 /* BackendSubscriberAttributesTests.swift */,
				37E3567E972B9B04FE079ABA /* SubscriberAttributesManagerTests.swift */,
				37E3508E52201122137D4B4A /* PurchasesSubscriberAttributesTests.swift */,
				37E35C4A795A0F056381A1B3 /* DeviceCacheSubscriberAttributesTests.swift */,
			);
			path = SubscriberAttributes;
			sourceTree = "<group>";
		};
		37E35F2DF6910CF4AF147DEB /* Networking */ = {
			isa = PBXGroup;
			children = (
				37E353CBE9CF2572A72A347F /* HTTPClientTests.swift */,
				37E358BF58C99AC39073B96C /* BackendTests.swift */,
			);
			path = Networking;
			sourceTree = "<group>";
		};
		37E35FCF87558ACB498521F1 /* BasicTypes */ = {
			isa = PBXGroup;
			children = (
				2DDF41A724F6F37C005BC22D /* AppleReceipt.swift */,
				2DDF41A824F6F37C005BC22D /* ASN1Container.swift */,
				2DDF41A924F6F37C005BC22D /* ASN1ObjectIdentifier.swift */,
				2DDF41AA24F6F37C005BC22D /* InAppPurchase.swift */,
			);
			path = BasicTypes;
			sourceTree = "<group>";
		};
		37E35FF455726D96C243B1B7 /* Misc */ = {
			isa = PBXGroup;
			children = (
				37E35B9AC7A350CA2437049D /* ISOPeriodFormatterTests.swift */,
				37E35EEE7783629CDE41B70C /* SystemInfoTests.swift */,
			);
			path = Misc;
			sourceTree = "<group>";
		};
		37E35FFBCCC4C666B8A5F9A0 /* Identity */ = {
			isa = PBXGroup;
			children = (
				37E35B6C44C7460FC0522E01 /* RCIdentityManager.h */,
				37E358CFE61BD929C7FDE4CD /* RCIdentityManager.m */,
				37E3531E6D800F71A856C9E2 /* RCPurchaserInfoManager.m */,
				37E35A375CFEFEE4D6DEFD11 /* RCPurchaserInfoManager.h */,
			);
			path = Identity;
			sourceTree = "<group>";
		};
		B33C43F026729848006B8C8C /* TestHelpers */ = {
			isa = PBXGroup;
			children = (
				B33C43EB2672953D006B8C8C /* RCObjC.h */,
				B33C43EC2672953D006B8C8C /* RCObjC.m */,
				B33C43F12672986D006B8C8C /* ObjCThrowExceptionMatcher.swift */,
			);
			path = TestHelpers;
			sourceTree = "<group>";
		};
		B36824BB268FBB9B00957E4C /* SubscriberAttributes */ = {
			isa = PBXGroup;
			children = (
				35F82BB126A98EC50051DF03 /* AttributionDataMigratorTests.swift */,
				2D8DB34A24072AAE00BE3D31 /* SubscriberAttributeTests.swift */,
			);
			path = SubscriberAttributes;
			sourceTree = "<group>";
		};
		B387F46B2683FD730028701F /* PublicSDKAPITester */ = {
			isa = PBXGroup;
			children = (
				A56F9AAD26990A3A00AFC48F /* RCPurchaserInfoAPI.h */,
				A56F9AAE26990A3A00AFC48F /* RCPurchaserInfoAPI.m */,
				B3D3C46E26856AFE00CB3C21 /* APITester-Bridging-Header.h */,
				B3D3C46F26856AFF00CB3C21 /* APITester.swift */,
				B387F46D2683FDAC0028701F /* main.m */,
				B39E8116268E832000D31189 /* RCAttributionNetworkAPI.h */,
				B39E8117268E832000D31189 /* RCAttributionNetworkAPI.m */,
				B3AA359C268682410007771B /* RCEntitlementInfoAPI.h */,
				B3AA359D268682410007771B /* RCEntitlementInfoAPI.m */,
				B3AA6233268A7BA900894871 /* RCEntitlementInfosAPI.h */,
				B3AA6232268A7BA900894871 /* RCEntitlementInfosAPI.m */,
				B3DF6A4C269522040030D57C /* RCIntroEligibilityAPI.h */,
				B3DF6A4D269522040030D57C /* RCIntroEligibilityAPI.m */,
				B3083A0F269931CF007B5503 /* RCOfferingAPI.h */,
				B3083A10269931CF007B5503 /* RCOfferingAPI.m */,
				B3B5FBB8269D100400104A0C /* RCOfferingsAPI.h */,
				B3B5FBB9269D100400104A0C /* RCOfferingsAPI.m */,
				B3AA359E268682410007771B /* RCPurchasesAPI.h */,
				B3AA359F268682410007771B /* RCPurchasesAPI.m */,
				B33CEA9C268BC39D008A3144 /* RCTransactionAPI.h */,
				B33CEA9D268BC39D008A3144 /* RCTransactionAPI.m */,
				35F82BA526A848CB0051DF03 /* RCPurchasesErrorUtilsAPI.h */,
				35F82BA726A849080051DF03 /* RCPurchasesErrorUtilsAPI.m */,
			);
			path = PublicSDKAPITester;
			sourceTree = "<group>";
		};
		B39E811B268E885900D31189 /* SubscriberAttributes */ = {
			isa = PBXGroup;
			children = (
				35F82BB526A9B8030051DF03 /* AttributionDataMigrator.swift */,
				35F82BB726A9B8200051DF03 /* AttributionKey.swift */,
				35F82BB926A9B8290051DF03 /* SpecialSubscriberAttributes.swift */,
				B39E811C268E887500D31189 /* SubscriberAttribute.swift */,
			);
			path = SubscriberAttributes;
			sourceTree = "<group>";
		};
		B39E811E268E9FF000D31189 /* SwiftObjcCompatibility */ = {
			isa = PBXGroup;
			children = (
				2D5033212406E4E8009CAE61 /* RCTypeDefsPreMigration.h */,
			);
			path = SwiftObjcCompatibility;
			sourceTree = "<group>";
		};
		B3B5FBB7269CED6D00104A0C /* Error Handling */ = {
			isa = PBXGroup;
			children = (
				B3B5FBB3269CED4B00104A0C /* BackendErrorCode.swift */,
				B34D2AA526976FC700D88C3A /* ErrorCode.swift */,
				B3B5FBB5269CED6400104A0C /* ErrorDetails.swift */,
				35D0E5CF26A5886C0099EAD8 /* ErrorUtils.swift */,
			);
			path = "Error Handling";
			sourceTree = "<group>";
		};
		B3B5FBBD269E080A00104A0C /* Caching */ = {
			isa = PBXGroup;
			children = (
				B3B5FBBE269E081E00104A0C /* InMemoryCachedObject.swift */,
				B3B5FBC0269E17CE00104A0C /* DeviceCache.swift */,
			);
			path = Caching;
			sourceTree = "<group>";
		};
		B3DDB55726854850008CCF23 /* Public */ = {
			isa = PBXGroup;
			children = (
				B3B5FBB7269CED6D00104A0C /* Error Handling */,
				B32B750026868C1D005647BF /* EntitlementInfo.swift */,
				B3AA6235268A81C700894871 /* EntitlementInfos.swift */,
				B3DF6A4F269524080030D57C /* IntroEligibility.swift */,
				B3D3C4712685784800CB3C21 /* Package.swift */,
				B3DDB55826854865008CCF23 /* PurchaseOwnershipType.swift */,
				B39E8119268E849900D31189 /* AttributionNetwork.swift */,
				B3083A122699334C007B5503 /* Offering.swift */,
				B3B5FBBB269D121B00104A0C /* Offerings.swift */,
				A56F9AB026990E9200AFC48F /* PurchaserInfo.swift */,
			);
			path = Public;
			sourceTree = "<group>";
		};
		F591492426B994A100D32E58 /* StoreKitExtensions */ = {
			isa = PBXGroup;
			children = (
				F591492526B994B400D32E58 /* SKPaymentTransactionExtensionsTests.swift */,
			);
			path = StoreKitExtensions;
			sourceTree = "<group>";
		};
		F5BE44412698580200254A30 /* Attribution */ = {
			isa = PBXGroup;
			children = (
				F5BE44422698581100254A30 /* AttributionTypeFactory.swift */,
				F5BE4478269E4A4C00254A30 /* AdClientProxy.swift */,
				F5BE447A269E4A7500254A30 /* TrackingManagerProxy.swift */,
				F5BE447C269E4ADB00254A30 /* ASIdentifierManagerProxy.swift */,
				37E35CD16BB73BB091E64D9A /* AttributionData.swift */,
				37E3521731D8DC16873F55F3 /* AttributionFetcher.swift */,
			);
			path = Attribution;
			sourceTree = "<group>";
		};
		F5BE444626985E6E00254A30 /* Attribution */ = {
			isa = PBXGroup;
			children = (
				37E350420D54B99BB39448E0 /* AttributionTypeFactoryTests.swift */,
			);
			path = Attribution;
			sourceTree = "<group>";
		};
		F5E4383626B852D700841CC8 /* StoreKitExtensions */ = {
			isa = PBXGroup;
			children = (
				F5E4383726B8530700841CC8 /* SKPaymentTransaction+Extensions.swift */,
			);
			path = StoreKitExtensions;
			sourceTree = "<group>";
		};
/* End PBXGroup section */

/* Begin PBXHeadersBuildPhase section */
		2DC5621124EC63420031F69B /* Headers */ = {
			isa = PBXHeadersBuildPhase;
			buildActionMask = 2147483647;
			files = (
				2DC5622624EC63430031F69B /* PurchasesCoreSwift.h in Headers */,
			);
			runOnlyForDeploymentPostprocessing = 0;
		};
		352629FB1F7C4B9100C04F2C /* Headers */ = {
			isa = PBXHeadersBuildPhase;
			buildActionMask = 2147483647;
			files = (
				2D22679125F2D9AD00E6950C /* PurchasesTests-Bridging-Header.h in Headers */,
				350FBDE91F7EEF070065833D /* RCPurchases.h in Headers */,
				35262A0F1F7C4B9100C04F2C /* Purchases.h in Headers */,
				37E35B94F66AD4C3BC3E3D54 /* RCPurchaserInfoManager.h in Headers */,
				2D5033242406E4E8009CAE61 /* RCTypeDefsPreMigration.h in Headers */,
				2D50332A2406EA61009CAE61 /* RCSubscriberAttributesManager.h in Headers */,
				2DD448FF24088473002F5694 /* RCPurchases+SubscriberAttributes.h in Headers */,
				37E3500156786798CB166571 /* RCPurchases+Protected.h in Headers */,
				2D1FFAD525B8707400367C63 /* RCPurchaserInfoManager+Protected.h in Headers */,
				35F82BAC26A988810051DF03 /* RCAttributionPoster.h in Headers */,
				2DAF814E25B24243002C621E /* RCIdentityManager+Protected.h in Headers */,
				37E35D01E3A0F5FC8E0B16F7 /* RCIdentityManager.h in Headers */,
			);
			runOnlyForDeploymentPostprocessing = 0;
		};
/* End PBXHeadersBuildPhase section */

/* Begin PBXNativeTarget section */
		2DC5621524EC63420031F69B /* PurchasesCoreSwift */ = {
			isa = PBXNativeTarget;
			buildConfigurationList = 2DC5622724EC63430031F69B /* Build configuration list for PBXNativeTarget "PurchasesCoreSwift" */;
			buildPhases = (
				2DC5621124EC63420031F69B /* Headers */,
				2DC5621224EC63420031F69B /* Sources */,
				2DC5621324EC63420031F69B /* Frameworks */,
				2DC5621424EC63420031F69B /* Resources */,
				F578415E26A0407A00EA3D8A /* Check TARGET_OS macro */,
			);
			buildRules = (
			);
			dependencies = (
			);
			name = PurchasesCoreSwift;
			productName = PurchasesCoreSwift;
			productReference = 2DC5621624EC63420031F69B /* PurchasesCoreSwift.framework */;
			productType = "com.apple.product-type.framework";
		};
		2DC5621D24EC63430031F69B /* PurchasesCoreSwiftTests */ = {
			isa = PBXNativeTarget;
			buildConfigurationList = 2DC5622A24EC63430031F69B /* Build configuration list for PBXNativeTarget "PurchasesCoreSwiftTests" */;
			buildPhases = (
				2DC5621A24EC63430031F69B /* Sources */,
				2DC5621B24EC63430031F69B /* Frameworks */,
				2DC5621C24EC63430031F69B /* Resources */,
			);
			buildRules = (
			);
			dependencies = (
				2DC5622124EC63430031F69B /* PBXTargetDependency */,
			);
			name = PurchasesCoreSwiftTests;
			packageProductDependencies = (
				B3D5CFC32672827D0056FA67 /* Nimble */,
				B3D5CFC52672827D0056FA67 /* OHHTTPStubs */,
				B3D5CFC72672827D0056FA67 /* OHHTTPStubsSwift */,
			);
			productName = PurchasesCoreSwiftTests;
			productReference = 2DC5621E24EC63430031F69B /* PurchasesCoreSwiftTests.xctest */;
			productType = "com.apple.product-type.bundle.unit-test";
		};
		2DE20B6B264087FB004C597D /* StoreKitTests */ = {
			isa = PBXNativeTarget;
			buildConfigurationList = 2DE20B73264087FB004C597D /* Build configuration list for PBXNativeTarget "StoreKitTests" */;
			buildPhases = (
				2DE20B68264087FB004C597D /* Sources */,
				2DE20B69264087FB004C597D /* Frameworks */,
				2DE20B6A264087FB004C597D /* Resources */,
			);
			buildRules = (
			);
			dependencies = (
				2DE20B8F26409EC0004C597D /* PBXTargetDependency */,
			);
			name = StoreKitTests;
			packageProductDependencies = (
				B3D5CFC9267282860056FA67 /* Nimble */,
			);
			productName = StoreKitTests;
			productReference = 2DE20B6C264087FB004C597D /* StoreKitTests.xctest */;
			productType = "com.apple.product-type.bundle.unit-test";
		};
		2DE20B7E26409EB7004C597D /* StoreKitTestApp */ = {
			isa = PBXNativeTarget;
			buildConfigurationList = 2DE20B8B26409EB8004C597D /* Build configuration list for PBXNativeTarget "StoreKitTestApp" */;
			buildPhases = (
				2DE20B7B26409EB7004C597D /* Sources */,
				2DE20B7C26409EB7004C597D /* Frameworks */,
				2DE20B7D26409EB7004C597D /* Resources */,
			);
			buildRules = (
			);
			dependencies = (
			);
			name = StoreKitTestApp;
			productName = StoreKitTestApp;
			productReference = 2DE20B7F26409EB7004C597D /* StoreKitTestApp.app */;
			productType = "com.apple.product-type.application";
		};
		352629FD1F7C4B9100C04F2C /* Purchases */ = {
			isa = PBXNativeTarget;
			buildConfigurationList = 35262A121F7C4B9100C04F2C /* Build configuration list for PBXNativeTarget "Purchases" */;
			buildPhases = (
				352629F91F7C4B9100C04F2C /* Sources */,
				352629FA1F7C4B9100C04F2C /* Frameworks */,
				352629FB1F7C4B9100C04F2C /* Headers */,
				352629FC1F7C4B9100C04F2C /* Resources */,
				B385A1532674324500C6F132 /* Swiftlint */,
			);
			buildRules = (
			);
			dependencies = (
				2DC5623524EC63A20031F69B /* PBXTargetDependency */,
			);
			name = Purchases;
			productName = Purchases;
			productReference = 352629FE1F7C4B9100C04F2C /* Purchases.framework */;
			productType = "com.apple.product-type.framework";
		};
		35262A1D1F7D77E600C04F2C /* PurchasesTests */ = {
			isa = PBXNativeTarget;
			buildConfigurationList = 35262A261F7D77E600C04F2C /* Build configuration list for PBXNativeTarget "PurchasesTests" */;
			buildPhases = (
				35262A1A1F7D77E600C04F2C /* Sources */,
				35262A1B1F7D77E600C04F2C /* Frameworks */,
				35262A1C1F7D77E600C04F2C /* Resources */,
				350FBDD91F7DFD900065833D /* Copy Frameworks */,
			);
			buildRules = (
			);
			dependencies = (
				35DFC68320B8757C004584CC /* PBXTargetDependency */,
			);
			name = PurchasesTests;
			packageProductDependencies = (
				B3D5CFBC267282630056FA67 /* Nimble */,
				B3D5CFBF267282760056FA67 /* OHHTTPStubsSwift */,
				B3D5CFC1267282760056FA67 /* OHHTTPStubs */,
			);
			productName = PurchasesTests;
			productReference = 35262A1E1F7D77E600C04F2C /* PurchasesTests.xctest */;
			productType = "com.apple.product-type.bundle.unit-test";
		};
		B387F4722683FDDB0028701F /* APITester */ = {
			isa = PBXNativeTarget;
			buildConfigurationList = B387F4772683FDDB0028701F /* Build configuration list for PBXNativeTarget "APITester" */;
			buildPhases = (
				B387F46F2683FDDB0028701F /* Sources */,
				B387F4702683FDDB0028701F /* Frameworks */,
				B387F4712683FDDB0028701F /* CopyFiles */,
			);
			buildRules = (
			);
			dependencies = (
				B387F48826840B7F0028701F /* PBXTargetDependency */,
			);
			name = APITester;
			productName = APITester;
			productReference = B387F4732683FDDB0028701F /* APITester */;
			productType = "com.apple.product-type.tool";
		};
/* End PBXNativeTarget section */

/* Begin PBXProject section */
		352629F51F7C4B9100C04F2C /* Project object */ = {
			isa = PBXProject;
			attributes = {
				LastSwiftUpdateCheck = 1250;
				LastUpgradeCheck = 0930;
				ORGANIZATIONNAME = Purchases;
				TargetAttributes = {
					2DC5621524EC63420031F69B = {
						CreatedOnToolsVersion = 12.0;
						LastSwiftMigration = 1250;
						ProvisioningStyle = Automatic;
					};
					2DC5621D24EC63430031F69B = {
						CreatedOnToolsVersion = 12.0;
						ProvisioningStyle = Automatic;
					};
					2DE20B6B264087FB004C597D = {
						CreatedOnToolsVersion = 12.5;
						ProvisioningStyle = Automatic;
						TestTargetID = 2DE20B7E26409EB7004C597D;
					};
					2DE20B7E26409EB7004C597D = {
						CreatedOnToolsVersion = 12.5;
						ProvisioningStyle = Automatic;
					};
					352629FD1F7C4B9100C04F2C = {
						CreatedOnToolsVersion = 9.0;
						LastSwiftMigration = 1200;
						ProvisioningStyle = Automatic;
					};
					35262A1D1F7D77E600C04F2C = {
						CreatedOnToolsVersion = 9.0;
						LastSwiftMigration = 1100;
						ProvisioningStyle = Automatic;
					};
					B387F4722683FDDB0028701F = {
						CreatedOnToolsVersion = 12.5.1;
						LastSwiftMigration = 1250;
					};
				};
			};
			buildConfigurationList = 352629F81F7C4B9100C04F2C /* Build configuration list for PBXProject "Purchases" */;
			compatibilityVersion = "Xcode 8.0";
			developmentRegion = en;
			hasScannedForEncodings = 0;
			knownRegions = (
				en,
				Base,
			);
			mainGroup = 352629F41F7C4B9100C04F2C;
			packageReferences = (
				B3D5CFBB267282630056FA67 /* XCRemoteSwiftPackageReference "Nimble" */,
				B3D5CFBE267282760056FA67 /* XCRemoteSwiftPackageReference "OHHTTPStubs" */,
			);
			productRefGroup = 352629FF1F7C4B9100C04F2C /* Products */;
			projectDirPath = "";
			projectRoot = "";
			targets = (
				352629FD1F7C4B9100C04F2C /* Purchases */,
				35262A1D1F7D77E600C04F2C /* PurchasesTests */,
				2DC5621524EC63420031F69B /* PurchasesCoreSwift */,
				2DC5621D24EC63430031F69B /* PurchasesCoreSwiftTests */,
				2DE20B7E26409EB7004C597D /* StoreKitTestApp */,
				2DE20B6B264087FB004C597D /* StoreKitTests */,
				B387F4722683FDDB0028701F /* APITester */,
			);
		};
/* End PBXProject section */

/* Begin PBXResourcesBuildPhase section */
		2DC5621424EC63420031F69B /* Resources */ = {
			isa = PBXResourcesBuildPhase;
			buildActionMask = 2147483647;
			files = (
			);
			runOnlyForDeploymentPostprocessing = 0;
		};
		2DC5621C24EC63430031F69B /* Resources */ = {
			isa = PBXResourcesBuildPhase;
			buildActionMask = 2147483647;
			files = (
				2D4D6AF624F7193700B656BE /* verifyReceiptSample1.txt in Resources */,
				2D4D6AF724F7193700B656BE /* base64encodedreceiptsample1.txt in Resources */,
				B319514B26C1991E002CA9AC /* base64EncodedReceiptSampleForDataExtension.txt in Resources */,
			);
			runOnlyForDeploymentPostprocessing = 0;
		};
		2DE20B6A264087FB004C597D /* Resources */ = {
			isa = PBXResourcesBuildPhase;
			buildActionMask = 2147483647;
			files = (
				2DE20B7A26408921004C597D /* Configuration.storekit in Resources */,
			);
			runOnlyForDeploymentPostprocessing = 0;
		};
		2DE20B7D26409EB7004C597D /* Resources */ = {
			isa = PBXResourcesBuildPhase;
			buildActionMask = 2147483647;
			files = (
				2DE20B8926409EB8004C597D /* Preview Assets.xcassets in Resources */,
				2DE20B8626409EB8004C597D /* Assets.xcassets in Resources */,
			);
			runOnlyForDeploymentPostprocessing = 0;
		};
		352629FC1F7C4B9100C04F2C /* Resources */ = {
			isa = PBXResourcesBuildPhase;
			buildActionMask = 2147483647;
			files = (
			);
			runOnlyForDeploymentPostprocessing = 0;
		};
		35262A1C1F7D77E600C04F2C /* Resources */ = {
			isa = PBXResourcesBuildPhase;
			buildActionMask = 2147483647;
			files = (
			);
			runOnlyForDeploymentPostprocessing = 0;
		};
/* End PBXResourcesBuildPhase section */

/* Begin PBXShellScriptBuildPhase section */
		B385A1532674324500C6F132 /* Swiftlint */ = {
			isa = PBXShellScriptBuildPhase;
			buildActionMask = 2147483647;
			files = (
			);
			inputFileListPaths = (
			);
			inputPaths = (
			);
			name = Swiftlint;
			outputFileListPaths = (
			);
			outputPaths = (
			);
			runOnlyForDeploymentPostprocessing = 0;
			shellPath = /bin/sh;
			shellScript = "scripts/swiftlint.sh\n";
		};
		F578415E26A0407A00EA3D8A /* Check TARGET_OS macro */ = {
			isa = PBXShellScriptBuildPhase;
			buildActionMask = 2147483647;
			files = (
			);
			inputFileListPaths = (
			);
			inputPaths = (
			);
			name = "Check TARGET_OS macro";
			outputFileListPaths = (
			);
			outputPaths = (
			);
			runOnlyForDeploymentPostprocessing = 0;
			shellPath = /bin/sh;
			shellScript = "if grep -rl 2>/dev/null --include=\"*.swift\" \"TARGET_OS\" \"${SRCROOT}\"; then\n  echo \"error: TARGET_OS macro has been found in some Swift files\"\n  exit 1\nfi\n\n";
		};
/* End PBXShellScriptBuildPhase section */

/* Begin PBXSourcesBuildPhase section */
		2DC5621224EC63420031F69B /* Sources */ = {
			isa = PBXSourcesBuildPhase;
			buildActionMask = 2147483647;
			files = (
				B3083A132699334C007B5503 /* Offering.swift in Sources */,
				2CD72942268A823900BFC976 /* Data+Extensions.swift in Sources */,
				B3B5FBBC269D121B00104A0C /* Offerings.swift in Sources */,
				9A65E03B25918B0900DE00B0 /* PurchaserInfoStrings.swift in Sources */,
				B3B5FBB6269CED6400104A0C /* ErrorDetails.swift in Sources */,
				2D991ACA268BA56900085481 /* StoreKitRequestFetcher.swift in Sources */,
				B3B5FBB4269CED4B00104A0C /* BackendErrorCode.swift in Sources */,
				2DDF41B624F6F387005BC22D /* ASN1ObjectIdentifierBuilder.swift in Sources */,
				35D832D2262E56DB00E60AC5 /* HTTPStatusCodes.swift in Sources */,
				F5E4383826B8530700841CC8 /* SKPaymentTransaction+Extensions.swift in Sources */,
				2D4E926526990AB1000E10B0 /* StoreKitWrapper.swift in Sources */,
				2DDF419624F6F331005BC22D /* ProductsRequestFactory.swift in Sources */,
				2DDF419724F6F331005BC22D /* DateExtensions.swift in Sources */,
				9A65E0A52591A23500DE00B0 /* PurchaseStrings.swift in Sources */,
				B3C1AEFA268FF4DB0013D50D /* ProductInfoEnums.swift in Sources */,
				2DC5623024EC63730031F69B /* OperationDispatcher.swift in Sources */,
				35F6FD62267426D600ABCB53 /* ETagAndResponseWrapper.swift in Sources */,
				9A65E03625918B0500DE00B0 /* ConfigureStrings.swift in Sources */,
				354895D6267BEDE3001DC5B1 /* SpecialSubscriberAttributes.swift in Sources */,
				2D11F5E1250FF886005A70E8 /* AttributionStrings.swift in Sources */,
				2CD72944268A826F00BFC976 /* Date+Extensions.swift in Sources */,
				B3AA6238268B926F00894871 /* SystemInfo.swift in Sources */,
				2DDF41B524F6F387005BC22D /* AppleReceiptBuilder.swift in Sources */,
				B3C4AAD526B8911300E1B3C8 /* Backend.swift in Sources */,
				B34D2AA626976FC700D88C3A /* ErrorCode.swift in Sources */,
				B39E811D268E887500D31189 /* SubscriberAttribute.swift in Sources */,
				F5BE4479269E4A4C00254A30 /* AdClientProxy.swift in Sources */,
				B33CEAA0268CDCC9008A3144 /* ISOPeriodFormatter.swift in Sources */,
				2DDF41A324F6F331005BC22D /* ReceiptParser.swift in Sources */,
				2DDF41BA24F6F392005BC22D /* ISO3601DateFormatter.swift in Sources */,
				35D832F4262E606500E60AC5 /* HTTPResponse.swift in Sources */,
				A56F9AB126990E9200AFC48F /* PurchaserInfo.swift in Sources */,
				2DDF41AE24F6F37C005BC22D /* InAppPurchase.swift in Sources */,
				B32B750126868C1D005647BF /* EntitlementInfo.swift in Sources */,
				35F82BB426A9A74D0051DF03 /* HTTPClient.swift in Sources */,
				2DC19195255F36D10039389A /* Logger.swift in Sources */,
				2DDF419F24F6F331005BC22D /* ReceiptParsingError.swift in Sources */,
				2DDF419D24F6F331005BC22D /* IntroEligibilityCalculator.swift in Sources */,
				B3E26A4A26BE0A8E003ACCF3 /* Error+Extensions.swift in Sources */,
				B3B5FBBF269E081E00104A0C /* InMemoryCachedObject.swift in Sources */,
				9A65E0802591977900DE00B0 /* ReceiptStrings.swift in Sources */,
				B3DDB55926854865008CCF23 /* PurchaseOwnershipType.swift in Sources */,
				2DC5623224EC63730031F69B /* TransactionsFactory.swift in Sources */,
				2DDF41B424F6F387005BC22D /* ASN1ContainerBuilder.swift in Sources */,
				B35F9E0926B4BEED00095C3F /* String+Extensions.swift in Sources */,
				2DDF41AC24F6F37C005BC22D /* ASN1Container.swift in Sources */,
				9A65E07B2591977500DE00B0 /* NetworkStrings.swift in Sources */,
				F5BE424026962ACF00254A30 /* ReceiptRefreshPolicy.swift in Sources */,
				9A65E0762591977200DE00B0 /* IdentityStrings.swift in Sources */,
				F5BE447D269E4ADB00254A30 /* ASIdentifierManagerProxy.swift in Sources */,
				80E80EF226970E04008F245A /* ReceiptFetcher.swift in Sources */,
				F5BE443D26977F9B00254A30 /* HTTPRequest.swift in Sources */,
				2DDF41AB24F6F37C005BC22D /* AppleReceipt.swift in Sources */,
				2DDF41BB24F6F392005BC22D /* UInt8+Extensions.swift in Sources */,
				B3B5FBC1269E17CE00104A0C /* DeviceCache.swift in Sources */,
				F5BE424226965F9F00254A30 /* ProductInfoExtractor.swift in Sources */,
				2DDF41AD24F6F37C005BC22D /* ASN1ObjectIdentifier.swift in Sources */,
				35549323269E298B005F9AE9 /* OfferingsFactory.swift in Sources */,
				2CD72948268A828400BFC976 /* Locale+Extensions.swift in Sources */,
				2DC5622E24EC636C0031F69B /* Transaction.swift in Sources */,
				9A65E0AA2591A23800DE00B0 /* RestoreStrings.swift in Sources */,
				35F82BB626A9B8040051DF03 /* AttributionDataMigrator.swift in Sources */,
				35D832CD262A5B7500E60AC5 /* ETagManager.swift in Sources */,
				2DDF41BC24F6F392005BC22D /* ArraySlice_UInt8+Extensions.swift in Sources */,
				F575858D26C088FE00C12B97 /* OfferingsManager.swift in Sources */,
				354895D4267AE4B4001DC5B1 /* AttributionKey.swift in Sources */,
				35F82BAB26A84E130051DF03 /* Dictionary+Extensions.swift in Sources */,
				9A65E0A02591A23200DE00B0 /* OfferingStrings.swift in Sources */,
				2DDF41A224F6F331005BC22D /* ProductsManager.swift in Sources */,
				B3AA6236268A81C700894871 /* EntitlementInfos.swift in Sources */,
				B372EC56268FEF020099171E /* ProductInfo.swift in Sources */,
				F5BE44432698581100254A30 /* AttributionTypeFactory.swift in Sources */,
				B32B74FF26868AEB005647BF /* Package.swift in Sources */,
				2DDF41B324F6F387005BC22D /* InAppPurchaseBuilder.swift in Sources */,
				F5BE447B269E4A7500254A30 /* TrackingManagerProxy.swift in Sources */,
				B34D2AA0269606E400D88C3A /* IntroEligibility.swift in Sources */,
				35D0E5D026A5886C0099EAD8 /* ErrorUtils.swift in Sources */,
				B372EC54268FEDC60099171E /* PromotionalOffer.swift in Sources */,
				9A65DFDE258AD60A00DE00B0 /* LogIntent.swift in Sources */,
				0313FD41268A506400168386 /* DateProvider.swift in Sources */,
				B39E811A268E849900D31189 /* AttributionNetwork.swift in Sources */,
				37E35C8515C5E2D01B0AF5C1 /* Strings.swift in Sources */,
				37E350C67712B9E054FEF297 /* AttributionData.swift in Sources */,
				37E3578711F5FDD5DC6458A8 /* AttributionFetcher.swift in Sources */,
				B3766F1E26BDA95100141450 /* IntroEligibilityResponse.swift in Sources */,
			);
			runOnlyForDeploymentPostprocessing = 0;
		};
		2DC5621A24EC63430031F69B /* Sources */ = {
			isa = PBXSourcesBuildPhase;
			buildActionMask = 2147483647;
			files = (
				2D84458926B9CD270033B5A3 /* ReceiptFetcherTests.swift in Sources */,
				2DDF41E824F6F61B005BC22D /* MockSKDiscount.swift in Sources */,
				2DDF41CB24F6F4C3005BC22D /* ASN1ObjectIdentifierBuilderTests.swift in Sources */,
				B36824BF268FBC8700957E4C /* SubscriberAttributeTests.swift in Sources */,
				2DDF41CF24F6F4C3005BC22D /* ReceiptParsing+TestsWithRealReceipts.swift in Sources */,
				2DDF41C924F6F4C3005BC22D /* UInt8+ExtensionsTests.swift in Sources */,
				2D4D6AF524F717B800B656BE /* ContainerFactory.swift in Sources */,
				2DDF41CA24F6F4C3005BC22D /* ArraySlice_UInt8+ExtensionsTests.swift in Sources */,
				2DDF41DB24F6F4DB005BC22D /* IntroEligibilityCalculatorTests.swift in Sources */,
				2DDF41E124F6F527005BC22D /* MockReceiptParser.swift in Sources */,
				35F82BB226A98EC50051DF03 /* AttributionDataMigratorTests.swift in Sources */,
				2DDF41E224F6F527005BC22D /* MockProductsRequest.swift in Sources */,
				35D83300262FAD8000E60AC5 /* ETagManagerTests.swift in Sources */,
				2DDF41CC24F6F4C3005BC22D /* AppleReceiptBuilderTests.swift in Sources */,
				B3DF6A46269512690030D57C /* ProductInfoExtensions.swift in Sources */,
				2DDF41CD24F6F4C3005BC22D /* ASN1ContainerBuilderTests.swift in Sources */,
				B3C1AEFB268FF7210013D50D /* ProductInfoTests.swift in Sources */,
				2DDF41DC24F6F4DB005BC22D /* ProductsManagerTests.swift in Sources */,
				B34D2AA4269649EC00D88C3A /* MockProductDiscount.swift in Sources */,
				2DDF41C824F6F4C3005BC22D /* ISO3601DateFormatterTests.swift in Sources */,
				35D83312262FBD4200E60AC5 /* MockETagManager.swift in Sources */,
				2DDF41E624F6F5DC005BC22D /* MockSKProduct.swift in Sources */,
				F591492826B9956C00D32E58 /* MockTransaction.swift in Sources */,
				2DDF41DE24F6F527005BC22D /* MockAppleReceiptBuilder.swift in Sources */,
				2DDF41E324F6F527005BC22D /* MockASN1ContainerBuilder.swift in Sources */,
				2DDF41DA24F6F4DB005BC22D /* ReceiptParserTests.swift in Sources */,
				F5BE424326966B0000254A30 /* ProductInfoExtractorTests.swift in Sources */,
				35D8330A262FBA9A00E60AC5 /* MockUserDefaults.swift in Sources */,
				2DDF41DF24F6F527005BC22D /* MockProductsManager.swift in Sources */,
				2D991ACC268BBCD600085481 /* MockRequestFetcher.swift in Sources */,
				2DC5623724EC68090031F69B /* TransactionsFactoryTests.swift in Sources */,
				2D4D6AF424F717B800B656BE /* ASN1ObjectIdentifierEncoder.swift in Sources */,
				F5BE444726985E7B00254A30 /* AttributionTypeFactoryTests.swift in Sources */,
				2DDF41EA24F6F844005BC22D /* SKProductSubscriptionDurationExtensions.swift in Sources */,
				B36824C1268FBCE000957E4C /* MockDateProvider.swift in Sources */,
				2DDF41CE24F6F4C3005BC22D /* InAppPurchaseBuilderTests.swift in Sources */,
				B319514926C19856002CA9AC /* NSData+RCExtensionsTests.swift in Sources */,
				F591492626B994B400D32E58 /* SKPaymentTransactionExtensionsTests.swift in Sources */,
				2D1C3F3926B9D8B800112626 /* MockBundle.swift in Sources */,
				2DDF41E424F6F527005BC22D /* MockProductsRequestFactory.swift in Sources */,
				F575858F26C0893600C12B97 /* MockOfferingsManager.swift in Sources */,
				2DDF41E024F6F527005BC22D /* MockInAppPurchaseBuilder.swift in Sources */,
			);
			runOnlyForDeploymentPostprocessing = 0;
		};
		2DE20B68264087FB004C597D /* Sources */ = {
			isa = PBXSourcesBuildPhase;
			buildActionMask = 2147483647;
			files = (
				2DE20B6F264087FB004C597D /* StoreKitTests.swift in Sources */,
				2DE61A84264190830021CEA0 /* Constants.swift in Sources */,
			);
			runOnlyForDeploymentPostprocessing = 0;
		};
		2DE20B7B26409EB7004C597D /* Sources */ = {
			isa = PBXSourcesBuildPhase;
			buildActionMask = 2147483647;
			files = (
				2DE20B8426409EB7004C597D /* ContentView.swift in Sources */,
				2DE20B8226409EB7004C597D /* StoreKitTestAppApp.swift in Sources */,
			);
			runOnlyForDeploymentPostprocessing = 0;
		};
		352629F91F7C4B9100C04F2C /* Sources */ = {
			isa = PBXSourcesBuildPhase;
			buildActionMask = 2147483647;
			files = (
				2DD4490024088473002F5694 /* RCPurchases+SubscriberAttributes.m in Sources */,
				350FBDEA1F7EEF070065833D /* RCPurchases.m in Sources */,
				2D50332B2406EA61009CAE61 /* RCSubscriberAttributesManager.m in Sources */,
				2D4C18A924F47E5000F268CD /* Purchases.swift in Sources */,
				37E35537842F30D829D76252 /* RCIdentityManager.m in Sources */,
				37E351DC8105A9C75F8CFE31 /* RCPurchaserInfoManager.m in Sources */,
				35D5DE09268FB3D7002B2DBA /* RCAttributionPoster.m in Sources */,
			);
			runOnlyForDeploymentPostprocessing = 0;
		};
		35262A1A1F7D77E600C04F2C /* Sources */ = {
			isa = PBXSourcesBuildPhase;
			buildActionMask = 2147483647;
			files = (
				2DEB976B247DB85400A92099 /* SKProductSubscriptionDurationExtensions.swift in Sources */,
				37E354BE25CE61E55E4FD89C /* MockDeviceCache.swift in Sources */,
				37E351AB03EE37534CA10B59 /* MockInMemoryCachedOfferings.swift in Sources */,
				37E351E3AC0B5F67305B4CB6 /* DeviceCacheTests.swift in Sources */,
				35D5DE05268FABFD002B2DBA /* MockAttributionDataMigrator.swift in Sources */,
				37E35AF213F2F79CB067FDC2 /* InMemoryCachedObjectTests.swift in Sources */,
				37E353851D42047D5B0A57D0 /* MockDateProvider.swift in Sources */,
				B33C43F22672986D006B8C8C /* ObjCThrowExceptionMatcher.swift in Sources */,
				2DD02D5724AD0B0500419CD9 /* RCIntroEligibilityTests.swift in Sources */,
				37E354C46A8A3C2DC861C224 /* MockHTTPClient.swift in Sources */,
				37E351A24D613F0DFE6AF05F /* MockBackend.swift in Sources */,
				2D4D6AF124F6FEE000B656BE /* MockIntroEligibilityCalculator.swift in Sources */,
				37E3524628A1D7568679FEE2 /* SubscriberAttributesManagerTests.swift in Sources */,
				37E352897F7CB3A122F9739F /* PurchasesSubscriberAttributesTests.swift in Sources */,
				35D8331C262FC23100E60AC5 /* MockUserDefaults.swift in Sources */,
				37E35DD380900220C34BB222 /* MockTransaction.swift in Sources */,
				37E3554836D4DA9336B9FA70 /* MockProductDiscount.swift in Sources */,
				37E35398FCB4931573C56CAF /* MockReceiptFetcher.swift in Sources */,
				37E35AD0B0D9EF0CDA29DAC2 /* MockStoreKitWrapper.swift in Sources */,
				37E35EBDFC5CD3068E1792A3 /* MockNotificationCenter.swift in Sources */,
				35D83317262FC21400E60AC5 /* MockETagManager.swift in Sources */,
				2D8E9D482523747D00AFEE11 /* DictionaryExtensionsTests.swift in Sources */,
				37E354E0A9A371481540B2B0 /* MockAttributionFetcher.swift in Sources */,
				F575859226C08E3F00C12B97 /* OfferingsManagerTests.swift in Sources */,
				2D390255259CF46000DB19C0 /* MockPaymentDiscount.swift in Sources */,
				37E35EDC57C486AC2D66B4B8 /* MockOfferingsFactory.swift in Sources */,
				2DD7BA4D24C63A830066B4C2 /* MockSystemInfo.swift in Sources */,
				37E35EB7B35C86140B96C58B /* MockIdentityManager.swift in Sources */,
				37E357E33F0E20D92EE6372E /* MockSKProduct.swift in Sources */,
				2D3E29CE25E8009000456FA8 /* MockAttributionTypeFactory.swift in Sources */,
				37E3524CB70618E6C5F3DB49 /* MockPurchasesDelegate.swift in Sources */,
				37E35B1F34D1624509012749 /* MockSubscriberAttributesManager.swift in Sources */,
				B36824C3268FBE1500957E4C /* BackendSubscriberAttributesTests.swift in Sources */,
				F5BE4245269676E200254A30 /* StoreKitRequestFetcherTests.swift in Sources */,
				F575859026C0893E00C12B97 /* MockOfferingsManager.swift in Sources */,
				37E35AD3BB8E99D2AA325825 /* DeviceCacheSubscriberAttributesTests.swift in Sources */,
				2D991ACD268BBE8600085481 /* MockRequestFetcher.swift in Sources */,
				2D80736A268A691A0072284E /* MockProductsManager.swift in Sources */,
				37E35F549AEB655AB6DA83B3 /* MockSKDiscount.swift in Sources */,
				2D4D6AF324F7172900B656BE /* MockProductsRequest.swift in Sources */,
				37E35D195CD0599FDB381D04 /* HTTPClientTests.swift in Sources */,
				37E3555F3FB596CAB8F46868 /* BackendTests.swift in Sources */,
				37E356538C6A9A05887CAE12 /* NSError+RCExtensionsTests.swift in Sources */,
				37E359E815ECBE0B9074FA19 /* NSDate+RCExtensionsTests.swift in Sources */,
				B33C43EF267295E2006B8C8C /* RCObjC.m in Sources */,
				37E3595F797614307CBA329A /* StoreKitWrapperTests.swift in Sources */,
				2DDA3E4824DB101C00EDFE5B /* MockOperationDispatcher.swift in Sources */,
				37E35DD66736A6669A746334 /* PurchaserInfoTests.swift in Sources */,
				37E35AC4C81DB6A27C5AA1CE /* OfferingsTests.swift in Sources */,
				37E35A37D97E9E2B0CA09300 /* ISOPeriodFormatterTests.swift in Sources */,
				37E35861EE73539B60226BC2 /* EntitlementInfosTests.swift in Sources */,
				B3DF6A472695145E0030D57C /* ProductInfoExtensions.swift in Sources */,
				37E3599326581376E0142EEC /* SystemInfoTests.swift in Sources */,
				37E35F67255A87BD86B39D43 /* MockReceiptParser.swift in Sources */,
				B3DF6A452694DCBA0030D57C /* PurchasesTests.swift in Sources */,
				37E359F038FEA41F207662A5 /* MockPurchaserInfoManager.swift in Sources */,
				37E35FF7952D59C0AE3879D3 /* IdentityManagerTests.swift in Sources */,
				37E35D6F8CF6DFB88F0A2F61 /* PurchaserInfoManagerTests.swift in Sources */,
				2DCCC68D26BB38E500E61E6D /* AttributionPosterTests.swift in Sources */,
			);
			runOnlyForDeploymentPostprocessing = 0;
		};
		B387F46F2683FDDB0028701F /* Sources */ = {
			isa = PBXSourcesBuildPhase;
			buildActionMask = 2147483647;
			files = (
				B39E8118268E832000D31189 /* RCAttributionNetworkAPI.m in Sources */,
				B3AA35A1268682410007771B /* RCPurchasesAPI.m in Sources */,
				A5C7008D26AB647B00B2CA64 /* RCOfferingsAPI.m in Sources */,
				B3083A11269931CF007B5503 /* RCOfferingAPI.m in Sources */,
				B33CEA9E268BC39D008A3144 /* RCTransactionAPI.m in Sources */,
				B3AA35A0268682410007771B /* RCEntitlementInfoAPI.m in Sources */,
				B34D2AA126960A3200D88C3A /* RCIntroEligibilityAPI.m in Sources */,
				B3AA6234268A7BA900894871 /* RCEntitlementInfosAPI.m in Sources */,
				B387F47A2683FDEA0028701F /* main.m in Sources */,
				B3D3C47026856AFF00CB3C21 /* APITester.swift in Sources */,
				35F82BA926A849100051DF03 /* RCPurchasesErrorUtilsAPI.m in Sources */,
				A5C7009026AF5A7900B2CA64 /* RCPurchaserInfoAPI.m in Sources */,
			);
			runOnlyForDeploymentPostprocessing = 0;
		};
/* End PBXSourcesBuildPhase section */

/* Begin PBXTargetDependency section */
		2DC5622124EC63430031F69B /* PBXTargetDependency */ = {
			isa = PBXTargetDependency;
			target = 2DC5621524EC63420031F69B /* PurchasesCoreSwift */;
			targetProxy = 2DC5622024EC63430031F69B /* PBXContainerItemProxy */;
		};
		2DC5623524EC63A20031F69B /* PBXTargetDependency */ = {
			isa = PBXTargetDependency;
			target = 2DC5621524EC63420031F69B /* PurchasesCoreSwift */;
			targetProxy = 2DC5623424EC63A20031F69B /* PBXContainerItemProxy */;
		};
		2DE20B8F26409EC0004C597D /* PBXTargetDependency */ = {
			isa = PBXTargetDependency;
			target = 2DE20B7E26409EB7004C597D /* StoreKitTestApp */;
			targetProxy = 2DE20B8E26409EC0004C597D /* PBXContainerItemProxy */;
		};
		35DFC68320B8757C004584CC /* PBXTargetDependency */ = {
			isa = PBXTargetDependency;
			target = 352629FD1F7C4B9100C04F2C /* Purchases */;
			targetProxy = 35DFC68220B8757C004584CC /* PBXContainerItemProxy */;
		};
		B387F48826840B7F0028701F /* PBXTargetDependency */ = {
			isa = PBXTargetDependency;
			target = 352629FD1F7C4B9100C04F2C /* Purchases */;
			targetProxy = B387F48726840B7F0028701F /* PBXContainerItemProxy */;
		};
/* End PBXTargetDependency section */

/* Begin XCBuildConfiguration section */
		2DC5622824EC63430031F69B /* Debug */ = {
			isa = XCBuildConfiguration;
			buildSettings = {
				APPLICATION_EXTENSION_API_ONLY = YES;
				BUILD_LIBRARY_FOR_DISTRIBUTION = YES;
				CLANG_ENABLE_OBJC_WEAK = YES;
				CLANG_WARN_QUOTED_INCLUDE_IN_FRAMEWORK_HEADER = YES;
				CODE_SIGN_STYLE = Automatic;
				DEFINES_MODULE = YES;
				DEVELOPMENT_TEAM = 8SXR2327BM;
				DYLIB_COMPATIBILITY_VERSION = 1;
				DYLIB_CURRENT_VERSION = 1;
				DYLIB_INSTALL_NAME_BASE = "@rpath";
				INFOPLIST_FILE = PurchasesCoreSwift/Info.plist;
				INSTALL_PATH = "$(LOCAL_LIBRARY_DIR)/Frameworks";
				IPHONEOS_DEPLOYMENT_TARGET = 9.0;
				LD_RUNPATH_SEARCH_PATHS = (
					"$(inherited)",
					"@executable_path/Frameworks",
					"@loader_path/Frameworks",
				);
				MACH_O_TYPE = staticlib;
				MACOSX_DEPLOYMENT_TARGET = 10.12;
				MTL_ENABLE_DEBUG_INFO = INCLUDE_SOURCE;
				MTL_FAST_MATH = YES;
				PRODUCT_BUNDLE_IDENTIFIER = com.revenuecat.PurchasesCoreSwift;
				PRODUCT_NAME = "$(TARGET_NAME:c99extidentifier)";
				SDKROOT = "";
				SKIP_INSTALL = YES;
				SUPPORTED_PLATFORMS = "macosx iphonesimulator iphoneos watchsimulator watchos appletvsimulator appletvos";
				SWIFT_ACTIVE_COMPILATION_CONDITIONS = DEBUG;
				SWIFT_OPTIMIZATION_LEVEL = "-Onone";
				SWIFT_VERSION = 5.0;
				TARGETED_DEVICE_FAMILY = "1,2,3,4,6";
				TVOS_DEPLOYMENT_TARGET = 9.0;
				WATCHOS_DEPLOYMENT_TARGET = 6.2;
			};
			name = Debug;
		};
		2DC5622924EC63430031F69B /* Release */ = {
			isa = XCBuildConfiguration;
			buildSettings = {
				APPLICATION_EXTENSION_API_ONLY = YES;
				BUILD_LIBRARY_FOR_DISTRIBUTION = YES;
				CLANG_ENABLE_OBJC_WEAK = YES;
				CLANG_WARN_QUOTED_INCLUDE_IN_FRAMEWORK_HEADER = YES;
				CODE_SIGN_IDENTITY = "Apple Development";
				CODE_SIGN_STYLE = Manual;
				DEFINES_MODULE = YES;
				DEVELOPMENT_TEAM = "";
				DYLIB_COMPATIBILITY_VERSION = 1;
				DYLIB_CURRENT_VERSION = 1;
				DYLIB_INSTALL_NAME_BASE = "@rpath";
				INFOPLIST_FILE = PurchasesCoreSwift/Info.plist;
				INSTALL_PATH = "$(LOCAL_LIBRARY_DIR)/Frameworks";
				IPHONEOS_DEPLOYMENT_TARGET = 9.0;
				LD_RUNPATH_SEARCH_PATHS = (
					"$(inherited)",
					"@executable_path/Frameworks",
					"@loader_path/Frameworks",
				);
				MACH_O_TYPE = staticlib;
				MACOSX_DEPLOYMENT_TARGET = 10.12;
				MTL_FAST_MATH = YES;
				PRODUCT_BUNDLE_IDENTIFIER = com.revenuecat.PurchasesCoreSwift;
				PRODUCT_NAME = "$(TARGET_NAME:c99extidentifier)";
				PROVISIONING_PROFILE_SPECIFIER = "";
				SDKROOT = "";
				SKIP_INSTALL = YES;
				SUPPORTED_PLATFORMS = "macosx iphonesimulator iphoneos watchsimulator watchos appletvsimulator appletvos";
				SWIFT_VERSION = 5.0;
				TARGETED_DEVICE_FAMILY = "1,2,3,4,6";
				TVOS_DEPLOYMENT_TARGET = 9.0;
				WATCHOS_DEPLOYMENT_TARGET = 6.2;
			};
			name = Release;
		};
		2DC5622B24EC63430031F69B /* Debug */ = {
			isa = XCBuildConfiguration;
			buildSettings = {
				ALWAYS_EMBED_SWIFT_STANDARD_LIBRARIES = "$(inherited)";
				CLANG_ENABLE_OBJC_WEAK = YES;
				CLANG_WARN_QUOTED_INCLUDE_IN_FRAMEWORK_HEADER = YES;
				CODE_SIGN_STYLE = Automatic;
				DEVELOPMENT_TEAM = 8SXR2327BM;
				INFOPLIST_FILE = PurchasesCoreSwiftTests/Info.plist;
				IPHONEOS_DEPLOYMENT_TARGET = 9.0;
				LD_RUNPATH_SEARCH_PATHS = (
					"$(inherited)",
					"@executable_path/Frameworks",
					"@loader_path/Frameworks",
				);
				MACOSX_DEPLOYMENT_TARGET = 10.12;
				MTL_ENABLE_DEBUG_INFO = INCLUDE_SOURCE;
				MTL_FAST_MATH = YES;
				PRODUCT_BUNDLE_IDENTIFIER = com.revenuecat.PurchasesCoreSwiftTests;
				PRODUCT_NAME = "$(TARGET_NAME)";
				SDKROOT = iphoneos;
				SWIFT_ACTIVE_COMPILATION_CONDITIONS = DEBUG;
				SWIFT_OPTIMIZATION_LEVEL = "-Onone";
				SWIFT_VERSION = 5.0;
				TARGETED_DEVICE_FAMILY = "1,2";
				TVOS_DEPLOYMENT_TARGET = 9.0;
				WATCHOS_DEPLOYMENT_TARGET = 6.2;
			};
			name = Debug;
		};
		2DC5622C24EC63430031F69B /* Release */ = {
			isa = XCBuildConfiguration;
			buildSettings = {
				ALWAYS_EMBED_SWIFT_STANDARD_LIBRARIES = "$(inherited)";
				CLANG_ENABLE_OBJC_WEAK = YES;
				CLANG_WARN_QUOTED_INCLUDE_IN_FRAMEWORK_HEADER = YES;
				CODE_SIGN_STYLE = Automatic;
				DEVELOPMENT_TEAM = 8SXR2327BM;
				INFOPLIST_FILE = PurchasesCoreSwiftTests/Info.plist;
				IPHONEOS_DEPLOYMENT_TARGET = 9.0;
				LD_RUNPATH_SEARCH_PATHS = (
					"$(inherited)",
					"@executable_path/Frameworks",
					"@loader_path/Frameworks",
				);
				MACOSX_DEPLOYMENT_TARGET = 10.12;
				MTL_FAST_MATH = YES;
				PRODUCT_BUNDLE_IDENTIFIER = com.revenuecat.PurchasesCoreSwiftTests;
				PRODUCT_NAME = "$(TARGET_NAME)";
				SDKROOT = iphoneos;
				SWIFT_VERSION = 5.0;
				TARGETED_DEVICE_FAMILY = "1,2";
				TVOS_DEPLOYMENT_TARGET = 9.0;
				WATCHOS_DEPLOYMENT_TARGET = 6.2;
			};
			name = Release;
		};
		2DE20B71264087FB004C597D /* Debug */ = {
			isa = XCBuildConfiguration;
			buildSettings = {
				CLANG_ENABLE_OBJC_WEAK = YES;
				CLANG_WARN_QUOTED_INCLUDE_IN_FRAMEWORK_HEADER = YES;
				CODE_SIGN_STYLE = Automatic;
				INFOPLIST_FILE = StoreKitTests/Info.plist;
				IPHONEOS_DEPLOYMENT_TARGET = 14.1;
				LD_RUNPATH_SEARCH_PATHS = (
					"$(inherited)",
					"@executable_path/Frameworks",
					"@loader_path/Frameworks",
				);
				MACOSX_DEPLOYMENT_TARGET = 11.0;
				MTL_ENABLE_DEBUG_INFO = INCLUDE_SOURCE;
				MTL_FAST_MATH = YES;
				PRODUCT_BUNDLE_IDENTIFIER = com.revenuecat.StoreKitTests;
				PRODUCT_NAME = "$(TARGET_NAME)";
				SWIFT_ACTIVE_COMPILATION_CONDITIONS = DEBUG;
				SWIFT_OPTIMIZATION_LEVEL = "-Onone";
				SWIFT_VERSION = 5.0;
				TARGETED_DEVICE_FAMILY = "1,2";
				TEST_HOST = "$(BUILT_PRODUCTS_DIR)/StoreKitTestApp.app/StoreKitTestApp";
				TVOS_DEPLOYMENT_TARGET = 14.1;
				WATCHOS_DEPLOYMENT_TARGET = 7.1;
			};
			name = Debug;
		};
		2DE20B72264087FB004C597D /* Release */ = {
			isa = XCBuildConfiguration;
			buildSettings = {
				CLANG_ENABLE_OBJC_WEAK = YES;
				CLANG_WARN_QUOTED_INCLUDE_IN_FRAMEWORK_HEADER = YES;
				CODE_SIGN_STYLE = Automatic;
				INFOPLIST_FILE = StoreKitTests/Info.plist;
				IPHONEOS_DEPLOYMENT_TARGET = 14.1;
				LD_RUNPATH_SEARCH_PATHS = (
					"$(inherited)",
					"@executable_path/Frameworks",
					"@loader_path/Frameworks",
				);
				MACOSX_DEPLOYMENT_TARGET = 11.0;
				MTL_FAST_MATH = YES;
				PRODUCT_BUNDLE_IDENTIFIER = com.revenuecat.StoreKitTests;
				PRODUCT_NAME = "$(TARGET_NAME)";
				SWIFT_VERSION = 5.0;
				TARGETED_DEVICE_FAMILY = "1,2";
				TEST_HOST = "$(BUILT_PRODUCTS_DIR)/StoreKitTestApp.app/StoreKitTestApp";
				TVOS_DEPLOYMENT_TARGET = 14.1;
				WATCHOS_DEPLOYMENT_TARGET = 7.1;
			};
			name = Release;
		};
		2DE20B8C26409EB8004C597D /* Debug */ = {
			isa = XCBuildConfiguration;
			buildSettings = {
				ASSETCATALOG_COMPILER_APPICON_NAME = AppIcon;
				ASSETCATALOG_COMPILER_GLOBAL_ACCENT_COLOR_NAME = AccentColor;
				CLANG_ENABLE_OBJC_WEAK = YES;
				CLANG_WARN_QUOTED_INCLUDE_IN_FRAMEWORK_HEADER = YES;
				CODE_SIGN_STYLE = Automatic;
				DEVELOPMENT_ASSET_PATHS = "\"StoreKitTestApp/Preview Content\"";
				DEVELOPMENT_TEAM = "";
				ENABLE_PREVIEWS = YES;
				INFOPLIST_FILE = StoreKitTestApp/Info.plist;
				IPHONEOS_DEPLOYMENT_TARGET = 14.1;
				LD_RUNPATH_SEARCH_PATHS = (
					"$(inherited)",
					"@executable_path/Frameworks",
				);
				MTL_ENABLE_DEBUG_INFO = INCLUDE_SOURCE;
				MTL_FAST_MATH = YES;
				PRODUCT_BUNDLE_IDENTIFIER = com.revenuecat.StoreKitTestApp;
				PRODUCT_NAME = "$(TARGET_NAME)";
				SWIFT_ACTIVE_COMPILATION_CONDITIONS = DEBUG;
				SWIFT_OPTIMIZATION_LEVEL = "-Onone";
				SWIFT_VERSION = 5.0;
				TARGETED_DEVICE_FAMILY = "1,2";
			};
			name = Debug;
		};
		2DE20B8D26409EB8004C597D /* Release */ = {
			isa = XCBuildConfiguration;
			buildSettings = {
				ASSETCATALOG_COMPILER_APPICON_NAME = AppIcon;
				ASSETCATALOG_COMPILER_GLOBAL_ACCENT_COLOR_NAME = AccentColor;
				CLANG_ENABLE_OBJC_WEAK = YES;
				CLANG_WARN_QUOTED_INCLUDE_IN_FRAMEWORK_HEADER = YES;
				CODE_SIGN_STYLE = Automatic;
				DEVELOPMENT_ASSET_PATHS = "\"StoreKitTestApp/Preview Content\"";
				DEVELOPMENT_TEAM = "";
				ENABLE_PREVIEWS = YES;
				INFOPLIST_FILE = StoreKitTestApp/Info.plist;
				IPHONEOS_DEPLOYMENT_TARGET = 14.1;
				LD_RUNPATH_SEARCH_PATHS = (
					"$(inherited)",
					"@executable_path/Frameworks",
				);
				MTL_FAST_MATH = YES;
				PRODUCT_BUNDLE_IDENTIFIER = com.revenuecat.StoreKitTestApp;
				PRODUCT_NAME = "$(TARGET_NAME)";
				SWIFT_VERSION = 5.0;
				TARGETED_DEVICE_FAMILY = "1,2";
			};
			name = Release;
		};
		35262A101F7C4B9100C04F2C /* Debug */ = {
			isa = XCBuildConfiguration;
			buildSettings = {
				ALWAYS_SEARCH_USER_PATHS = NO;
				CLANG_ANALYZER_NONNULL = YES;
				CLANG_ANALYZER_NUMBER_OBJECT_CONVERSION = YES_AGGRESSIVE;
				CLANG_CXX_LANGUAGE_STANDARD = "gnu++14";
				CLANG_CXX_LIBRARY = "libc++";
				CLANG_ENABLE_MODULES = YES;
				CLANG_ENABLE_OBJC_ARC = YES;
				CLANG_WARN_BLOCK_CAPTURE_AUTORELEASING = YES;
				CLANG_WARN_BOOL_CONVERSION = YES;
				CLANG_WARN_COMMA = YES;
				CLANG_WARN_CONSTANT_CONVERSION = YES;
				CLANG_WARN_DEPRECATED_OBJC_IMPLEMENTATIONS = YES;
				CLANG_WARN_DIRECT_OBJC_ISA_USAGE = YES_ERROR;
				CLANG_WARN_DOCUMENTATION_COMMENTS = YES;
				CLANG_WARN_EMPTY_BODY = YES;
				CLANG_WARN_ENUM_CONVERSION = YES;
				CLANG_WARN_INFINITE_RECURSION = YES;
				CLANG_WARN_INT_CONVERSION = YES;
				CLANG_WARN_NON_LITERAL_NULL_CONVERSION = YES;
				CLANG_WARN_OBJC_IMPLICIT_RETAIN_SELF = YES;
				CLANG_WARN_OBJC_LITERAL_CONVERSION = YES;
				CLANG_WARN_OBJC_ROOT_CLASS = YES_ERROR;
				CLANG_WARN_RANGE_LOOP_ANALYSIS = YES;
				CLANG_WARN_STRICT_PROTOTYPES = YES;
				CLANG_WARN_SUSPICIOUS_MOVE = YES;
				CLANG_WARN_UNGUARDED_AVAILABILITY = YES_AGGRESSIVE;
				CLANG_WARN_UNREACHABLE_CODE = YES;
				CLANG_WARN__DUPLICATE_METHOD_MATCH = YES;
				COPY_PHASE_STRIP = NO;
				CURRENT_PROJECT_VERSION = 1;
				DEBUG_INFORMATION_FORMAT = dwarf;
				ENABLE_STRICT_OBJC_MSGSEND = YES;
				ENABLE_TESTABILITY = YES;
				GCC_C_LANGUAGE_STANDARD = gnu11;
				GCC_DYNAMIC_NO_PIC = NO;
				GCC_NO_COMMON_BLOCKS = YES;
				GCC_OPTIMIZATION_LEVEL = 0;
				GCC_PREPROCESSOR_DEFINITIONS = (
					"DEBUG=1",
					"$(inherited)",
				);
				GCC_WARN_64_TO_32_BIT_CONVERSION = YES;
				GCC_WARN_ABOUT_RETURN_TYPE = YES_ERROR;
				GCC_WARN_UNDECLARED_SELECTOR = YES;
				GCC_WARN_UNINITIALIZED_AUTOS = YES_AGGRESSIVE;
				GCC_WARN_UNUSED_FUNCTION = YES;
				GCC_WARN_UNUSED_VARIABLE = YES;
				MTL_ENABLE_DEBUG_INFO = YES;
				ONLY_ACTIVE_ARCH = YES;
				SDKROOT = iphoneos;
				SUPPORTS_MACCATALYST = YES;
				VERSIONING_SYSTEM = "apple-generic";
				VERSION_INFO_PREFIX = "";
			};
			name = Debug;
		};
		35262A111F7C4B9100C04F2C /* Release */ = {
			isa = XCBuildConfiguration;
			buildSettings = {
				ALWAYS_SEARCH_USER_PATHS = NO;
				CLANG_ANALYZER_NONNULL = YES;
				CLANG_ANALYZER_NUMBER_OBJECT_CONVERSION = YES_AGGRESSIVE;
				CLANG_CXX_LANGUAGE_STANDARD = "gnu++14";
				CLANG_CXX_LIBRARY = "libc++";
				CLANG_ENABLE_MODULES = YES;
				CLANG_ENABLE_OBJC_ARC = YES;
				CLANG_WARN_BLOCK_CAPTURE_AUTORELEASING = YES;
				CLANG_WARN_BOOL_CONVERSION = YES;
				CLANG_WARN_COMMA = YES;
				CLANG_WARN_CONSTANT_CONVERSION = YES;
				CLANG_WARN_DEPRECATED_OBJC_IMPLEMENTATIONS = YES;
				CLANG_WARN_DIRECT_OBJC_ISA_USAGE = YES_ERROR;
				CLANG_WARN_DOCUMENTATION_COMMENTS = YES;
				CLANG_WARN_EMPTY_BODY = YES;
				CLANG_WARN_ENUM_CONVERSION = YES;
				CLANG_WARN_INFINITE_RECURSION = YES;
				CLANG_WARN_INT_CONVERSION = YES;
				CLANG_WARN_NON_LITERAL_NULL_CONVERSION = YES;
				CLANG_WARN_OBJC_IMPLICIT_RETAIN_SELF = YES;
				CLANG_WARN_OBJC_LITERAL_CONVERSION = YES;
				CLANG_WARN_OBJC_ROOT_CLASS = YES_ERROR;
				CLANG_WARN_RANGE_LOOP_ANALYSIS = YES;
				CLANG_WARN_STRICT_PROTOTYPES = YES;
				CLANG_WARN_SUSPICIOUS_MOVE = YES;
				CLANG_WARN_UNGUARDED_AVAILABILITY = YES_AGGRESSIVE;
				CLANG_WARN_UNREACHABLE_CODE = YES;
				CLANG_WARN__DUPLICATE_METHOD_MATCH = YES;
				COPY_PHASE_STRIP = NO;
				CURRENT_PROJECT_VERSION = 1;
				DEBUG_INFORMATION_FORMAT = "dwarf-with-dsym";
				ENABLE_NS_ASSERTIONS = NO;
				ENABLE_STRICT_OBJC_MSGSEND = YES;
				GCC_C_LANGUAGE_STANDARD = gnu11;
				GCC_NO_COMMON_BLOCKS = YES;
				GCC_WARN_64_TO_32_BIT_CONVERSION = YES;
				GCC_WARN_ABOUT_RETURN_TYPE = YES_ERROR;
				GCC_WARN_UNDECLARED_SELECTOR = YES;
				GCC_WARN_UNINITIALIZED_AUTOS = YES_AGGRESSIVE;
				GCC_WARN_UNUSED_FUNCTION = YES;
				GCC_WARN_UNUSED_VARIABLE = YES;
				MTL_ENABLE_DEBUG_INFO = NO;
				SDKROOT = iphoneos;
				SUPPORTS_MACCATALYST = YES;
				SWIFT_COMPILATION_MODE = wholemodule;
				SWIFT_OPTIMIZATION_LEVEL = "-O";
				VALIDATE_PRODUCT = YES;
				VERSIONING_SYSTEM = "apple-generic";
				VERSION_INFO_PREFIX = "";
			};
			name = Release;
		};
		35262A131F7C4B9100C04F2C /* Debug */ = {
			isa = XCBuildConfiguration;
			buildSettings = {
				APPLICATION_EXTENSION_API_ONLY = YES;
				BUILD_LIBRARY_FOR_DISTRIBUTION = YES;
				CLANG_ENABLE_MODULES = YES;
				CLANG_ENABLE_OBJC_WEAK = YES;
				CODE_SIGN_IDENTITY = "Apple Development";
				CODE_SIGN_STYLE = Automatic;
				COMBINE_HIDPI_IMAGES = YES;
				DEFINES_MODULE = YES;
				DEVELOPMENT_TEAM = "";
				DYLIB_COMPATIBILITY_VERSION = 1;
				DYLIB_CURRENT_VERSION = 1;
				DYLIB_INSTALL_NAME_BASE = "@rpath";
				INFOPLIST_FILE = Purchases/Info.plist;
				INSTALL_PATH = "$(LOCAL_LIBRARY_DIR)/Frameworks";
				IPHONEOS_DEPLOYMENT_TARGET = 9.0;
				MACOSX_DEPLOYMENT_TARGET = 10.12;
				OTHER_LDFLAGS = "-all_load";
				PRODUCT_BUNDLE_IDENTIFIER = com.purchases.Purchases;
				PRODUCT_NAME = "$(TARGET_NAME:c99extidentifier)";
				SDKROOT = "";
				SKIP_INSTALL = YES;
				SUPPORTED_PLATFORMS = "macosx iphonesimulator iphoneos watchsimulator watchos appletvsimulator appletvos";
				SWIFT_INCLUDE_PATHS = "$(SRCROOT)/Purchases";
				SWIFT_OPTIMIZATION_LEVEL = "-Onone";
				SWIFT_VERSION = 5.0;
				TARGETED_DEVICE_FAMILY = "1,2,3,4,6";
				TVOS_DEPLOYMENT_TARGET = 9.0;
				WATCHOS_DEPLOYMENT_TARGET = 6.2;
			};
			name = Debug;
		};
		35262A141F7C4B9100C04F2C /* Release */ = {
			isa = XCBuildConfiguration;
			buildSettings = {
				APPLICATION_EXTENSION_API_ONLY = YES;
				BUILD_LIBRARY_FOR_DISTRIBUTION = YES;
				CLANG_ENABLE_MODULES = YES;
				CLANG_ENABLE_OBJC_WEAK = YES;
				CODE_SIGN_IDENTITY = "Apple Development";
				CODE_SIGN_STYLE = Manual;
				COMBINE_HIDPI_IMAGES = YES;
				DEFINES_MODULE = YES;
				DEVELOPMENT_TEAM = "";
				DYLIB_COMPATIBILITY_VERSION = 1;
				DYLIB_CURRENT_VERSION = 1;
				DYLIB_INSTALL_NAME_BASE = "@rpath";
				INFOPLIST_FILE = Purchases/Info.plist;
				INSTALL_PATH = "$(LOCAL_LIBRARY_DIR)/Frameworks";
				IPHONEOS_DEPLOYMENT_TARGET = 9.0;
				MACOSX_DEPLOYMENT_TARGET = 10.12;
				OTHER_LDFLAGS = "-all_load";
				PRODUCT_BUNDLE_IDENTIFIER = com.purchases.Purchases;
				PRODUCT_NAME = "$(TARGET_NAME:c99extidentifier)";
				PROVISIONING_PROFILE_SPECIFIER = "";
				SDKROOT = "";
				SKIP_INSTALL = YES;
				SUPPORTED_PLATFORMS = "macosx iphonesimulator iphoneos watchsimulator watchos appletvsimulator appletvos";
				SWIFT_INCLUDE_PATHS = "$(SRCROOT)/Purchases";
				SWIFT_VERSION = 5.0;
				TARGETED_DEVICE_FAMILY = "1,2,3,4,6";
				TVOS_DEPLOYMENT_TARGET = 9.0;
				WATCHOS_DEPLOYMENT_TARGET = 6.2;
			};
			name = Release;
		};
		35262A271F7D77E600C04F2C /* Debug */ = {
			isa = XCBuildConfiguration;
			buildSettings = {
				ALWAYS_EMBED_SWIFT_STANDARD_LIBRARIES = "$(inherited)";
				CLANG_ENABLE_MODULES = YES;
				CODE_SIGN_STYLE = Automatic;
				DEVELOPMENT_TEAM = 8SXR2327BM;
				INFOPLIST_FILE = PurchasesTests/Info.plist;
				IPHONEOS_DEPLOYMENT_TARGET = 9.0;
				LD_RUNPATH_SEARCH_PATHS = (
					"$(inherited)",
					"@executable_path/Frameworks",
					"@loader_path/Frameworks",
				);
				MACOSX_DEPLOYMENT_TARGET = 10.12;
				PRODUCT_BUNDLE_IDENTIFIER = com.purchases.PurchasesTests;
				PRODUCT_NAME = "$(TARGET_NAME)";
				SDKROOT = iphoneos;
				SUPPORTED_PLATFORMS = "iphonesimulator iphoneos macosx";
				SWIFT_ACTIVE_COMPILATION_CONDITIONS = DEBUG;
				SWIFT_OBJC_BRIDGING_HEADER = "PurchasesTests/PurchasesTests-Bridging-Header.h";
				SWIFT_OPTIMIZATION_LEVEL = "-Onone";
				SWIFT_PRECOMPILE_BRIDGING_HEADER = YES;
				SWIFT_VERSION = 5.0;
				TARGETED_DEVICE_FAMILY = "1,2";
				TVOS_DEPLOYMENT_TARGET = 9.0;
				WATCHOS_DEPLOYMENT_TARGET = 6.2;
			};
			name = Debug;
		};
		35262A281F7D77E600C04F2C /* Release */ = {
			isa = XCBuildConfiguration;
			buildSettings = {
				ALWAYS_EMBED_SWIFT_STANDARD_LIBRARIES = "$(inherited)";
				CLANG_ENABLE_MODULES = YES;
				CODE_SIGN_STYLE = Automatic;
				DEVELOPMENT_TEAM = 8SXR2327BM;
				INFOPLIST_FILE = PurchasesTests/Info.plist;
				IPHONEOS_DEPLOYMENT_TARGET = 9.0;
				LD_RUNPATH_SEARCH_PATHS = (
					"$(inherited)",
					"@executable_path/Frameworks",
					"@loader_path/Frameworks",
				);
				MACOSX_DEPLOYMENT_TARGET = 10.12;
				PRODUCT_BUNDLE_IDENTIFIER = com.purchases.PurchasesTests;
				PRODUCT_NAME = "$(TARGET_NAME)";
				SDKROOT = iphoneos;
				SUPPORTED_PLATFORMS = "iphonesimulator iphoneos macosx";
				SWIFT_COMPILATION_MODE = wholemodule;
				SWIFT_OBJC_BRIDGING_HEADER = "PurchasesTests/PurchasesTests-Bridging-Header.h";
				SWIFT_OPTIMIZATION_LEVEL = "-O";
				SWIFT_PRECOMPILE_BRIDGING_HEADER = YES;
				SWIFT_VERSION = 5.0;
				TARGETED_DEVICE_FAMILY = "1,2";
				TVOS_DEPLOYMENT_TARGET = 9.0;
				WATCHOS_DEPLOYMENT_TARGET = 6.2;
			};
			name = Release;
		};
		B387F4782683FDDB0028701F /* Debug */ = {
			isa = XCBuildConfiguration;
			buildSettings = {
				CLANG_ENABLE_MODULES = YES;
				CLANG_ENABLE_OBJC_WEAK = YES;
				CLANG_WARN_QUOTED_INCLUDE_IN_FRAMEWORK_HEADER = NO;
				CODE_SIGN_STYLE = Automatic;
				GCC_WARN_ABOUT_DEPRECATED_FUNCTIONS = NO;
				LD_RUNPATH_SEARCH_PATHS = (
					"$(inherited)",
					"@executable_path/../Frameworks",
					"@loader_path/../Frameworks",
				);
				LIBRARY_SEARCH_PATHS = "$(SDKROOT)/usr/lib/swift";
				MACOSX_DEPLOYMENT_TARGET = 11.3;
				MTL_ENABLE_DEBUG_INFO = INCLUDE_SOURCE;
				MTL_FAST_MATH = YES;
				PRODUCT_NAME = "$(TARGET_NAME)";
				SDKROOT = macosx;
				SWIFT_OBJC_BRIDGING_HEADER = "PublicSDKAPITester/APITester-Bridging-Header.h";
				SWIFT_OPTIMIZATION_LEVEL = "-Onone";
				SWIFT_VERSION = 5.0;
			};
			name = Debug;
		};
		B387F4792683FDDB0028701F /* Release */ = {
			isa = XCBuildConfiguration;
			buildSettings = {
				CLANG_ENABLE_MODULES = YES;
				CLANG_ENABLE_OBJC_WEAK = YES;
				CLANG_WARN_QUOTED_INCLUDE_IN_FRAMEWORK_HEADER = NO;
				CODE_SIGN_STYLE = Automatic;
				GCC_WARN_ABOUT_DEPRECATED_FUNCTIONS = NO;
				LD_RUNPATH_SEARCH_PATHS = (
					"$(inherited)",
					"@executable_path/../Frameworks",
					"@loader_path/../Frameworks",
				);
				LIBRARY_SEARCH_PATHS = "$(SDKROOT)/usr/lib/swift";
				MACOSX_DEPLOYMENT_TARGET = 11.3;
				MTL_FAST_MATH = YES;
				PRODUCT_NAME = "$(TARGET_NAME)";
				SDKROOT = macosx;
				SWIFT_OBJC_BRIDGING_HEADER = "PublicSDKAPITester/APITester-Bridging-Header.h";
				SWIFT_VERSION = 5.0;
			};
			name = Release;
		};
/* End XCBuildConfiguration section */

/* Begin XCConfigurationList section */
		2DC5622724EC63430031F69B /* Build configuration list for PBXNativeTarget "PurchasesCoreSwift" */ = {
			isa = XCConfigurationList;
			buildConfigurations = (
				2DC5622824EC63430031F69B /* Debug */,
				2DC5622924EC63430031F69B /* Release */,
			);
			defaultConfigurationIsVisible = 0;
			defaultConfigurationName = Release;
		};
		2DC5622A24EC63430031F69B /* Build configuration list for PBXNativeTarget "PurchasesCoreSwiftTests" */ = {
			isa = XCConfigurationList;
			buildConfigurations = (
				2DC5622B24EC63430031F69B /* Debug */,
				2DC5622C24EC63430031F69B /* Release */,
			);
			defaultConfigurationIsVisible = 0;
			defaultConfigurationName = Release;
		};
		2DE20B73264087FB004C597D /* Build configuration list for PBXNativeTarget "StoreKitTests" */ = {
			isa = XCConfigurationList;
			buildConfigurations = (
				2DE20B71264087FB004C597D /* Debug */,
				2DE20B72264087FB004C597D /* Release */,
			);
			defaultConfigurationIsVisible = 0;
			defaultConfigurationName = Release;
		};
		2DE20B8B26409EB8004C597D /* Build configuration list for PBXNativeTarget "StoreKitTestApp" */ = {
			isa = XCConfigurationList;
			buildConfigurations = (
				2DE20B8C26409EB8004C597D /* Debug */,
				2DE20B8D26409EB8004C597D /* Release */,
			);
			defaultConfigurationIsVisible = 0;
			defaultConfigurationName = Release;
		};
		352629F81F7C4B9100C04F2C /* Build configuration list for PBXProject "Purchases" */ = {
			isa = XCConfigurationList;
			buildConfigurations = (
				35262A101F7C4B9100C04F2C /* Debug */,
				35262A111F7C4B9100C04F2C /* Release */,
			);
			defaultConfigurationIsVisible = 0;
			defaultConfigurationName = Release;
		};
		35262A121F7C4B9100C04F2C /* Build configuration list for PBXNativeTarget "Purchases" */ = {
			isa = XCConfigurationList;
			buildConfigurations = (
				35262A131F7C4B9100C04F2C /* Debug */,
				35262A141F7C4B9100C04F2C /* Release */,
			);
			defaultConfigurationIsVisible = 0;
			defaultConfigurationName = Release;
		};
		35262A261F7D77E600C04F2C /* Build configuration list for PBXNativeTarget "PurchasesTests" */ = {
			isa = XCConfigurationList;
			buildConfigurations = (
				35262A271F7D77E600C04F2C /* Debug */,
				35262A281F7D77E600C04F2C /* Release */,
			);
			defaultConfigurationIsVisible = 0;
			defaultConfigurationName = Release;
		};
		B387F4772683FDDB0028701F /* Build configuration list for PBXNativeTarget "APITester" */ = {
			isa = XCConfigurationList;
			buildConfigurations = (
				B387F4782683FDDB0028701F /* Debug */,
				B387F4792683FDDB0028701F /* Release */,
			);
			defaultConfigurationIsVisible = 0;
			defaultConfigurationName = Release;
		};
/* End XCConfigurationList section */

/* Begin XCRemoteSwiftPackageReference section */
		B3D5CFBB267282630056FA67 /* XCRemoteSwiftPackageReference "Nimble" */ = {
			isa = XCRemoteSwiftPackageReference;
			repositoryURL = "https://github.com/Quick/Nimble.git";
			requirement = {
				kind = exactVersion;
				version = 9.2.0;
			};
		};
		B3D5CFBE267282760056FA67 /* XCRemoteSwiftPackageReference "OHHTTPStubs" */ = {
			isa = XCRemoteSwiftPackageReference;
			repositoryURL = "https://github.com/AliSoftware/OHHTTPStubs.git";
			requirement = {
				kind = exactVersion;
				version = 9.1.0;
			};
		};
/* End XCRemoteSwiftPackageReference section */

/* Begin XCSwiftPackageProductDependency section */
		B3D5CFBC267282630056FA67 /* Nimble */ = {
			isa = XCSwiftPackageProductDependency;
			package = B3D5CFBB267282630056FA67 /* XCRemoteSwiftPackageReference "Nimble" */;
			productName = Nimble;
		};
		B3D5CFBF267282760056FA67 /* OHHTTPStubsSwift */ = {
			isa = XCSwiftPackageProductDependency;
			package = B3D5CFBE267282760056FA67 /* XCRemoteSwiftPackageReference "OHHTTPStubs" */;
			productName = OHHTTPStubsSwift;
		};
		B3D5CFC1267282760056FA67 /* OHHTTPStubs */ = {
			isa = XCSwiftPackageProductDependency;
			package = B3D5CFBE267282760056FA67 /* XCRemoteSwiftPackageReference "OHHTTPStubs" */;
			productName = OHHTTPStubs;
		};
		B3D5CFC32672827D0056FA67 /* Nimble */ = {
			isa = XCSwiftPackageProductDependency;
			package = B3D5CFBB267282630056FA67 /* XCRemoteSwiftPackageReference "Nimble" */;
			productName = Nimble;
		};
		B3D5CFC52672827D0056FA67 /* OHHTTPStubs */ = {
			isa = XCSwiftPackageProductDependency;
			package = B3D5CFBE267282760056FA67 /* XCRemoteSwiftPackageReference "OHHTTPStubs" */;
			productName = OHHTTPStubs;
		};
		B3D5CFC72672827D0056FA67 /* OHHTTPStubsSwift */ = {
			isa = XCSwiftPackageProductDependency;
			package = B3D5CFBE267282760056FA67 /* XCRemoteSwiftPackageReference "OHHTTPStubs" */;
			productName = OHHTTPStubsSwift;
		};
		B3D5CFC9267282860056FA67 /* Nimble */ = {
			isa = XCSwiftPackageProductDependency;
			package = B3D5CFBB267282630056FA67 /* XCRemoteSwiftPackageReference "Nimble" */;
			productName = Nimble;
		};
/* End XCSwiftPackageProductDependency section */
	};
	rootObject = 352629F51F7C4B9100C04F2C /* Project object */;
}<|MERGE_RESOLUTION|>--- conflicted
+++ resolved
@@ -232,14 +232,11 @@
 		B3DF6A452694DCBA0030D57C /* PurchasesTests.swift in Sources */ = {isa = PBXBuildFile; fileRef = 37E35DE5707E845DA3FF51BC /* PurchasesTests.swift */; };
 		B3DF6A46269512690030D57C /* ProductInfoExtensions.swift in Sources */ = {isa = PBXBuildFile; fileRef = 37E3583675928C01D92E3166 /* ProductInfoExtensions.swift */; };
 		B3DF6A472695145E0030D57C /* ProductInfoExtensions.swift in Sources */ = {isa = PBXBuildFile; fileRef = 37E3583675928C01D92E3166 /* ProductInfoExtensions.swift */; };
-<<<<<<< HEAD
 		F575858D26C088FE00C12B97 /* OfferingsManager.swift in Sources */ = {isa = PBXBuildFile; fileRef = F575858C26C088FE00C12B97 /* OfferingsManager.swift */; };
 		F575858F26C0893600C12B97 /* MockOfferingsManager.swift in Sources */ = {isa = PBXBuildFile; fileRef = F575858E26C0893600C12B97 /* MockOfferingsManager.swift */; };
 		F575859026C0893E00C12B97 /* MockOfferingsManager.swift in Sources */ = {isa = PBXBuildFile; fileRef = F575858E26C0893600C12B97 /* MockOfferingsManager.swift */; };
 		F575859226C08E3F00C12B97 /* OfferingsManagerTests.swift in Sources */ = {isa = PBXBuildFile; fileRef = F575859126C08E3F00C12B97 /* OfferingsManagerTests.swift */; };
-=======
 		B3E26A4A26BE0A8E003ACCF3 /* Error+Extensions.swift in Sources */ = {isa = PBXBuildFile; fileRef = B3E26A4926BE0A8E003ACCF3 /* Error+Extensions.swift */; };
->>>>>>> ea55eadf
 		F591492626B994B400D32E58 /* SKPaymentTransactionExtensionsTests.swift in Sources */ = {isa = PBXBuildFile; fileRef = F591492526B994B400D32E58 /* SKPaymentTransactionExtensionsTests.swift */; };
 		F591492826B9956C00D32E58 /* MockTransaction.swift in Sources */ = {isa = PBXBuildFile; fileRef = F591492726B9956C00D32E58 /* MockTransaction.swift */; };
 		F5BE424026962ACF00254A30 /* ReceiptRefreshPolicy.swift in Sources */ = {isa = PBXBuildFile; fileRef = F5BE423F26962ACF00254A30 /* ReceiptRefreshPolicy.swift */; };
@@ -566,13 +563,10 @@
 		B3DF6A4C269522040030D57C /* RCIntroEligibilityAPI.h */ = {isa = PBXFileReference; lastKnownFileType = sourcecode.c.h; path = RCIntroEligibilityAPI.h; sourceTree = "<group>"; };
 		B3DF6A4D269522040030D57C /* RCIntroEligibilityAPI.m */ = {isa = PBXFileReference; lastKnownFileType = sourcecode.c.objc; path = RCIntroEligibilityAPI.m; sourceTree = "<group>"; };
 		B3DF6A4F269524080030D57C /* IntroEligibility.swift */ = {isa = PBXFileReference; lastKnownFileType = sourcecode.swift; path = IntroEligibility.swift; sourceTree = "<group>"; };
-<<<<<<< HEAD
 		F575858C26C088FE00C12B97 /* OfferingsManager.swift */ = {isa = PBXFileReference; lastKnownFileType = sourcecode.swift; path = OfferingsManager.swift; sourceTree = "<group>"; };
 		F575858E26C0893600C12B97 /* MockOfferingsManager.swift */ = {isa = PBXFileReference; lastKnownFileType = sourcecode.swift; path = MockOfferingsManager.swift; sourceTree = "<group>"; };
 		F575859126C08E3F00C12B97 /* OfferingsManagerTests.swift */ = {isa = PBXFileReference; lastKnownFileType = sourcecode.swift; path = OfferingsManagerTests.swift; sourceTree = "<group>"; };
-=======
 		B3E26A4926BE0A8E003ACCF3 /* Error+Extensions.swift */ = {isa = PBXFileReference; lastKnownFileType = sourcecode.swift; path = "Error+Extensions.swift"; sourceTree = "<group>"; };
->>>>>>> ea55eadf
 		F591492526B994B400D32E58 /* SKPaymentTransactionExtensionsTests.swift */ = {isa = PBXFileReference; lastKnownFileType = sourcecode.swift; path = SKPaymentTransactionExtensionsTests.swift; sourceTree = "<group>"; };
 		F591492726B9956C00D32E58 /* MockTransaction.swift */ = {isa = PBXFileReference; fileEncoding = 4; lastKnownFileType = sourcecode.swift; path = MockTransaction.swift; sourceTree = "<group>"; };
 		F5BE423F26962ACF00254A30 /* ReceiptRefreshPolicy.swift */ = {isa = PBXFileReference; lastKnownFileType = sourcecode.swift; path = ReceiptRefreshPolicy.swift; sourceTree = "<group>"; };
