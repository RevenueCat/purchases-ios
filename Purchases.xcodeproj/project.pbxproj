// !$*UTF8*$!
{
	archiveVersion = 1;
	classes = {
	};
	objectVersion = 52;
	objects = {

/* Begin PBXBuildFile section */
		0313FD41268A506400168386 /* DateProvider.swift in Sources */ = {isa = PBXBuildFile; fileRef = 0313FD40268A506400168386 /* DateProvider.swift */; };
		2CD72942268A823900BFC976 /* Data+Extensions.swift in Sources */ = {isa = PBXBuildFile; fileRef = 2CD72941268A823900BFC976 /* Data+Extensions.swift */; };
		2CD72944268A826F00BFC976 /* Date+Extensions.swift in Sources */ = {isa = PBXBuildFile; fileRef = 2CD72943268A826F00BFC976 /* Date+Extensions.swift */; };
		2CD72948268A828400BFC976 /* Locale+Extensions.swift in Sources */ = {isa = PBXBuildFile; fileRef = 2CD72947268A828400BFC976 /* Locale+Extensions.swift */; };
		2D11F5E1250FF886005A70E8 /* AttributionStrings.swift in Sources */ = {isa = PBXBuildFile; fileRef = 2D11F5E0250FF886005A70E8 /* AttributionStrings.swift */; };
		2D1C3F3926B9D8B800112626 /* MockBundle.swift in Sources */ = {isa = PBXBuildFile; fileRef = 2D1C3F3826B9D8B800112626 /* MockBundle.swift */; };
		2D22679125F2D9AD00E6950C /* PurchasesTests-Bridging-Header.h in Headers */ = {isa = PBXBuildFile; fileRef = 35262A291F7D783F00C04F2C /* PurchasesTests-Bridging-Header.h */; };
		2D390255259CF46000DB19C0 /* MockPaymentDiscount.swift in Sources */ = {isa = PBXBuildFile; fileRef = 2D390254259CF46000DB19C0 /* MockPaymentDiscount.swift */; };
		2D3E29CE25E8009000456FA8 /* MockAttributionTypeFactory.swift in Sources */ = {isa = PBXBuildFile; fileRef = 37E35DA3E083FE37DAF15954 /* MockAttributionTypeFactory.swift */; };
		2D4C18A924F47E5000F268CD /* Purchases.swift in Sources */ = {isa = PBXBuildFile; fileRef = 2D4C18A824F47E4400F268CD /* Purchases.swift */; };
		2D4D6AF124F6FEE000B656BE /* MockIntroEligibilityCalculator.swift in Sources */ = {isa = PBXBuildFile; fileRef = 2DA0068E24E2E515002C59D3 /* MockIntroEligibilityCalculator.swift */; };
		2D4D6AF324F7172900B656BE /* MockProductsRequest.swift in Sources */ = {isa = PBXBuildFile; fileRef = 2D4D6AF224F7172900B656BE /* MockProductsRequest.swift */; };
		2D4D6AF424F717B800B656BE /* ASN1ObjectIdentifierEncoder.swift in Sources */ = {isa = PBXBuildFile; fileRef = 37E35C4A4B241A545D1D06BD /* ASN1ObjectIdentifierEncoder.swift */; };
		2D4D6AF524F717B800B656BE /* ContainerFactory.swift in Sources */ = {isa = PBXBuildFile; fileRef = 37E35092F0E41512E0D610BA /* ContainerFactory.swift */; };
		2D4D6AF624F7193700B656BE /* verifyReceiptSample1.txt in Resources */ = {isa = PBXBuildFile; fileRef = 2DDE559A24C8B5E300DCB087 /* verifyReceiptSample1.txt */; };
		2D4D6AF724F7193700B656BE /* base64encodedreceiptsample1.txt in Resources */ = {isa = PBXBuildFile; fileRef = 2DDE559B24C8B5E300DCB087 /* base64encodedreceiptsample1.txt */; };
		2D4E926526990AB1000E10B0 /* StoreKitWrapper.swift in Sources */ = {isa = PBXBuildFile; fileRef = 2D4E926426990AB1000E10B0 /* StoreKitWrapper.swift */; };
		2D80736A268A691A0072284E /* MockProductsManager.swift in Sources */ = {isa = PBXBuildFile; fileRef = 37E35C9439E087F63ECC4F59 /* MockProductsManager.swift */; };
		2D84458926B9CD270033B5A3 /* ReceiptFetcherTests.swift in Sources */ = {isa = PBXBuildFile; fileRef = 2D84458826B9CD270033B5A3 /* ReceiptFetcherTests.swift */; };
		2D8E9D482523747D00AFEE11 /* DictionaryExtensionsTests.swift in Sources */ = {isa = PBXBuildFile; fileRef = 2DD269162522A20A006AC4BC /* DictionaryExtensionsTests.swift */; };
		2D991ACA268BA56900085481 /* StoreKitRequestFetcher.swift in Sources */ = {isa = PBXBuildFile; fileRef = 2D991AC9268BA56900085481 /* StoreKitRequestFetcher.swift */; };
		2D991ACC268BBCD600085481 /* MockRequestFetcher.swift in Sources */ = {isa = PBXBuildFile; fileRef = 37E35609E46E869675A466C1 /* MockRequestFetcher.swift */; };
		2D991ACD268BBE8600085481 /* MockRequestFetcher.swift in Sources */ = {isa = PBXBuildFile; fileRef = 37E35609E46E869675A466C1 /* MockRequestFetcher.swift */; };
		2D9F4A5526C30CA800B07B43 /* PurchasesOrchestrator.swift in Sources */ = {isa = PBXBuildFile; fileRef = 2D9F4A5426C30CA800B07B43 /* PurchasesOrchestrator.swift */; };
		2DC19195255F36D10039389A /* Logger.swift in Sources */ = {isa = PBXBuildFile; fileRef = 2DC19194255F36D10039389A /* Logger.swift */; };
		2DC5622624EC63430031F69B /* PurchasesCoreSwift.h in Headers */ = {isa = PBXBuildFile; fileRef = 2DC5621824EC63430031F69B /* PurchasesCoreSwift.h */; settings = {ATTRIBUTES = (Public, ); }; };
		2DC5622E24EC636C0031F69B /* Transaction.swift in Sources */ = {isa = PBXBuildFile; fileRef = 37E355CBB3F3A31A32687B14 /* Transaction.swift */; };
		2DC5623024EC63730031F69B /* OperationDispatcher.swift in Sources */ = {isa = PBXBuildFile; fileRef = 2DDA3E4624DB0B5400EDFE5B /* OperationDispatcher.swift */; };
		2DC5623224EC63730031F69B /* TransactionsFactory.swift in Sources */ = {isa = PBXBuildFile; fileRef = 3597020F24BF6A710010506E /* TransactionsFactory.swift */; };
		2DC5623724EC68090031F69B /* TransactionsFactoryTests.swift in Sources */ = {isa = PBXBuildFile; fileRef = 3597021124BF6AAC0010506E /* TransactionsFactoryTests.swift */; };
		2DCCC68D26BB38E500E61E6D /* AttributionPosterTests.swift in Sources */ = {isa = PBXBuildFile; fileRef = 37E354FE32DD3EA3FF3ECD0A /* AttributionPosterTests.swift */; };
		2DD7BA4D24C63A830066B4C2 /* MockSystemInfo.swift in Sources */ = {isa = PBXBuildFile; fileRef = 2DD7BA4C24C63A830066B4C2 /* MockSystemInfo.swift */; };
		2DDA3E4824DB101C00EDFE5B /* MockOperationDispatcher.swift in Sources */ = {isa = PBXBuildFile; fileRef = 37E35659EB530A5109AFAB50 /* MockOperationDispatcher.swift */; };
		2DDF419624F6F331005BC22D /* ProductsRequestFactory.swift in Sources */ = {isa = PBXBuildFile; fileRef = 37E35E8DCF998D9DB63850F8 /* ProductsRequestFactory.swift */; };
		2DDF419724F6F331005BC22D /* DateExtensions.swift in Sources */ = {isa = PBXBuildFile; fileRef = 37E3567189CF6A746EE3CCC2 /* DateExtensions.swift */; };
		2DDF419D24F6F331005BC22D /* IntroEligibilityCalculator.swift in Sources */ = {isa = PBXBuildFile; fileRef = 2D97458E24BDFCEF006245E9 /* IntroEligibilityCalculator.swift */; };
		2DDF419F24F6F331005BC22D /* ReceiptParsingError.swift in Sources */ = {isa = PBXBuildFile; fileRef = 2D8F622224D30F9D00F993AA /* ReceiptParsingError.swift */; };
		2DDF41A224F6F331005BC22D /* ProductsManager.swift in Sources */ = {isa = PBXBuildFile; fileRef = 37E35C7060D7E486F5958BED /* ProductsManager.swift */; };
		2DDF41A324F6F331005BC22D /* ReceiptParser.swift in Sources */ = {isa = PBXBuildFile; fileRef = 2D5BB46A24C8E8ED00E27537 /* ReceiptParser.swift */; };
		2DDF41AB24F6F37C005BC22D /* AppleReceipt.swift in Sources */ = {isa = PBXBuildFile; fileRef = 2DDF41A724F6F37C005BC22D /* AppleReceipt.swift */; };
		2DDF41AC24F6F37C005BC22D /* ASN1Container.swift in Sources */ = {isa = PBXBuildFile; fileRef = 2DDF41A824F6F37C005BC22D /* ASN1Container.swift */; };
		2DDF41AD24F6F37C005BC22D /* ASN1ObjectIdentifier.swift in Sources */ = {isa = PBXBuildFile; fileRef = 2DDF41A924F6F37C005BC22D /* ASN1ObjectIdentifier.swift */; };
		2DDF41AE24F6F37C005BC22D /* InAppPurchase.swift in Sources */ = {isa = PBXBuildFile; fileRef = 2DDF41AA24F6F37C005BC22D /* InAppPurchase.swift */; };
		2DDF41B324F6F387005BC22D /* InAppPurchaseBuilder.swift in Sources */ = {isa = PBXBuildFile; fileRef = 2DDF41AF24F6F387005BC22D /* InAppPurchaseBuilder.swift */; };
		2DDF41B424F6F387005BC22D /* ASN1ContainerBuilder.swift in Sources */ = {isa = PBXBuildFile; fileRef = 2DDF41B024F6F387005BC22D /* ASN1ContainerBuilder.swift */; };
		2DDF41B524F6F387005BC22D /* AppleReceiptBuilder.swift in Sources */ = {isa = PBXBuildFile; fileRef = 2DDF41B124F6F387005BC22D /* AppleReceiptBuilder.swift */; };
		2DDF41B624F6F387005BC22D /* ASN1ObjectIdentifierBuilder.swift in Sources */ = {isa = PBXBuildFile; fileRef = 2DDF41B224F6F387005BC22D /* ASN1ObjectIdentifierBuilder.swift */; };
		2DDF41BB24F6F392005BC22D /* UInt8+Extensions.swift in Sources */ = {isa = PBXBuildFile; fileRef = 2DDF41B824F6F392005BC22D /* UInt8+Extensions.swift */; };
		2DDF41BC24F6F392005BC22D /* ArraySlice_UInt8+Extensions.swift in Sources */ = {isa = PBXBuildFile; fileRef = 2DDF41B924F6F392005BC22D /* ArraySlice_UInt8+Extensions.swift */; };
		2DDF41C924F6F4C3005BC22D /* UInt8+ExtensionsTests.swift in Sources */ = {isa = PBXBuildFile; fileRef = 2DDF41BF24F6F4C3005BC22D /* UInt8+ExtensionsTests.swift */; };
		2DDF41CA24F6F4C3005BC22D /* ArraySlice_UInt8+ExtensionsTests.swift in Sources */ = {isa = PBXBuildFile; fileRef = 2DDF41C024F6F4C3005BC22D /* ArraySlice_UInt8+ExtensionsTests.swift */; };
		2DDF41CB24F6F4C3005BC22D /* ASN1ObjectIdentifierBuilderTests.swift in Sources */ = {isa = PBXBuildFile; fileRef = 2DDF41C224F6F4C3005BC22D /* ASN1ObjectIdentifierBuilderTests.swift */; };
		2DDF41CC24F6F4C3005BC22D /* AppleReceiptBuilderTests.swift in Sources */ = {isa = PBXBuildFile; fileRef = 2DDF41C324F6F4C3005BC22D /* AppleReceiptBuilderTests.swift */; };
		2DDF41CD24F6F4C3005BC22D /* ASN1ContainerBuilderTests.swift in Sources */ = {isa = PBXBuildFile; fileRef = 2DDF41C424F6F4C3005BC22D /* ASN1ContainerBuilderTests.swift */; };
		2DDF41CE24F6F4C3005BC22D /* InAppPurchaseBuilderTests.swift in Sources */ = {isa = PBXBuildFile; fileRef = 2DDF41C524F6F4C3005BC22D /* InAppPurchaseBuilderTests.swift */; };
		2DDF41CF24F6F4C3005BC22D /* ReceiptParsing+TestsWithRealReceipts.swift in Sources */ = {isa = PBXBuildFile; fileRef = 2DDF41C724F6F4C3005BC22D /* ReceiptParsing+TestsWithRealReceipts.swift */; };
		2DDF41DA24F6F4DB005BC22D /* ReceiptParserTests.swift in Sources */ = {isa = PBXBuildFile; fileRef = 37E351D0EBC4698E1D3585A6 /* ReceiptParserTests.swift */; };
		2DDF41DB24F6F4DB005BC22D /* IntroEligibilityCalculatorTests.swift in Sources */ = {isa = PBXBuildFile; fileRef = 37E354B18710B488B8B0D443 /* IntroEligibilityCalculatorTests.swift */; };
		2DDF41DC24F6F4DB005BC22D /* ProductsManagerTests.swift in Sources */ = {isa = PBXBuildFile; fileRef = 37E351F0E21361EAEC078A0D /* ProductsManagerTests.swift */; };
		2DDF41DE24F6F527005BC22D /* MockAppleReceiptBuilder.swift in Sources */ = {isa = PBXBuildFile; fileRef = 37E35C1554F296F7F1317747 /* MockAppleReceiptBuilder.swift */; };
		2DDF41DF24F6F527005BC22D /* MockProductsManager.swift in Sources */ = {isa = PBXBuildFile; fileRef = 37E35C9439E087F63ECC4F59 /* MockProductsManager.swift */; };
		2DDF41E024F6F527005BC22D /* MockInAppPurchaseBuilder.swift in Sources */ = {isa = PBXBuildFile; fileRef = 37E355744D64075AA91342DE /* MockInAppPurchaseBuilder.swift */; };
		2DDF41E124F6F527005BC22D /* MockReceiptParser.swift in Sources */ = {isa = PBXBuildFile; fileRef = 37E354B13440508B46C9A530 /* MockReceiptParser.swift */; };
		2DDF41E224F6F527005BC22D /* MockProductsRequest.swift in Sources */ = {isa = PBXBuildFile; fileRef = 37E35B08709090FBBFB16EBD /* MockProductsRequest.swift */; };
		2DDF41E324F6F527005BC22D /* MockASN1ContainerBuilder.swift in Sources */ = {isa = PBXBuildFile; fileRef = 37E351EB3689AF304E5B1031 /* MockASN1ContainerBuilder.swift */; };
		2DDF41E424F6F527005BC22D /* MockProductsRequestFactory.swift in Sources */ = {isa = PBXBuildFile; fileRef = 37E35F783903362B65FB7AF3 /* MockProductsRequestFactory.swift */; };
		2DDF41E624F6F5DC005BC22D /* MockSKProduct.swift in Sources */ = {isa = PBXBuildFile; fileRef = 2DDF41E524F6F5DC005BC22D /* MockSKProduct.swift */; };
		2DDF41E824F6F61B005BC22D /* MockSKDiscount.swift in Sources */ = {isa = PBXBuildFile; fileRef = 2DDF41E724F6F61B005BC22D /* MockSKDiscount.swift */; };
		2DDF41EA24F6F844005BC22D /* SKProductSubscriptionDurationExtensions.swift in Sources */ = {isa = PBXBuildFile; fileRef = 2DDF41E924F6F844005BC22D /* SKProductSubscriptionDurationExtensions.swift */; };
		2DE20B6F264087FB004C597D /* StoreKitTests.swift in Sources */ = {isa = PBXBuildFile; fileRef = 2DE20B6E264087FB004C597D /* StoreKitTests.swift */; };
		2DE20B7426408802004C597D /* Purchases.framework in Frameworks */ = {isa = PBXBuildFile; fileRef = 352629FE1F7C4B9100C04F2C /* Purchases.framework */; };
		2DE20B7626408807004C597D /* StoreKitTest.framework in Frameworks */ = {isa = PBXBuildFile; fileRef = 2DE20B7526408806004C597D /* StoreKitTest.framework */; };
		2DE20B7A26408921004C597D /* Configuration.storekit in Resources */ = {isa = PBXBuildFile; fileRef = 2DE20B7926408921004C597D /* Configuration.storekit */; };
		2DE20B8226409EB7004C597D /* StoreKitTestAppApp.swift in Sources */ = {isa = PBXBuildFile; fileRef = 2DE20B8126409EB7004C597D /* StoreKitTestAppApp.swift */; };
		2DE20B8426409EB7004C597D /* ContentView.swift in Sources */ = {isa = PBXBuildFile; fileRef = 2DE20B8326409EB7004C597D /* ContentView.swift */; };
		2DE20B8626409EB8004C597D /* Assets.xcassets in Resources */ = {isa = PBXBuildFile; fileRef = 2DE20B8526409EB8004C597D /* Assets.xcassets */; };
		2DE20B8926409EB8004C597D /* Preview Assets.xcassets in Resources */ = {isa = PBXBuildFile; fileRef = 2DE20B8826409EB8004C597D /* Preview Assets.xcassets */; };
		2DE20B9026409EC7004C597D /* Purchases.framework in Frameworks */ = {isa = PBXBuildFile; fileRef = 352629FE1F7C4B9100C04F2C /* Purchases.framework */; };
		2DE20B9226409ECF004C597D /* StoreKit.framework in Frameworks */ = {isa = PBXBuildFile; fileRef = 2DE20B9126409ECF004C597D /* StoreKit.framework */; };
		2DE61A84264190830021CEA0 /* Constants.swift in Sources */ = {isa = PBXBuildFile; fileRef = 2DE61A83264190830021CEA0 /* Constants.swift */; };
		2DE63BB324EC73F3001288D6 /* PurchasesCoreSwift.framework in Frameworks */ = {isa = PBXBuildFile; fileRef = 2DC5621624EC63420031F69B /* PurchasesCoreSwift.framework */; };
		2DEB976B247DB85400A92099 /* SKProductSubscriptionDurationExtensions.swift in Sources */ = {isa = PBXBuildFile; fileRef = 2DEB976A247DB85400A92099 /* SKProductSubscriptionDurationExtensions.swift */; };
		35262A0F1F7C4B9100C04F2C /* Purchases.h in Headers */ = {isa = PBXBuildFile; fileRef = 35262A011F7C4B9100C04F2C /* Purchases.h */; settings = {ATTRIBUTES = (Public, ); }; };
		35262A231F7D77E600C04F2C /* Purchases.framework in Frameworks */ = {isa = PBXBuildFile; fileRef = 352629FE1F7C4B9100C04F2C /* Purchases.framework */; };
		35272E1B26D0029300F22C3B /* DeviceCacheSubscriberAttributesTests.swift in Sources */ = {isa = PBXBuildFile; fileRef = 37E35C4A795A0F056381A1B3 /* DeviceCacheSubscriberAttributesTests.swift */; };
		35272E1E26D003CB00F22C3B /* PurchaserInfoTests.swift in Sources */ = {isa = PBXBuildFile; fileRef = 37E359D8F304C83184560135 /* PurchaserInfoTests.swift */; };
		35272E1F26D003F500F22C3B /* OfferingsTests.swift in Sources */ = {isa = PBXBuildFile; fileRef = 37E357C2D977BBB081216B5F /* OfferingsTests.swift */; };
		35272E2026D0042A00F22C3B /* RCIntroEligibilityTests.swift in Sources */ = {isa = PBXBuildFile; fileRef = 2DD02D5624AD0B0500419CD9 /* RCIntroEligibilityTests.swift */; };
		35272E2126D0042A00F22C3B /* EntitlementInfosTests.swift in Sources */ = {isa = PBXBuildFile; fileRef = 37E3582920E16E065502E5FC /* EntitlementInfosTests.swift */; };
		35272E2226D0048D00F22C3B /* HTTPClientTests.swift in Sources */ = {isa = PBXBuildFile; fileRef = 37E353CBE9CF2572A72A347F /* HTTPClientTests.swift */; };
		354895D4267AE4B4001DC5B1 /* AttributionKey.swift in Sources */ = {isa = PBXBuildFile; fileRef = 354895D3267AE4B4001DC5B1 /* AttributionKey.swift */; };
		354895D6267BEDE3001DC5B1 /* SpecialSubscriberAttributes.swift in Sources */ = {isa = PBXBuildFile; fileRef = 354895D5267BEDE3001DC5B1 /* SpecialSubscriberAttributes.swift */; };
		35549323269E298B005F9AE9 /* OfferingsFactory.swift in Sources */ = {isa = PBXBuildFile; fileRef = 35549322269E298B005F9AE9 /* OfferingsFactory.swift */; };
		356D65F620B873AF00576D45 /* Purchases.framework in Copy Frameworks */ = {isa = PBXBuildFile; fileRef = 352629FE1F7C4B9100C04F2C /* Purchases.framework */; settings = {ATTRIBUTES = (CodeSignOnCopy, RemoveHeadersOnCopy, ); }; };
		35D0E5D026A5886C0099EAD8 /* ErrorUtils.swift in Sources */ = {isa = PBXBuildFile; fileRef = 35D0E5CF26A5886C0099EAD8 /* ErrorUtils.swift */; };
		35D5DE05268FABFD002B2DBA /* MockAttributionDataMigrator.swift in Sources */ = {isa = PBXBuildFile; fileRef = 35D5DE04268FABFD002B2DBA /* MockAttributionDataMigrator.swift */; };
		35D832CD262A5B7500E60AC5 /* ETagManager.swift in Sources */ = {isa = PBXBuildFile; fileRef = 35D832CC262A5B7500E60AC5 /* ETagManager.swift */; };
		35D832D2262E56DB00E60AC5 /* HTTPStatusCodes.swift in Sources */ = {isa = PBXBuildFile; fileRef = 35D832D1262E56DB00E60AC5 /* HTTPStatusCodes.swift */; };
		35D832F4262E606500E60AC5 /* HTTPResponse.swift in Sources */ = {isa = PBXBuildFile; fileRef = 35D832F3262E606500E60AC5 /* HTTPResponse.swift */; };
		35D83300262FAD8000E60AC5 /* ETagManagerTests.swift in Sources */ = {isa = PBXBuildFile; fileRef = 35D832FF262FAD8000E60AC5 /* ETagManagerTests.swift */; };
		35D8330A262FBA9A00E60AC5 /* MockUserDefaults.swift in Sources */ = {isa = PBXBuildFile; fileRef = 37E357D16038F07915D7825D /* MockUserDefaults.swift */; };
		35D83312262FBD4200E60AC5 /* MockETagManager.swift in Sources */ = {isa = PBXBuildFile; fileRef = 35D83311262FBD4200E60AC5 /* MockETagManager.swift */; };
		35D83317262FC21400E60AC5 /* MockETagManager.swift in Sources */ = {isa = PBXBuildFile; fileRef = 35D83316262FC21400E60AC5 /* MockETagManager.swift */; };
		35D8331C262FC23100E60AC5 /* MockUserDefaults.swift in Sources */ = {isa = PBXBuildFile; fileRef = 35D8331B262FC23100E60AC5 /* MockUserDefaults.swift */; };
		35F6FD62267426D600ABCB53 /* ETagAndResponseWrapper.swift in Sources */ = {isa = PBXBuildFile; fileRef = 35F6FD61267426D600ABCB53 /* ETagAndResponseWrapper.swift */; };
		35F82BA926A849100051DF03 /* RCPurchasesErrorUtilsAPI.m in Sources */ = {isa = PBXBuildFile; fileRef = 35F82BA726A849080051DF03 /* RCPurchasesErrorUtilsAPI.m */; };
		35F82BAB26A84E130051DF03 /* Dictionary+Extensions.swift in Sources */ = {isa = PBXBuildFile; fileRef = 35F82BAA26A84E130051DF03 /* Dictionary+Extensions.swift */; };
		35F82BB226A98EC50051DF03 /* AttributionDataMigratorTests.swift in Sources */ = {isa = PBXBuildFile; fileRef = 35F82BB126A98EC50051DF03 /* AttributionDataMigratorTests.swift */; };
		35F82BB426A9A74D0051DF03 /* HTTPClient.swift in Sources */ = {isa = PBXBuildFile; fileRef = 35F82BB326A9A74D0051DF03 /* HTTPClient.swift */; };
		35F82BB626A9B8040051DF03 /* AttributionDataMigrator.swift in Sources */ = {isa = PBXBuildFile; fileRef = 35F82BB526A9B8030051DF03 /* AttributionDataMigrator.swift */; };
		37E350C67712B9E054FEF297 /* AttributionData.swift in Sources */ = {isa = PBXBuildFile; fileRef = 37E35CD16BB73BB091E64D9A /* AttributionData.swift */; };
		37E351A24D613F0DFE6AF05F /* MockBackend.swift in Sources */ = {isa = PBXBuildFile; fileRef = 37E35645928A0009F4C105A7 /* MockBackend.swift */; };
		37E351AB03EE37534CA10B59 /* MockInMemoryCachedOfferings.swift in Sources */ = {isa = PBXBuildFile; fileRef = 37E35C5A65AAF701DED59800 /* MockInMemoryCachedOfferings.swift */; };
		37E351E3AC0B5F67305B4CB6 /* DeviceCacheTests.swift in Sources */ = {isa = PBXBuildFile; fileRef = 37E35D87B7E6F91E27E98F42 /* DeviceCacheTests.swift */; };
		37E3524628A1D7568679FEE2 /* SubscriberAttributesManagerTests.swift in Sources */ = {isa = PBXBuildFile; fileRef = 37E3567E972B9B04FE079ABA /* SubscriberAttributesManagerTests.swift */; };
		37E3524CB70618E6C5F3DB49 /* MockPurchasesDelegate.swift in Sources */ = {isa = PBXBuildFile; fileRef = 37E35838A7FD36982EE14100 /* MockPurchasesDelegate.swift */; };
		37E352897F7CB3A122F9739F /* PurchasesSubscriberAttributesTests.swift in Sources */ = {isa = PBXBuildFile; fileRef = 37E3508E52201122137D4B4A /* PurchasesSubscriberAttributesTests.swift */; };
		37E3529267833EA8ED9F06BE /* DateFormatter+Extensions.swift in Sources */ = {isa = PBXBuildFile; fileRef = 37E353FD94A8FD5CD8796530 /* DateFormatter+Extensions.swift */; };
		37E352973B0901E3CAA717E1 /* DateFormatter+ExtensionsTests.swift in Sources */ = {isa = PBXBuildFile; fileRef = 37E35FDA0A44EA03EA12DAA2 /* DateFormatter+ExtensionsTests.swift */; };
		37E353851D42047D5B0A57D0 /* MockDateProvider.swift in Sources */ = {isa = PBXBuildFile; fileRef = 37E3578BD602C7B8E2274279 /* MockDateProvider.swift */; };
		37E35398FCB4931573C56CAF /* MockReceiptFetcher.swift in Sources */ = {isa = PBXBuildFile; fileRef = 37E352B11676F7DC51559E84 /* MockReceiptFetcher.swift */; };
		37E354BE25CE61E55E4FD89C /* MockDeviceCache.swift in Sources */ = {isa = PBXBuildFile; fileRef = 37E354BEB8FDE39CAB7C4D69 /* MockDeviceCache.swift */; };
		37E354C46A8A3C2DC861C224 /* MockHTTPClient.swift in Sources */ = {isa = PBXBuildFile; fileRef = 37E35292137BBF2810CE4F4B /* MockHTTPClient.swift */; };
		37E354E0A9A371481540B2B0 /* MockAttributionFetcher.swift in Sources */ = {isa = PBXBuildFile; fileRef = 37E351CD1EE6B897F434EA40 /* MockAttributionFetcher.swift */; };
		37E3554836D4DA9336B9FA70 /* MockProductDiscount.swift in Sources */ = {isa = PBXBuildFile; fileRef = 37E3572040A16F10B957563A /* MockProductDiscount.swift */; };
		37E3555F3FB596CAB8F46868 /* BackendTests.swift in Sources */ = {isa = PBXBuildFile; fileRef = 37E358BF58C99AC39073B96C /* BackendTests.swift */; };
		37E356538C6A9A05887CAE12 /* NSError+RCExtensionsTests.swift in Sources */ = {isa = PBXBuildFile; fileRef = 37E353AF2CAD3CEDE6D9B368 /* NSError+RCExtensionsTests.swift */; };
		37E3578711F5FDD5DC6458A8 /* AttributionFetcher.swift in Sources */ = {isa = PBXBuildFile; fileRef = 37E3521731D8DC16873F55F3 /* AttributionFetcher.swift */; };
		37E357E33F0E20D92EE6372E /* MockSKProduct.swift in Sources */ = {isa = PBXBuildFile; fileRef = 37E357FBA3184BDE6E95DED4 /* MockSKProduct.swift */; };
		37E3595F797614307CBA329A /* StoreKitWrapperTests.swift in Sources */ = {isa = PBXBuildFile; fileRef = 37E352F86A0A8EB05BAD77C4 /* StoreKitWrapperTests.swift */; };
		37E3599326581376E0142EEC /* SystemInfoTests.swift in Sources */ = {isa = PBXBuildFile; fileRef = 37E35EEE7783629CDE41B70C /* SystemInfoTests.swift */; };
		37E359E815ECBE0B9074FA19 /* NSDate+RCExtensionsTests.swift in Sources */ = {isa = PBXBuildFile; fileRef = 37E3508EC20EEBAB4EAC4C82 /* NSDate+RCExtensionsTests.swift */; };
		37E359F038FEA41F207662A5 /* MockPurchaserInfoManager.swift in Sources */ = {isa = PBXBuildFile; fileRef = 37E35EBCDDD1A08F8105C46C /* MockPurchaserInfoManager.swift */; };
		37E35A37D97E9E2B0CA09300 /* ISOPeriodFormatterTests.swift in Sources */ = {isa = PBXBuildFile; fileRef = 37E35B9AC7A350CA2437049D /* ISOPeriodFormatterTests.swift */; };
		37E35AD0B0D9EF0CDA29DAC2 /* MockStoreKitWrapper.swift in Sources */ = {isa = PBXBuildFile; fileRef = 37E351AC0FF9607719F7A29A /* MockStoreKitWrapper.swift */; };
		37E35AF213F2F79CB067FDC2 /* InMemoryCachedObjectTests.swift in Sources */ = {isa = PBXBuildFile; fileRef = 37E35E3250FBBB03D92E06EC /* InMemoryCachedObjectTests.swift */; };
		37E35B1F34D1624509012749 /* MockSubscriberAttributesManager.swift in Sources */ = {isa = PBXBuildFile; fileRef = 37E351D48260D9DC8B1EE360 /* MockSubscriberAttributesManager.swift */; };
		37E35C8515C5E2D01B0AF5C1 /* Strings.swift in Sources */ = {isa = PBXBuildFile; fileRef = 37E3507939634ED5A9280544 /* Strings.swift */; };
		37E35D6F8CF6DFB88F0A2F61 /* PurchaserInfoManagerTests.swift in Sources */ = {isa = PBXBuildFile; fileRef = 37E35E992F1916C7F3911E7B /* PurchaserInfoManagerTests.swift */; };
		37E35DD380900220C34BB222 /* MockTransaction.swift in Sources */ = {isa = PBXBuildFile; fileRef = 37E3550C031F1FD95B366998 /* MockTransaction.swift */; };
		37E35EB7B35C86140B96C58B /* MockIdentityManager.swift in Sources */ = {isa = PBXBuildFile; fileRef = 37E3571B552018D47A6ED7C6 /* MockIdentityManager.swift */; };
		37E35EBDFC5CD3068E1792A3 /* MockNotificationCenter.swift in Sources */ = {isa = PBXBuildFile; fileRef = 37E35A0D4A561C51185F82EB /* MockNotificationCenter.swift */; };
		37E35EDC57C486AC2D66B4B8 /* MockOfferingsFactory.swift in Sources */ = {isa = PBXBuildFile; fileRef = 37E3555B4BE0A4F7222E7B00 /* MockOfferingsFactory.swift */; };
		37E35F549AEB655AB6DA83B3 /* MockSKDiscount.swift in Sources */ = {isa = PBXBuildFile; fileRef = 37E35EABF6D7AFE367718784 /* MockSKDiscount.swift */; };
		37E35F67255A87BD86B39D43 /* MockReceiptParser.swift in Sources */ = {isa = PBXBuildFile; fileRef = 37E3558F697A939D2BBD7FEC /* MockReceiptParser.swift */; };
		37E35FF7952D59C0AE3879D3 /* IdentityManagerTests.swift in Sources */ = {isa = PBXBuildFile; fileRef = 37E35294EBC1E5A879C95540 /* IdentityManagerTests.swift */; };
		80E80EF226970E04008F245A /* ReceiptFetcher.swift in Sources */ = {isa = PBXBuildFile; fileRef = 80E80EF026970DC3008F245A /* ReceiptFetcher.swift */; };
		9A65DFDE258AD60A00DE00B0 /* LogIntent.swift in Sources */ = {isa = PBXBuildFile; fileRef = 9A65DFDD258AD60A00DE00B0 /* LogIntent.swift */; };
		9A65E03625918B0500DE00B0 /* ConfigureStrings.swift in Sources */ = {isa = PBXBuildFile; fileRef = 9A65E03525918B0500DE00B0 /* ConfigureStrings.swift */; };
		9A65E03B25918B0900DE00B0 /* PurchaserInfoStrings.swift in Sources */ = {isa = PBXBuildFile; fileRef = 9A65E03A25918B0900DE00B0 /* PurchaserInfoStrings.swift */; };
		9A65E0762591977200DE00B0 /* IdentityStrings.swift in Sources */ = {isa = PBXBuildFile; fileRef = 9A65E0752591977200DE00B0 /* IdentityStrings.swift */; };
		9A65E07B2591977500DE00B0 /* NetworkStrings.swift in Sources */ = {isa = PBXBuildFile; fileRef = 9A65E07A2591977500DE00B0 /* NetworkStrings.swift */; };
		9A65E0802591977900DE00B0 /* ReceiptStrings.swift in Sources */ = {isa = PBXBuildFile; fileRef = 9A65E07F2591977900DE00B0 /* ReceiptStrings.swift */; };
		9A65E0A02591A23200DE00B0 /* OfferingStrings.swift in Sources */ = {isa = PBXBuildFile; fileRef = 9A65E09F2591A23200DE00B0 /* OfferingStrings.swift */; };
		9A65E0A52591A23500DE00B0 /* PurchaseStrings.swift in Sources */ = {isa = PBXBuildFile; fileRef = 9A65E0A42591A23500DE00B0 /* PurchaseStrings.swift */; };
		9A65E0AA2591A23800DE00B0 /* RestoreStrings.swift in Sources */ = {isa = PBXBuildFile; fileRef = 9A65E0A92591A23800DE00B0 /* RestoreStrings.swift */; };
		A525BF4B26C320D100C354C4 /* SubscriberAttributesManager.swift in Sources */ = {isa = PBXBuildFile; fileRef = A525BF4A26C320D100C354C4 /* SubscriberAttributesManager.swift */; };
		A56F9AB126990E9200AFC48F /* PurchaserInfo.swift in Sources */ = {isa = PBXBuildFile; fileRef = A56F9AB026990E9200AFC48F /* PurchaserInfo.swift */; };
		A5C7008D26AB647B00B2CA64 /* RCOfferingsAPI.m in Sources */ = {isa = PBXBuildFile; fileRef = B3B5FBB9269D100400104A0C /* RCOfferingsAPI.m */; };
		A5C7009026AF5A7900B2CA64 /* RCPurchaserInfoAPI.m in Sources */ = {isa = PBXBuildFile; fileRef = A56F9AAE26990A3A00AFC48F /* RCPurchaserInfoAPI.m */; };
		B300E4BF26D436F900B22262 /* LogIntent.swift in Sources */ = {isa = PBXBuildFile; fileRef = 9A65DFDD258AD60A00DE00B0 /* LogIntent.swift */; };
		B300E4C026D4371200B22262 /* SKPaymentTransactionExtensionsTests.swift in Sources */ = {isa = PBXBuildFile; fileRef = F591492526B994B400D32E58 /* SKPaymentTransactionExtensionsTests.swift */; };
		B3083A11269931CF007B5503 /* RCOfferingAPI.m in Sources */ = {isa = PBXBuildFile; fileRef = B3083A10269931CF007B5503 /* RCOfferingAPI.m */; };
		B3083A132699334C007B5503 /* Offering.swift in Sources */ = {isa = PBXBuildFile; fileRef = B3083A122699334C007B5503 /* Offering.swift */; };
		B319514926C19856002CA9AC /* NSData+RCExtensionsTests.swift in Sources */ = {isa = PBXBuildFile; fileRef = 37E35ABEE9FD79CCA64E4F8B /* NSData+RCExtensionsTests.swift */; };
		B319514B26C1991E002CA9AC /* base64EncodedReceiptSampleForDataExtension.txt in Resources */ = {isa = PBXBuildFile; fileRef = B319514A26C1991E002CA9AC /* base64EncodedReceiptSampleForDataExtension.txt */; };
		B32B74FF26868AEB005647BF /* Package.swift in Sources */ = {isa = PBXBuildFile; fileRef = B3D3C4712685784800CB3C21 /* Package.swift */; };
		B32B750126868C1D005647BF /* EntitlementInfo.swift in Sources */ = {isa = PBXBuildFile; fileRef = B32B750026868C1D005647BF /* EntitlementInfo.swift */; };
		B33C43EF267295E2006B8C8C /* RCObjC.m in Sources */ = {isa = PBXBuildFile; fileRef = B33C43EC2672953D006B8C8C /* RCObjC.m */; };
		B33C43F22672986D006B8C8C /* ObjCThrowExceptionMatcher.swift in Sources */ = {isa = PBXBuildFile; fileRef = B33C43F12672986D006B8C8C /* ObjCThrowExceptionMatcher.swift */; };
		B33CEA9E268BC39D008A3144 /* RCTransactionAPI.m in Sources */ = {isa = PBXBuildFile; fileRef = B33CEA9D268BC39D008A3144 /* RCTransactionAPI.m */; };
		B33CEAA0268CDCC9008A3144 /* ISOPeriodFormatter.swift in Sources */ = {isa = PBXBuildFile; fileRef = B33CEA9F268CDCC9008A3144 /* ISOPeriodFormatter.swift */; };
		B34D2AA0269606E400D88C3A /* IntroEligibility.swift in Sources */ = {isa = PBXBuildFile; fileRef = B3DF6A4F269524080030D57C /* IntroEligibility.swift */; };
		B34D2AA126960A3200D88C3A /* RCIntroEligibilityAPI.m in Sources */ = {isa = PBXBuildFile; fileRef = B3DF6A4D269522040030D57C /* RCIntroEligibilityAPI.m */; };
		B34D2AA4269649EC00D88C3A /* MockProductDiscount.swift in Sources */ = {isa = PBXBuildFile; fileRef = 37E3572040A16F10B957563A /* MockProductDiscount.swift */; };
		B34D2AA626976FC700D88C3A /* ErrorCode.swift in Sources */ = {isa = PBXBuildFile; fileRef = B34D2AA526976FC700D88C3A /* ErrorCode.swift */; };
		B35042C426CDB79A00905B95 /* Purchases.swift in Sources */ = {isa = PBXBuildFile; fileRef = B35042C326CDB79A00905B95 /* Purchases.swift */; };
		B35042C626CDD3B100905B95 /* PurchasesDelegate.swift in Sources */ = {isa = PBXBuildFile; fileRef = B35042C526CDD3B100905B95 /* PurchasesDelegate.swift */; };
<<<<<<< HEAD
		B35042CB26D0457E00905B95 /* PurchasesTestStandIn.swift in Sources */ = {isa = PBXBuildFile; fileRef = B35042CA26D0457E00905B95 /* PurchasesTestStandIn.swift */; };
=======
>>>>>>> d4252c2d
		B35F9E0926B4BEED00095C3F /* String+Extensions.swift in Sources */ = {isa = PBXBuildFile; fileRef = B35F9E0826B4BEED00095C3F /* String+Extensions.swift */; };
		B36824BE268FBC5B00957E4C /* XCTest.framework in Frameworks */ = {isa = PBXBuildFile; fileRef = B36824BD268FBC5B00957E4C /* XCTest.framework */; };
		B36824BF268FBC8700957E4C /* SubscriberAttributeTests.swift in Sources */ = {isa = PBXBuildFile; fileRef = 2D8DB34A24072AAE00BE3D31 /* SubscriberAttributeTests.swift */; };
		B36824C1268FBCE000957E4C /* MockDateProvider.swift in Sources */ = {isa = PBXBuildFile; fileRef = 37E3578BD602C7B8E2274279 /* MockDateProvider.swift */; };
		B36824C3268FBE1500957E4C /* BackendSubscriberAttributesTests.swift in Sources */ = {isa = PBXBuildFile; fileRef = 37E357F69438004E1F443C03 /* BackendSubscriberAttributesTests.swift */; };
		B372EC54268FEDC60099171E /* PromotionalOffer.swift in Sources */ = {isa = PBXBuildFile; fileRef = B372EC53268FEDC60099171E /* PromotionalOffer.swift */; };
		B372EC56268FEF020099171E /* ProductInfo.swift in Sources */ = {isa = PBXBuildFile; fileRef = B372EC55268FEF020099171E /* ProductInfo.swift */; };
		B3766F1E26BDA95100141450 /* IntroEligibilityResponse.swift in Sources */ = {isa = PBXBuildFile; fileRef = B3766F1D26BDA95100141450 /* IntroEligibilityResponse.swift */; };
		B3852FA026C1ED1F005384F8 /* IdentityManager.swift in Sources */ = {isa = PBXBuildFile; fileRef = B3852F9F26C1ED1F005384F8 /* IdentityManager.swift */; };
		B387F47A2683FDEA0028701F /* main.m in Sources */ = {isa = PBXBuildFile; fileRef = B387F46D2683FDAC0028701F /* main.m */; };
		B39E8118268E832000D31189 /* RCAttributionNetworkAPI.m in Sources */ = {isa = PBXBuildFile; fileRef = B39E8117268E832000D31189 /* RCAttributionNetworkAPI.m */; };
		B39E811A268E849900D31189 /* AttributionNetwork.swift in Sources */ = {isa = PBXBuildFile; fileRef = B39E8119268E849900D31189 /* AttributionNetwork.swift */; };
		B39E811D268E887500D31189 /* SubscriberAttribute.swift in Sources */ = {isa = PBXBuildFile; fileRef = B39E811C268E887500D31189 /* SubscriberAttribute.swift */; };
		B3A36AAE26BC76340059EDEA /* PurchaserInfoManager.swift in Sources */ = {isa = PBXBuildFile; fileRef = B3A36AAD26BC76340059EDEA /* PurchaserInfoManager.swift */; };
		B3A55B7D26C452A7007EFC56 /* AttributionPoster.swift in Sources */ = {isa = PBXBuildFile; fileRef = B3A55B7C26C452A7007EFC56 /* AttributionPoster.swift */; };
		B3AA35A0268682410007771B /* RCEntitlementInfoAPI.m in Sources */ = {isa = PBXBuildFile; fileRef = B3AA359D268682410007771B /* RCEntitlementInfoAPI.m */; };
		B3AA35A1268682410007771B /* RCPurchasesAPI.m in Sources */ = {isa = PBXBuildFile; fileRef = B3AA359F268682410007771B /* RCPurchasesAPI.m */; };
		B3AA6234268A7BA900894871 /* RCEntitlementInfosAPI.m in Sources */ = {isa = PBXBuildFile; fileRef = B3AA6232268A7BA900894871 /* RCEntitlementInfosAPI.m */; };
		B3AA6236268A81C700894871 /* EntitlementInfos.swift in Sources */ = {isa = PBXBuildFile; fileRef = B3AA6235268A81C700894871 /* EntitlementInfos.swift */; };
		B3AA6238268B926F00894871 /* SystemInfo.swift in Sources */ = {isa = PBXBuildFile; fileRef = B3AA6237268B926F00894871 /* SystemInfo.swift */; };
		B3B5FBB4269CED4B00104A0C /* BackendErrorCode.swift in Sources */ = {isa = PBXBuildFile; fileRef = B3B5FBB3269CED4B00104A0C /* BackendErrorCode.swift */; };
		B3B5FBB6269CED6400104A0C /* ErrorDetails.swift in Sources */ = {isa = PBXBuildFile; fileRef = B3B5FBB5269CED6400104A0C /* ErrorDetails.swift */; };
		B3B5FBBC269D121B00104A0C /* Offerings.swift in Sources */ = {isa = PBXBuildFile; fileRef = B3B5FBBB269D121B00104A0C /* Offerings.swift */; };
		B3B5FBBF269E081E00104A0C /* InMemoryCachedObject.swift in Sources */ = {isa = PBXBuildFile; fileRef = B3B5FBBE269E081E00104A0C /* InMemoryCachedObject.swift */; };
		B3B5FBC1269E17CE00104A0C /* DeviceCache.swift in Sources */ = {isa = PBXBuildFile; fileRef = B3B5FBC0269E17CE00104A0C /* DeviceCache.swift */; };
		B3C1AEFA268FF4DB0013D50D /* ProductInfoEnums.swift in Sources */ = {isa = PBXBuildFile; fileRef = B3C1AEF9268FF4DB0013D50D /* ProductInfoEnums.swift */; };
		B3C1AEFB268FF7210013D50D /* ProductInfoTests.swift in Sources */ = {isa = PBXBuildFile; fileRef = 37E350E57B0A393455A72B40 /* ProductInfoTests.swift */; };
		B3C4AAD526B8911300E1B3C8 /* Backend.swift in Sources */ = {isa = PBXBuildFile; fileRef = B3C4AAD426B8911300E1B3C8 /* Backend.swift */; };
		B3D3C47026856AFF00CB3C21 /* APITester.swift in Sources */ = {isa = PBXBuildFile; fileRef = B3D3C46F26856AFF00CB3C21 /* APITester.swift */; };
		B3D5CFBD267282630056FA67 /* Nimble in Frameworks */ = {isa = PBXBuildFile; productRef = B3D5CFBC267282630056FA67 /* Nimble */; };
		B3D5CFC0267282760056FA67 /* OHHTTPStubsSwift in Frameworks */ = {isa = PBXBuildFile; productRef = B3D5CFBF267282760056FA67 /* OHHTTPStubsSwift */; };
		B3D5CFC2267282760056FA67 /* OHHTTPStubs in Frameworks */ = {isa = PBXBuildFile; productRef = B3D5CFC1267282760056FA67 /* OHHTTPStubs */; };
		B3D5CFC42672827D0056FA67 /* Nimble in Frameworks */ = {isa = PBXBuildFile; productRef = B3D5CFC32672827D0056FA67 /* Nimble */; };
		B3D5CFC62672827D0056FA67 /* OHHTTPStubs in Frameworks */ = {isa = PBXBuildFile; productRef = B3D5CFC52672827D0056FA67 /* OHHTTPStubs */; };
		B3D5CFC82672827D0056FA67 /* OHHTTPStubsSwift in Frameworks */ = {isa = PBXBuildFile; productRef = B3D5CFC72672827D0056FA67 /* OHHTTPStubsSwift */; };
		B3D5CFCA267282860056FA67 /* Nimble in Frameworks */ = {isa = PBXBuildFile; productRef = B3D5CFC9267282860056FA67 /* Nimble */; };
		B3DDB55926854865008CCF23 /* PurchaseOwnershipType.swift in Sources */ = {isa = PBXBuildFile; fileRef = B3DDB55826854865008CCF23 /* PurchaseOwnershipType.swift */; };
		B3DF6A452694DCBA0030D57C /* PurchasesTests.swift in Sources */ = {isa = PBXBuildFile; fileRef = 37E35DE5707E845DA3FF51BC /* PurchasesTests.swift */; };
		B3DF6A46269512690030D57C /* ProductInfoExtensions.swift in Sources */ = {isa = PBXBuildFile; fileRef = 37E3583675928C01D92E3166 /* ProductInfoExtensions.swift */; };
		B3DF6A472695145E0030D57C /* ProductInfoExtensions.swift in Sources */ = {isa = PBXBuildFile; fileRef = 37E3583675928C01D92E3166 /* ProductInfoExtensions.swift */; };
		B3E26A4A26BE0A8E003ACCF3 /* Error+Extensions.swift in Sources */ = {isa = PBXBuildFile; fileRef = B3E26A4926BE0A8E003ACCF3 /* Error+Extensions.swift */; };
		F575858D26C088FE00C12B97 /* OfferingsManager.swift in Sources */ = {isa = PBXBuildFile; fileRef = F575858C26C088FE00C12B97 /* OfferingsManager.swift */; };
		F575858F26C0893600C12B97 /* MockOfferingsManager.swift in Sources */ = {isa = PBXBuildFile; fileRef = F575858E26C0893600C12B97 /* MockOfferingsManager.swift */; };
		F575859026C0893E00C12B97 /* MockOfferingsManager.swift in Sources */ = {isa = PBXBuildFile; fileRef = F575858E26C0893600C12B97 /* MockOfferingsManager.swift */; };
		F575859226C08E3F00C12B97 /* OfferingsManagerTests.swift in Sources */ = {isa = PBXBuildFile; fileRef = F575859126C08E3F00C12B97 /* OfferingsManagerTests.swift */; };
		F591492826B9956C00D32E58 /* MockTransaction.swift in Sources */ = {isa = PBXBuildFile; fileRef = F591492726B9956C00D32E58 /* MockTransaction.swift */; };
		F5BE424026962ACF00254A30 /* ReceiptRefreshPolicy.swift in Sources */ = {isa = PBXBuildFile; fileRef = F5BE423F26962ACF00254A30 /* ReceiptRefreshPolicy.swift */; };
		F5BE424226965F9F00254A30 /* ProductInfoExtractor.swift in Sources */ = {isa = PBXBuildFile; fileRef = F5BE424126965F9F00254A30 /* ProductInfoExtractor.swift */; };
		F5BE424326966B0000254A30 /* ProductInfoExtractorTests.swift in Sources */ = {isa = PBXBuildFile; fileRef = 37E3548189DA008320B3FC98 /* ProductInfoExtractorTests.swift */; };
		F5BE4245269676E200254A30 /* StoreKitRequestFetcherTests.swift in Sources */ = {isa = PBXBuildFile; fileRef = F5BE4244269676E200254A30 /* StoreKitRequestFetcherTests.swift */; };
		F5BE443D26977F9B00254A30 /* HTTPRequest.swift in Sources */ = {isa = PBXBuildFile; fileRef = F5BE443C26977F9B00254A30 /* HTTPRequest.swift */; };
		F5BE44432698581100254A30 /* AttributionTypeFactory.swift in Sources */ = {isa = PBXBuildFile; fileRef = F5BE44422698581100254A30 /* AttributionTypeFactory.swift */; };
		F5BE444726985E7B00254A30 /* AttributionTypeFactoryTests.swift in Sources */ = {isa = PBXBuildFile; fileRef = 37E350420D54B99BB39448E0 /* AttributionTypeFactoryTests.swift */; };
		F5BE4479269E4A4C00254A30 /* AdClientProxy.swift in Sources */ = {isa = PBXBuildFile; fileRef = F5BE4478269E4A4C00254A30 /* AdClientProxy.swift */; };
		F5BE447B269E4A7500254A30 /* TrackingManagerProxy.swift in Sources */ = {isa = PBXBuildFile; fileRef = F5BE447A269E4A7500254A30 /* TrackingManagerProxy.swift */; };
		F5BE447D269E4ADB00254A30 /* ASIdentifierManagerProxy.swift in Sources */ = {isa = PBXBuildFile; fileRef = F5BE447C269E4ADB00254A30 /* ASIdentifierManagerProxy.swift */; };
		F5E4383826B8530700841CC8 /* SKPaymentTransaction+Extensions.swift in Sources */ = {isa = PBXBuildFile; fileRef = F5E4383726B8530700841CC8 /* SKPaymentTransaction+Extensions.swift */; };
/* End PBXBuildFile section */

/* Begin PBXContainerItemProxy section */
		2DC5622024EC63430031F69B /* PBXContainerItemProxy */ = {
			isa = PBXContainerItemProxy;
			containerPortal = 352629F51F7C4B9100C04F2C /* Project object */;
			proxyType = 1;
			remoteGlobalIDString = 2DC5621524EC63420031F69B;
			remoteInfo = PurchasesCoreSwift;
		};
		2DC5623424EC63A20031F69B /* PBXContainerItemProxy */ = {
			isa = PBXContainerItemProxy;
			containerPortal = 352629F51F7C4B9100C04F2C /* Project object */;
			proxyType = 1;
			remoteGlobalIDString = 2DC5621524EC63420031F69B;
			remoteInfo = PurchasesCoreSwift;
		};
		2DE20B8E26409EC0004C597D /* PBXContainerItemProxy */ = {
			isa = PBXContainerItemProxy;
			containerPortal = 352629F51F7C4B9100C04F2C /* Project object */;
			proxyType = 1;
			remoteGlobalIDString = 2DE20B7E26409EB7004C597D;
			remoteInfo = StoreKitTestApp;
		};
		35DFC68220B8757C004584CC /* PBXContainerItemProxy */ = {
			isa = PBXContainerItemProxy;
			containerPortal = 352629F51F7C4B9100C04F2C /* Project object */;
			proxyType = 1;
			remoteGlobalIDString = 352629FD1F7C4B9100C04F2C;
			remoteInfo = Purchases;
		};
		B387F48726840B7F0028701F /* PBXContainerItemProxy */ = {
			isa = PBXContainerItemProxy;
			containerPortal = 352629F51F7C4B9100C04F2C /* Project object */;
			proxyType = 1;
			remoteGlobalIDString = 352629FD1F7C4B9100C04F2C;
			remoteInfo = Purchases;
		};
/* End PBXContainerItemProxy section */

/* Begin PBXCopyFilesBuildPhase section */
		350FBDD91F7DFD900065833D /* Copy Frameworks */ = {
			isa = PBXCopyFilesBuildPhase;
			buildActionMask = 2147483647;
			dstPath = "";
			dstSubfolderSpec = 10;
			files = (
				356D65F620B873AF00576D45 /* Purchases.framework in Copy Frameworks */,
			);
			name = "Copy Frameworks";
			runOnlyForDeploymentPostprocessing = 0;
		};
		B387F4712683FDDB0028701F /* CopyFiles */ = {
			isa = PBXCopyFilesBuildPhase;
			buildActionMask = 2147483647;
			dstPath = /usr/share/man/man1/;
			dstSubfolderSpec = 0;
			files = (
			);
			runOnlyForDeploymentPostprocessing = 1;
		};
/* End PBXCopyFilesBuildPhase section */

/* Begin PBXFileReference section */
		0313FD40268A506400168386 /* DateProvider.swift */ = {isa = PBXFileReference; lastKnownFileType = sourcecode.swift; path = DateProvider.swift; sourceTree = "<group>"; };
		2CD72941268A823900BFC976 /* Data+Extensions.swift */ = {isa = PBXFileReference; lastKnownFileType = sourcecode.swift; path = "Data+Extensions.swift"; sourceTree = "<group>"; };
		2CD72943268A826F00BFC976 /* Date+Extensions.swift */ = {isa = PBXFileReference; lastKnownFileType = sourcecode.swift; path = "Date+Extensions.swift"; sourceTree = "<group>"; };
		2CD72947268A828400BFC976 /* Locale+Extensions.swift */ = {isa = PBXFileReference; lastKnownFileType = sourcecode.swift; path = "Locale+Extensions.swift"; sourceTree = "<group>"; };
		2D11F5E0250FF886005A70E8 /* AttributionStrings.swift */ = {isa = PBXFileReference; lastKnownFileType = sourcecode.swift; path = AttributionStrings.swift; sourceTree = "<group>"; };
		2D1C3F3826B9D8B800112626 /* MockBundle.swift */ = {isa = PBXFileReference; lastKnownFileType = sourcecode.swift; path = MockBundle.swift; sourceTree = "<group>"; };
		2D390254259CF46000DB19C0 /* MockPaymentDiscount.swift */ = {isa = PBXFileReference; lastKnownFileType = sourcecode.swift; path = MockPaymentDiscount.swift; sourceTree = "<group>"; };
		2D4C18A824F47E4400F268CD /* Purchases.swift */ = {isa = PBXFileReference; lastKnownFileType = sourcecode.swift; path = Purchases.swift; sourceTree = "<group>"; };
		2D4D6AF224F7172900B656BE /* MockProductsRequest.swift */ = {isa = PBXFileReference; fileEncoding = 4; lastKnownFileType = sourcecode.swift; path = MockProductsRequest.swift; sourceTree = "<group>"; };
		2D4E926426990AB1000E10B0 /* StoreKitWrapper.swift */ = {isa = PBXFileReference; lastKnownFileType = sourcecode.swift; path = StoreKitWrapper.swift; sourceTree = "<group>"; };
		2D5BB46A24C8E8ED00E27537 /* ReceiptParser.swift */ = {isa = PBXFileReference; lastKnownFileType = sourcecode.swift; path = ReceiptParser.swift; sourceTree = "<group>"; };
		2D84458826B9CD270033B5A3 /* ReceiptFetcherTests.swift */ = {isa = PBXFileReference; lastKnownFileType = sourcecode.swift; path = ReceiptFetcherTests.swift; sourceTree = "<group>"; };
		2D8DB34A24072AAE00BE3D31 /* SubscriberAttributeTests.swift */ = {isa = PBXFileReference; fileEncoding = 4; lastKnownFileType = sourcecode.swift; path = SubscriberAttributeTests.swift; sourceTree = "<group>"; };
		2D8F622224D30F9D00F993AA /* ReceiptParsingError.swift */ = {isa = PBXFileReference; lastKnownFileType = sourcecode.swift; path = ReceiptParsingError.swift; sourceTree = "<group>"; };
		2D97458E24BDFCEF006245E9 /* IntroEligibilityCalculator.swift */ = {isa = PBXFileReference; lastKnownFileType = sourcecode.swift; path = IntroEligibilityCalculator.swift; sourceTree = "<group>"; };
		2D991AC9268BA56900085481 /* StoreKitRequestFetcher.swift */ = {isa = PBXFileReference; lastKnownFileType = sourcecode.swift; path = StoreKitRequestFetcher.swift; sourceTree = "<group>"; };
		2D9F4A5426C30CA800B07B43 /* PurchasesOrchestrator.swift */ = {isa = PBXFileReference; lastKnownFileType = sourcecode.swift; path = PurchasesOrchestrator.swift; sourceTree = "<group>"; };
		2DA0068E24E2E515002C59D3 /* MockIntroEligibilityCalculator.swift */ = {isa = PBXFileReference; fileEncoding = 4; lastKnownFileType = sourcecode.swift; path = MockIntroEligibilityCalculator.swift; sourceTree = "<group>"; };
		2DBB3E10269C9B8700BBF431 /* SwiftStyleGuide.swift */ = {isa = PBXFileReference; lastKnownFileType = sourcecode.swift; path = SwiftStyleGuide.swift; sourceTree = "<group>"; };
		2DC19194255F36D10039389A /* Logger.swift */ = {isa = PBXFileReference; lastKnownFileType = sourcecode.swift; path = Logger.swift; sourceTree = "<group>"; };
		2DC5621624EC63420031F69B /* PurchasesCoreSwift.framework */ = {isa = PBXFileReference; explicitFileType = wrapper.framework; includeInIndex = 0; path = PurchasesCoreSwift.framework; sourceTree = BUILT_PRODUCTS_DIR; };
		2DC5621824EC63430031F69B /* PurchasesCoreSwift.h */ = {isa = PBXFileReference; lastKnownFileType = sourcecode.c.h; path = PurchasesCoreSwift.h; sourceTree = "<group>"; };
		2DC5621924EC63430031F69B /* Info.plist */ = {isa = PBXFileReference; lastKnownFileType = text.plist.xml; path = Info.plist; sourceTree = "<group>"; };
		2DC5621E24EC63430031F69B /* PurchasesCoreSwiftTests.xctest */ = {isa = PBXFileReference; explicitFileType = wrapper.cfbundle; includeInIndex = 0; path = PurchasesCoreSwiftTests.xctest; sourceTree = BUILT_PRODUCTS_DIR; };
		2DC5622524EC63430031F69B /* Info.plist */ = {isa = PBXFileReference; lastKnownFileType = text.plist.xml; path = Info.plist; sourceTree = "<group>"; };
		2DD02D5624AD0B0500419CD9 /* RCIntroEligibilityTests.swift */ = {isa = PBXFileReference; lastKnownFileType = sourcecode.swift; path = RCIntroEligibilityTests.swift; sourceTree = "<group>"; };
		2DD269162522A20A006AC4BC /* DictionaryExtensionsTests.swift */ = {isa = PBXFileReference; lastKnownFileType = sourcecode.swift; path = DictionaryExtensionsTests.swift; sourceTree = "<group>"; };
		2DD7BA4C24C63A830066B4C2 /* MockSystemInfo.swift */ = {isa = PBXFileReference; lastKnownFileType = sourcecode.swift; path = MockSystemInfo.swift; sourceTree = "<group>"; };
		2DDA3E4624DB0B5400EDFE5B /* OperationDispatcher.swift */ = {isa = PBXFileReference; lastKnownFileType = sourcecode.swift; path = OperationDispatcher.swift; sourceTree = "<group>"; };
		2DDE559A24C8B5E300DCB087 /* verifyReceiptSample1.txt */ = {isa = PBXFileReference; fileEncoding = 4; lastKnownFileType = text; path = verifyReceiptSample1.txt; sourceTree = "<group>"; };
		2DDE559B24C8B5E300DCB087 /* base64encodedreceiptsample1.txt */ = {isa = PBXFileReference; fileEncoding = 4; lastKnownFileType = text; path = base64encodedreceiptsample1.txt; sourceTree = "<group>"; };
		2DDF41A724F6F37C005BC22D /* AppleReceipt.swift */ = {isa = PBXFileReference; fileEncoding = 4; lastKnownFileType = sourcecode.swift; path = AppleReceipt.swift; sourceTree = "<group>"; };
		2DDF41A824F6F37C005BC22D /* ASN1Container.swift */ = {isa = PBXFileReference; fileEncoding = 4; lastKnownFileType = sourcecode.swift; path = ASN1Container.swift; sourceTree = "<group>"; };
		2DDF41A924F6F37C005BC22D /* ASN1ObjectIdentifier.swift */ = {isa = PBXFileReference; fileEncoding = 4; lastKnownFileType = sourcecode.swift; path = ASN1ObjectIdentifier.swift; sourceTree = "<group>"; };
		2DDF41AA24F6F37C005BC22D /* InAppPurchase.swift */ = {isa = PBXFileReference; fileEncoding = 4; lastKnownFileType = sourcecode.swift; path = InAppPurchase.swift; sourceTree = "<group>"; };
		2DDF41AF24F6F387005BC22D /* InAppPurchaseBuilder.swift */ = {isa = PBXFileReference; fileEncoding = 4; lastKnownFileType = sourcecode.swift; path = InAppPurchaseBuilder.swift; sourceTree = "<group>"; };
		2DDF41B024F6F387005BC22D /* ASN1ContainerBuilder.swift */ = {isa = PBXFileReference; fileEncoding = 4; lastKnownFileType = sourcecode.swift; path = ASN1ContainerBuilder.swift; sourceTree = "<group>"; };
		2DDF41B124F6F387005BC22D /* AppleReceiptBuilder.swift */ = {isa = PBXFileReference; fileEncoding = 4; lastKnownFileType = sourcecode.swift; path = AppleReceiptBuilder.swift; sourceTree = "<group>"; };
		2DDF41B224F6F387005BC22D /* ASN1ObjectIdentifierBuilder.swift */ = {isa = PBXFileReference; fileEncoding = 4; lastKnownFileType = sourcecode.swift; path = ASN1ObjectIdentifierBuilder.swift; sourceTree = "<group>"; };
		2DDF41B824F6F392005BC22D /* UInt8+Extensions.swift */ = {isa = PBXFileReference; fileEncoding = 4; lastKnownFileType = sourcecode.swift; path = "UInt8+Extensions.swift"; sourceTree = "<group>"; };
		2DDF41B924F6F392005BC22D /* ArraySlice_UInt8+Extensions.swift */ = {isa = PBXFileReference; fileEncoding = 4; lastKnownFileType = sourcecode.swift; path = "ArraySlice_UInt8+Extensions.swift"; sourceTree = "<group>"; };
		2DDF41BF24F6F4C3005BC22D /* UInt8+ExtensionsTests.swift */ = {isa = PBXFileReference; fileEncoding = 4; lastKnownFileType = sourcecode.swift; path = "UInt8+ExtensionsTests.swift"; sourceTree = "<group>"; };
		2DDF41C024F6F4C3005BC22D /* ArraySlice_UInt8+ExtensionsTests.swift */ = {isa = PBXFileReference; fileEncoding = 4; lastKnownFileType = sourcecode.swift; path = "ArraySlice_UInt8+ExtensionsTests.swift"; sourceTree = "<group>"; };
		2DDF41C224F6F4C3005BC22D /* ASN1ObjectIdentifierBuilderTests.swift */ = {isa = PBXFileReference; fileEncoding = 4; lastKnownFileType = sourcecode.swift; path = ASN1ObjectIdentifierBuilderTests.swift; sourceTree = "<group>"; };
		2DDF41C324F6F4C3005BC22D /* AppleReceiptBuilderTests.swift */ = {isa = PBXFileReference; fileEncoding = 4; lastKnownFileType = sourcecode.swift; path = AppleReceiptBuilderTests.swift; sourceTree = "<group>"; };
		2DDF41C424F6F4C3005BC22D /* ASN1ContainerBuilderTests.swift */ = {isa = PBXFileReference; fileEncoding = 4; lastKnownFileType = sourcecode.swift; path = ASN1ContainerBuilderTests.swift; sourceTree = "<group>"; };
		2DDF41C524F6F4C3005BC22D /* InAppPurchaseBuilderTests.swift */ = {isa = PBXFileReference; fileEncoding = 4; lastKnownFileType = sourcecode.swift; path = InAppPurchaseBuilderTests.swift; sourceTree = "<group>"; };
		2DDF41C724F6F4C3005BC22D /* ReceiptParsing+TestsWithRealReceipts.swift */ = {isa = PBXFileReference; fileEncoding = 4; lastKnownFileType = sourcecode.swift; path = "ReceiptParsing+TestsWithRealReceipts.swift"; sourceTree = "<group>"; };
		2DDF41E524F6F5DC005BC22D /* MockSKProduct.swift */ = {isa = PBXFileReference; fileEncoding = 4; lastKnownFileType = sourcecode.swift; path = MockSKProduct.swift; sourceTree = "<group>"; };
		2DDF41E724F6F61B005BC22D /* MockSKDiscount.swift */ = {isa = PBXFileReference; fileEncoding = 4; lastKnownFileType = sourcecode.swift; path = MockSKDiscount.swift; sourceTree = "<group>"; };
		2DDF41E924F6F844005BC22D /* SKProductSubscriptionDurationExtensions.swift */ = {isa = PBXFileReference; fileEncoding = 4; lastKnownFileType = sourcecode.swift; path = SKProductSubscriptionDurationExtensions.swift; sourceTree = "<group>"; };
		2DE20B6C264087FB004C597D /* StoreKitTests.xctest */ = {isa = PBXFileReference; explicitFileType = wrapper.cfbundle; includeInIndex = 0; path = StoreKitTests.xctest; sourceTree = BUILT_PRODUCTS_DIR; };
		2DE20B6E264087FB004C597D /* StoreKitTests.swift */ = {isa = PBXFileReference; lastKnownFileType = sourcecode.swift; path = StoreKitTests.swift; sourceTree = "<group>"; };
		2DE20B70264087FB004C597D /* Info.plist */ = {isa = PBXFileReference; lastKnownFileType = text.plist.xml; path = Info.plist; sourceTree = "<group>"; };
		2DE20B7526408806004C597D /* StoreKitTest.framework */ = {isa = PBXFileReference; lastKnownFileType = wrapper.framework; name = StoreKitTest.framework; path = Developer/Library/Frameworks/StoreKitTest.framework; sourceTree = SDKROOT; };
		2DE20B7926408921004C597D /* Configuration.storekit */ = {isa = PBXFileReference; lastKnownFileType = text; name = Configuration.storekit; path = IntegrationTests/PurchaseTester/Configuration.storekit; sourceTree = SOURCE_ROOT; };
		2DE20B7F26409EB7004C597D /* StoreKitTestApp.app */ = {isa = PBXFileReference; explicitFileType = wrapper.application; includeInIndex = 0; path = StoreKitTestApp.app; sourceTree = BUILT_PRODUCTS_DIR; };
		2DE20B8126409EB7004C597D /* StoreKitTestAppApp.swift */ = {isa = PBXFileReference; lastKnownFileType = sourcecode.swift; path = StoreKitTestAppApp.swift; sourceTree = "<group>"; };
		2DE20B8326409EB7004C597D /* ContentView.swift */ = {isa = PBXFileReference; lastKnownFileType = sourcecode.swift; path = ContentView.swift; sourceTree = "<group>"; };
		2DE20B8526409EB8004C597D /* Assets.xcassets */ = {isa = PBXFileReference; lastKnownFileType = folder.assetcatalog; path = Assets.xcassets; sourceTree = "<group>"; };
		2DE20B8826409EB8004C597D /* Preview Assets.xcassets */ = {isa = PBXFileReference; lastKnownFileType = folder.assetcatalog; path = "Preview Assets.xcassets"; sourceTree = "<group>"; };
		2DE20B8A26409EB8004C597D /* Info.plist */ = {isa = PBXFileReference; lastKnownFileType = text.plist.xml; path = Info.plist; sourceTree = "<group>"; };
		2DE20B9126409ECF004C597D /* StoreKit.framework */ = {isa = PBXFileReference; lastKnownFileType = wrapper.framework; name = StoreKit.framework; path = Platforms/MacOSX.platform/Developer/SDKs/MacOSX11.3.sdk/System/iOSSupport/System/Library/Frameworks/StoreKit.framework; sourceTree = DEVELOPER_DIR; };
		2DE61A83264190830021CEA0 /* Constants.swift */ = {isa = PBXFileReference; lastKnownFileType = sourcecode.swift; path = Constants.swift; sourceTree = "<group>"; };
		2DEB976A247DB85400A92099 /* SKProductSubscriptionDurationExtensions.swift */ = {isa = PBXFileReference; lastKnownFileType = sourcecode.swift; path = SKProductSubscriptionDurationExtensions.swift; sourceTree = "<group>"; };
		2DEC0CFB24A2A1B100B0E5BB /* Package.swift */ = {isa = PBXFileReference; fileEncoding = 4; lastKnownFileType = sourcecode.swift; path = Package.swift; sourceTree = SOURCE_ROOT; };
		33FFC8744F2BAE7BD8889A4C /* Pods_Purchases.framework */ = {isa = PBXFileReference; explicitFileType = wrapper.framework; includeInIndex = 0; path = Pods_Purchases.framework; sourceTree = BUILT_PRODUCTS_DIR; };
		350A1B84226E3E8700CCA10F /* AppKit.framework */ = {isa = PBXFileReference; lastKnownFileType = wrapper.framework; name = AppKit.framework; path = System/Library/Frameworks/AppKit.framework; sourceTree = SDKROOT; };
		350FBDD71F7DF17F0065833D /* OHHTTPStubs.framework */ = {isa = PBXFileReference; lastKnownFileType = wrapper.framework; name = OHHTTPStubs.framework; path = Carthage/Build/iOS/OHHTTPStubs.framework; sourceTree = SOURCE_ROOT; };
		350FBDDC1F7EA3570065833D /* Nimble.framework */ = {isa = PBXFileReference; lastKnownFileType = wrapper.framework; name = Nimble.framework; path = Carthage/Build/iOS/Nimble.framework; sourceTree = SOURCE_ROOT; };
		352629FE1F7C4B9100C04F2C /* Purchases.framework */ = {isa = PBXFileReference; explicitFileType = wrapper.framework; includeInIndex = 0; path = Purchases.framework; sourceTree = BUILT_PRODUCTS_DIR; };
		35262A011F7C4B9100C04F2C /* Purchases.h */ = {isa = PBXFileReference; lastKnownFileType = sourcecode.c.h; path = Purchases.h; sourceTree = "<group>"; };
		35262A021F7C4B9100C04F2C /* Info.plist */ = {isa = PBXFileReference; lastKnownFileType = text.plist.xml; path = Info.plist; sourceTree = "<group>"; };
		35262A1E1F7D77E600C04F2C /* PurchasesTests.xctest */ = {isa = PBXFileReference; explicitFileType = wrapper.cfbundle; includeInIndex = 0; path = PurchasesTests.xctest; sourceTree = BUILT_PRODUCTS_DIR; };
		35262A221F7D77E600C04F2C /* Info.plist */ = {isa = PBXFileReference; lastKnownFileType = text.plist.xml; path = Info.plist; sourceTree = "<group>"; };
		35262A291F7D783F00C04F2C /* PurchasesTests-Bridging-Header.h */ = {isa = PBXFileReference; lastKnownFileType = sourcecode.c.h; path = "PurchasesTests-Bridging-Header.h"; sourceTree = "<group>"; };
		3530C18822653E8F00D6DF52 /* AdSupport.framework */ = {isa = PBXFileReference; lastKnownFileType = wrapper.framework; name = AdSupport.framework; path = System/Library/Frameworks/AdSupport.framework; sourceTree = SDKROOT; };
		354895D1267AE383001DC5B1 /* AttributionDataMigrator.swift */ = {isa = PBXFileReference; lastKnownFileType = sourcecode.swift; path = AttributionDataMigrator.swift; sourceTree = "<group>"; };
		354895D3267AE4B4001DC5B1 /* AttributionKey.swift */ = {isa = PBXFileReference; lastKnownFileType = sourcecode.swift; path = AttributionKey.swift; sourceTree = "<group>"; };
		354895D5267BEDE3001DC5B1 /* SpecialSubscriberAttributes.swift */ = {isa = PBXFileReference; lastKnownFileType = sourcecode.swift; path = SpecialSubscriberAttributes.swift; sourceTree = "<group>"; };
		35549322269E298B005F9AE9 /* OfferingsFactory.swift */ = {isa = PBXFileReference; lastKnownFileType = sourcecode.swift; path = OfferingsFactory.swift; sourceTree = "<group>"; };
		357C9BC022725CFA006BC624 /* iAd.framework */ = {isa = PBXFileReference; lastKnownFileType = wrapper.framework; name = iAd.framework; path = Platforms/iPhoneOS.platform/Developer/SDKs/iPhoneOS12.2.sdk/System/Library/Frameworks/iAd.framework; sourceTree = DEVELOPER_DIR; };
		3597020F24BF6A710010506E /* TransactionsFactory.swift */ = {isa = PBXFileReference; lastKnownFileType = sourcecode.swift; path = TransactionsFactory.swift; sourceTree = "<group>"; };
		3597021124BF6AAC0010506E /* TransactionsFactoryTests.swift */ = {isa = PBXFileReference; lastKnownFileType = sourcecode.swift; path = TransactionsFactoryTests.swift; sourceTree = "<group>"; };
		35D0E5CF26A5886C0099EAD8 /* ErrorUtils.swift */ = {isa = PBXFileReference; lastKnownFileType = sourcecode.swift; path = ErrorUtils.swift; sourceTree = "<group>"; };
		35D5DE04268FABFD002B2DBA /* MockAttributionDataMigrator.swift */ = {isa = PBXFileReference; lastKnownFileType = sourcecode.swift; path = MockAttributionDataMigrator.swift; sourceTree = "<group>"; };
		35D832CC262A5B7500E60AC5 /* ETagManager.swift */ = {isa = PBXFileReference; lastKnownFileType = sourcecode.swift; path = ETagManager.swift; sourceTree = "<group>"; };
		35D832D1262E56DB00E60AC5 /* HTTPStatusCodes.swift */ = {isa = PBXFileReference; lastKnownFileType = sourcecode.swift; path = HTTPStatusCodes.swift; sourceTree = "<group>"; };
		35D832F3262E606500E60AC5 /* HTTPResponse.swift */ = {isa = PBXFileReference; lastKnownFileType = sourcecode.swift; path = HTTPResponse.swift; sourceTree = "<group>"; };
		35D832FF262FAD8000E60AC5 /* ETagManagerTests.swift */ = {isa = PBXFileReference; fileEncoding = 4; lastKnownFileType = sourcecode.swift; path = ETagManagerTests.swift; sourceTree = "<group>"; };
		35D83311262FBD4200E60AC5 /* MockETagManager.swift */ = {isa = PBXFileReference; lastKnownFileType = sourcecode.swift; path = MockETagManager.swift; sourceTree = "<group>"; };
		35D83316262FC21400E60AC5 /* MockETagManager.swift */ = {isa = PBXFileReference; lastKnownFileType = sourcecode.swift; path = MockETagManager.swift; sourceTree = "<group>"; };
		35D8331B262FC23100E60AC5 /* MockUserDefaults.swift */ = {isa = PBXFileReference; lastKnownFileType = sourcecode.swift; path = MockUserDefaults.swift; sourceTree = "<group>"; };
		35F6FD61267426D600ABCB53 /* ETagAndResponseWrapper.swift */ = {isa = PBXFileReference; lastKnownFileType = sourcecode.swift; path = ETagAndResponseWrapper.swift; sourceTree = "<group>"; };
		35F82BA526A848CB0051DF03 /* RCPurchasesErrorUtilsAPI.h */ = {isa = PBXFileReference; lastKnownFileType = sourcecode.c.h; path = RCPurchasesErrorUtilsAPI.h; sourceTree = "<group>"; };
		35F82BA726A849080051DF03 /* RCPurchasesErrorUtilsAPI.m */ = {isa = PBXFileReference; lastKnownFileType = sourcecode.c.objc; path = RCPurchasesErrorUtilsAPI.m; sourceTree = "<group>"; };
		35F82BAA26A84E130051DF03 /* Dictionary+Extensions.swift */ = {isa = PBXFileReference; lastKnownFileType = sourcecode.swift; path = "Dictionary+Extensions.swift"; sourceTree = "<group>"; };
		35F82BB126A98EC50051DF03 /* AttributionDataMigratorTests.swift */ = {isa = PBXFileReference; fileEncoding = 4; lastKnownFileType = sourcecode.swift; path = AttributionDataMigratorTests.swift; sourceTree = "<group>"; };
		35F82BB326A9A74D0051DF03 /* HTTPClient.swift */ = {isa = PBXFileReference; lastKnownFileType = sourcecode.swift; path = HTTPClient.swift; sourceTree = "<group>"; };
		35F82BB526A9B8030051DF03 /* AttributionDataMigrator.swift */ = {isa = PBXFileReference; fileEncoding = 4; lastKnownFileType = sourcecode.swift; path = AttributionDataMigrator.swift; sourceTree = "<group>"; };
		35F82BB726A9B8200051DF03 /* AttributionKey.swift */ = {isa = PBXFileReference; fileEncoding = 4; lastKnownFileType = sourcecode.swift; path = AttributionKey.swift; sourceTree = "<group>"; };
		35F82BB926A9B8290051DF03 /* SpecialSubscriberAttributes.swift */ = {isa = PBXFileReference; fileEncoding = 4; lastKnownFileType = sourcecode.swift; path = SpecialSubscriberAttributes.swift; sourceTree = "<group>"; };
		37E350420D54B99BB39448E0 /* AttributionTypeFactoryTests.swift */ = {isa = PBXFileReference; fileEncoding = 4; lastKnownFileType = sourcecode.swift; path = AttributionTypeFactoryTests.swift; sourceTree = "<group>"; };
		37E3507939634ED5A9280544 /* Strings.swift */ = {isa = PBXFileReference; fileEncoding = 4; lastKnownFileType = sourcecode.swift; path = Strings.swift; sourceTree = "<group>"; };
		37E3508E52201122137D4B4A /* PurchasesSubscriberAttributesTests.swift */ = {isa = PBXFileReference; fileEncoding = 4; lastKnownFileType = sourcecode.swift; path = PurchasesSubscriberAttributesTests.swift; sourceTree = "<group>"; };
		37E3508EC20EEBAB4EAC4C82 /* NSDate+RCExtensionsTests.swift */ = {isa = PBXFileReference; fileEncoding = 4; lastKnownFileType = sourcecode.swift; path = "NSDate+RCExtensionsTests.swift"; sourceTree = "<group>"; };
		37E35092F0E41512E0D610BA /* ContainerFactory.swift */ = {isa = PBXFileReference; fileEncoding = 4; lastKnownFileType = sourcecode.swift; path = ContainerFactory.swift; sourceTree = "<group>"; };
		37E350E57B0A393455A72B40 /* ProductInfoTests.swift */ = {isa = PBXFileReference; fileEncoding = 4; lastKnownFileType = sourcecode.swift; path = ProductInfoTests.swift; sourceTree = "<group>"; };
		37E351AC0FF9607719F7A29A /* MockStoreKitWrapper.swift */ = {isa = PBXFileReference; fileEncoding = 4; lastKnownFileType = sourcecode.swift; path = MockStoreKitWrapper.swift; sourceTree = "<group>"; };
		37E351CD1EE6B897F434EA40 /* MockAttributionFetcher.swift */ = {isa = PBXFileReference; fileEncoding = 4; lastKnownFileType = sourcecode.swift; path = MockAttributionFetcher.swift; sourceTree = "<group>"; };
		37E351D0EBC4698E1D3585A6 /* ReceiptParserTests.swift */ = {isa = PBXFileReference; fileEncoding = 4; lastKnownFileType = sourcecode.swift; path = ReceiptParserTests.swift; sourceTree = "<group>"; };
		37E351D48260D9DC8B1EE360 /* MockSubscriberAttributesManager.swift */ = {isa = PBXFileReference; fileEncoding = 4; lastKnownFileType = sourcecode.swift; path = MockSubscriberAttributesManager.swift; sourceTree = "<group>"; };
		37E351EB3689AF304E5B1031 /* MockASN1ContainerBuilder.swift */ = {isa = PBXFileReference; fileEncoding = 4; lastKnownFileType = sourcecode.swift; path = MockASN1ContainerBuilder.swift; sourceTree = "<group>"; };
		37E351F0E21361EAEC078A0D /* ProductsManagerTests.swift */ = {isa = PBXFileReference; fileEncoding = 4; lastKnownFileType = sourcecode.swift; path = ProductsManagerTests.swift; sourceTree = "<group>"; };
		37E3521731D8DC16873F55F3 /* AttributionFetcher.swift */ = {isa = PBXFileReference; fileEncoding = 4; lastKnownFileType = sourcecode.swift; path = AttributionFetcher.swift; sourceTree = "<group>"; };
		37E35292137BBF2810CE4F4B /* MockHTTPClient.swift */ = {isa = PBXFileReference; fileEncoding = 4; lastKnownFileType = sourcecode.swift; path = MockHTTPClient.swift; sourceTree = "<group>"; };
		37E35294EBC1E5A879C95540 /* IdentityManagerTests.swift */ = {isa = PBXFileReference; fileEncoding = 4; lastKnownFileType = sourcecode.swift; path = IdentityManagerTests.swift; sourceTree = "<group>"; };
		37E352B11676F7DC51559E84 /* MockReceiptFetcher.swift */ = {isa = PBXFileReference; fileEncoding = 4; lastKnownFileType = sourcecode.swift; path = MockReceiptFetcher.swift; sourceTree = "<group>"; };
		37E352F86A0A8EB05BAD77C4 /* StoreKitWrapperTests.swift */ = {isa = PBXFileReference; fileEncoding = 4; lastKnownFileType = sourcecode.swift; path = StoreKitWrapperTests.swift; sourceTree = "<group>"; };
		37E353AF2CAD3CEDE6D9B368 /* NSError+RCExtensionsTests.swift */ = {isa = PBXFileReference; fileEncoding = 4; lastKnownFileType = sourcecode.swift; path = "NSError+RCExtensionsTests.swift"; sourceTree = "<group>"; };
		37E353CBE9CF2572A72A347F /* HTTPClientTests.swift */ = {isa = PBXFileReference; fileEncoding = 4; lastKnownFileType = sourcecode.swift; path = HTTPClientTests.swift; sourceTree = "<group>"; };
		37E353FD94A8FD5CD8796530 /* DateFormatter+Extensions.swift */ = {isa = PBXFileReference; fileEncoding = 4; lastKnownFileType = sourcecode.swift; path = "DateFormatter+Extensions.swift"; sourceTree = "<group>"; };
		37E3548189DA008320B3FC98 /* ProductInfoExtractorTests.swift */ = {isa = PBXFileReference; fileEncoding = 4; lastKnownFileType = sourcecode.swift; path = ProductInfoExtractorTests.swift; sourceTree = "<group>"; };
		37E354B13440508B46C9A530 /* MockReceiptParser.swift */ = {isa = PBXFileReference; fileEncoding = 4; lastKnownFileType = sourcecode.swift; path = MockReceiptParser.swift; sourceTree = "<group>"; };
		37E354B18710B488B8B0D443 /* IntroEligibilityCalculatorTests.swift */ = {isa = PBXFileReference; fileEncoding = 4; lastKnownFileType = sourcecode.swift; path = IntroEligibilityCalculatorTests.swift; sourceTree = "<group>"; };
		37E354BEB8FDE39CAB7C4D69 /* MockDeviceCache.swift */ = {isa = PBXFileReference; fileEncoding = 4; lastKnownFileType = sourcecode.swift; path = MockDeviceCache.swift; sourceTree = "<group>"; };
		37E354FE32DD3EA3FF3ECD0A /* AttributionPosterTests.swift */ = {isa = PBXFileReference; fileEncoding = 4; lastKnownFileType = sourcecode.swift; path = AttributionPosterTests.swift; sourceTree = "<group>"; };
		37E3550C031F1FD95B366998 /* MockTransaction.swift */ = {isa = PBXFileReference; fileEncoding = 4; lastKnownFileType = sourcecode.swift; path = MockTransaction.swift; sourceTree = "<group>"; };
		37E3555B4BE0A4F7222E7B00 /* MockOfferingsFactory.swift */ = {isa = PBXFileReference; fileEncoding = 4; lastKnownFileType = sourcecode.swift; path = MockOfferingsFactory.swift; sourceTree = "<group>"; };
		37E355744D64075AA91342DE /* MockInAppPurchaseBuilder.swift */ = {isa = PBXFileReference; fileEncoding = 4; lastKnownFileType = sourcecode.swift; path = MockInAppPurchaseBuilder.swift; sourceTree = "<group>"; };
		37E3558F697A939D2BBD7FEC /* MockReceiptParser.swift */ = {isa = PBXFileReference; fileEncoding = 4; lastKnownFileType = sourcecode.swift; path = MockReceiptParser.swift; sourceTree = "<group>"; };
		37E355CBB3F3A31A32687B14 /* Transaction.swift */ = {isa = PBXFileReference; fileEncoding = 4; lastKnownFileType = sourcecode.swift; path = Transaction.swift; sourceTree = "<group>"; };
		37E35609E46E869675A466C1 /* MockRequestFetcher.swift */ = {isa = PBXFileReference; fileEncoding = 4; lastKnownFileType = sourcecode.swift; path = MockRequestFetcher.swift; sourceTree = "<group>"; };
		37E35645928A0009F4C105A7 /* MockBackend.swift */ = {isa = PBXFileReference; fileEncoding = 4; lastKnownFileType = sourcecode.swift; path = MockBackend.swift; sourceTree = "<group>"; };
		37E35659EB530A5109AFAB50 /* MockOperationDispatcher.swift */ = {isa = PBXFileReference; fileEncoding = 4; lastKnownFileType = sourcecode.swift; path = MockOperationDispatcher.swift; sourceTree = "<group>"; };
		37E3567189CF6A746EE3CCC2 /* DateExtensions.swift */ = {isa = PBXFileReference; fileEncoding = 4; lastKnownFileType = sourcecode.swift; path = DateExtensions.swift; sourceTree = "<group>"; };
		37E3567E972B9B04FE079ABA /* SubscriberAttributesManagerTests.swift */ = {isa = PBXFileReference; fileEncoding = 4; lastKnownFileType = sourcecode.swift; path = SubscriberAttributesManagerTests.swift; sourceTree = "<group>"; };
		37E3571B552018D47A6ED7C6 /* MockIdentityManager.swift */ = {isa = PBXFileReference; fileEncoding = 4; lastKnownFileType = sourcecode.swift; path = MockIdentityManager.swift; sourceTree = "<group>"; };
		37E3572040A16F10B957563A /* MockProductDiscount.swift */ = {isa = PBXFileReference; fileEncoding = 4; lastKnownFileType = sourcecode.swift; path = MockProductDiscount.swift; sourceTree = "<group>"; };
		37E3578BD602C7B8E2274279 /* MockDateProvider.swift */ = {isa = PBXFileReference; fileEncoding = 4; lastKnownFileType = sourcecode.swift; path = MockDateProvider.swift; sourceTree = "<group>"; };
		37E357C2D977BBB081216B5F /* OfferingsTests.swift */ = {isa = PBXFileReference; fileEncoding = 4; lastKnownFileType = sourcecode.swift; path = OfferingsTests.swift; sourceTree = "<group>"; };
		37E357D16038F07915D7825D /* MockUserDefaults.swift */ = {isa = PBXFileReference; fileEncoding = 4; lastKnownFileType = sourcecode.swift; path = MockUserDefaults.swift; sourceTree = "<group>"; };
		37E357F69438004E1F443C03 /* BackendSubscriberAttributesTests.swift */ = {isa = PBXFileReference; fileEncoding = 4; lastKnownFileType = sourcecode.swift; path = BackendSubscriberAttributesTests.swift; sourceTree = "<group>"; };
		37E357FBA3184BDE6E95DED4 /* MockSKProduct.swift */ = {isa = PBXFileReference; fileEncoding = 4; lastKnownFileType = sourcecode.swift; path = MockSKProduct.swift; sourceTree = "<group>"; };
		37E3582920E16E065502E5FC /* EntitlementInfosTests.swift */ = {isa = PBXFileReference; fileEncoding = 4; lastKnownFileType = sourcecode.swift; path = EntitlementInfosTests.swift; sourceTree = "<group>"; };
		37E3583675928C01D92E3166 /* ProductInfoExtensions.swift */ = {isa = PBXFileReference; fileEncoding = 4; lastKnownFileType = sourcecode.swift; path = ProductInfoExtensions.swift; sourceTree = "<group>"; };
		37E35838A7FD36982EE14100 /* MockPurchasesDelegate.swift */ = {isa = PBXFileReference; fileEncoding = 4; lastKnownFileType = sourcecode.swift; path = MockPurchasesDelegate.swift; sourceTree = "<group>"; };
		37E358BF58C99AC39073B96C /* BackendTests.swift */ = {isa = PBXFileReference; fileEncoding = 4; lastKnownFileType = sourcecode.swift; path = BackendTests.swift; sourceTree = "<group>"; };
		37E359D8F304C83184560135 /* PurchaserInfoTests.swift */ = {isa = PBXFileReference; fileEncoding = 4; lastKnownFileType = sourcecode.swift; path = PurchaserInfoTests.swift; sourceTree = "<group>"; };
		37E35A0D4A561C51185F82EB /* MockNotificationCenter.swift */ = {isa = PBXFileReference; fileEncoding = 4; lastKnownFileType = sourcecode.swift; path = MockNotificationCenter.swift; sourceTree = "<group>"; };
		37E35ABEE9FD79CCA64E4F8B /* NSData+RCExtensionsTests.swift */ = {isa = PBXFileReference; fileEncoding = 4; lastKnownFileType = sourcecode.swift; path = "NSData+RCExtensionsTests.swift"; sourceTree = "<group>"; };
		37E35B08709090FBBFB16EBD /* MockProductsRequest.swift */ = {isa = PBXFileReference; fileEncoding = 4; lastKnownFileType = sourcecode.swift; path = MockProductsRequest.swift; sourceTree = "<group>"; };
		37E35B9AC7A350CA2437049D /* ISOPeriodFormatterTests.swift */ = {isa = PBXFileReference; fileEncoding = 4; lastKnownFileType = sourcecode.swift; path = ISOPeriodFormatterTests.swift; sourceTree = "<group>"; };
		37E35C1554F296F7F1317747 /* MockAppleReceiptBuilder.swift */ = {isa = PBXFileReference; fileEncoding = 4; lastKnownFileType = sourcecode.swift; path = MockAppleReceiptBuilder.swift; sourceTree = "<group>"; };
		37E35C4A4B241A545D1D06BD /* ASN1ObjectIdentifierEncoder.swift */ = {isa = PBXFileReference; fileEncoding = 4; lastKnownFileType = sourcecode.swift; path = ASN1ObjectIdentifierEncoder.swift; sourceTree = "<group>"; };
		37E35C4A795A0F056381A1B3 /* DeviceCacheSubscriberAttributesTests.swift */ = {isa = PBXFileReference; fileEncoding = 4; lastKnownFileType = sourcecode.swift; path = DeviceCacheSubscriberAttributesTests.swift; sourceTree = "<group>"; };
		37E35C5A65AAF701DED59800 /* MockInMemoryCachedOfferings.swift */ = {isa = PBXFileReference; fileEncoding = 4; lastKnownFileType = sourcecode.swift; path = MockInMemoryCachedOfferings.swift; sourceTree = "<group>"; };
		37E35C7060D7E486F5958BED /* ProductsManager.swift */ = {isa = PBXFileReference; fileEncoding = 4; lastKnownFileType = sourcecode.swift; path = ProductsManager.swift; sourceTree = "<group>"; };
		37E35C9439E087F63ECC4F59 /* MockProductsManager.swift */ = {isa = PBXFileReference; fileEncoding = 4; lastKnownFileType = sourcecode.swift; path = MockProductsManager.swift; sourceTree = "<group>"; };
		37E35CD16BB73BB091E64D9A /* AttributionData.swift */ = {isa = PBXFileReference; fileEncoding = 4; lastKnownFileType = sourcecode.swift; path = AttributionData.swift; sourceTree = "<group>"; };
		37E35D87B7E6F91E27E98F42 /* DeviceCacheTests.swift */ = {isa = PBXFileReference; fileEncoding = 4; lastKnownFileType = sourcecode.swift; path = DeviceCacheTests.swift; sourceTree = "<group>"; };
		37E35DA3E083FE37DAF15954 /* MockAttributionTypeFactory.swift */ = {isa = PBXFileReference; fileEncoding = 4; lastKnownFileType = sourcecode.swift; path = MockAttributionTypeFactory.swift; sourceTree = "<group>"; };
		37E35DE5707E845DA3FF51BC /* PurchasesTests.swift */ = {isa = PBXFileReference; fileEncoding = 4; lastKnownFileType = sourcecode.swift; path = PurchasesTests.swift; sourceTree = "<group>"; };
		37E35E3250FBBB03D92E06EC /* InMemoryCachedObjectTests.swift */ = {isa = PBXFileReference; fileEncoding = 4; lastKnownFileType = sourcecode.swift; path = InMemoryCachedObjectTests.swift; sourceTree = "<group>"; };
		37E35E8DCF998D9DB63850F8 /* ProductsRequestFactory.swift */ = {isa = PBXFileReference; fileEncoding = 4; lastKnownFileType = sourcecode.swift; path = ProductsRequestFactory.swift; sourceTree = "<group>"; };
		37E35E992F1916C7F3911E7B /* PurchaserInfoManagerTests.swift */ = {isa = PBXFileReference; fileEncoding = 4; lastKnownFileType = sourcecode.swift; path = PurchaserInfoManagerTests.swift; sourceTree = "<group>"; };
		37E35EABF6D7AFE367718784 /* MockSKDiscount.swift */ = {isa = PBXFileReference; fileEncoding = 4; lastKnownFileType = sourcecode.swift; path = MockSKDiscount.swift; sourceTree = "<group>"; };
		37E35EBCDDD1A08F8105C46C /* MockPurchaserInfoManager.swift */ = {isa = PBXFileReference; fileEncoding = 4; lastKnownFileType = sourcecode.swift; path = MockPurchaserInfoManager.swift; sourceTree = "<group>"; };
		37E35EEE7783629CDE41B70C /* SystemInfoTests.swift */ = {isa = PBXFileReference; fileEncoding = 4; lastKnownFileType = sourcecode.swift; path = SystemInfoTests.swift; sourceTree = "<group>"; };
		37E35F783903362B65FB7AF3 /* MockProductsRequestFactory.swift */ = {isa = PBXFileReference; fileEncoding = 4; lastKnownFileType = sourcecode.swift; path = MockProductsRequestFactory.swift; sourceTree = "<group>"; };
		37E35FDA0A44EA03EA12DAA2 /* DateFormatter+ExtensionsTests.swift */ = {isa = PBXFileReference; fileEncoding = 4; lastKnownFileType = sourcecode.swift; path = "DateFormatter+ExtensionsTests.swift"; sourceTree = "<group>"; };
		6B5DC754D48165CE32D8133B /* Pods_PurchasesCoreSwift.framework */ = {isa = PBXFileReference; explicitFileType = wrapper.framework; includeInIndex = 0; path = Pods_PurchasesCoreSwift.framework; sourceTree = BUILT_PRODUCTS_DIR; };
		80E80EF026970DC3008F245A /* ReceiptFetcher.swift */ = {isa = PBXFileReference; lastKnownFileType = sourcecode.swift; path = ReceiptFetcher.swift; sourceTree = "<group>"; };
		84C3F1AC1D7E1E64341D3936 /* Pods_Purchases_PurchasesTests.framework */ = {isa = PBXFileReference; explicitFileType = wrapper.framework; includeInIndex = 0; path = Pods_Purchases_PurchasesTests.framework; sourceTree = BUILT_PRODUCTS_DIR; };
		9A65DFDD258AD60A00DE00B0 /* LogIntent.swift */ = {isa = PBXFileReference; fileEncoding = 4; lastKnownFileType = sourcecode.swift; path = LogIntent.swift; sourceTree = "<group>"; };
		9A65E03525918B0500DE00B0 /* ConfigureStrings.swift */ = {isa = PBXFileReference; fileEncoding = 4; lastKnownFileType = sourcecode.swift; path = ConfigureStrings.swift; sourceTree = "<group>"; };
		9A65E03A25918B0900DE00B0 /* PurchaserInfoStrings.swift */ = {isa = PBXFileReference; fileEncoding = 4; lastKnownFileType = sourcecode.swift; path = PurchaserInfoStrings.swift; sourceTree = "<group>"; };
		9A65E0752591977200DE00B0 /* IdentityStrings.swift */ = {isa = PBXFileReference; fileEncoding = 4; lastKnownFileType = sourcecode.swift; path = IdentityStrings.swift; sourceTree = "<group>"; };
		9A65E07A2591977500DE00B0 /* NetworkStrings.swift */ = {isa = PBXFileReference; fileEncoding = 4; lastKnownFileType = sourcecode.swift; path = NetworkStrings.swift; sourceTree = "<group>"; };
		9A65E07F2591977900DE00B0 /* ReceiptStrings.swift */ = {isa = PBXFileReference; fileEncoding = 4; lastKnownFileType = sourcecode.swift; path = ReceiptStrings.swift; sourceTree = "<group>"; };
		9A65E09F2591A23200DE00B0 /* OfferingStrings.swift */ = {isa = PBXFileReference; fileEncoding = 4; lastKnownFileType = sourcecode.swift; path = OfferingStrings.swift; sourceTree = "<group>"; };
		9A65E0A42591A23500DE00B0 /* PurchaseStrings.swift */ = {isa = PBXFileReference; fileEncoding = 4; lastKnownFileType = sourcecode.swift; path = PurchaseStrings.swift; sourceTree = "<group>"; };
		9A65E0A92591A23800DE00B0 /* RestoreStrings.swift */ = {isa = PBXFileReference; fileEncoding = 4; lastKnownFileType = sourcecode.swift; path = RestoreStrings.swift; sourceTree = "<group>"; };
		A525BF4A26C320D100C354C4 /* SubscriberAttributesManager.swift */ = {isa = PBXFileReference; lastKnownFileType = sourcecode.swift; path = SubscriberAttributesManager.swift; sourceTree = "<group>"; };
		A56F9AAD26990A3A00AFC48F /* RCPurchaserInfoAPI.h */ = {isa = PBXFileReference; lastKnownFileType = sourcecode.c.h; path = RCPurchaserInfoAPI.h; sourceTree = SOURCE_ROOT; };
		A56F9AAE26990A3A00AFC48F /* RCPurchaserInfoAPI.m */ = {isa = PBXFileReference; lastKnownFileType = sourcecode.c.objc; path = RCPurchaserInfoAPI.m; sourceTree = SOURCE_ROOT; };
		A56F9AB026990E9200AFC48F /* PurchaserInfo.swift */ = {isa = PBXFileReference; lastKnownFileType = sourcecode.swift; path = PurchaserInfo.swift; sourceTree = "<group>"; };
		A976872C3EDAC0B4F4B45481 /* Pods_PurchasesCoreSwift_PurchasesCoreSwiftTests.framework */ = {isa = PBXFileReference; explicitFileType = wrapper.framework; includeInIndex = 0; path = Pods_PurchasesCoreSwift_PurchasesCoreSwiftTests.framework; sourceTree = BUILT_PRODUCTS_DIR; };
		B3083A0F269931CF007B5503 /* RCOfferingAPI.h */ = {isa = PBXFileReference; lastKnownFileType = sourcecode.c.h; path = RCOfferingAPI.h; sourceTree = "<group>"; };
		B3083A10269931CF007B5503 /* RCOfferingAPI.m */ = {isa = PBXFileReference; lastKnownFileType = sourcecode.c.objc; path = RCOfferingAPI.m; sourceTree = "<group>"; };
		B3083A122699334C007B5503 /* Offering.swift */ = {isa = PBXFileReference; lastKnownFileType = sourcecode.swift; path = Offering.swift; sourceTree = "<group>"; };
		B319514A26C1991E002CA9AC /* base64EncodedReceiptSampleForDataExtension.txt */ = {isa = PBXFileReference; fileEncoding = 4; lastKnownFileType = text; path = base64EncodedReceiptSampleForDataExtension.txt; sourceTree = "<group>"; };
		B32B750026868C1D005647BF /* EntitlementInfo.swift */ = {isa = PBXFileReference; fileEncoding = 4; lastKnownFileType = sourcecode.swift; path = EntitlementInfo.swift; sourceTree = "<group>"; };
		B33C43EB2672953D006B8C8C /* RCObjC.h */ = {isa = PBXFileReference; lastKnownFileType = sourcecode.c.h; path = RCObjC.h; sourceTree = "<group>"; };
		B33C43EC2672953D006B8C8C /* RCObjC.m */ = {isa = PBXFileReference; lastKnownFileType = sourcecode.c.objc; path = RCObjC.m; sourceTree = "<group>"; };
		B33C43F12672986D006B8C8C /* ObjCThrowExceptionMatcher.swift */ = {isa = PBXFileReference; lastKnownFileType = sourcecode.swift; path = ObjCThrowExceptionMatcher.swift; sourceTree = "<group>"; };
		B33CEA9C268BC39D008A3144 /* RCTransactionAPI.h */ = {isa = PBXFileReference; lastKnownFileType = sourcecode.c.h; path = RCTransactionAPI.h; sourceTree = "<group>"; };
		B33CEA9D268BC39D008A3144 /* RCTransactionAPI.m */ = {isa = PBXFileReference; lastKnownFileType = sourcecode.c.objc; path = RCTransactionAPI.m; sourceTree = "<group>"; };
		B33CEA9F268CDCC9008A3144 /* ISOPeriodFormatter.swift */ = {isa = PBXFileReference; lastKnownFileType = sourcecode.swift; path = ISOPeriodFormatter.swift; sourceTree = "<group>"; };
		B34D2AA526976FC700D88C3A /* ErrorCode.swift */ = {isa = PBXFileReference; lastKnownFileType = sourcecode.swift; path = ErrorCode.swift; sourceTree = "<group>"; };
		B35042C326CDB79A00905B95 /* Purchases.swift */ = {isa = PBXFileReference; lastKnownFileType = sourcecode.swift; path = Purchases.swift; sourceTree = "<group>"; };
		B35042C526CDD3B100905B95 /* PurchasesDelegate.swift */ = {isa = PBXFileReference; lastKnownFileType = sourcecode.swift; path = PurchasesDelegate.swift; sourceTree = "<group>"; };
<<<<<<< HEAD
		B35042CA26D0457E00905B95 /* PurchasesTestStandIn.swift */ = {isa = PBXFileReference; lastKnownFileType = sourcecode.swift; path = PurchasesTestStandIn.swift; sourceTree = "<group>"; };
=======
>>>>>>> d4252c2d
		B35F9E0826B4BEED00095C3F /* String+Extensions.swift */ = {isa = PBXFileReference; fileEncoding = 4; lastKnownFileType = sourcecode.swift; path = "String+Extensions.swift"; sourceTree = "<group>"; };
		B36824BD268FBC5B00957E4C /* XCTest.framework */ = {isa = PBXFileReference; lastKnownFileType = wrapper.framework; name = XCTest.framework; path = Platforms/iPhoneOS.platform/Developer/Library/Frameworks/XCTest.framework; sourceTree = DEVELOPER_DIR; };
		B372EC53268FEDC60099171E /* PromotionalOffer.swift */ = {isa = PBXFileReference; lastKnownFileType = sourcecode.swift; path = PromotionalOffer.swift; sourceTree = "<group>"; };
		B372EC55268FEF020099171E /* ProductInfo.swift */ = {isa = PBXFileReference; lastKnownFileType = sourcecode.swift; path = ProductInfo.swift; sourceTree = "<group>"; };
		B3766F1D26BDA95100141450 /* IntroEligibilityResponse.swift */ = {isa = PBXFileReference; lastKnownFileType = sourcecode.swift; path = IntroEligibilityResponse.swift; sourceTree = "<group>"; };
		B3852F9F26C1ED1F005384F8 /* IdentityManager.swift */ = {isa = PBXFileReference; lastKnownFileType = sourcecode.swift; path = IdentityManager.swift; sourceTree = "<group>"; };
		B387F46D2683FDAC0028701F /* main.m */ = {isa = PBXFileReference; lastKnownFileType = sourcecode.c.objc; path = main.m; sourceTree = "<group>"; };
		B387F4732683FDDB0028701F /* APITester */ = {isa = PBXFileReference; explicitFileType = "compiled.mach-o.executable"; includeInIndex = 0; path = APITester; sourceTree = BUILT_PRODUCTS_DIR; };
		B39E8116268E832000D31189 /* RCAttributionNetworkAPI.h */ = {isa = PBXFileReference; lastKnownFileType = sourcecode.c.h; path = RCAttributionNetworkAPI.h; sourceTree = "<group>"; };
		B39E8117268E832000D31189 /* RCAttributionNetworkAPI.m */ = {isa = PBXFileReference; lastKnownFileType = sourcecode.c.objc; path = RCAttributionNetworkAPI.m; sourceTree = "<group>"; };
		B39E8119268E849900D31189 /* AttributionNetwork.swift */ = {isa = PBXFileReference; lastKnownFileType = sourcecode.swift; path = AttributionNetwork.swift; sourceTree = "<group>"; };
		B39E811C268E887500D31189 /* SubscriberAttribute.swift */ = {isa = PBXFileReference; lastKnownFileType = sourcecode.swift; path = SubscriberAttribute.swift; sourceTree = "<group>"; };
		B3A36AAD26BC76340059EDEA /* PurchaserInfoManager.swift */ = {isa = PBXFileReference; lastKnownFileType = sourcecode.swift; path = PurchaserInfoManager.swift; sourceTree = "<group>"; };
		B3A55B7C26C452A7007EFC56 /* AttributionPoster.swift */ = {isa = PBXFileReference; lastKnownFileType = sourcecode.swift; path = AttributionPoster.swift; sourceTree = "<group>"; };
		B3AA359C268682410007771B /* RCEntitlementInfoAPI.h */ = {isa = PBXFileReference; fileEncoding = 4; lastKnownFileType = sourcecode.c.h; path = RCEntitlementInfoAPI.h; sourceTree = "<group>"; };
		B3AA359D268682410007771B /* RCEntitlementInfoAPI.m */ = {isa = PBXFileReference; fileEncoding = 4; lastKnownFileType = sourcecode.c.objc; path = RCEntitlementInfoAPI.m; sourceTree = "<group>"; };
		B3AA359E268682410007771B /* RCPurchasesAPI.h */ = {isa = PBXFileReference; fileEncoding = 4; lastKnownFileType = sourcecode.c.h; path = RCPurchasesAPI.h; sourceTree = "<group>"; };
		B3AA359F268682410007771B /* RCPurchasesAPI.m */ = {isa = PBXFileReference; fileEncoding = 4; lastKnownFileType = sourcecode.c.objc; path = RCPurchasesAPI.m; sourceTree = "<group>"; };
		B3AA6232268A7BA900894871 /* RCEntitlementInfosAPI.m */ = {isa = PBXFileReference; fileEncoding = 4; lastKnownFileType = sourcecode.c.objc; path = RCEntitlementInfosAPI.m; sourceTree = "<group>"; };
		B3AA6233268A7BA900894871 /* RCEntitlementInfosAPI.h */ = {isa = PBXFileReference; fileEncoding = 4; lastKnownFileType = sourcecode.c.h; path = RCEntitlementInfosAPI.h; sourceTree = "<group>"; };
		B3AA6235268A81C700894871 /* EntitlementInfos.swift */ = {isa = PBXFileReference; lastKnownFileType = sourcecode.swift; path = EntitlementInfos.swift; sourceTree = "<group>"; };
		B3AA6237268B926F00894871 /* SystemInfo.swift */ = {isa = PBXFileReference; lastKnownFileType = sourcecode.swift; path = SystemInfo.swift; sourceTree = "<group>"; };
		B3B5FBB3269CED4B00104A0C /* BackendErrorCode.swift */ = {isa = PBXFileReference; lastKnownFileType = sourcecode.swift; path = BackendErrorCode.swift; sourceTree = "<group>"; };
		B3B5FBB5269CED6400104A0C /* ErrorDetails.swift */ = {isa = PBXFileReference; lastKnownFileType = sourcecode.swift; path = ErrorDetails.swift; sourceTree = "<group>"; };
		B3B5FBB8269D100400104A0C /* RCOfferingsAPI.h */ = {isa = PBXFileReference; lastKnownFileType = sourcecode.c.h; path = RCOfferingsAPI.h; sourceTree = "<group>"; };
		B3B5FBB9269D100400104A0C /* RCOfferingsAPI.m */ = {isa = PBXFileReference; lastKnownFileType = sourcecode.c.objc; path = RCOfferingsAPI.m; sourceTree = "<group>"; };
		B3B5FBBB269D121B00104A0C /* Offerings.swift */ = {isa = PBXFileReference; lastKnownFileType = sourcecode.swift; path = Offerings.swift; sourceTree = "<group>"; };
		B3B5FBBE269E081E00104A0C /* InMemoryCachedObject.swift */ = {isa = PBXFileReference; lastKnownFileType = sourcecode.swift; path = InMemoryCachedObject.swift; sourceTree = "<group>"; };
		B3B5FBC0269E17CE00104A0C /* DeviceCache.swift */ = {isa = PBXFileReference; lastKnownFileType = sourcecode.swift; path = DeviceCache.swift; sourceTree = "<group>"; };
		B3C1AEF9268FF4DB0013D50D /* ProductInfoEnums.swift */ = {isa = PBXFileReference; lastKnownFileType = sourcecode.swift; path = ProductInfoEnums.swift; sourceTree = "<group>"; };
		B3C4AAD426B8911300E1B3C8 /* Backend.swift */ = {isa = PBXFileReference; lastKnownFileType = sourcecode.swift; path = Backend.swift; sourceTree = "<group>"; };
		B3D3C46E26856AFE00CB3C21 /* APITester-Bridging-Header.h */ = {isa = PBXFileReference; lastKnownFileType = sourcecode.c.h; path = "APITester-Bridging-Header.h"; sourceTree = "<group>"; };
		B3D3C46F26856AFF00CB3C21 /* APITester.swift */ = {isa = PBXFileReference; lastKnownFileType = sourcecode.swift; path = APITester.swift; sourceTree = "<group>"; };
		B3D3C4712685784800CB3C21 /* Package.swift */ = {isa = PBXFileReference; fileEncoding = 4; lastKnownFileType = sourcecode.swift; path = Package.swift; sourceTree = "<group>"; };
		B3DDB55826854865008CCF23 /* PurchaseOwnershipType.swift */ = {isa = PBXFileReference; lastKnownFileType = sourcecode.swift; path = PurchaseOwnershipType.swift; sourceTree = "<group>"; };
		B3DF6A4C269522040030D57C /* RCIntroEligibilityAPI.h */ = {isa = PBXFileReference; lastKnownFileType = sourcecode.c.h; path = RCIntroEligibilityAPI.h; sourceTree = "<group>"; };
		B3DF6A4D269522040030D57C /* RCIntroEligibilityAPI.m */ = {isa = PBXFileReference; lastKnownFileType = sourcecode.c.objc; path = RCIntroEligibilityAPI.m; sourceTree = "<group>"; };
		B3DF6A4F269524080030D57C /* IntroEligibility.swift */ = {isa = PBXFileReference; lastKnownFileType = sourcecode.swift; path = IntroEligibility.swift; sourceTree = "<group>"; };
		B3E26A4926BE0A8E003ACCF3 /* Error+Extensions.swift */ = {isa = PBXFileReference; lastKnownFileType = sourcecode.swift; path = "Error+Extensions.swift"; sourceTree = "<group>"; };
		F575858C26C088FE00C12B97 /* OfferingsManager.swift */ = {isa = PBXFileReference; lastKnownFileType = sourcecode.swift; path = OfferingsManager.swift; sourceTree = "<group>"; };
		F575858E26C0893600C12B97 /* MockOfferingsManager.swift */ = {isa = PBXFileReference; lastKnownFileType = sourcecode.swift; path = MockOfferingsManager.swift; sourceTree = "<group>"; };
		F575859126C08E3F00C12B97 /* OfferingsManagerTests.swift */ = {isa = PBXFileReference; lastKnownFileType = sourcecode.swift; path = OfferingsManagerTests.swift; sourceTree = "<group>"; };
		F591492526B994B400D32E58 /* SKPaymentTransactionExtensionsTests.swift */ = {isa = PBXFileReference; lastKnownFileType = sourcecode.swift; path = SKPaymentTransactionExtensionsTests.swift; sourceTree = "<group>"; };
		F591492726B9956C00D32E58 /* MockTransaction.swift */ = {isa = PBXFileReference; fileEncoding = 4; lastKnownFileType = sourcecode.swift; path = MockTransaction.swift; sourceTree = "<group>"; };
		F5BE423F26962ACF00254A30 /* ReceiptRefreshPolicy.swift */ = {isa = PBXFileReference; lastKnownFileType = sourcecode.swift; path = ReceiptRefreshPolicy.swift; sourceTree = "<group>"; };
		F5BE424126965F9F00254A30 /* ProductInfoExtractor.swift */ = {isa = PBXFileReference; lastKnownFileType = sourcecode.swift; path = ProductInfoExtractor.swift; sourceTree = "<group>"; };
		F5BE4244269676E200254A30 /* StoreKitRequestFetcherTests.swift */ = {isa = PBXFileReference; fileEncoding = 4; lastKnownFileType = sourcecode.swift; path = StoreKitRequestFetcherTests.swift; sourceTree = "<group>"; };
		F5BE443C26977F9B00254A30 /* HTTPRequest.swift */ = {isa = PBXFileReference; lastKnownFileType = sourcecode.swift; path = HTTPRequest.swift; sourceTree = "<group>"; };
		F5BE44422698581100254A30 /* AttributionTypeFactory.swift */ = {isa = PBXFileReference; lastKnownFileType = sourcecode.swift; path = AttributionTypeFactory.swift; sourceTree = "<group>"; };
		F5BE4478269E4A4C00254A30 /* AdClientProxy.swift */ = {isa = PBXFileReference; lastKnownFileType = sourcecode.swift; path = AdClientProxy.swift; sourceTree = "<group>"; };
		F5BE447A269E4A7500254A30 /* TrackingManagerProxy.swift */ = {isa = PBXFileReference; lastKnownFileType = sourcecode.swift; path = TrackingManagerProxy.swift; sourceTree = "<group>"; };
		F5BE447C269E4ADB00254A30 /* ASIdentifierManagerProxy.swift */ = {isa = PBXFileReference; lastKnownFileType = sourcecode.swift; path = ASIdentifierManagerProxy.swift; sourceTree = "<group>"; };
		F5E4383726B8530700841CC8 /* SKPaymentTransaction+Extensions.swift */ = {isa = PBXFileReference; lastKnownFileType = sourcecode.swift; path = "SKPaymentTransaction+Extensions.swift"; sourceTree = "<group>"; };
/* End PBXFileReference section */

/* Begin PBXFrameworksBuildPhase section */
		2DC5621324EC63420031F69B /* Frameworks */ = {
			isa = PBXFrameworksBuildPhase;
			buildActionMask = 2147483647;
			files = (
			);
			runOnlyForDeploymentPostprocessing = 0;
		};
		2DC5621B24EC63430031F69B /* Frameworks */ = {
			isa = PBXFrameworksBuildPhase;
			buildActionMask = 2147483647;
			files = (
				B36824BE268FBC5B00957E4C /* XCTest.framework in Frameworks */,
				B3D5CFC82672827D0056FA67 /* OHHTTPStubsSwift in Frameworks */,
				B3D5CFC62672827D0056FA67 /* OHHTTPStubs in Frameworks */,
				B3D5CFC42672827D0056FA67 /* Nimble in Frameworks */,
			);
			runOnlyForDeploymentPostprocessing = 0;
		};
		2DE20B69264087FB004C597D /* Frameworks */ = {
			isa = PBXFrameworksBuildPhase;
			buildActionMask = 2147483647;
			files = (
				B3D5CFCA267282860056FA67 /* Nimble in Frameworks */,
				2DE20B7626408807004C597D /* StoreKitTest.framework in Frameworks */,
				2DE20B7426408802004C597D /* Purchases.framework in Frameworks */,
			);
			runOnlyForDeploymentPostprocessing = 0;
		};
		2DE20B7C26409EB7004C597D /* Frameworks */ = {
			isa = PBXFrameworksBuildPhase;
			buildActionMask = 2147483647;
			files = (
				2DE20B9226409ECF004C597D /* StoreKit.framework in Frameworks */,
				2DE20B9026409EC7004C597D /* Purchases.framework in Frameworks */,
			);
			runOnlyForDeploymentPostprocessing = 0;
		};
		352629FA1F7C4B9100C04F2C /* Frameworks */ = {
			isa = PBXFrameworksBuildPhase;
			buildActionMask = 2147483647;
			files = (
				2DE63BB324EC73F3001288D6 /* PurchasesCoreSwift.framework in Frameworks */,
			);
			runOnlyForDeploymentPostprocessing = 0;
		};
		35262A1B1F7D77E600C04F2C /* Frameworks */ = {
			isa = PBXFrameworksBuildPhase;
			buildActionMask = 2147483647;
			files = (
				35262A231F7D77E600C04F2C /* Purchases.framework in Frameworks */,
				B3D5CFC0267282760056FA67 /* OHHTTPStubsSwift in Frameworks */,
				B3D5CFBD267282630056FA67 /* Nimble in Frameworks */,
				B3D5CFC2267282760056FA67 /* OHHTTPStubs in Frameworks */,
			);
			runOnlyForDeploymentPostprocessing = 0;
		};
		B387F4702683FDDB0028701F /* Frameworks */ = {
			isa = PBXFrameworksBuildPhase;
			buildActionMask = 2147483647;
			files = (
			);
			runOnlyForDeploymentPostprocessing = 0;
		};
/* End PBXFrameworksBuildPhase section */

/* Begin PBXGroup section */
		2CD72940268A820E00BFC976 /* FoundationExtensions */ = {
			isa = PBXGroup;
			children = (
				2CD72941268A823900BFC976 /* Data+Extensions.swift */,
				2CD72943268A826F00BFC976 /* Date+Extensions.swift */,
				37E353FD94A8FD5CD8796530 /* DateFormatter+Extensions.swift */,
				35F82BAA26A84E130051DF03 /* Dictionary+Extensions.swift */,
				B3E26A4926BE0A8E003ACCF3 /* Error+Extensions.swift */,
				2CD72947268A828400BFC976 /* Locale+Extensions.swift */,
				B35F9E0826B4BEED00095C3F /* String+Extensions.swift */,
			);
			path = FoundationExtensions;
			sourceTree = "<group>";
		};
		2D0B12ED26BC850100C26EAD /* Attribution */ = {
			isa = PBXGroup;
			children = (
				37E354FE32DD3EA3FF3ECD0A /* AttributionPosterTests.swift */,
			);
			path = Attribution;
			sourceTree = "<group>";
		};
		2D11F5DE250FF63E005A70E8 /* Logging */ = {
			isa = PBXGroup;
			children = (
				2D11F5DF250FF658005A70E8 /* Strings */,
				2DC19194255F36D10039389A /* Logger.swift */,
				9A65DFDD258AD60A00DE00B0 /* LogIntent.swift */,
			);
			path = Logging;
			sourceTree = "<group>";
		};
		2D11F5DF250FF658005A70E8 /* Strings */ = {
			isa = PBXGroup;
			children = (
				2D11F5E0250FF886005A70E8 /* AttributionStrings.swift */,
				9A65E09F2591A23200DE00B0 /* OfferingStrings.swift */,
				9A65E0A42591A23500DE00B0 /* PurchaseStrings.swift */,
				9A65E0A92591A23800DE00B0 /* RestoreStrings.swift */,
				9A65E0752591977200DE00B0 /* IdentityStrings.swift */,
				9A65E07A2591977500DE00B0 /* NetworkStrings.swift */,
				9A65E07F2591977900DE00B0 /* ReceiptStrings.swift */,
				9A65E03525918B0500DE00B0 /* ConfigureStrings.swift */,
				9A65E03A25918B0900DE00B0 /* PurchaserInfoStrings.swift */,
				37E3507939634ED5A9280544 /* Strings.swift */,
			);
			path = Strings;
			sourceTree = "<group>";
		};
		2D1A28CB24AA6F4B006BE931 /* LocalReceiptParsing */ = {
			isa = PBXGroup;
			children = (
				2D5BB46A24C8E8ED00E27537 /* ReceiptParser.swift */,
				2D8F622224D30F9D00F993AA /* ReceiptParsingError.swift */,
				37E35FCF87558ACB498521F1 /* BasicTypes */,
				37E355596456B3DFA01EF081 /* Builders */,
				37E35556F2D7B8B28B169C77 /* DataConverters */,
			);
			path = LocalReceiptParsing;
			sourceTree = "<group>";
		};
		2DC5621724EC63420031F69B /* PurchasesCoreSwift */ = {
			isa = PBXGroup;
			children = (
				B3B5FBBD269E080A00104A0C /* Caching */,
				2CD72940268A820E00BFC976 /* FoundationExtensions */,
				F5E4383626B852D700841CC8 /* StoreKitExtensions */,
				2D1A28CB24AA6F4B006BE931 /* LocalReceiptParsing */,
				B3A36AAC26BC76230059EDEA /* Identity */,
				35D832CB262A5B3400E60AC5 /* Networking */,
				354895D0267AE32D001DC5B1 /* SubscriberAttributes */,
				2D11F5DE250FF63E005A70E8 /* Logging */,
				2DDA3E4524DB0B4500EDFE5B /* Misc */,
				B3DDB55726854850008CCF23 /* Public */,
				354235D524C11138008C84EE /* Purchasing */,
				B39E811B268E885900D31189 /* SubscriberAttributes */,
				F5BE44412698580200254A30 /* Attribution */,
				2DC5621924EC63430031F69B /* Info.plist */,
				2D97458E24BDFCEF006245E9 /* IntroEligibilityCalculator.swift */,
				2DC5621824EC63430031F69B /* PurchasesCoreSwift.h */,
				37E355CBB3F3A31A32687B14 /* Transaction.swift */,
			);
			path = PurchasesCoreSwift;
			sourceTree = "<group>";
		};
		2DC5622224EC63430031F69B /* PurchasesCoreSwiftTests */ = {
			isa = PBXGroup;
			children = (
				35272E1A26D0023400F22C3B /* Misc */,
				37E35AE0CDC4C2AA8260FB58 /* Caching */,
				F591492426B994A100D32E58 /* StoreKitExtensions */,
				35F82BBB26A9BFA60051DF03 /* FoundationExtensions */,
				2DD02D5924AD128A00419CD9 /* LocalReceiptParsing */,
				2DDF41DD24F6F4F9005BC22D /* Mocks */,
				354235D624C11160008C84EE /* Purchasing */,
				35D832FE262FAD6900E60AC5 /* Networking */,
				2DDE559824C8B5D100DCB087 /* Resources */,
				B36824BB268FBB9B00957E4C /* SubscriberAttributes */,
				F5BE444626985E6E00254A30 /* Attribution */,
				37E35A5970D1604E8C8011FC /* TestHelpers */,
				2DC5622524EC63430031F69B /* Info.plist */,
				37E354B18710B488B8B0D443 /* IntroEligibilityCalculatorTests.swift */,
			);
			path = PurchasesCoreSwiftTests;
			sourceTree = "<group>";
		};
		2DD02D5924AD128A00419CD9 /* LocalReceiptParsing */ = {
			isa = PBXGroup;
			children = (
				2DDF41C124F6F4C3005BC22D /* Builders */,
				2DDF41BD24F6F4C3005BC22D /* DataConverters */,
				2DDF41C624F6F4C3005BC22D /* TestsAgainstRealReceipts */,
				37E351D0EBC4698E1D3585A6 /* ReceiptParserTests.swift */,
			);
			path = LocalReceiptParsing;
			sourceTree = "<group>";
		};
		2DDA3E4524DB0B4500EDFE5B /* Misc */ = {
			isa = PBXGroup;
			children = (
				2DDA3E4624DB0B5400EDFE5B /* OperationDispatcher.swift */,
				37E3567189CF6A746EE3CCC2 /* DateExtensions.swift */,
				0313FD40268A506400168386 /* DateProvider.swift */,
				B3AA6237268B926F00894871 /* SystemInfo.swift */,
				B33CEA9F268CDCC9008A3144 /* ISOPeriodFormatter.swift */,
				B35042CA26D0457E00905B95 /* PurchasesTestStandIn.swift */,
			);
			path = Misc;
			sourceTree = "<group>";
		};
		2DDE559824C8B5D100DCB087 /* Resources */ = {
			isa = PBXGroup;
			children = (
				2DDE559924C8B5E300DCB087 /* receipts */,
			);
			path = Resources;
			sourceTree = "<group>";
		};
		2DDE559924C8B5E300DCB087 /* receipts */ = {
			isa = PBXGroup;
			children = (
				2DDE559A24C8B5E300DCB087 /* verifyReceiptSample1.txt */,
				2DDE559B24C8B5E300DCB087 /* base64encodedreceiptsample1.txt */,
				B319514A26C1991E002CA9AC /* base64EncodedReceiptSampleForDataExtension.txt */,
			);
			path = receipts;
			sourceTree = "<group>";
		};
		2DDF41BD24F6F4C3005BC22D /* DataConverters */ = {
			isa = PBXGroup;
			children = (
				2DDF41BF24F6F4C3005BC22D /* UInt8+ExtensionsTests.swift */,
				2DDF41C024F6F4C3005BC22D /* ArraySlice_UInt8+ExtensionsTests.swift */,
			);
			path = DataConverters;
			sourceTree = "<group>";
		};
		2DDF41C124F6F4C3005BC22D /* Builders */ = {
			isa = PBXGroup;
			children = (
				2DDF41C224F6F4C3005BC22D /* ASN1ObjectIdentifierBuilderTests.swift */,
				2DDF41C324F6F4C3005BC22D /* AppleReceiptBuilderTests.swift */,
				2DDF41C424F6F4C3005BC22D /* ASN1ContainerBuilderTests.swift */,
				2DDF41C524F6F4C3005BC22D /* InAppPurchaseBuilderTests.swift */,
			);
			path = Builders;
			sourceTree = "<group>";
		};
		2DDF41C624F6F4C3005BC22D /* TestsAgainstRealReceipts */ = {
			isa = PBXGroup;
			children = (
				2DDF41C724F6F4C3005BC22D /* ReceiptParsing+TestsWithRealReceipts.swift */,
			);
			path = TestsAgainstRealReceipts;
			sourceTree = "<group>";
		};
		2DDF41DD24F6F4F9005BC22D /* Mocks */ = {
			isa = PBXGroup;
			children = (
				37E35C1554F296F7F1317747 /* MockAppleReceiptBuilder.swift */,
				37E351EB3689AF304E5B1031 /* MockASN1ContainerBuilder.swift */,
				35D83311262FBD4200E60AC5 /* MockETagManager.swift */,
				37E355744D64075AA91342DE /* MockInAppPurchaseBuilder.swift */,
				37E35C9439E087F63ECC4F59 /* MockProductsManager.swift */,
				37E35B08709090FBBFB16EBD /* MockProductsRequest.swift */,
				37E35F783903362B65FB7AF3 /* MockProductsRequestFactory.swift */,
				37E354B13440508B46C9A530 /* MockReceiptParser.swift */,
				2DDF41E724F6F61B005BC22D /* MockSKDiscount.swift */,
				2DDF41E524F6F5DC005BC22D /* MockSKProduct.swift */,
				37E357D16038F07915D7825D /* MockUserDefaults.swift */,
				2DDF41E924F6F844005BC22D /* SKProductSubscriptionDurationExtensions.swift */,
				F591492726B9956C00D32E58 /* MockTransaction.swift */,
				F575858E26C0893600C12B97 /* MockOfferingsManager.swift */,
				2D1C3F3826B9D8B800112626 /* MockBundle.swift */,
			);
			path = Mocks;
			sourceTree = "<group>";
		};
		2DE20B6D264087FB004C597D /* StoreKitTests */ = {
			isa = PBXGroup;
			children = (
				2DE20B7926408921004C597D /* Configuration.storekit */,
				2DE20B6E264087FB004C597D /* StoreKitTests.swift */,
				2DE20B70264087FB004C597D /* Info.plist */,
				2DE61A83264190830021CEA0 /* Constants.swift */,
			);
			path = StoreKitTests;
			sourceTree = "<group>";
		};
		2DE20B8026409EB7004C597D /* StoreKitTestApp */ = {
			isa = PBXGroup;
			children = (
				2DE20B8126409EB7004C597D /* StoreKitTestAppApp.swift */,
				2DE20B8326409EB7004C597D /* ContentView.swift */,
				2DE20B8526409EB8004C597D /* Assets.xcassets */,
				2DE20B8A26409EB8004C597D /* Info.plist */,
				2DE20B8726409EB8004C597D /* Preview Content */,
			);
			path = StoreKitTestApp;
			sourceTree = "<group>";
		};
		2DE20B8726409EB8004C597D /* Preview Content */ = {
			isa = PBXGroup;
			children = (
				2DE20B8826409EB8004C597D /* Preview Assets.xcassets */,
			);
			path = "Preview Content";
			sourceTree = "<group>";
		};
		350FBDD61F7DF1640065833D /* Frameworks */ = {
			isa = PBXGroup;
			children = (
				350FBDDC1F7EA3570065833D /* Nimble.framework */,
				350FBDD71F7DF17F0065833D /* OHHTTPStubs.framework */,
			);
			name = Frameworks;
			sourceTree = "<group>";
		};
		350FBDE61F7EEEDF0065833D /* Public */ = {
			isa = PBXGroup;
			children = (
				35262A011F7C4B9100C04F2C /* Purchases.h */,
			);
			path = Public;
			sourceTree = "<group>";
		};
		352629F41F7C4B9100C04F2C = {
			isa = PBXGroup;
			children = (
				2DBB3E10269C9B8700BBF431 /* SwiftStyleGuide.swift */,
				B387F46B2683FD730028701F /* PublicSDKAPITester */,
				2D4C18A824F47E4400F268CD /* Purchases.swift */,
				2DEC0CFB24A2A1B100B0E5BB /* Package.swift */,
				35262A001F7C4B9100C04F2C /* Purchases */,
				35262A1F1F7D77E600C04F2C /* PurchasesTests */,
				2DC5621724EC63420031F69B /* PurchasesCoreSwift */,
				2DC5622224EC63430031F69B /* PurchasesCoreSwiftTests */,
				2DE20B6D264087FB004C597D /* StoreKitTests */,
				2DE20B8026409EB7004C597D /* StoreKitTestApp */,
				352629FF1F7C4B9100C04F2C /* Products */,
				3530C18722653E8F00D6DF52 /* Frameworks */,
			);
			sourceTree = "<group>";
		};
		352629FF1F7C4B9100C04F2C /* Products */ = {
			isa = PBXGroup;
			children = (
				352629FE1F7C4B9100C04F2C /* Purchases.framework */,
				35262A1E1F7D77E600C04F2C /* PurchasesTests.xctest */,
				2DC5621624EC63420031F69B /* PurchasesCoreSwift.framework */,
				2DC5621E24EC63430031F69B /* PurchasesCoreSwiftTests.xctest */,
				2DE20B6C264087FB004C597D /* StoreKitTests.xctest */,
				2DE20B7F26409EB7004C597D /* StoreKitTestApp.app */,
				B387F4732683FDDB0028701F /* APITester */,
			);
			name = Products;
			sourceTree = "<group>";
		};
		35262A001F7C4B9100C04F2C /* Purchases */ = {
			isa = PBXGroup;
			children = (
				35262A021F7C4B9100C04F2C /* Info.plist */,
				350FBDE61F7EEEDF0065833D /* Public */,
			);
			path = Purchases;
			sourceTree = "<group>";
		};
		35262A1F1F7D77E600C04F2C /* PurchasesTests */ = {
			isa = PBXGroup;
			children = (
				2D0B12ED26BC850100C26EAD /* Attribution */,
				B33C43F026729848006B8C8C /* TestHelpers */,
				35262A291F7D783F00C04F2C /* PurchasesTests-Bridging-Header.h */,
				35262A221F7D77E600C04F2C /* Info.plist */,
				350FBDD61F7DF1640065833D /* Frameworks */,
				37E35081077192045E3A8080 /* Mocks */,
				37E35E77A60AC8D3F0E1A23D /* SubscriberAttributes */,
				37E35555C264F76E6CFFC2C8 /* Purchasing */,
				37E35F2DF6910CF4AF147DEB /* Networking */,
				37E35FF455726D96C243B1B7 /* Misc */,
				37E35BCB85973ABD4CEC5904 /* Identity */,
			);
			path = PurchasesTests;
			sourceTree = "<group>";
		};
		35272E1A26D0023400F22C3B /* Misc */ = {
			isa = PBXGroup;
			children = (
				37E35EEE7783629CDE41B70C /* SystemInfoTests.swift */,
			);
			path = Misc;
			sourceTree = "<group>";
		};
		3530C18722653E8F00D6DF52 /* Frameworks */ = {
			isa = PBXGroup;
			children = (
				B36824BD268FBC5B00957E4C /* XCTest.framework */,
				2DE20B9126409ECF004C597D /* StoreKit.framework */,
				2DE20B7526408806004C597D /* StoreKitTest.framework */,
				357C9BC022725CFA006BC624 /* iAd.framework */,
				350A1B84226E3E8700CCA10F /* AppKit.framework */,
				3530C18822653E8F00D6DF52 /* AdSupport.framework */,
				33FFC8744F2BAE7BD8889A4C /* Pods_Purchases.framework */,
				84C3F1AC1D7E1E64341D3936 /* Pods_Purchases_PurchasesTests.framework */,
				6B5DC754D48165CE32D8133B /* Pods_PurchasesCoreSwift.framework */,
				A976872C3EDAC0B4F4B45481 /* Pods_PurchasesCoreSwift_PurchasesCoreSwiftTests.framework */,
			);
			name = Frameworks;
			sourceTree = "<group>";
		};
		354235D524C11138008C84EE /* Purchasing */ = {
			isa = PBXGroup;
			children = (
				80E80EF026970DC3008F245A /* ReceiptFetcher.swift */,
				B372EC55268FEF020099171E /* ProductInfo.swift */,
				37E35C7060D7E486F5958BED /* ProductsManager.swift */,
				37E35E8DCF998D9DB63850F8 /* ProductsRequestFactory.swift */,
				B372EC53268FEDC60099171E /* PromotionalOffer.swift */,
				3597020F24BF6A710010506E /* TransactionsFactory.swift */,
				B3C1AEF9268FF4DB0013D50D /* ProductInfoEnums.swift */,
				F5BE423F26962ACF00254A30 /* ReceiptRefreshPolicy.swift */,
				2D991AC9268BA56900085481 /* StoreKitRequestFetcher.swift */,
				F5BE424126965F9F00254A30 /* ProductInfoExtractor.swift */,
				2D4E926426990AB1000E10B0 /* StoreKitWrapper.swift */,
				35549322269E298B005F9AE9 /* OfferingsFactory.swift */,
				F575858C26C088FE00C12B97 /* OfferingsManager.swift */,
				2D9F4A5426C30CA800B07B43 /* PurchasesOrchestrator.swift */,
			);
			path = Purchasing;
			sourceTree = "<group>";
		};
		354235D624C11160008C84EE /* Purchasing */ = {
			isa = PBXGroup;
			children = (
				37E3582920E16E065502E5FC /* EntitlementInfosTests.swift */,
				2DD02D5624AD0B0500419CD9 /* RCIntroEligibilityTests.swift */,
				37E357C2D977BBB081216B5F /* OfferingsTests.swift */,
				37E359D8F304C83184560135 /* PurchaserInfoTests.swift */,
				37E3583675928C01D92E3166 /* ProductInfoExtensions.swift */,
				37E3548189DA008320B3FC98 /* ProductInfoExtractorTests.swift */,
				37E350E57B0A393455A72B40 /* ProductInfoTests.swift */,
				37E351F0E21361EAEC078A0D /* ProductsManagerTests.swift */,
				37E352F86A0A8EB05BAD77C4 /* StoreKitWrapperTests.swift */,
				3597021124BF6AAC0010506E /* TransactionsFactoryTests.swift */,
				2D84458826B9CD270033B5A3 /* ReceiptFetcherTests.swift */,
			);
			path = Purchasing;
			sourceTree = "<group>";
		};
		354895D0267AE32D001DC5B1 /* SubscriberAttributes */ = {
			isa = PBXGroup;
			children = (
				354895D1267AE383001DC5B1 /* AttributionDataMigrator.swift */,
				354895D3267AE4B4001DC5B1 /* AttributionKey.swift */,
				354895D5267BEDE3001DC5B1 /* SpecialSubscriberAttributes.swift */,
				A525BF4A26C320D100C354C4 /* SubscriberAttributesManager.swift */,
			);
			path = SubscriberAttributes;
			sourceTree = "<group>";
		};
		35D832CB262A5B3400E60AC5 /* Networking */ = {
			isa = PBXGroup;
			children = (
				B3C4AAD426B8911300E1B3C8 /* Backend.swift */,
				35D832CC262A5B7500E60AC5 /* ETagManager.swift */,
				35D832F3262E606500E60AC5 /* HTTPResponse.swift */,
				F5BE443C26977F9B00254A30 /* HTTPRequest.swift */,
				35D832D1262E56DB00E60AC5 /* HTTPStatusCodes.swift */,
				35F6FD61267426D600ABCB53 /* ETagAndResponseWrapper.swift */,
				35F82BB326A9A74D0051DF03 /* HTTPClient.swift */,
				B3766F1D26BDA95100141450 /* IntroEligibilityResponse.swift */,
			);
			path = Networking;
			sourceTree = "<group>";
		};
		35D832FE262FAD6900E60AC5 /* Networking */ = {
			isa = PBXGroup;
			children = (
				37E353CBE9CF2572A72A347F /* HTTPClientTests.swift */,
				35D832FF262FAD8000E60AC5 /* ETagManagerTests.swift */,
			);
			path = Networking;
			sourceTree = "<group>";
		};
		35F82BBB26A9BFA60051DF03 /* FoundationExtensions */ = {
			isa = PBXGroup;
			children = (
				37E353AF2CAD3CEDE6D9B368 /* NSError+RCExtensionsTests.swift */,
				37E3508EC20EEBAB4EAC4C82 /* NSDate+RCExtensionsTests.swift */,
				37E35ABEE9FD79CCA64E4F8B /* NSData+RCExtensionsTests.swift */,
				2DD269162522A20A006AC4BC /* DictionaryExtensionsTests.swift */,
				37E35FDA0A44EA03EA12DAA2 /* DateFormatter+ExtensionsTests.swift */,
			);
			path = FoundationExtensions;
			sourceTree = "<group>";
		};
		37E35081077192045E3A8080 /* Mocks */ = {
			isa = PBXGroup;
			children = (
				35D5DE04268FABFD002B2DBA /* MockAttributionDataMigrator.swift */,
				37E351CD1EE6B897F434EA40 /* MockAttributionFetcher.swift */,
				37E35DA3E083FE37DAF15954 /* MockAttributionTypeFactory.swift */,
				37E35645928A0009F4C105A7 /* MockBackend.swift */,
				37E3578BD602C7B8E2274279 /* MockDateProvider.swift */,
				37E354BEB8FDE39CAB7C4D69 /* MockDeviceCache.swift */,
				35D83316262FC21400E60AC5 /* MockETagManager.swift */,
				37E35292137BBF2810CE4F4B /* MockHTTPClient.swift */,
				37E3571B552018D47A6ED7C6 /* MockIdentityManager.swift */,
				37E35C5A65AAF701DED59800 /* MockInMemoryCachedOfferings.swift */,
				2DA0068E24E2E515002C59D3 /* MockIntroEligibilityCalculator.swift */,
				37E35A0D4A561C51185F82EB /* MockNotificationCenter.swift */,
				37E3555B4BE0A4F7222E7B00 /* MockOfferingsFactory.swift */,
				37E35659EB530A5109AFAB50 /* MockOperationDispatcher.swift */,
				2D390254259CF46000DB19C0 /* MockPaymentDiscount.swift */,
				37E3572040A16F10B957563A /* MockProductDiscount.swift */,
				2D4D6AF224F7172900B656BE /* MockProductsRequest.swift */,
				37E35EBCDDD1A08F8105C46C /* MockPurchaserInfoManager.swift */,
				37E35838A7FD36982EE14100 /* MockPurchasesDelegate.swift */,
				37E352B11676F7DC51559E84 /* MockReceiptFetcher.swift */,
				37E3558F697A939D2BBD7FEC /* MockReceiptParser.swift */,
				37E35609E46E869675A466C1 /* MockRequestFetcher.swift */,
				37E35EABF6D7AFE367718784 /* MockSKDiscount.swift */,
				37E357FBA3184BDE6E95DED4 /* MockSKProduct.swift */,
				37E351AC0FF9607719F7A29A /* MockStoreKitWrapper.swift */,
				37E351D48260D9DC8B1EE360 /* MockSubscriberAttributesManager.swift */,
				2DD7BA4C24C63A830066B4C2 /* MockSystemInfo.swift */,
				37E3550C031F1FD95B366998 /* MockTransaction.swift */,
				35D8331B262FC23100E60AC5 /* MockUserDefaults.swift */,
				2DEB976A247DB85400A92099 /* SKProductSubscriptionDurationExtensions.swift */,
			);
			path = Mocks;
			sourceTree = "<group>";
		};
		37E35555C264F76E6CFFC2C8 /* Purchasing */ = {
			isa = PBXGroup;
			children = (
				F5BE4244269676E200254A30 /* StoreKitRequestFetcherTests.swift */,
				37E35DE5707E845DA3FF51BC /* PurchasesTests.swift */,
				F575859126C08E3F00C12B97 /* OfferingsManagerTests.swift */,
			);
			path = Purchasing;
			sourceTree = "<group>";
		};
		37E35556F2D7B8B28B169C77 /* DataConverters */ = {
			isa = PBXGroup;
			children = (
				2DDF41B924F6F392005BC22D /* ArraySlice_UInt8+Extensions.swift */,
				2DDF41B824F6F392005BC22D /* UInt8+Extensions.swift */,
			);
			path = DataConverters;
			sourceTree = "<group>";
		};
		37E355596456B3DFA01EF081 /* Builders */ = {
			isa = PBXGroup;
			children = (
				2DDF41B124F6F387005BC22D /* AppleReceiptBuilder.swift */,
				2DDF41B024F6F387005BC22D /* ASN1ContainerBuilder.swift */,
				2DDF41B224F6F387005BC22D /* ASN1ObjectIdentifierBuilder.swift */,
				2DDF41AF24F6F387005BC22D /* InAppPurchaseBuilder.swift */,
			);
			path = Builders;
			sourceTree = "<group>";
		};
		37E35A5970D1604E8C8011FC /* TestHelpers */ = {
			isa = PBXGroup;
			children = (
				37E35C4A4B241A545D1D06BD /* ASN1ObjectIdentifierEncoder.swift */,
				37E35092F0E41512E0D610BA /* ContainerFactory.swift */,
			);
			path = TestHelpers;
			sourceTree = "<group>";
		};
		37E35AE0CDC4C2AA8260FB58 /* Caching */ = {
			isa = PBXGroup;
			children = (
				37E35D87B7E6F91E27E98F42 /* DeviceCacheTests.swift */,
				37E35E3250FBBB03D92E06EC /* InMemoryCachedObjectTests.swift */,
			);
			path = Caching;
			sourceTree = "<group>";
		};
		37E35BCB85973ABD4CEC5904 /* Identity */ = {
			isa = PBXGroup;
			children = (
				37E35294EBC1E5A879C95540 /* IdentityManagerTests.swift */,
				37E35E992F1916C7F3911E7B /* PurchaserInfoManagerTests.swift */,
			);
			path = Identity;
			sourceTree = "<group>";
		};
		37E35E77A60AC8D3F0E1A23D /* SubscriberAttributes */ = {
			isa = PBXGroup;
			children = (
				37E357F69438004E1F443C03 /* BackendSubscriberAttributesTests.swift */,
				37E3567E972B9B04FE079ABA /* SubscriberAttributesManagerTests.swift */,
				37E3508E52201122137D4B4A /* PurchasesSubscriberAttributesTests.swift */,
			);
			path = SubscriberAttributes;
			sourceTree = "<group>";
		};
		37E35F2DF6910CF4AF147DEB /* Networking */ = {
			isa = PBXGroup;
			children = (
				37E358BF58C99AC39073B96C /* BackendTests.swift */,
			);
			path = Networking;
			sourceTree = "<group>";
		};
		37E35FCF87558ACB498521F1 /* BasicTypes */ = {
			isa = PBXGroup;
			children = (
				2DDF41A724F6F37C005BC22D /* AppleReceipt.swift */,
				2DDF41A824F6F37C005BC22D /* ASN1Container.swift */,
				2DDF41A924F6F37C005BC22D /* ASN1ObjectIdentifier.swift */,
				2DDF41AA24F6F37C005BC22D /* InAppPurchase.swift */,
			);
			path = BasicTypes;
			sourceTree = "<group>";
		};
		37E35FF455726D96C243B1B7 /* Misc */ = {
			isa = PBXGroup;
			children = (
				37E35B9AC7A350CA2437049D /* ISOPeriodFormatterTests.swift */,
			);
			path = Misc;
			sourceTree = "<group>";
		};
		B33C43F026729848006B8C8C /* TestHelpers */ = {
			isa = PBXGroup;
			children = (
				B33C43EB2672953D006B8C8C /* RCObjC.h */,
				B33C43EC2672953D006B8C8C /* RCObjC.m */,
				B33C43F12672986D006B8C8C /* ObjCThrowExceptionMatcher.swift */,
			);
			path = TestHelpers;
			sourceTree = "<group>";
		};
		B36824BB268FBB9B00957E4C /* SubscriberAttributes */ = {
			isa = PBXGroup;
			children = (
				37E35C4A795A0F056381A1B3 /* DeviceCacheSubscriberAttributesTests.swift */,
				35F82BB126A98EC50051DF03 /* AttributionDataMigratorTests.swift */,
				2D8DB34A24072AAE00BE3D31 /* SubscriberAttributeTests.swift */,
			);
			path = SubscriberAttributes;
			sourceTree = "<group>";
		};
		B387F46B2683FD730028701F /* PublicSDKAPITester */ = {
			isa = PBXGroup;
			children = (
				A56F9AAD26990A3A00AFC48F /* RCPurchaserInfoAPI.h */,
				A56F9AAE26990A3A00AFC48F /* RCPurchaserInfoAPI.m */,
				B3D3C46E26856AFE00CB3C21 /* APITester-Bridging-Header.h */,
				B3D3C46F26856AFF00CB3C21 /* APITester.swift */,
				B387F46D2683FDAC0028701F /* main.m */,
				B39E8116268E832000D31189 /* RCAttributionNetworkAPI.h */,
				B39E8117268E832000D31189 /* RCAttributionNetworkAPI.m */,
				B3AA359C268682410007771B /* RCEntitlementInfoAPI.h */,
				B3AA359D268682410007771B /* RCEntitlementInfoAPI.m */,
				B3AA6233268A7BA900894871 /* RCEntitlementInfosAPI.h */,
				B3AA6232268A7BA900894871 /* RCEntitlementInfosAPI.m */,
				B3DF6A4C269522040030D57C /* RCIntroEligibilityAPI.h */,
				B3DF6A4D269522040030D57C /* RCIntroEligibilityAPI.m */,
				B3083A0F269931CF007B5503 /* RCOfferingAPI.h */,
				B3083A10269931CF007B5503 /* RCOfferingAPI.m */,
				B3B5FBB8269D100400104A0C /* RCOfferingsAPI.h */,
				B3B5FBB9269D100400104A0C /* RCOfferingsAPI.m */,
				B3AA359E268682410007771B /* RCPurchasesAPI.h */,
				B3AA359F268682410007771B /* RCPurchasesAPI.m */,
				B33CEA9C268BC39D008A3144 /* RCTransactionAPI.h */,
				B33CEA9D268BC39D008A3144 /* RCTransactionAPI.m */,
				35F82BA526A848CB0051DF03 /* RCPurchasesErrorUtilsAPI.h */,
				35F82BA726A849080051DF03 /* RCPurchasesErrorUtilsAPI.m */,
			);
			path = PublicSDKAPITester;
			sourceTree = "<group>";
		};
		B39E811B268E885900D31189 /* SubscriberAttributes */ = {
			isa = PBXGroup;
			children = (
				35F82BB526A9B8030051DF03 /* AttributionDataMigrator.swift */,
				35F82BB726A9B8200051DF03 /* AttributionKey.swift */,
				35F82BB926A9B8290051DF03 /* SpecialSubscriberAttributes.swift */,
				B39E811C268E887500D31189 /* SubscriberAttribute.swift */,
			);
			path = SubscriberAttributes;
			sourceTree = "<group>";
		};
		B3A36AAC26BC76230059EDEA /* Identity */ = {
			isa = PBXGroup;
			children = (
				B3852F9F26C1ED1F005384F8 /* IdentityManager.swift */,
				B3A36AAD26BC76340059EDEA /* PurchaserInfoManager.swift */,
			);
			path = Identity;
			sourceTree = "<group>";
		};
		B3B5FBB7269CED6D00104A0C /* Error Handling */ = {
			isa = PBXGroup;
			children = (
				B3B5FBB3269CED4B00104A0C /* BackendErrorCode.swift */,
				B34D2AA526976FC700D88C3A /* ErrorCode.swift */,
				B3B5FBB5269CED6400104A0C /* ErrorDetails.swift */,
				35D0E5CF26A5886C0099EAD8 /* ErrorUtils.swift */,
			);
			path = "Error Handling";
			sourceTree = "<group>";
		};
		B3B5FBBD269E080A00104A0C /* Caching */ = {
			isa = PBXGroup;
			children = (
				B3B5FBBE269E081E00104A0C /* InMemoryCachedObject.swift */,
				B3B5FBC0269E17CE00104A0C /* DeviceCache.swift */,
			);
			path = Caching;
			sourceTree = "<group>";
		};
		B3DDB55726854850008CCF23 /* Public */ = {
			isa = PBXGroup;
			children = (
				B3B5FBB7269CED6D00104A0C /* Error Handling */,
				B32B750026868C1D005647BF /* EntitlementInfo.swift */,
				B3AA6235268A81C700894871 /* EntitlementInfos.swift */,
				B3DF6A4F269524080030D57C /* IntroEligibility.swift */,
				B3D3C4712685784800CB3C21 /* Package.swift */,
				B3DDB55826854865008CCF23 /* PurchaseOwnershipType.swift */,
				B39E8119268E849900D31189 /* AttributionNetwork.swift */,
				B3083A122699334C007B5503 /* Offering.swift */,
				B3B5FBBB269D121B00104A0C /* Offerings.swift */,
				A56F9AB026990E9200AFC48F /* PurchaserInfo.swift */,
				B35042C326CDB79A00905B95 /* Purchases.swift */,
				B35042C526CDD3B100905B95 /* PurchasesDelegate.swift */,
			);
			path = Public;
			sourceTree = "<group>";
		};
		F591492426B994A100D32E58 /* StoreKitExtensions */ = {
			isa = PBXGroup;
			children = (
				F591492526B994B400D32E58 /* SKPaymentTransactionExtensionsTests.swift */,
			);
			path = StoreKitExtensions;
			sourceTree = "<group>";
		};
		F5BE44412698580200254A30 /* Attribution */ = {
			isa = PBXGroup;
			children = (
				F5BE44422698581100254A30 /* AttributionTypeFactory.swift */,
				F5BE4478269E4A4C00254A30 /* AdClientProxy.swift */,
				F5BE447A269E4A7500254A30 /* TrackingManagerProxy.swift */,
				F5BE447C269E4ADB00254A30 /* ASIdentifierManagerProxy.swift */,
				37E35CD16BB73BB091E64D9A /* AttributionData.swift */,
				37E3521731D8DC16873F55F3 /* AttributionFetcher.swift */,
				B3A55B7C26C452A7007EFC56 /* AttributionPoster.swift */,
			);
			path = Attribution;
			sourceTree = "<group>";
		};
		F5BE444626985E6E00254A30 /* Attribution */ = {
			isa = PBXGroup;
			children = (
				37E350420D54B99BB39448E0 /* AttributionTypeFactoryTests.swift */,
			);
			path = Attribution;
			sourceTree = "<group>";
		};
		F5E4383626B852D700841CC8 /* StoreKitExtensions */ = {
			isa = PBXGroup;
			children = (
				F5E4383726B8530700841CC8 /* SKPaymentTransaction+Extensions.swift */,
			);
			path = StoreKitExtensions;
			sourceTree = "<group>";
		};
/* End PBXGroup section */

/* Begin PBXHeadersBuildPhase section */
		2DC5621124EC63420031F69B /* Headers */ = {
			isa = PBXHeadersBuildPhase;
			buildActionMask = 2147483647;
			files = (
				2DC5622624EC63430031F69B /* PurchasesCoreSwift.h in Headers */,
			);
			runOnlyForDeploymentPostprocessing = 0;
		};
		352629FB1F7C4B9100C04F2C /* Headers */ = {
			isa = PBXHeadersBuildPhase;
			buildActionMask = 2147483647;
			files = (
				2D22679125F2D9AD00E6950C /* PurchasesTests-Bridging-Header.h in Headers */,
				35262A0F1F7C4B9100C04F2C /* Purchases.h in Headers */,
			);
			runOnlyForDeploymentPostprocessing = 0;
		};
/* End PBXHeadersBuildPhase section */

/* Begin PBXNativeTarget section */
		2DC5621524EC63420031F69B /* PurchasesCoreSwift */ = {
			isa = PBXNativeTarget;
			buildConfigurationList = 2DC5622724EC63430031F69B /* Build configuration list for PBXNativeTarget "PurchasesCoreSwift" */;
			buildPhases = (
				2DC5621124EC63420031F69B /* Headers */,
				2DC5621224EC63420031F69B /* Sources */,
				2DC5621324EC63420031F69B /* Frameworks */,
				2DC5621424EC63420031F69B /* Resources */,
				F578415E26A0407A00EA3D8A /* Check TARGET_OS macro */,
			);
			buildRules = (
			);
			dependencies = (
			);
			name = PurchasesCoreSwift;
			productName = PurchasesCoreSwift;
			productReference = 2DC5621624EC63420031F69B /* PurchasesCoreSwift.framework */;
			productType = "com.apple.product-type.framework";
		};
		2DC5621D24EC63430031F69B /* PurchasesCoreSwiftTests */ = {
			isa = PBXNativeTarget;
			buildConfigurationList = 2DC5622A24EC63430031F69B /* Build configuration list for PBXNativeTarget "PurchasesCoreSwiftTests" */;
			buildPhases = (
				2DC5621A24EC63430031F69B /* Sources */,
				2DC5621B24EC63430031F69B /* Frameworks */,
				2DC5621C24EC63430031F69B /* Resources */,
			);
			buildRules = (
			);
			dependencies = (
				2DC5622124EC63430031F69B /* PBXTargetDependency */,
			);
			name = PurchasesCoreSwiftTests;
			packageProductDependencies = (
				B3D5CFC32672827D0056FA67 /* Nimble */,
				B3D5CFC52672827D0056FA67 /* OHHTTPStubs */,
				B3D5CFC72672827D0056FA67 /* OHHTTPStubsSwift */,
			);
			productName = PurchasesCoreSwiftTests;
			productReference = 2DC5621E24EC63430031F69B /* PurchasesCoreSwiftTests.xctest */;
			productType = "com.apple.product-type.bundle.unit-test";
		};
		2DE20B6B264087FB004C597D /* StoreKitTests */ = {
			isa = PBXNativeTarget;
			buildConfigurationList = 2DE20B73264087FB004C597D /* Build configuration list for PBXNativeTarget "StoreKitTests" */;
			buildPhases = (
				2DE20B68264087FB004C597D /* Sources */,
				2DE20B69264087FB004C597D /* Frameworks */,
				2DE20B6A264087FB004C597D /* Resources */,
			);
			buildRules = (
			);
			dependencies = (
				2DE20B8F26409EC0004C597D /* PBXTargetDependency */,
			);
			name = StoreKitTests;
			packageProductDependencies = (
				B3D5CFC9267282860056FA67 /* Nimble */,
			);
			productName = StoreKitTests;
			productReference = 2DE20B6C264087FB004C597D /* StoreKitTests.xctest */;
			productType = "com.apple.product-type.bundle.unit-test";
		};
		2DE20B7E26409EB7004C597D /* StoreKitTestApp */ = {
			isa = PBXNativeTarget;
			buildConfigurationList = 2DE20B8B26409EB8004C597D /* Build configuration list for PBXNativeTarget "StoreKitTestApp" */;
			buildPhases = (
				2DE20B7B26409EB7004C597D /* Sources */,
				2DE20B7C26409EB7004C597D /* Frameworks */,
				2DE20B7D26409EB7004C597D /* Resources */,
			);
			buildRules = (
			);
			dependencies = (
			);
			name = StoreKitTestApp;
			productName = StoreKitTestApp;
			productReference = 2DE20B7F26409EB7004C597D /* StoreKitTestApp.app */;
			productType = "com.apple.product-type.application";
		};
		352629FD1F7C4B9100C04F2C /* Purchases */ = {
			isa = PBXNativeTarget;
			buildConfigurationList = 35262A121F7C4B9100C04F2C /* Build configuration list for PBXNativeTarget "Purchases" */;
			buildPhases = (
				352629F91F7C4B9100C04F2C /* Sources */,
				352629FA1F7C4B9100C04F2C /* Frameworks */,
				352629FB1F7C4B9100C04F2C /* Headers */,
				352629FC1F7C4B9100C04F2C /* Resources */,
				B385A1532674324500C6F132 /* Swiftlint */,
			);
			buildRules = (
			);
			dependencies = (
				2DC5623524EC63A20031F69B /* PBXTargetDependency */,
			);
			name = Purchases;
			productName = Purchases;
			productReference = 352629FE1F7C4B9100C04F2C /* Purchases.framework */;
			productType = "com.apple.product-type.framework";
		};
		35262A1D1F7D77E600C04F2C /* PurchasesTests */ = {
			isa = PBXNativeTarget;
			buildConfigurationList = 35262A261F7D77E600C04F2C /* Build configuration list for PBXNativeTarget "PurchasesTests" */;
			buildPhases = (
				35262A1A1F7D77E600C04F2C /* Sources */,
				35262A1B1F7D77E600C04F2C /* Frameworks */,
				35262A1C1F7D77E600C04F2C /* Resources */,
				350FBDD91F7DFD900065833D /* Copy Frameworks */,
			);
			buildRules = (
			);
			dependencies = (
				35DFC68320B8757C004584CC /* PBXTargetDependency */,
			);
			name = PurchasesTests;
			packageProductDependencies = (
				B3D5CFBC267282630056FA67 /* Nimble */,
				B3D5CFBF267282760056FA67 /* OHHTTPStubsSwift */,
				B3D5CFC1267282760056FA67 /* OHHTTPStubs */,
			);
			productName = PurchasesTests;
			productReference = 35262A1E1F7D77E600C04F2C /* PurchasesTests.xctest */;
			productType = "com.apple.product-type.bundle.unit-test";
		};
		B387F4722683FDDB0028701F /* APITester */ = {
			isa = PBXNativeTarget;
			buildConfigurationList = B387F4772683FDDB0028701F /* Build configuration list for PBXNativeTarget "APITester" */;
			buildPhases = (
				B387F46F2683FDDB0028701F /* Sources */,
				B387F4702683FDDB0028701F /* Frameworks */,
				B387F4712683FDDB0028701F /* CopyFiles */,
			);
			buildRules = (
			);
			dependencies = (
				B387F48826840B7F0028701F /* PBXTargetDependency */,
			);
			name = APITester;
			productName = APITester;
			productReference = B387F4732683FDDB0028701F /* APITester */;
			productType = "com.apple.product-type.tool";
		};
/* End PBXNativeTarget section */

/* Begin PBXProject section */
		352629F51F7C4B9100C04F2C /* Project object */ = {
			isa = PBXProject;
			attributes = {
				LastSwiftUpdateCheck = 1250;
				LastUpgradeCheck = 1250;
				ORGANIZATIONNAME = Purchases;
				TargetAttributes = {
					2DC5621524EC63420031F69B = {
						CreatedOnToolsVersion = 12.0;
						LastSwiftMigration = 1250;
						ProvisioningStyle = Automatic;
					};
					2DC5621D24EC63430031F69B = {
						CreatedOnToolsVersion = 12.0;
						ProvisioningStyle = Automatic;
					};
					2DE20B6B264087FB004C597D = {
						CreatedOnToolsVersion = 12.5;
						ProvisioningStyle = Automatic;
						TestTargetID = 2DE20B7E26409EB7004C597D;
					};
					2DE20B7E26409EB7004C597D = {
						CreatedOnToolsVersion = 12.5;
						ProvisioningStyle = Automatic;
					};
					352629FD1F7C4B9100C04F2C = {
						CreatedOnToolsVersion = 9.0;
						LastSwiftMigration = 1200;
						ProvisioningStyle = Automatic;
					};
					35262A1D1F7D77E600C04F2C = {
						CreatedOnToolsVersion = 9.0;
						LastSwiftMigration = 1100;
						ProvisioningStyle = Automatic;
					};
					B387F4722683FDDB0028701F = {
						CreatedOnToolsVersion = 12.5.1;
						LastSwiftMigration = 1250;
					};
				};
			};
			buildConfigurationList = 352629F81F7C4B9100C04F2C /* Build configuration list for PBXProject "Purchases" */;
			compatibilityVersion = "Xcode 8.0";
			developmentRegion = en;
			hasScannedForEncodings = 0;
			knownRegions = (
				en,
				Base,
			);
			mainGroup = 352629F41F7C4B9100C04F2C;
			packageReferences = (
				B3D5CFBB267282630056FA67 /* XCRemoteSwiftPackageReference "Nimble" */,
				B3D5CFBE267282760056FA67 /* XCRemoteSwiftPackageReference "OHHTTPStubs" */,
			);
			productRefGroup = 352629FF1F7C4B9100C04F2C /* Products */;
			projectDirPath = "";
			projectRoot = "";
			targets = (
				352629FD1F7C4B9100C04F2C /* Purchases */,
				35262A1D1F7D77E600C04F2C /* PurchasesTests */,
				2DC5621524EC63420031F69B /* PurchasesCoreSwift */,
				2DC5621D24EC63430031F69B /* PurchasesCoreSwiftTests */,
				2DE20B7E26409EB7004C597D /* StoreKitTestApp */,
				2DE20B6B264087FB004C597D /* StoreKitTests */,
				B387F4722683FDDB0028701F /* APITester */,
			);
		};
/* End PBXProject section */

/* Begin PBXResourcesBuildPhase section */
		2DC5621424EC63420031F69B /* Resources */ = {
			isa = PBXResourcesBuildPhase;
			buildActionMask = 2147483647;
			files = (
			);
			runOnlyForDeploymentPostprocessing = 0;
		};
		2DC5621C24EC63430031F69B /* Resources */ = {
			isa = PBXResourcesBuildPhase;
			buildActionMask = 2147483647;
			files = (
				2D4D6AF624F7193700B656BE /* verifyReceiptSample1.txt in Resources */,
				2D4D6AF724F7193700B656BE /* base64encodedreceiptsample1.txt in Resources */,
				B319514B26C1991E002CA9AC /* base64EncodedReceiptSampleForDataExtension.txt in Resources */,
			);
			runOnlyForDeploymentPostprocessing = 0;
		};
		2DE20B6A264087FB004C597D /* Resources */ = {
			isa = PBXResourcesBuildPhase;
			buildActionMask = 2147483647;
			files = (
				2DE20B7A26408921004C597D /* Configuration.storekit in Resources */,
			);
			runOnlyForDeploymentPostprocessing = 0;
		};
		2DE20B7D26409EB7004C597D /* Resources */ = {
			isa = PBXResourcesBuildPhase;
			buildActionMask = 2147483647;
			files = (
				2DE20B8926409EB8004C597D /* Preview Assets.xcassets in Resources */,
				2DE20B8626409EB8004C597D /* Assets.xcassets in Resources */,
			);
			runOnlyForDeploymentPostprocessing = 0;
		};
		352629FC1F7C4B9100C04F2C /* Resources */ = {
			isa = PBXResourcesBuildPhase;
			buildActionMask = 2147483647;
			files = (
			);
			runOnlyForDeploymentPostprocessing = 0;
		};
		35262A1C1F7D77E600C04F2C /* Resources */ = {
			isa = PBXResourcesBuildPhase;
			buildActionMask = 2147483647;
			files = (
			);
			runOnlyForDeploymentPostprocessing = 0;
		};
/* End PBXResourcesBuildPhase section */

/* Begin PBXShellScriptBuildPhase section */
		B385A1532674324500C6F132 /* Swiftlint */ = {
			isa = PBXShellScriptBuildPhase;
			buildActionMask = 2147483647;
			files = (
			);
			inputFileListPaths = (
			);
			inputPaths = (
			);
			name = Swiftlint;
			outputFileListPaths = (
			);
			outputPaths = (
			);
			runOnlyForDeploymentPostprocessing = 0;
			shellPath = /bin/sh;
			shellScript = "scripts/swiftlint.sh\n";
		};
		F578415E26A0407A00EA3D8A /* Check TARGET_OS macro */ = {
			isa = PBXShellScriptBuildPhase;
			buildActionMask = 2147483647;
			files = (
			);
			inputFileListPaths = (
			);
			inputPaths = (
			);
			name = "Check TARGET_OS macro";
			outputFileListPaths = (
			);
			outputPaths = (
			);
			runOnlyForDeploymentPostprocessing = 0;
			shellPath = /bin/sh;
			shellScript = "if grep -rl 2>/dev/null --include=\"*.swift\" \"TARGET_OS\" \"${SRCROOT}\"; then\n  echo \"error: TARGET_OS macro has been found in some Swift files\"\n  exit 1\nfi\n\n";
		};
/* End PBXShellScriptBuildPhase section */

/* Begin PBXSourcesBuildPhase section */
		2DC5621224EC63420031F69B /* Sources */ = {
			isa = PBXSourcesBuildPhase;
			buildActionMask = 2147483647;
			files = (
				B3A36AAE26BC76340059EDEA /* PurchaserInfoManager.swift in Sources */,
				B3083A132699334C007B5503 /* Offering.swift in Sources */,
				2CD72942268A823900BFC976 /* Data+Extensions.swift in Sources */,
				B3B5FBBC269D121B00104A0C /* Offerings.swift in Sources */,
				9A65E03B25918B0900DE00B0 /* PurchaserInfoStrings.swift in Sources */,
				B3B5FBB6269CED6400104A0C /* ErrorDetails.swift in Sources */,
				2D991ACA268BA56900085481 /* StoreKitRequestFetcher.swift in Sources */,
				B3B5FBB4269CED4B00104A0C /* BackendErrorCode.swift in Sources */,
				2DDF41B624F6F387005BC22D /* ASN1ObjectIdentifierBuilder.swift in Sources */,
				35D832D2262E56DB00E60AC5 /* HTTPStatusCodes.swift in Sources */,
				F5E4383826B8530700841CC8 /* SKPaymentTransaction+Extensions.swift in Sources */,
				2D4E926526990AB1000E10B0 /* StoreKitWrapper.swift in Sources */,
				2DDF419624F6F331005BC22D /* ProductsRequestFactory.swift in Sources */,
				2DDF419724F6F331005BC22D /* DateExtensions.swift in Sources */,
				B35042CB26D0457E00905B95 /* PurchasesTestStandIn.swift in Sources */,
				9A65E0A52591A23500DE00B0 /* PurchaseStrings.swift in Sources */,
				B3C1AEFA268FF4DB0013D50D /* ProductInfoEnums.swift in Sources */,
				2DC5623024EC63730031F69B /* OperationDispatcher.swift in Sources */,
				35F6FD62267426D600ABCB53 /* ETagAndResponseWrapper.swift in Sources */,
				B3852FA026C1ED1F005384F8 /* IdentityManager.swift in Sources */,
				9A65E03625918B0500DE00B0 /* ConfigureStrings.swift in Sources */,
				354895D6267BEDE3001DC5B1 /* SpecialSubscriberAttributes.swift in Sources */,
				2D11F5E1250FF886005A70E8 /* AttributionStrings.swift in Sources */,
				2CD72944268A826F00BFC976 /* Date+Extensions.swift in Sources */,
				B3AA6238268B926F00894871 /* SystemInfo.swift in Sources */,
				2DDF41B524F6F387005BC22D /* AppleReceiptBuilder.swift in Sources */,
				B3C4AAD526B8911300E1B3C8 /* Backend.swift in Sources */,
				B34D2AA626976FC700D88C3A /* ErrorCode.swift in Sources */,
				B39E811D268E887500D31189 /* SubscriberAttribute.swift in Sources */,
				F5BE4479269E4A4C00254A30 /* AdClientProxy.swift in Sources */,
				B33CEAA0268CDCC9008A3144 /* ISOPeriodFormatter.swift in Sources */,
				2DDF41A324F6F331005BC22D /* ReceiptParser.swift in Sources */,
				35D832F4262E606500E60AC5 /* HTTPResponse.swift in Sources */,
				A56F9AB126990E9200AFC48F /* PurchaserInfo.swift in Sources */,
				2DDF41AE24F6F37C005BC22D /* InAppPurchase.swift in Sources */,
				B32B750126868C1D005647BF /* EntitlementInfo.swift in Sources */,
				35F82BB426A9A74D0051DF03 /* HTTPClient.swift in Sources */,
				B3A55B7D26C452A7007EFC56 /* AttributionPoster.swift in Sources */,
				2DC19195255F36D10039389A /* Logger.swift in Sources */,
				2DDF419F24F6F331005BC22D /* ReceiptParsingError.swift in Sources */,
				2DDF419D24F6F331005BC22D /* IntroEligibilityCalculator.swift in Sources */,
				A525BF4B26C320D100C354C4 /* SubscriberAttributesManager.swift in Sources */,
				B3E26A4A26BE0A8E003ACCF3 /* Error+Extensions.swift in Sources */,
				B35042C426CDB79A00905B95 /* Purchases.swift in Sources */,
				B3B5FBBF269E081E00104A0C /* InMemoryCachedObject.swift in Sources */,
				9A65E0802591977900DE00B0 /* ReceiptStrings.swift in Sources */,
				B3DDB55926854865008CCF23 /* PurchaseOwnershipType.swift in Sources */,
				2DC5623224EC63730031F69B /* TransactionsFactory.swift in Sources */,
				2DDF41B424F6F387005BC22D /* ASN1ContainerBuilder.swift in Sources */,
				B35F9E0926B4BEED00095C3F /* String+Extensions.swift in Sources */,
				2DDF41AC24F6F37C005BC22D /* ASN1Container.swift in Sources */,
				9A65E07B2591977500DE00B0 /* NetworkStrings.swift in Sources */,
				F5BE424026962ACF00254A30 /* ReceiptRefreshPolicy.swift in Sources */,
				9A65E0762591977200DE00B0 /* IdentityStrings.swift in Sources */,
				F5BE447D269E4ADB00254A30 /* ASIdentifierManagerProxy.swift in Sources */,
				80E80EF226970E04008F245A /* ReceiptFetcher.swift in Sources */,
				F5BE443D26977F9B00254A30 /* HTTPRequest.swift in Sources */,
				2DDF41AB24F6F37C005BC22D /* AppleReceipt.swift in Sources */,
				2DDF41BB24F6F392005BC22D /* UInt8+Extensions.swift in Sources */,
				B3B5FBC1269E17CE00104A0C /* DeviceCache.swift in Sources */,
				F5BE424226965F9F00254A30 /* ProductInfoExtractor.swift in Sources */,
				2DDF41AD24F6F37C005BC22D /* ASN1ObjectIdentifier.swift in Sources */,
				35549323269E298B005F9AE9 /* OfferingsFactory.swift in Sources */,
				2CD72948268A828400BFC976 /* Locale+Extensions.swift in Sources */,
				2DC5622E24EC636C0031F69B /* Transaction.swift in Sources */,
				9A65E0AA2591A23800DE00B0 /* RestoreStrings.swift in Sources */,
				35F82BB626A9B8040051DF03 /* AttributionDataMigrator.swift in Sources */,
				35D832CD262A5B7500E60AC5 /* ETagManager.swift in Sources */,
				2DDF41BC24F6F392005BC22D /* ArraySlice_UInt8+Extensions.swift in Sources */,
				F575858D26C088FE00C12B97 /* OfferingsManager.swift in Sources */,
				354895D4267AE4B4001DC5B1 /* AttributionKey.swift in Sources */,
				35F82BAB26A84E130051DF03 /* Dictionary+Extensions.swift in Sources */,
				9A65E0A02591A23200DE00B0 /* OfferingStrings.swift in Sources */,
				2DDF41A224F6F331005BC22D /* ProductsManager.swift in Sources */,
				B3AA6236268A81C700894871 /* EntitlementInfos.swift in Sources */,
				B372EC56268FEF020099171E /* ProductInfo.swift in Sources */,
				F5BE44432698581100254A30 /* AttributionTypeFactory.swift in Sources */,
				B32B74FF26868AEB005647BF /* Package.swift in Sources */,
				2DDF41B324F6F387005BC22D /* InAppPurchaseBuilder.swift in Sources */,
				F5BE447B269E4A7500254A30 /* TrackingManagerProxy.swift in Sources */,
				B34D2AA0269606E400D88C3A /* IntroEligibility.swift in Sources */,
				35D0E5D026A5886C0099EAD8 /* ErrorUtils.swift in Sources */,
				B372EC54268FEDC60099171E /* PromotionalOffer.swift in Sources */,
				9A65DFDE258AD60A00DE00B0 /* LogIntent.swift in Sources */,
				B35042C626CDD3B100905B95 /* PurchasesDelegate.swift in Sources */,
				0313FD41268A506400168386 /* DateProvider.swift in Sources */,
				B39E811A268E849900D31189 /* AttributionNetwork.swift in Sources */,
				37E35C8515C5E2D01B0AF5C1 /* Strings.swift in Sources */,
				2D9F4A5526C30CA800B07B43 /* PurchasesOrchestrator.swift in Sources */,
				37E3529267833EA8ED9F06BE /* DateFormatter+Extensions.swift in Sources */,
				37E350C67712B9E054FEF297 /* AttributionData.swift in Sources */,
				37E3578711F5FDD5DC6458A8 /* AttributionFetcher.swift in Sources */,
				B3766F1E26BDA95100141450 /* IntroEligibilityResponse.swift in Sources */,
			);
			runOnlyForDeploymentPostprocessing = 0;
		};
		2DC5621A24EC63430031F69B /* Sources */ = {
			isa = PBXSourcesBuildPhase;
			buildActionMask = 2147483647;
			files = (
				2D84458926B9CD270033B5A3 /* ReceiptFetcherTests.swift in Sources */,
				2DDF41E824F6F61B005BC22D /* MockSKDiscount.swift in Sources */,
				35272E2226D0048D00F22C3B /* HTTPClientTests.swift in Sources */,
				2DDF41CB24F6F4C3005BC22D /* ASN1ObjectIdentifierBuilderTests.swift in Sources */,
				B36824BF268FBC8700957E4C /* SubscriberAttributeTests.swift in Sources */,
				2DDF41CF24F6F4C3005BC22D /* ReceiptParsing+TestsWithRealReceipts.swift in Sources */,
				B300E4C026D4371200B22262 /* SKPaymentTransactionExtensionsTests.swift in Sources */,
				2DDF41C924F6F4C3005BC22D /* UInt8+ExtensionsTests.swift in Sources */,
				2D4D6AF524F717B800B656BE /* ContainerFactory.swift in Sources */,
				2DDF41CA24F6F4C3005BC22D /* ArraySlice_UInt8+ExtensionsTests.swift in Sources */,
				2DDF41DB24F6F4DB005BC22D /* IntroEligibilityCalculatorTests.swift in Sources */,
				2DDF41E124F6F527005BC22D /* MockReceiptParser.swift in Sources */,
				35F82BB226A98EC50051DF03 /* AttributionDataMigratorTests.swift in Sources */,
				2DDF41E224F6F527005BC22D /* MockProductsRequest.swift in Sources */,
				35D83300262FAD8000E60AC5 /* ETagManagerTests.swift in Sources */,
				35272E2026D0042A00F22C3B /* RCIntroEligibilityTests.swift in Sources */,
				2DDF41CC24F6F4C3005BC22D /* AppleReceiptBuilderTests.swift in Sources */,
				B3DF6A46269512690030D57C /* ProductInfoExtensions.swift in Sources */,
				2DDF41CD24F6F4C3005BC22D /* ASN1ContainerBuilderTests.swift in Sources */,
				B3C1AEFB268FF7210013D50D /* ProductInfoTests.swift in Sources */,
				2DDF41DC24F6F4DB005BC22D /* ProductsManagerTests.swift in Sources */,
				B34D2AA4269649EC00D88C3A /* MockProductDiscount.swift in Sources */,
				35D83312262FBD4200E60AC5 /* MockETagManager.swift in Sources */,
				2DDF41E624F6F5DC005BC22D /* MockSKProduct.swift in Sources */,
				F591492826B9956C00D32E58 /* MockTransaction.swift in Sources */,
				2DDF41DE24F6F527005BC22D /* MockAppleReceiptBuilder.swift in Sources */,
				2DDF41E324F6F527005BC22D /* MockASN1ContainerBuilder.swift in Sources */,
				2DDF41DA24F6F4DB005BC22D /* ReceiptParserTests.swift in Sources */,
				35272E2126D0042A00F22C3B /* EntitlementInfosTests.swift in Sources */,
				35272E1B26D0029300F22C3B /* DeviceCacheSubscriberAttributesTests.swift in Sources */,
				F5BE424326966B0000254A30 /* ProductInfoExtractorTests.swift in Sources */,
				35D8330A262FBA9A00E60AC5 /* MockUserDefaults.swift in Sources */,
				2DDF41DF24F6F527005BC22D /* MockProductsManager.swift in Sources */,
				2D991ACC268BBCD600085481 /* MockRequestFetcher.swift in Sources */,
				2DC5623724EC68090031F69B /* TransactionsFactoryTests.swift in Sources */,
				2D4D6AF424F717B800B656BE /* ASN1ObjectIdentifierEncoder.swift in Sources */,
				F5BE444726985E7B00254A30 /* AttributionTypeFactoryTests.swift in Sources */,
				2DDF41EA24F6F844005BC22D /* SKProductSubscriptionDurationExtensions.swift in Sources */,
				B36824C1268FBCE000957E4C /* MockDateProvider.swift in Sources */,
				2DDF41CE24F6F4C3005BC22D /* InAppPurchaseBuilderTests.swift in Sources */,
				B300E4BF26D436F900B22262 /* LogIntent.swift in Sources */,
				B319514926C19856002CA9AC /* NSData+RCExtensionsTests.swift in Sources */,
				2D1C3F3926B9D8B800112626 /* MockBundle.swift in Sources */,
				2DDF41E424F6F527005BC22D /* MockProductsRequestFactory.swift in Sources */,
				35272E1F26D003F500F22C3B /* OfferingsTests.swift in Sources */,
				F575858F26C0893600C12B97 /* MockOfferingsManager.swift in Sources */,
				2DDF41E024F6F527005BC22D /* MockInAppPurchaseBuilder.swift in Sources */,
				37E352973B0901E3CAA717E1 /* DateFormatter+ExtensionsTests.swift in Sources */,
				35272E1E26D003CB00F22C3B /* PurchaserInfoTests.swift in Sources */,
			);
			runOnlyForDeploymentPostprocessing = 0;
		};
		2DE20B68264087FB004C597D /* Sources */ = {
			isa = PBXSourcesBuildPhase;
			buildActionMask = 2147483647;
			files = (
				2DE20B6F264087FB004C597D /* StoreKitTests.swift in Sources */,
				2DE61A84264190830021CEA0 /* Constants.swift in Sources */,
			);
			runOnlyForDeploymentPostprocessing = 0;
		};
		2DE20B7B26409EB7004C597D /* Sources */ = {
			isa = PBXSourcesBuildPhase;
			buildActionMask = 2147483647;
			files = (
				2DE20B8426409EB7004C597D /* ContentView.swift in Sources */,
				2DE20B8226409EB7004C597D /* StoreKitTestAppApp.swift in Sources */,
			);
			runOnlyForDeploymentPostprocessing = 0;
		};
		352629F91F7C4B9100C04F2C /* Sources */ = {
			isa = PBXSourcesBuildPhase;
			buildActionMask = 2147483647;
			files = (
				2D4C18A924F47E5000F268CD /* Purchases.swift in Sources */,
			);
			runOnlyForDeploymentPostprocessing = 0;
		};
		35262A1A1F7D77E600C04F2C /* Sources */ = {
			isa = PBXSourcesBuildPhase;
			buildActionMask = 2147483647;
			files = (
				2DEB976B247DB85400A92099 /* SKProductSubscriptionDurationExtensions.swift in Sources */,
				37E354BE25CE61E55E4FD89C /* MockDeviceCache.swift in Sources */,
				37E351AB03EE37534CA10B59 /* MockInMemoryCachedOfferings.swift in Sources */,
				37E351E3AC0B5F67305B4CB6 /* DeviceCacheTests.swift in Sources */,
				35D5DE05268FABFD002B2DBA /* MockAttributionDataMigrator.swift in Sources */,
				37E35AF213F2F79CB067FDC2 /* InMemoryCachedObjectTests.swift in Sources */,
				37E353851D42047D5B0A57D0 /* MockDateProvider.swift in Sources */,
				B33C43F22672986D006B8C8C /* ObjCThrowExceptionMatcher.swift in Sources */,
				37E354C46A8A3C2DC861C224 /* MockHTTPClient.swift in Sources */,
				37E351A24D613F0DFE6AF05F /* MockBackend.swift in Sources */,
				2D4D6AF124F6FEE000B656BE /* MockIntroEligibilityCalculator.swift in Sources */,
				37E3524628A1D7568679FEE2 /* SubscriberAttributesManagerTests.swift in Sources */,
				37E352897F7CB3A122F9739F /* PurchasesSubscriberAttributesTests.swift in Sources */,
				35D8331C262FC23100E60AC5 /* MockUserDefaults.swift in Sources */,
				37E35DD380900220C34BB222 /* MockTransaction.swift in Sources */,
				37E3554836D4DA9336B9FA70 /* MockProductDiscount.swift in Sources */,
				37E35398FCB4931573C56CAF /* MockReceiptFetcher.swift in Sources */,
				37E35AD0B0D9EF0CDA29DAC2 /* MockStoreKitWrapper.swift in Sources */,
				37E35EBDFC5CD3068E1792A3 /* MockNotificationCenter.swift in Sources */,
				35D83317262FC21400E60AC5 /* MockETagManager.swift in Sources */,
				2D8E9D482523747D00AFEE11 /* DictionaryExtensionsTests.swift in Sources */,
				37E354E0A9A371481540B2B0 /* MockAttributionFetcher.swift in Sources */,
				F575859226C08E3F00C12B97 /* OfferingsManagerTests.swift in Sources */,
				2D390255259CF46000DB19C0 /* MockPaymentDiscount.swift in Sources */,
				37E35EDC57C486AC2D66B4B8 /* MockOfferingsFactory.swift in Sources */,
				2DD7BA4D24C63A830066B4C2 /* MockSystemInfo.swift in Sources */,
				37E35EB7B35C86140B96C58B /* MockIdentityManager.swift in Sources */,
				37E357E33F0E20D92EE6372E /* MockSKProduct.swift in Sources */,
				2D3E29CE25E8009000456FA8 /* MockAttributionTypeFactory.swift in Sources */,
				37E3524CB70618E6C5F3DB49 /* MockPurchasesDelegate.swift in Sources */,
				37E35B1F34D1624509012749 /* MockSubscriberAttributesManager.swift in Sources */,
				B36824C3268FBE1500957E4C /* BackendSubscriberAttributesTests.swift in Sources */,
				F5BE4245269676E200254A30 /* StoreKitRequestFetcherTests.swift in Sources */,
				F575859026C0893E00C12B97 /* MockOfferingsManager.swift in Sources */,
				2D991ACD268BBE8600085481 /* MockRequestFetcher.swift in Sources */,
				2D80736A268A691A0072284E /* MockProductsManager.swift in Sources */,
				37E35F549AEB655AB6DA83B3 /* MockSKDiscount.swift in Sources */,
				2D4D6AF324F7172900B656BE /* MockProductsRequest.swift in Sources */,
				37E3555F3FB596CAB8F46868 /* BackendTests.swift in Sources */,
				37E356538C6A9A05887CAE12 /* NSError+RCExtensionsTests.swift in Sources */,
				37E359E815ECBE0B9074FA19 /* NSDate+RCExtensionsTests.swift in Sources */,
				B33C43EF267295E2006B8C8C /* RCObjC.m in Sources */,
				37E3595F797614307CBA329A /* StoreKitWrapperTests.swift in Sources */,
				2DDA3E4824DB101C00EDFE5B /* MockOperationDispatcher.swift in Sources */,
				37E35A37D97E9E2B0CA09300 /* ISOPeriodFormatterTests.swift in Sources */,
				B3DF6A472695145E0030D57C /* ProductInfoExtensions.swift in Sources */,
				37E3599326581376E0142EEC /* SystemInfoTests.swift in Sources */,
				37E35F67255A87BD86B39D43 /* MockReceiptParser.swift in Sources */,
				B3DF6A452694DCBA0030D57C /* PurchasesTests.swift in Sources */,
				37E359F038FEA41F207662A5 /* MockPurchaserInfoManager.swift in Sources */,
				37E35FF7952D59C0AE3879D3 /* IdentityManagerTests.swift in Sources */,
				37E35D6F8CF6DFB88F0A2F61 /* PurchaserInfoManagerTests.swift in Sources */,
				2DCCC68D26BB38E500E61E6D /* AttributionPosterTests.swift in Sources */,
			);
			runOnlyForDeploymentPostprocessing = 0;
		};
		B387F46F2683FDDB0028701F /* Sources */ = {
			isa = PBXSourcesBuildPhase;
			buildActionMask = 2147483647;
			files = (
				B39E8118268E832000D31189 /* RCAttributionNetworkAPI.m in Sources */,
				B3AA35A1268682410007771B /* RCPurchasesAPI.m in Sources */,
				A5C7008D26AB647B00B2CA64 /* RCOfferingsAPI.m in Sources */,
				B3083A11269931CF007B5503 /* RCOfferingAPI.m in Sources */,
				B33CEA9E268BC39D008A3144 /* RCTransactionAPI.m in Sources */,
				B3AA35A0268682410007771B /* RCEntitlementInfoAPI.m in Sources */,
				B34D2AA126960A3200D88C3A /* RCIntroEligibilityAPI.m in Sources */,
				B3AA6234268A7BA900894871 /* RCEntitlementInfosAPI.m in Sources */,
				B387F47A2683FDEA0028701F /* main.m in Sources */,
				B3D3C47026856AFF00CB3C21 /* APITester.swift in Sources */,
				35F82BA926A849100051DF03 /* RCPurchasesErrorUtilsAPI.m in Sources */,
				A5C7009026AF5A7900B2CA64 /* RCPurchaserInfoAPI.m in Sources */,
			);
			runOnlyForDeploymentPostprocessing = 0;
		};
/* End PBXSourcesBuildPhase section */

/* Begin PBXTargetDependency section */
		2DC5622124EC63430031F69B /* PBXTargetDependency */ = {
			isa = PBXTargetDependency;
			target = 2DC5621524EC63420031F69B /* PurchasesCoreSwift */;
			targetProxy = 2DC5622024EC63430031F69B /* PBXContainerItemProxy */;
		};
		2DC5623524EC63A20031F69B /* PBXTargetDependency */ = {
			isa = PBXTargetDependency;
			target = 2DC5621524EC63420031F69B /* PurchasesCoreSwift */;
			targetProxy = 2DC5623424EC63A20031F69B /* PBXContainerItemProxy */;
		};
		2DE20B8F26409EC0004C597D /* PBXTargetDependency */ = {
			isa = PBXTargetDependency;
			target = 2DE20B7E26409EB7004C597D /* StoreKitTestApp */;
			targetProxy = 2DE20B8E26409EC0004C597D /* PBXContainerItemProxy */;
		};
		35DFC68320B8757C004584CC /* PBXTargetDependency */ = {
			isa = PBXTargetDependency;
			target = 352629FD1F7C4B9100C04F2C /* Purchases */;
			targetProxy = 35DFC68220B8757C004584CC /* PBXContainerItemProxy */;
		};
		B387F48826840B7F0028701F /* PBXTargetDependency */ = {
			isa = PBXTargetDependency;
			target = 352629FD1F7C4B9100C04F2C /* Purchases */;
			targetProxy = B387F48726840B7F0028701F /* PBXContainerItemProxy */;
		};
/* End PBXTargetDependency section */

/* Begin XCBuildConfiguration section */
		2DC5622824EC63430031F69B /* Debug */ = {
			isa = XCBuildConfiguration;
			buildSettings = {
				APPLICATION_EXTENSION_API_ONLY = YES;
				BUILD_LIBRARY_FOR_DISTRIBUTION = YES;
				CLANG_ENABLE_OBJC_WEAK = YES;
				CLANG_WARN_QUOTED_INCLUDE_IN_FRAMEWORK_HEADER = YES;
				CODE_SIGN_STYLE = Automatic;
				DEFINES_MODULE = YES;
				DEVELOPMENT_TEAM = 8SXR2327BM;
				DYLIB_COMPATIBILITY_VERSION = 1;
				DYLIB_CURRENT_VERSION = 1;
				DYLIB_INSTALL_NAME_BASE = "@rpath";
				INFOPLIST_FILE = PurchasesCoreSwift/Info.plist;
				INSTALL_PATH = "$(LOCAL_LIBRARY_DIR)/Frameworks";
				IPHONEOS_DEPLOYMENT_TARGET = 9.0;
				LD_RUNPATH_SEARCH_PATHS = (
					"$(inherited)",
					"@executable_path/Frameworks",
					"@loader_path/Frameworks",
				);
				MACH_O_TYPE = staticlib;
				MACOSX_DEPLOYMENT_TARGET = 10.12;
				MTL_ENABLE_DEBUG_INFO = INCLUDE_SOURCE;
				MTL_FAST_MATH = YES;
				PRODUCT_BUNDLE_IDENTIFIER = com.revenuecat.PurchasesCoreSwift;
				PRODUCT_NAME = "$(TARGET_NAME:c99extidentifier)";
				SDKROOT = "";
				SKIP_INSTALL = YES;
				SUPPORTED_PLATFORMS = "macosx iphonesimulator iphoneos watchsimulator watchos appletvsimulator appletvos";
				SWIFT_ACTIVE_COMPILATION_CONDITIONS = DEBUG;
				SWIFT_OPTIMIZATION_LEVEL = "-Onone";
				SWIFT_VERSION = 5.0;
				TARGETED_DEVICE_FAMILY = "1,2,3,4,6";
				TVOS_DEPLOYMENT_TARGET = 9.0;
				WATCHOS_DEPLOYMENT_TARGET = 6.2;
			};
			name = Debug;
		};
		2DC5622924EC63430031F69B /* Release */ = {
			isa = XCBuildConfiguration;
			buildSettings = {
				APPLICATION_EXTENSION_API_ONLY = YES;
				BUILD_LIBRARY_FOR_DISTRIBUTION = YES;
				CLANG_ENABLE_OBJC_WEAK = YES;
				CLANG_WARN_QUOTED_INCLUDE_IN_FRAMEWORK_HEADER = YES;
				CODE_SIGN_IDENTITY = "Apple Development";
				CODE_SIGN_STYLE = Manual;
				DEFINES_MODULE = YES;
				DEVELOPMENT_TEAM = "";
				DYLIB_COMPATIBILITY_VERSION = 1;
				DYLIB_CURRENT_VERSION = 1;
				DYLIB_INSTALL_NAME_BASE = "@rpath";
				INFOPLIST_FILE = PurchasesCoreSwift/Info.plist;
				INSTALL_PATH = "$(LOCAL_LIBRARY_DIR)/Frameworks";
				IPHONEOS_DEPLOYMENT_TARGET = 9.0;
				LD_RUNPATH_SEARCH_PATHS = (
					"$(inherited)",
					"@executable_path/Frameworks",
					"@loader_path/Frameworks",
				);
				MACH_O_TYPE = staticlib;
				MACOSX_DEPLOYMENT_TARGET = 10.12;
				MTL_FAST_MATH = YES;
				PRODUCT_BUNDLE_IDENTIFIER = com.revenuecat.PurchasesCoreSwift;
				PRODUCT_NAME = "$(TARGET_NAME:c99extidentifier)";
				PROVISIONING_PROFILE_SPECIFIER = "";
				SDKROOT = "";
				SKIP_INSTALL = YES;
				SUPPORTED_PLATFORMS = "macosx iphonesimulator iphoneos watchsimulator watchos appletvsimulator appletvos";
				SWIFT_OPTIMIZATION_LEVEL = "-Onone";
				SWIFT_VERSION = 5.0;
				TARGETED_DEVICE_FAMILY = "1,2,3,4,6";
				TVOS_DEPLOYMENT_TARGET = 9.0;
				WATCHOS_DEPLOYMENT_TARGET = 6.2;
			};
			name = Release;
		};
		2DC5622B24EC63430031F69B /* Debug */ = {
			isa = XCBuildConfiguration;
			buildSettings = {
				ALWAYS_EMBED_SWIFT_STANDARD_LIBRARIES = "$(inherited)";
				CLANG_ENABLE_OBJC_WEAK = YES;
				CLANG_WARN_QUOTED_INCLUDE_IN_FRAMEWORK_HEADER = YES;
				CODE_SIGN_STYLE = Automatic;
				DEVELOPMENT_TEAM = 8SXR2327BM;
				INFOPLIST_FILE = PurchasesCoreSwiftTests/Info.plist;
				IPHONEOS_DEPLOYMENT_TARGET = 9.0;
				LD_RUNPATH_SEARCH_PATHS = (
					"$(inherited)",
					"@executable_path/Frameworks",
					"@loader_path/Frameworks",
				);
				MACOSX_DEPLOYMENT_TARGET = 10.12;
				MTL_ENABLE_DEBUG_INFO = INCLUDE_SOURCE;
				MTL_FAST_MATH = YES;
				PRODUCT_BUNDLE_IDENTIFIER = com.revenuecat.PurchasesCoreSwiftTests;
				PRODUCT_NAME = "$(TARGET_NAME)";
				SDKROOT = iphoneos;
				SUPPORTED_PLATFORMS = "iphonesimulator iphoneos macosx appletvsimulator appletvos";
				SWIFT_ACTIVE_COMPILATION_CONDITIONS = DEBUG;
				SWIFT_OPTIMIZATION_LEVEL = "-Onone";
				SWIFT_VERSION = 5.0;
				TARGETED_DEVICE_FAMILY = "1,2,3,6";
				TVOS_DEPLOYMENT_TARGET = 9.0;
				WATCHOS_DEPLOYMENT_TARGET = 6.2;
			};
			name = Debug;
		};
		2DC5622C24EC63430031F69B /* Release */ = {
			isa = XCBuildConfiguration;
			buildSettings = {
				ALWAYS_EMBED_SWIFT_STANDARD_LIBRARIES = "$(inherited)";
				CLANG_ENABLE_OBJC_WEAK = YES;
				CLANG_WARN_QUOTED_INCLUDE_IN_FRAMEWORK_HEADER = YES;
				CODE_SIGN_STYLE = Automatic;
				DEVELOPMENT_TEAM = 8SXR2327BM;
				INFOPLIST_FILE = PurchasesCoreSwiftTests/Info.plist;
				IPHONEOS_DEPLOYMENT_TARGET = 9.0;
				LD_RUNPATH_SEARCH_PATHS = (
					"$(inherited)",
					"@executable_path/Frameworks",
					"@loader_path/Frameworks",
				);
				MACOSX_DEPLOYMENT_TARGET = 10.12;
				MTL_FAST_MATH = YES;
				PRODUCT_BUNDLE_IDENTIFIER = com.revenuecat.PurchasesCoreSwiftTests;
				PRODUCT_NAME = "$(TARGET_NAME)";
				SDKROOT = iphoneos;
				SUPPORTED_PLATFORMS = "iphonesimulator iphoneos macosx appletvsimulator appletvos";
				SWIFT_VERSION = 5.0;
				TARGETED_DEVICE_FAMILY = "1,2,3,6";
				TVOS_DEPLOYMENT_TARGET = 9.0;
				WATCHOS_DEPLOYMENT_TARGET = 6.2;
			};
			name = Release;
		};
		2DE20B71264087FB004C597D /* Debug */ = {
			isa = XCBuildConfiguration;
			buildSettings = {
				CLANG_ENABLE_OBJC_WEAK = YES;
				CLANG_WARN_QUOTED_INCLUDE_IN_FRAMEWORK_HEADER = YES;
				CODE_SIGN_STYLE = Automatic;
				INFOPLIST_FILE = StoreKitTests/Info.plist;
				IPHONEOS_DEPLOYMENT_TARGET = 14.1;
				LD_RUNPATH_SEARCH_PATHS = (
					"$(inherited)",
					"@executable_path/Frameworks",
					"@loader_path/Frameworks",
				);
				MACOSX_DEPLOYMENT_TARGET = 11.0;
				MTL_ENABLE_DEBUG_INFO = INCLUDE_SOURCE;
				MTL_FAST_MATH = YES;
				PRODUCT_BUNDLE_IDENTIFIER = com.revenuecat.StoreKitTests;
				PRODUCT_NAME = "$(TARGET_NAME)";
				SWIFT_ACTIVE_COMPILATION_CONDITIONS = DEBUG;
				SWIFT_OPTIMIZATION_LEVEL = "-Onone";
				SWIFT_VERSION = 5.0;
				TARGETED_DEVICE_FAMILY = "1,2";
				TEST_HOST = "$(BUILT_PRODUCTS_DIR)/StoreKitTestApp.app/StoreKitTestApp";
				TVOS_DEPLOYMENT_TARGET = 14.1;
				WATCHOS_DEPLOYMENT_TARGET = 7.1;
			};
			name = Debug;
		};
		2DE20B72264087FB004C597D /* Release */ = {
			isa = XCBuildConfiguration;
			buildSettings = {
				CLANG_ENABLE_OBJC_WEAK = YES;
				CLANG_WARN_QUOTED_INCLUDE_IN_FRAMEWORK_HEADER = YES;
				CODE_SIGN_STYLE = Automatic;
				INFOPLIST_FILE = StoreKitTests/Info.plist;
				IPHONEOS_DEPLOYMENT_TARGET = 14.1;
				LD_RUNPATH_SEARCH_PATHS = (
					"$(inherited)",
					"@executable_path/Frameworks",
					"@loader_path/Frameworks",
				);
				MACOSX_DEPLOYMENT_TARGET = 11.0;
				MTL_FAST_MATH = YES;
				PRODUCT_BUNDLE_IDENTIFIER = com.revenuecat.StoreKitTests;
				PRODUCT_NAME = "$(TARGET_NAME)";
				SWIFT_VERSION = 5.0;
				TARGETED_DEVICE_FAMILY = "1,2";
				TEST_HOST = "$(BUILT_PRODUCTS_DIR)/StoreKitTestApp.app/StoreKitTestApp";
				TVOS_DEPLOYMENT_TARGET = 14.1;
				WATCHOS_DEPLOYMENT_TARGET = 7.1;
			};
			name = Release;
		};
		2DE20B8C26409EB8004C597D /* Debug */ = {
			isa = XCBuildConfiguration;
			buildSettings = {
				ASSETCATALOG_COMPILER_APPICON_NAME = AppIcon;
				ASSETCATALOG_COMPILER_GLOBAL_ACCENT_COLOR_NAME = AccentColor;
				CLANG_ENABLE_OBJC_WEAK = YES;
				CLANG_WARN_QUOTED_INCLUDE_IN_FRAMEWORK_HEADER = YES;
				CODE_SIGN_STYLE = Automatic;
				DEVELOPMENT_ASSET_PATHS = "\"StoreKitTestApp/Preview Content\"";
				DEVELOPMENT_TEAM = "";
				ENABLE_PREVIEWS = YES;
				INFOPLIST_FILE = StoreKitTestApp/Info.plist;
				IPHONEOS_DEPLOYMENT_TARGET = 14.1;
				LD_RUNPATH_SEARCH_PATHS = (
					"$(inherited)",
					"@executable_path/Frameworks",
				);
				MTL_ENABLE_DEBUG_INFO = INCLUDE_SOURCE;
				MTL_FAST_MATH = YES;
				PRODUCT_BUNDLE_IDENTIFIER = com.revenuecat.StoreKitTestApp;
				PRODUCT_NAME = "$(TARGET_NAME)";
				SWIFT_ACTIVE_COMPILATION_CONDITIONS = DEBUG;
				SWIFT_OPTIMIZATION_LEVEL = "-Onone";
				SWIFT_VERSION = 5.0;
				TARGETED_DEVICE_FAMILY = "1,2";
			};
			name = Debug;
		};
		2DE20B8D26409EB8004C597D /* Release */ = {
			isa = XCBuildConfiguration;
			buildSettings = {
				ASSETCATALOG_COMPILER_APPICON_NAME = AppIcon;
				ASSETCATALOG_COMPILER_GLOBAL_ACCENT_COLOR_NAME = AccentColor;
				CLANG_ENABLE_OBJC_WEAK = YES;
				CLANG_WARN_QUOTED_INCLUDE_IN_FRAMEWORK_HEADER = YES;
				CODE_SIGN_STYLE = Automatic;
				DEVELOPMENT_ASSET_PATHS = "\"StoreKitTestApp/Preview Content\"";
				DEVELOPMENT_TEAM = "";
				ENABLE_PREVIEWS = YES;
				INFOPLIST_FILE = StoreKitTestApp/Info.plist;
				IPHONEOS_DEPLOYMENT_TARGET = 14.1;
				LD_RUNPATH_SEARCH_PATHS = (
					"$(inherited)",
					"@executable_path/Frameworks",
				);
				MTL_FAST_MATH = YES;
				PRODUCT_BUNDLE_IDENTIFIER = com.revenuecat.StoreKitTestApp;
				PRODUCT_NAME = "$(TARGET_NAME)";
				SWIFT_VERSION = 5.0;
				TARGETED_DEVICE_FAMILY = "1,2";
			};
			name = Release;
		};
		35262A101F7C4B9100C04F2C /* Debug */ = {
			isa = XCBuildConfiguration;
			buildSettings = {
				ALWAYS_SEARCH_USER_PATHS = NO;
				CLANG_ANALYZER_NONNULL = YES;
				CLANG_ANALYZER_NUMBER_OBJECT_CONVERSION = YES_AGGRESSIVE;
				CLANG_CXX_LANGUAGE_STANDARD = "gnu++14";
				CLANG_CXX_LIBRARY = "libc++";
				CLANG_ENABLE_MODULES = YES;
				CLANG_ENABLE_OBJC_ARC = YES;
				CLANG_WARN_BLOCK_CAPTURE_AUTORELEASING = YES;
				CLANG_WARN_BOOL_CONVERSION = YES;
				CLANG_WARN_COMMA = YES;
				CLANG_WARN_CONSTANT_CONVERSION = YES;
				CLANG_WARN_DEPRECATED_OBJC_IMPLEMENTATIONS = YES;
				CLANG_WARN_DIRECT_OBJC_ISA_USAGE = YES_ERROR;
				CLANG_WARN_DOCUMENTATION_COMMENTS = YES;
				CLANG_WARN_EMPTY_BODY = YES;
				CLANG_WARN_ENUM_CONVERSION = YES;
				CLANG_WARN_INFINITE_RECURSION = YES;
				CLANG_WARN_INT_CONVERSION = YES;
				CLANG_WARN_NON_LITERAL_NULL_CONVERSION = YES;
				CLANG_WARN_OBJC_IMPLICIT_RETAIN_SELF = YES;
				CLANG_WARN_OBJC_LITERAL_CONVERSION = YES;
				CLANG_WARN_OBJC_ROOT_CLASS = YES_ERROR;
				CLANG_WARN_QUOTED_INCLUDE_IN_FRAMEWORK_HEADER = YES;
				CLANG_WARN_RANGE_LOOP_ANALYSIS = YES;
				CLANG_WARN_STRICT_PROTOTYPES = YES;
				CLANG_WARN_SUSPICIOUS_MOVE = YES;
				CLANG_WARN_UNGUARDED_AVAILABILITY = YES_AGGRESSIVE;
				CLANG_WARN_UNREACHABLE_CODE = YES;
				CLANG_WARN__DUPLICATE_METHOD_MATCH = YES;
				COPY_PHASE_STRIP = NO;
				CURRENT_PROJECT_VERSION = 1;
				DEBUG_INFORMATION_FORMAT = dwarf;
				ENABLE_STRICT_OBJC_MSGSEND = YES;
				ENABLE_TESTABILITY = YES;
				GCC_C_LANGUAGE_STANDARD = gnu11;
				GCC_DYNAMIC_NO_PIC = NO;
				GCC_NO_COMMON_BLOCKS = YES;
				GCC_OPTIMIZATION_LEVEL = 0;
				GCC_PREPROCESSOR_DEFINITIONS = (
					"DEBUG=1",
					"$(inherited)",
				);
				GCC_WARN_64_TO_32_BIT_CONVERSION = YES;
				GCC_WARN_ABOUT_RETURN_TYPE = YES_ERROR;
				GCC_WARN_UNDECLARED_SELECTOR = YES;
				GCC_WARN_UNINITIALIZED_AUTOS = YES_AGGRESSIVE;
				GCC_WARN_UNUSED_FUNCTION = YES;
				GCC_WARN_UNUSED_VARIABLE = YES;
				MTL_ENABLE_DEBUG_INFO = YES;
				ONLY_ACTIVE_ARCH = YES;
				SDKROOT = iphoneos;
				SUPPORTS_MACCATALYST = YES;
				VERSIONING_SYSTEM = "apple-generic";
				VERSION_INFO_PREFIX = "";
			};
			name = Debug;
		};
		35262A111F7C4B9100C04F2C /* Release */ = {
			isa = XCBuildConfiguration;
			buildSettings = {
				ALWAYS_SEARCH_USER_PATHS = NO;
				CLANG_ANALYZER_NONNULL = YES;
				CLANG_ANALYZER_NUMBER_OBJECT_CONVERSION = YES_AGGRESSIVE;
				CLANG_CXX_LANGUAGE_STANDARD = "gnu++14";
				CLANG_CXX_LIBRARY = "libc++";
				CLANG_ENABLE_MODULES = YES;
				CLANG_ENABLE_OBJC_ARC = YES;
				CLANG_WARN_BLOCK_CAPTURE_AUTORELEASING = YES;
				CLANG_WARN_BOOL_CONVERSION = YES;
				CLANG_WARN_COMMA = YES;
				CLANG_WARN_CONSTANT_CONVERSION = YES;
				CLANG_WARN_DEPRECATED_OBJC_IMPLEMENTATIONS = YES;
				CLANG_WARN_DIRECT_OBJC_ISA_USAGE = YES_ERROR;
				CLANG_WARN_DOCUMENTATION_COMMENTS = YES;
				CLANG_WARN_EMPTY_BODY = YES;
				CLANG_WARN_ENUM_CONVERSION = YES;
				CLANG_WARN_INFINITE_RECURSION = YES;
				CLANG_WARN_INT_CONVERSION = YES;
				CLANG_WARN_NON_LITERAL_NULL_CONVERSION = YES;
				CLANG_WARN_OBJC_IMPLICIT_RETAIN_SELF = YES;
				CLANG_WARN_OBJC_LITERAL_CONVERSION = YES;
				CLANG_WARN_OBJC_ROOT_CLASS = YES_ERROR;
				CLANG_WARN_QUOTED_INCLUDE_IN_FRAMEWORK_HEADER = YES;
				CLANG_WARN_RANGE_LOOP_ANALYSIS = YES;
				CLANG_WARN_STRICT_PROTOTYPES = YES;
				CLANG_WARN_SUSPICIOUS_MOVE = YES;
				CLANG_WARN_UNGUARDED_AVAILABILITY = YES_AGGRESSIVE;
				CLANG_WARN_UNREACHABLE_CODE = YES;
				CLANG_WARN__DUPLICATE_METHOD_MATCH = YES;
				COPY_PHASE_STRIP = NO;
				CURRENT_PROJECT_VERSION = 1;
				DEBUG_INFORMATION_FORMAT = "dwarf-with-dsym";
				ENABLE_NS_ASSERTIONS = NO;
				ENABLE_STRICT_OBJC_MSGSEND = YES;
				GCC_C_LANGUAGE_STANDARD = gnu11;
				GCC_NO_COMMON_BLOCKS = YES;
				GCC_WARN_64_TO_32_BIT_CONVERSION = YES;
				GCC_WARN_ABOUT_RETURN_TYPE = YES_ERROR;
				GCC_WARN_UNDECLARED_SELECTOR = YES;
				GCC_WARN_UNINITIALIZED_AUTOS = YES_AGGRESSIVE;
				GCC_WARN_UNUSED_FUNCTION = YES;
				GCC_WARN_UNUSED_VARIABLE = YES;
				MTL_ENABLE_DEBUG_INFO = NO;
				SDKROOT = iphoneos;
				SUPPORTS_MACCATALYST = YES;
				SWIFT_COMPILATION_MODE = wholemodule;
				SWIFT_OPTIMIZATION_LEVEL = "-O";
				VALIDATE_PRODUCT = YES;
				VERSIONING_SYSTEM = "apple-generic";
				VERSION_INFO_PREFIX = "";
			};
			name = Release;
		};
		35262A131F7C4B9100C04F2C /* Debug */ = {
			isa = XCBuildConfiguration;
			buildSettings = {
				APPLICATION_EXTENSION_API_ONLY = YES;
				BUILD_LIBRARY_FOR_DISTRIBUTION = YES;
				CLANG_ENABLE_MODULES = YES;
				CLANG_ENABLE_OBJC_WEAK = YES;
				CODE_SIGN_IDENTITY = "Apple Development";
				CODE_SIGN_STYLE = Automatic;
				COMBINE_HIDPI_IMAGES = YES;
				DEFINES_MODULE = YES;
				DEVELOPMENT_TEAM = "";
				DYLIB_COMPATIBILITY_VERSION = 1;
				DYLIB_CURRENT_VERSION = 1;
				DYLIB_INSTALL_NAME_BASE = "@rpath";
				INFOPLIST_FILE = Purchases/Info.plist;
				INSTALL_PATH = "$(LOCAL_LIBRARY_DIR)/Frameworks";
				IPHONEOS_DEPLOYMENT_TARGET = 9.0;
				MACOSX_DEPLOYMENT_TARGET = 10.12;
				OTHER_LDFLAGS = "-all_load";
				PRODUCT_BUNDLE_IDENTIFIER = com.purchases.Purchases;
				PRODUCT_NAME = "$(TARGET_NAME:c99extidentifier)";
				SDKROOT = "";
				SKIP_INSTALL = YES;
				SUPPORTED_PLATFORMS = "macosx iphonesimulator iphoneos watchsimulator watchos appletvsimulator appletvos";
				SWIFT_INCLUDE_PATHS = "$(SRCROOT)/Purchases";
				SWIFT_OPTIMIZATION_LEVEL = "-Onone";
				SWIFT_VERSION = 5.0;
				TARGETED_DEVICE_FAMILY = "1,2,3,4,6";
				TVOS_DEPLOYMENT_TARGET = 9.0;
				WATCHOS_DEPLOYMENT_TARGET = 6.2;
			};
			name = Debug;
		};
		35262A141F7C4B9100C04F2C /* Release */ = {
			isa = XCBuildConfiguration;
			buildSettings = {
				APPLICATION_EXTENSION_API_ONLY = YES;
				BUILD_LIBRARY_FOR_DISTRIBUTION = YES;
				CLANG_ENABLE_MODULES = YES;
				CLANG_ENABLE_OBJC_WEAK = YES;
				CODE_SIGN_IDENTITY = "Apple Development";
				CODE_SIGN_STYLE = Manual;
				COMBINE_HIDPI_IMAGES = YES;
				DEFINES_MODULE = YES;
				DEVELOPMENT_TEAM = "";
				DYLIB_COMPATIBILITY_VERSION = 1;
				DYLIB_CURRENT_VERSION = 1;
				DYLIB_INSTALL_NAME_BASE = "@rpath";
				INFOPLIST_FILE = Purchases/Info.plist;
				INSTALL_PATH = "$(LOCAL_LIBRARY_DIR)/Frameworks";
				IPHONEOS_DEPLOYMENT_TARGET = 9.0;
				MACOSX_DEPLOYMENT_TARGET = 10.12;
				OTHER_LDFLAGS = "-all_load";
				PRODUCT_BUNDLE_IDENTIFIER = com.purchases.Purchases;
				PRODUCT_NAME = "$(TARGET_NAME:c99extidentifier)";
				PROVISIONING_PROFILE_SPECIFIER = "";
				SDKROOT = "";
				SKIP_INSTALL = YES;
				SUPPORTED_PLATFORMS = "macosx iphonesimulator iphoneos watchsimulator watchos appletvsimulator appletvos";
				SWIFT_INCLUDE_PATHS = "$(SRCROOT)/Purchases";
				SWIFT_VERSION = 5.0;
				TARGETED_DEVICE_FAMILY = "1,2,3,4,6";
				TVOS_DEPLOYMENT_TARGET = 9.0;
				WATCHOS_DEPLOYMENT_TARGET = 6.2;
			};
			name = Release;
		};
		35262A271F7D77E600C04F2C /* Debug */ = {
			isa = XCBuildConfiguration;
			buildSettings = {
				ALWAYS_EMBED_SWIFT_STANDARD_LIBRARIES = "$(inherited)";
				CLANG_ENABLE_MODULES = YES;
				CODE_SIGN_STYLE = Automatic;
				DEVELOPMENT_TEAM = 8SXR2327BM;
				INFOPLIST_FILE = PurchasesTests/Info.plist;
				IPHONEOS_DEPLOYMENT_TARGET = 9.0;
				LD_RUNPATH_SEARCH_PATHS = (
					"$(inherited)",
					"@executable_path/Frameworks",
					"@loader_path/Frameworks",
				);
				MACOSX_DEPLOYMENT_TARGET = 10.12;
				PRODUCT_BUNDLE_IDENTIFIER = com.purchases.PurchasesTests;
				PRODUCT_NAME = "$(TARGET_NAME)";
				SDKROOT = iphoneos;
				SUPPORTED_PLATFORMS = "iphonesimulator iphoneos macosx appletvsimulator appletvos";
				SWIFT_ACTIVE_COMPILATION_CONDITIONS = DEBUG;
				SWIFT_OBJC_BRIDGING_HEADER = "PurchasesTests/PurchasesTests-Bridging-Header.h";
				SWIFT_OPTIMIZATION_LEVEL = "-Onone";
				SWIFT_PRECOMPILE_BRIDGING_HEADER = YES;
				SWIFT_VERSION = 5.0;
				TARGETED_DEVICE_FAMILY = "1,2,3,6";
				TVOS_DEPLOYMENT_TARGET = 9.0;
				WATCHOS_DEPLOYMENT_TARGET = 6.2;
			};
			name = Debug;
		};
		35262A281F7D77E600C04F2C /* Release */ = {
			isa = XCBuildConfiguration;
			buildSettings = {
				ALWAYS_EMBED_SWIFT_STANDARD_LIBRARIES = "$(inherited)";
				CLANG_ENABLE_MODULES = YES;
				CODE_SIGN_STYLE = Automatic;
				DEVELOPMENT_TEAM = 8SXR2327BM;
				INFOPLIST_FILE = PurchasesTests/Info.plist;
				IPHONEOS_DEPLOYMENT_TARGET = 9.0;
				LD_RUNPATH_SEARCH_PATHS = (
					"$(inherited)",
					"@executable_path/Frameworks",
					"@loader_path/Frameworks",
				);
				MACOSX_DEPLOYMENT_TARGET = 10.12;
				PRODUCT_BUNDLE_IDENTIFIER = com.purchases.PurchasesTests;
				PRODUCT_NAME = "$(TARGET_NAME)";
				SDKROOT = iphoneos;
				SUPPORTED_PLATFORMS = "iphonesimulator iphoneos macosx appletvsimulator appletvos";
				SWIFT_COMPILATION_MODE = wholemodule;
				SWIFT_OBJC_BRIDGING_HEADER = "PurchasesTests/PurchasesTests-Bridging-Header.h";
				SWIFT_OPTIMIZATION_LEVEL = "-O";
				SWIFT_PRECOMPILE_BRIDGING_HEADER = YES;
				SWIFT_VERSION = 5.0;
				TARGETED_DEVICE_FAMILY = "1,2,3,6";
				TVOS_DEPLOYMENT_TARGET = 9.0;
				WATCHOS_DEPLOYMENT_TARGET = 6.2;
			};
			name = Release;
		};
		B387F4782683FDDB0028701F /* Debug */ = {
			isa = XCBuildConfiguration;
			buildSettings = {
				CLANG_ENABLE_MODULES = YES;
				CLANG_ENABLE_OBJC_WEAK = YES;
				CLANG_WARN_QUOTED_INCLUDE_IN_FRAMEWORK_HEADER = NO;
				CODE_SIGN_STYLE = Automatic;
				GCC_WARN_ABOUT_DEPRECATED_FUNCTIONS = NO;
				LD_RUNPATH_SEARCH_PATHS = (
					"$(inherited)",
					"@executable_path/../Frameworks",
					"@loader_path/../Frameworks",
				);
				LIBRARY_SEARCH_PATHS = "$(SDKROOT)/usr/lib/swift";
				MACOSX_DEPLOYMENT_TARGET = 11.3;
				MTL_ENABLE_DEBUG_INFO = INCLUDE_SOURCE;
				MTL_FAST_MATH = YES;
				PRODUCT_NAME = "$(TARGET_NAME)";
				SDKROOT = macosx;
				SWIFT_OBJC_BRIDGING_HEADER = "PublicSDKAPITester/APITester-Bridging-Header.h";
				SWIFT_OPTIMIZATION_LEVEL = "-Onone";
				SWIFT_VERSION = 5.0;
			};
			name = Debug;
		};
		B387F4792683FDDB0028701F /* Release */ = {
			isa = XCBuildConfiguration;
			buildSettings = {
				CLANG_ENABLE_MODULES = YES;
				CLANG_ENABLE_OBJC_WEAK = YES;
				CLANG_WARN_QUOTED_INCLUDE_IN_FRAMEWORK_HEADER = NO;
				CODE_SIGN_STYLE = Automatic;
				GCC_WARN_ABOUT_DEPRECATED_FUNCTIONS = NO;
				LD_RUNPATH_SEARCH_PATHS = (
					"$(inherited)",
					"@executable_path/../Frameworks",
					"@loader_path/../Frameworks",
				);
				LIBRARY_SEARCH_PATHS = "$(SDKROOT)/usr/lib/swift";
				MACOSX_DEPLOYMENT_TARGET = 11.3;
				MTL_FAST_MATH = YES;
				PRODUCT_NAME = "$(TARGET_NAME)";
				SDKROOT = macosx;
				SWIFT_OBJC_BRIDGING_HEADER = "PublicSDKAPITester/APITester-Bridging-Header.h";
				SWIFT_VERSION = 5.0;
			};
			name = Release;
		};
/* End XCBuildConfiguration section */

/* Begin XCConfigurationList section */
		2DC5622724EC63430031F69B /* Build configuration list for PBXNativeTarget "PurchasesCoreSwift" */ = {
			isa = XCConfigurationList;
			buildConfigurations = (
				2DC5622824EC63430031F69B /* Debug */,
				2DC5622924EC63430031F69B /* Release */,
			);
			defaultConfigurationIsVisible = 0;
			defaultConfigurationName = Release;
		};
		2DC5622A24EC63430031F69B /* Build configuration list for PBXNativeTarget "PurchasesCoreSwiftTests" */ = {
			isa = XCConfigurationList;
			buildConfigurations = (
				2DC5622B24EC63430031F69B /* Debug */,
				2DC5622C24EC63430031F69B /* Release */,
			);
			defaultConfigurationIsVisible = 0;
			defaultConfigurationName = Release;
		};
		2DE20B73264087FB004C597D /* Build configuration list for PBXNativeTarget "StoreKitTests" */ = {
			isa = XCConfigurationList;
			buildConfigurations = (
				2DE20B71264087FB004C597D /* Debug */,
				2DE20B72264087FB004C597D /* Release */,
			);
			defaultConfigurationIsVisible = 0;
			defaultConfigurationName = Release;
		};
		2DE20B8B26409EB8004C597D /* Build configuration list for PBXNativeTarget "StoreKitTestApp" */ = {
			isa = XCConfigurationList;
			buildConfigurations = (
				2DE20B8C26409EB8004C597D /* Debug */,
				2DE20B8D26409EB8004C597D /* Release */,
			);
			defaultConfigurationIsVisible = 0;
			defaultConfigurationName = Release;
		};
		352629F81F7C4B9100C04F2C /* Build configuration list for PBXProject "Purchases" */ = {
			isa = XCConfigurationList;
			buildConfigurations = (
				35262A101F7C4B9100C04F2C /* Debug */,
				35262A111F7C4B9100C04F2C /* Release */,
			);
			defaultConfigurationIsVisible = 0;
			defaultConfigurationName = Release;
		};
		35262A121F7C4B9100C04F2C /* Build configuration list for PBXNativeTarget "Purchases" */ = {
			isa = XCConfigurationList;
			buildConfigurations = (
				35262A131F7C4B9100C04F2C /* Debug */,
				35262A141F7C4B9100C04F2C /* Release */,
			);
			defaultConfigurationIsVisible = 0;
			defaultConfigurationName = Release;
		};
		35262A261F7D77E600C04F2C /* Build configuration list for PBXNativeTarget "PurchasesTests" */ = {
			isa = XCConfigurationList;
			buildConfigurations = (
				35262A271F7D77E600C04F2C /* Debug */,
				35262A281F7D77E600C04F2C /* Release */,
			);
			defaultConfigurationIsVisible = 0;
			defaultConfigurationName = Release;
		};
		B387F4772683FDDB0028701F /* Build configuration list for PBXNativeTarget "APITester" */ = {
			isa = XCConfigurationList;
			buildConfigurations = (
				B387F4782683FDDB0028701F /* Debug */,
				B387F4792683FDDB0028701F /* Release */,
			);
			defaultConfigurationIsVisible = 0;
			defaultConfigurationName = Release;
		};
/* End XCConfigurationList section */

/* Begin XCRemoteSwiftPackageReference section */
		B3D5CFBB267282630056FA67 /* XCRemoteSwiftPackageReference "Nimble" */ = {
			isa = XCRemoteSwiftPackageReference;
			repositoryURL = "https://github.com/Quick/Nimble.git";
			requirement = {
				kind = exactVersion;
				version = 9.2.0;
			};
		};
		B3D5CFBE267282760056FA67 /* XCRemoteSwiftPackageReference "OHHTTPStubs" */ = {
			isa = XCRemoteSwiftPackageReference;
			repositoryURL = "https://github.com/AliSoftware/OHHTTPStubs.git";
			requirement = {
				kind = exactVersion;
				version = 9.1.0;
			};
		};
/* End XCRemoteSwiftPackageReference section */

/* Begin XCSwiftPackageProductDependency section */
		B3D5CFBC267282630056FA67 /* Nimble */ = {
			isa = XCSwiftPackageProductDependency;
			package = B3D5CFBB267282630056FA67 /* XCRemoteSwiftPackageReference "Nimble" */;
			productName = Nimble;
		};
		B3D5CFBF267282760056FA67 /* OHHTTPStubsSwift */ = {
			isa = XCSwiftPackageProductDependency;
			package = B3D5CFBE267282760056FA67 /* XCRemoteSwiftPackageReference "OHHTTPStubs" */;
			productName = OHHTTPStubsSwift;
		};
		B3D5CFC1267282760056FA67 /* OHHTTPStubs */ = {
			isa = XCSwiftPackageProductDependency;
			package = B3D5CFBE267282760056FA67 /* XCRemoteSwiftPackageReference "OHHTTPStubs" */;
			productName = OHHTTPStubs;
		};
		B3D5CFC32672827D0056FA67 /* Nimble */ = {
			isa = XCSwiftPackageProductDependency;
			package = B3D5CFBB267282630056FA67 /* XCRemoteSwiftPackageReference "Nimble" */;
			productName = Nimble;
		};
		B3D5CFC52672827D0056FA67 /* OHHTTPStubs */ = {
			isa = XCSwiftPackageProductDependency;
			package = B3D5CFBE267282760056FA67 /* XCRemoteSwiftPackageReference "OHHTTPStubs" */;
			productName = OHHTTPStubs;
		};
		B3D5CFC72672827D0056FA67 /* OHHTTPStubsSwift */ = {
			isa = XCSwiftPackageProductDependency;
			package = B3D5CFBE267282760056FA67 /* XCRemoteSwiftPackageReference "OHHTTPStubs" */;
			productName = OHHTTPStubsSwift;
		};
		B3D5CFC9267282860056FA67 /* Nimble */ = {
			isa = XCSwiftPackageProductDependency;
			package = B3D5CFBB267282630056FA67 /* XCRemoteSwiftPackageReference "Nimble" */;
			productName = Nimble;
		};
/* End XCSwiftPackageProductDependency section */
	};
	rootObject = 352629F51F7C4B9100C04F2C /* Project object */;
}<|MERGE_RESOLUTION|>--- conflicted
+++ resolved
@@ -185,10 +185,7 @@
 		B34D2AA626976FC700D88C3A /* ErrorCode.swift in Sources */ = {isa = PBXBuildFile; fileRef = B34D2AA526976FC700D88C3A /* ErrorCode.swift */; };
 		B35042C426CDB79A00905B95 /* Purchases.swift in Sources */ = {isa = PBXBuildFile; fileRef = B35042C326CDB79A00905B95 /* Purchases.swift */; };
 		B35042C626CDD3B100905B95 /* PurchasesDelegate.swift in Sources */ = {isa = PBXBuildFile; fileRef = B35042C526CDD3B100905B95 /* PurchasesDelegate.swift */; };
-<<<<<<< HEAD
 		B35042CB26D0457E00905B95 /* PurchasesTestStandIn.swift in Sources */ = {isa = PBXBuildFile; fileRef = B35042CA26D0457E00905B95 /* PurchasesTestStandIn.swift */; };
-=======
->>>>>>> d4252c2d
 		B35F9E0926B4BEED00095C3F /* String+Extensions.swift in Sources */ = {isa = PBXBuildFile; fileRef = B35F9E0826B4BEED00095C3F /* String+Extensions.swift */; };
 		B36824BE268FBC5B00957E4C /* XCTest.framework in Frameworks */ = {isa = PBXBuildFile; fileRef = B36824BD268FBC5B00957E4C /* XCTest.framework */; };
 		B36824BF268FBC8700957E4C /* SubscriberAttributeTests.swift in Sources */ = {isa = PBXBuildFile; fileRef = 2D8DB34A24072AAE00BE3D31 /* SubscriberAttributeTests.swift */; };
@@ -512,10 +509,7 @@
 		B34D2AA526976FC700D88C3A /* ErrorCode.swift */ = {isa = PBXFileReference; lastKnownFileType = sourcecode.swift; path = ErrorCode.swift; sourceTree = "<group>"; };
 		B35042C326CDB79A00905B95 /* Purchases.swift */ = {isa = PBXFileReference; lastKnownFileType = sourcecode.swift; path = Purchases.swift; sourceTree = "<group>"; };
 		B35042C526CDD3B100905B95 /* PurchasesDelegate.swift */ = {isa = PBXFileReference; lastKnownFileType = sourcecode.swift; path = PurchasesDelegate.swift; sourceTree = "<group>"; };
-<<<<<<< HEAD
 		B35042CA26D0457E00905B95 /* PurchasesTestStandIn.swift */ = {isa = PBXFileReference; lastKnownFileType = sourcecode.swift; path = PurchasesTestStandIn.swift; sourceTree = "<group>"; };
-=======
->>>>>>> d4252c2d
 		B35F9E0826B4BEED00095C3F /* String+Extensions.swift */ = {isa = PBXFileReference; fileEncoding = 4; lastKnownFileType = sourcecode.swift; path = "String+Extensions.swift"; sourceTree = "<group>"; };
 		B36824BD268FBC5B00957E4C /* XCTest.framework */ = {isa = PBXFileReference; lastKnownFileType = wrapper.framework; name = XCTest.framework; path = Platforms/iPhoneOS.platform/Developer/Library/Frameworks/XCTest.framework; sourceTree = DEVELOPER_DIR; };
 		B372EC53268FEDC60099171E /* PromotionalOffer.swift */ = {isa = PBXFileReference; lastKnownFileType = sourcecode.swift; path = PromotionalOffer.swift; sourceTree = "<group>"; };
