// !$*UTF8*$!
{
	archiveVersion = 1;
	classes = {
	};
	objectVersion = 52;
	objects = {

/* Begin PBXBuildFile section */
		0313FD41268A506400168386 /* DateProvider.swift in Sources */ = {isa = PBXBuildFile; fileRef = 0313FD40268A506400168386 /* DateProvider.swift */; };
		2CD72942268A823900BFC976 /* Data+Extensions.swift in Sources */ = {isa = PBXBuildFile; fileRef = 2CD72941268A823900BFC976 /* Data+Extensions.swift */; };
		2CD72944268A826F00BFC976 /* Date+Extensions.swift in Sources */ = {isa = PBXBuildFile; fileRef = 2CD72943268A826F00BFC976 /* Date+Extensions.swift */; };
		2CD72948268A828400BFC976 /* Locale+Extensions.swift in Sources */ = {isa = PBXBuildFile; fileRef = 2CD72947268A828400BFC976 /* Locale+Extensions.swift */; };
		2CD7294A268A828F00BFC976 /* Dictionary+Extensions.swift in Sources */ = {isa = PBXBuildFile; fileRef = 2CD72949268A828F00BFC976 /* Dictionary+Extensions.swift */; };
		2D11F5E1250FF886005A70E8 /* AttributionStrings.swift in Sources */ = {isa = PBXBuildFile; fileRef = 2D11F5E0250FF886005A70E8 /* AttributionStrings.swift */; };
		2D1FFAD525B8707400367C63 /* RCPurchaserInfoManager+Protected.h in Headers */ = {isa = PBXBuildFile; fileRef = 2D1FFAD425B8707400367C63 /* RCPurchaserInfoManager+Protected.h */; settings = {ATTRIBUTES = (Private, ); }; };
		2D22679125F2D9AD00E6950C /* PurchasesTests-Bridging-Header.h in Headers */ = {isa = PBXBuildFile; fileRef = 35262A291F7D783F00C04F2C /* PurchasesTests-Bridging-Header.h */; };
		2D390255259CF46000DB19C0 /* MockPaymentDiscount.swift in Sources */ = {isa = PBXBuildFile; fileRef = 2D390254259CF46000DB19C0 /* MockPaymentDiscount.swift */; };
		2D3E29CE25E8009000456FA8 /* MockAttributionTypeFactory.swift in Sources */ = {isa = PBXBuildFile; fileRef = 37E35DA3E083FE37DAF15954 /* MockAttributionTypeFactory.swift */; };
		2D4C18A924F47E5000F268CD /* Purchases.swift in Sources */ = {isa = PBXBuildFile; fileRef = 2D4C18A824F47E4400F268CD /* Purchases.swift */; };
		2D4D6AF124F6FEE000B656BE /* MockIntroEligibilityCalculator.swift in Sources */ = {isa = PBXBuildFile; fileRef = 2DA0068E24E2E515002C59D3 /* MockIntroEligibilityCalculator.swift */; };
		2D4D6AF324F7172900B656BE /* MockProductsRequest.swift in Sources */ = {isa = PBXBuildFile; fileRef = 2D4D6AF224F7172900B656BE /* MockProductsRequest.swift */; };
		2D4D6AF424F717B800B656BE /* ASN1ObjectIdentifierEncoder.swift in Sources */ = {isa = PBXBuildFile; fileRef = 37E35C4A4B241A545D1D06BD /* ASN1ObjectIdentifierEncoder.swift */; };
		2D4D6AF524F717B800B656BE /* ContainerFactory.swift in Sources */ = {isa = PBXBuildFile; fileRef = 37E35092F0E41512E0D610BA /* ContainerFactory.swift */; };
		2D4D6AF624F7193700B656BE /* verifyReceiptSample1.txt in Resources */ = {isa = PBXBuildFile; fileRef = 2DDE559A24C8B5E300DCB087 /* verifyReceiptSample1.txt */; };
		2D4D6AF724F7193700B656BE /* base64encodedreceiptsample1.txt in Resources */ = {isa = PBXBuildFile; fileRef = 2DDE559B24C8B5E300DCB087 /* base64encodedreceiptsample1.txt */; };
		2D5033242406E4E8009CAE61 /* RCTypeDefsPreMigration.h in Headers */ = {isa = PBXBuildFile; fileRef = 2D5033212406E4E8009CAE61 /* RCTypeDefsPreMigration.h */; settings = {ATTRIBUTES = (Private, ); }; };
		2D5033262406E4E8009CAE61 /* RCSpecialSubscriberAttributes.h in Headers */ = {isa = PBXBuildFile; fileRef = 2D5033232406E4E8009CAE61 /* RCSpecialSubscriberAttributes.h */; settings = {ATTRIBUTES = (Private, ); }; };
		2D50332A2406EA61009CAE61 /* RCSubscriberAttributesManager.h in Headers */ = {isa = PBXBuildFile; fileRef = 2D5033272406EA61009CAE61 /* RCSubscriberAttributesManager.h */; settings = {ATTRIBUTES = (Private, ); }; };
		2D50332B2406EA61009CAE61 /* RCSubscriberAttributesManager.m in Sources */ = {isa = PBXBuildFile; fileRef = 2D5033282406EA61009CAE61 /* RCSubscriberAttributesManager.m */; };
		2D80736A268A691A0072284E /* MockProductsManager.swift in Sources */ = {isa = PBXBuildFile; fileRef = 37E35C9439E087F63ECC4F59 /* MockProductsManager.swift */; };
		2D8E9D482523747D00AFEE11 /* NSDictionaryExtensionsTests.swift in Sources */ = {isa = PBXBuildFile; fileRef = 2DD269162522A20A006AC4BC /* NSDictionaryExtensionsTests.swift */; };
		2D991ACA268BA56900085481 /* StoreKitRequestFetcher.swift in Sources */ = {isa = PBXBuildFile; fileRef = 2D991AC9268BA56900085481 /* StoreKitRequestFetcher.swift */; };
		2D991ACC268BBCD600085481 /* MockRequestFetcher.swift in Sources */ = {isa = PBXBuildFile; fileRef = 37E35609E46E869675A466C1 /* MockRequestFetcher.swift */; };
		2D991ACD268BBE8600085481 /* MockRequestFetcher.swift in Sources */ = {isa = PBXBuildFile; fileRef = 37E35609E46E869675A466C1 /* MockRequestFetcher.swift */; };
		2DAF814E25B24243002C621E /* RCIdentityManager+Protected.h in Headers */ = {isa = PBXBuildFile; fileRef = 2DAF814D25B24243002C621E /* RCIdentityManager+Protected.h */; settings = {ATTRIBUTES = (Private, ); }; };
		2DC19195255F36D10039389A /* Logger.swift in Sources */ = {isa = PBXBuildFile; fileRef = 2DC19194255F36D10039389A /* Logger.swift */; };
		2DC5622624EC63430031F69B /* PurchasesCoreSwift.h in Headers */ = {isa = PBXBuildFile; fileRef = 2DC5621824EC63430031F69B /* PurchasesCoreSwift.h */; settings = {ATTRIBUTES = (Public, ); }; };
		2DC5622E24EC636C0031F69B /* Transaction.swift in Sources */ = {isa = PBXBuildFile; fileRef = 37E355CBB3F3A31A32687B14 /* Transaction.swift */; };
		2DC5623024EC63730031F69B /* OperationDispatcher.swift in Sources */ = {isa = PBXBuildFile; fileRef = 2DDA3E4624DB0B5400EDFE5B /* OperationDispatcher.swift */; };
		2DC5623224EC63730031F69B /* TransactionsFactory.swift in Sources */ = {isa = PBXBuildFile; fileRef = 3597020F24BF6A710010506E /* TransactionsFactory.swift */; };
		2DC5623724EC68090031F69B /* TransactionsFactoryTests.swift in Sources */ = {isa = PBXBuildFile; fileRef = 3597021124BF6AAC0010506E /* TransactionsFactoryTests.swift */; };
		2DD02D5724AD0B0500419CD9 /* RCIntroEligibilityTests.swift in Sources */ = {isa = PBXBuildFile; fileRef = 2DD02D5624AD0B0500419CD9 /* RCIntroEligibilityTests.swift */; };
		2DD448FF24088473002F5694 /* RCPurchases+SubscriberAttributes.h in Headers */ = {isa = PBXBuildFile; fileRef = 2DD448FD24088473002F5694 /* RCPurchases+SubscriberAttributes.h */; settings = {ATTRIBUTES = (Private, ); }; };
		2DD4490024088473002F5694 /* RCPurchases+SubscriberAttributes.m in Sources */ = {isa = PBXBuildFile; fileRef = 2DD448FE24088473002F5694 /* RCPurchases+SubscriberAttributes.m */; };
		2DD7BA4D24C63A830066B4C2 /* MockSystemInfo.swift in Sources */ = {isa = PBXBuildFile; fileRef = 2DD7BA4C24C63A830066B4C2 /* MockSystemInfo.swift */; };
		2DDA3E4824DB101C00EDFE5B /* MockOperationDispatcher.swift in Sources */ = {isa = PBXBuildFile; fileRef = 37E35659EB530A5109AFAB50 /* MockOperationDispatcher.swift */; };
		2DDF419624F6F331005BC22D /* ProductsRequestFactory.swift in Sources */ = {isa = PBXBuildFile; fileRef = 37E35E8DCF998D9DB63850F8 /* ProductsRequestFactory.swift */; };
		2DDF419724F6F331005BC22D /* DateExtensions.swift in Sources */ = {isa = PBXBuildFile; fileRef = 37E3567189CF6A746EE3CCC2 /* DateExtensions.swift */; };
		2DDF419D24F6F331005BC22D /* IntroEligibilityCalculator.swift in Sources */ = {isa = PBXBuildFile; fileRef = 2D97458E24BDFCEF006245E9 /* IntroEligibilityCalculator.swift */; };
		2DDF419F24F6F331005BC22D /* ReceiptParsingError.swift in Sources */ = {isa = PBXBuildFile; fileRef = 2D8F622224D30F9D00F993AA /* ReceiptParsingError.swift */; };
		2DDF41A224F6F331005BC22D /* ProductsManager.swift in Sources */ = {isa = PBXBuildFile; fileRef = 37E35C7060D7E486F5958BED /* ProductsManager.swift */; };
		2DDF41A324F6F331005BC22D /* ReceiptParser.swift in Sources */ = {isa = PBXBuildFile; fileRef = 2D5BB46A24C8E8ED00E27537 /* ReceiptParser.swift */; };
		2DDF41AB24F6F37C005BC22D /* AppleReceipt.swift in Sources */ = {isa = PBXBuildFile; fileRef = 2DDF41A724F6F37C005BC22D /* AppleReceipt.swift */; };
		2DDF41AC24F6F37C005BC22D /* ASN1Container.swift in Sources */ = {isa = PBXBuildFile; fileRef = 2DDF41A824F6F37C005BC22D /* ASN1Container.swift */; };
		2DDF41AD24F6F37C005BC22D /* ASN1ObjectIdentifier.swift in Sources */ = {isa = PBXBuildFile; fileRef = 2DDF41A924F6F37C005BC22D /* ASN1ObjectIdentifier.swift */; };
		2DDF41AE24F6F37C005BC22D /* InAppPurchase.swift in Sources */ = {isa = PBXBuildFile; fileRef = 2DDF41AA24F6F37C005BC22D /* InAppPurchase.swift */; };
		2DDF41B324F6F387005BC22D /* InAppPurchaseBuilder.swift in Sources */ = {isa = PBXBuildFile; fileRef = 2DDF41AF24F6F387005BC22D /* InAppPurchaseBuilder.swift */; };
		2DDF41B424F6F387005BC22D /* ASN1ContainerBuilder.swift in Sources */ = {isa = PBXBuildFile; fileRef = 2DDF41B024F6F387005BC22D /* ASN1ContainerBuilder.swift */; };
		2DDF41B524F6F387005BC22D /* AppleReceiptBuilder.swift in Sources */ = {isa = PBXBuildFile; fileRef = 2DDF41B124F6F387005BC22D /* AppleReceiptBuilder.swift */; };
		2DDF41B624F6F387005BC22D /* ASN1ObjectIdentifierBuilder.swift in Sources */ = {isa = PBXBuildFile; fileRef = 2DDF41B224F6F387005BC22D /* ASN1ObjectIdentifierBuilder.swift */; };
		2DDF41BA24F6F392005BC22D /* ISO3601DateFormatter.swift in Sources */ = {isa = PBXBuildFile; fileRef = 2DDF41B724F6F392005BC22D /* ISO3601DateFormatter.swift */; };
		2DDF41BB24F6F392005BC22D /* UInt8+Extensions.swift in Sources */ = {isa = PBXBuildFile; fileRef = 2DDF41B824F6F392005BC22D /* UInt8+Extensions.swift */; };
		2DDF41BC24F6F392005BC22D /* ArraySlice_UInt8+Extensions.swift in Sources */ = {isa = PBXBuildFile; fileRef = 2DDF41B924F6F392005BC22D /* ArraySlice_UInt8+Extensions.swift */; };
		2DDF41C824F6F4C3005BC22D /* ISO3601DateFormatterTests.swift in Sources */ = {isa = PBXBuildFile; fileRef = 2DDF41BE24F6F4C3005BC22D /* ISO3601DateFormatterTests.swift */; };
		2DDF41C924F6F4C3005BC22D /* UInt8+ExtensionsTests.swift in Sources */ = {isa = PBXBuildFile; fileRef = 2DDF41BF24F6F4C3005BC22D /* UInt8+ExtensionsTests.swift */; };
		2DDF41CA24F6F4C3005BC22D /* ArraySlice_UInt8+ExtensionsTests.swift in Sources */ = {isa = PBXBuildFile; fileRef = 2DDF41C024F6F4C3005BC22D /* ArraySlice_UInt8+ExtensionsTests.swift */; };
		2DDF41CB24F6F4C3005BC22D /* ASN1ObjectIdentifierBuilderTests.swift in Sources */ = {isa = PBXBuildFile; fileRef = 2DDF41C224F6F4C3005BC22D /* ASN1ObjectIdentifierBuilderTests.swift */; };
		2DDF41CC24F6F4C3005BC22D /* AppleReceiptBuilderTests.swift in Sources */ = {isa = PBXBuildFile; fileRef = 2DDF41C324F6F4C3005BC22D /* AppleReceiptBuilderTests.swift */; };
		2DDF41CD24F6F4C3005BC22D /* ASN1ContainerBuilderTests.swift in Sources */ = {isa = PBXBuildFile; fileRef = 2DDF41C424F6F4C3005BC22D /* ASN1ContainerBuilderTests.swift */; };
		2DDF41CE24F6F4C3005BC22D /* InAppPurchaseBuilderTests.swift in Sources */ = {isa = PBXBuildFile; fileRef = 2DDF41C524F6F4C3005BC22D /* InAppPurchaseBuilderTests.swift */; };
		2DDF41CF24F6F4C3005BC22D /* ReceiptParsing+TestsWithRealReceipts.swift in Sources */ = {isa = PBXBuildFile; fileRef = 2DDF41C724F6F4C3005BC22D /* ReceiptParsing+TestsWithRealReceipts.swift */; };
		2DDF41DA24F6F4DB005BC22D /* ReceiptParserTests.swift in Sources */ = {isa = PBXBuildFile; fileRef = 37E351D0EBC4698E1D3585A6 /* ReceiptParserTests.swift */; };
		2DDF41DB24F6F4DB005BC22D /* IntroEligibilityCalculatorTests.swift in Sources */ = {isa = PBXBuildFile; fileRef = 37E354B18710B488B8B0D443 /* IntroEligibilityCalculatorTests.swift */; };
		2DDF41DC24F6F4DB005BC22D /* ProductsManagerTests.swift in Sources */ = {isa = PBXBuildFile; fileRef = 37E351F0E21361EAEC078A0D /* ProductsManagerTests.swift */; };
		2DDF41DE24F6F527005BC22D /* MockAppleReceiptBuilder.swift in Sources */ = {isa = PBXBuildFile; fileRef = 37E35C1554F296F7F1317747 /* MockAppleReceiptBuilder.swift */; };
		2DDF41DF24F6F527005BC22D /* MockProductsManager.swift in Sources */ = {isa = PBXBuildFile; fileRef = 37E35C9439E087F63ECC4F59 /* MockProductsManager.swift */; };
		2DDF41E024F6F527005BC22D /* MockInAppPurchaseBuilder.swift in Sources */ = {isa = PBXBuildFile; fileRef = 37E355744D64075AA91342DE /* MockInAppPurchaseBuilder.swift */; };
		2DDF41E124F6F527005BC22D /* MockReceiptParser.swift in Sources */ = {isa = PBXBuildFile; fileRef = 37E354B13440508B46C9A530 /* MockReceiptParser.swift */; };
		2DDF41E224F6F527005BC22D /* MockProductsRequest.swift in Sources */ = {isa = PBXBuildFile; fileRef = 37E35B08709090FBBFB16EBD /* MockProductsRequest.swift */; };
		2DDF41E324F6F527005BC22D /* MockASN1ContainerBuilder.swift in Sources */ = {isa = PBXBuildFile; fileRef = 37E351EB3689AF304E5B1031 /* MockASN1ContainerBuilder.swift */; };
		2DDF41E424F6F527005BC22D /* MockProductsRequestFactory.swift in Sources */ = {isa = PBXBuildFile; fileRef = 37E35F783903362B65FB7AF3 /* MockProductsRequestFactory.swift */; };
		2DDF41E624F6F5DC005BC22D /* MockSKProduct.swift in Sources */ = {isa = PBXBuildFile; fileRef = 2DDF41E524F6F5DC005BC22D /* MockSKProduct.swift */; };
		2DDF41E824F6F61B005BC22D /* MockSKDiscount.swift in Sources */ = {isa = PBXBuildFile; fileRef = 2DDF41E724F6F61B005BC22D /* MockSKDiscount.swift */; };
		2DDF41EA24F6F844005BC22D /* SKProductSubscriptionDurationExtensions.swift in Sources */ = {isa = PBXBuildFile; fileRef = 2DDF41E924F6F844005BC22D /* SKProductSubscriptionDurationExtensions.swift */; };
		2DE20B6F264087FB004C597D /* StoreKitTests.swift in Sources */ = {isa = PBXBuildFile; fileRef = 2DE20B6E264087FB004C597D /* StoreKitTests.swift */; };
		2DE20B7426408802004C597D /* Purchases.framework in Frameworks */ = {isa = PBXBuildFile; fileRef = 352629FE1F7C4B9100C04F2C /* Purchases.framework */; };
		2DE20B7626408807004C597D /* StoreKitTest.framework in Frameworks */ = {isa = PBXBuildFile; fileRef = 2DE20B7526408806004C597D /* StoreKitTest.framework */; };
		2DE20B7A26408921004C597D /* Configuration.storekit in Resources */ = {isa = PBXBuildFile; fileRef = 2DE20B7926408921004C597D /* Configuration.storekit */; };
		2DE20B8226409EB7004C597D /* StoreKitTestAppApp.swift in Sources */ = {isa = PBXBuildFile; fileRef = 2DE20B8126409EB7004C597D /* StoreKitTestAppApp.swift */; };
		2DE20B8426409EB7004C597D /* ContentView.swift in Sources */ = {isa = PBXBuildFile; fileRef = 2DE20B8326409EB7004C597D /* ContentView.swift */; };
		2DE20B8626409EB8004C597D /* Assets.xcassets in Resources */ = {isa = PBXBuildFile; fileRef = 2DE20B8526409EB8004C597D /* Assets.xcassets */; };
		2DE20B8926409EB8004C597D /* Preview Assets.xcassets in Resources */ = {isa = PBXBuildFile; fileRef = 2DE20B8826409EB8004C597D /* Preview Assets.xcassets */; };
		2DE20B9026409EC7004C597D /* Purchases.framework in Frameworks */ = {isa = PBXBuildFile; fileRef = 352629FE1F7C4B9100C04F2C /* Purchases.framework */; };
		2DE20B9226409ECF004C597D /* StoreKit.framework in Frameworks */ = {isa = PBXBuildFile; fileRef = 2DE20B9126409ECF004C597D /* StoreKit.framework */; };
		2DE61A84264190830021CEA0 /* Constants.swift in Sources */ = {isa = PBXBuildFile; fileRef = 2DE61A83264190830021CEA0 /* Constants.swift */; };
		2DE63BB324EC73F3001288D6 /* PurchasesCoreSwift.framework in Frameworks */ = {isa = PBXBuildFile; fileRef = 2DC5621624EC63420031F69B /* PurchasesCoreSwift.framework */; };
		2DEB976B247DB85400A92099 /* SKProductSubscriptionDurationExtensions.swift in Sources */ = {isa = PBXBuildFile; fileRef = 2DEB976A247DB85400A92099 /* SKProductSubscriptionDurationExtensions.swift */; };
		350FBDE91F7EEF070065833D /* RCPurchases.h in Headers */ = {isa = PBXBuildFile; fileRef = 350FBDE71F7EEF070065833D /* RCPurchases.h */; settings = {ATTRIBUTES = (Public, ); }; };
		350FBDEA1F7EEF070065833D /* RCPurchases.m in Sources */ = {isa = PBXBuildFile; fileRef = 350FBDE81F7EEF070065833D /* RCPurchases.m */; };
		351F4FAF1F803D0700F245F4 /* RCPurchaserInfo.h in Headers */ = {isa = PBXBuildFile; fileRef = 351F4FAD1F803D0700F245F4 /* RCPurchaserInfo.h */; settings = {ATTRIBUTES = (Public, ); }; };
		351F4FB01F803D0700F245F4 /* RCPurchaserInfo.m in Sources */ = {isa = PBXBuildFile; fileRef = 351F4FAE1F803D0700F245F4 /* RCPurchaserInfo.m */; };
		35262A0F1F7C4B9100C04F2C /* Purchases.h in Headers */ = {isa = PBXBuildFile; fileRef = 35262A011F7C4B9100C04F2C /* Purchases.h */; settings = {ATTRIBUTES = (Public, ); }; };
		35262A231F7D77E600C04F2C /* Purchases.framework in Frameworks */ = {isa = PBXBuildFile; fileRef = 352629FE1F7C4B9100C04F2C /* Purchases.framework */; };
		352E88442229B1A70046A10A /* RCPurchasesErrorUtils.m in Sources */ = {isa = PBXBuildFile; fileRef = 352E88422229B1A60046A10A /* RCPurchasesErrorUtils.m */; };
		353AB5E4222F624E003754E6 /* RCPurchasesErrors.h in Headers */ = {isa = PBXBuildFile; fileRef = 353AB5E3222F624E003754E6 /* RCPurchasesErrors.h */; settings = {ATTRIBUTES = (Public, ); }; };
		353AB5E6222F633D003754E6 /* RCPurchasesErrorUtils.h in Headers */ = {isa = PBXBuildFile; fileRef = 353AB5E5222F633D003754E6 /* RCPurchasesErrorUtils.h */; settings = {ATTRIBUTES = (Public, ); }; };
		354D50DF22E7D014009B870C /* RCOfferings.h in Headers */ = {isa = PBXBuildFile; fileRef = 354D50DD22E7D014009B870C /* RCOfferings.h */; settings = {ATTRIBUTES = (Public, ); }; };
		354D50E022E7D014009B870C /* RCOfferings.m in Sources */ = {isa = PBXBuildFile; fileRef = 354D50DE22E7D014009B870C /* RCOfferings.m */; };
		356D65F620B873AF00576D45 /* Purchases.framework in Copy Frameworks */ = {isa = PBXBuildFile; fileRef = 352629FE1F7C4B9100C04F2C /* Purchases.framework */; settings = {ATTRIBUTES = (CodeSignOnCopy, RemoveHeadersOnCopy, ); }; };
		3589D15624C21DBD00A65CBB /* RCAttributionTypeFactory+Protected.h in Headers */ = {isa = PBXBuildFile; fileRef = 3589D15524C21DBD00A65CBB /* RCAttributionTypeFactory+Protected.h */; settings = {ATTRIBUTES = (Private, ); }; };
		35CE74FB20C38A7100CE09D8 /* RCOffering.h in Headers */ = {isa = PBXBuildFile; fileRef = 35CE74F920C38A7100CE09D8 /* RCOffering.h */; settings = {ATTRIBUTES = (Public, ); }; };
		35CE74FD20C38A7100CE09D8 /* RCOffering.m in Sources */ = {isa = PBXBuildFile; fileRef = 35CE74FA20C38A7100CE09D8 /* RCOffering.m */; };
		37E3500156786798CB166571 /* RCPurchases+Protected.h in Headers */ = {isa = PBXBuildFile; fileRef = 37E352DAD631B3A45C041148 /* RCPurchases+Protected.h */; settings = {ATTRIBUTES = (Private, ); }; };
		37E35010ECA71A4CE6E16307 /* RCDeviceCache+Protected.h in Headers */ = {isa = PBXBuildFile; fileRef = 37E35DCFDBDCD33B531395A6 /* RCDeviceCache+Protected.h */; settings = {ATTRIBUTES = (Private, ); }; };
		37E3503FD7AB94A85A397EF3 /* RCHTTPStatusCodes.h in Headers */ = {isa = PBXBuildFile; fileRef = 37E35331DBA29B3C17D0F507 /* RCHTTPStatusCodes.h */; settings = {ATTRIBUTES = (Private, ); }; };
		37E35054EF6315E99DC20AEC /* RCAttributionTypeFactory.h in Headers */ = {isa = PBXBuildFile; fileRef = 37E3557795D5EC2CE5A6CCB5 /* RCAttributionTypeFactory.h */; settings = {ATTRIBUTES = (Private, ); }; };
		37E3509E9E39B1FFE93351B1 /* NSError+RCExtensions.h in Headers */ = {isa = PBXBuildFile; fileRef = 37E35D12020065BE7D6E473D /* NSError+RCExtensions.h */; settings = {ATTRIBUTES = (Private, ); }; };
		37E351A24D613F0DFE6AF05F /* MockBackend.swift in Sources */ = {isa = PBXBuildFile; fileRef = 37E35645928A0009F4C105A7 /* MockBackend.swift */; };
		37E351AB03EE37534CA10B59 /* MockInMemoryCachedOfferings.swift in Sources */ = {isa = PBXBuildFile; fileRef = 37E35C5A65AAF701DED59800 /* MockInMemoryCachedOfferings.swift */; };
		37E351DC8105A9C75F8CFE31 /* RCPurchaserInfoManager.m in Sources */ = {isa = PBXBuildFile; fileRef = 37E3531E6D800F71A856C9E2 /* RCPurchaserInfoManager.m */; };
		37E351E3AC0B5F67305B4CB6 /* DeviceCacheTests.swift in Sources */ = {isa = PBXBuildFile; fileRef = 37E35D87B7E6F91E27E98F42 /* DeviceCacheTests.swift */; };
		37E352039F075299CD4CF6B0 /* RCHTTPRequest.h in Headers */ = {isa = PBXBuildFile; fileRef = 37E35B76B22E9086A5BABECB /* RCHTTPRequest.h */; settings = {ATTRIBUTES = (Private, ); }; };
		37E352279076F9A5A48D1460 /* RCAttributionTypeFactory.m in Sources */ = {isa = PBXBuildFile; fileRef = 37E3580957BA17D5C2EEF8A8 /* RCAttributionTypeFactory.m */; };
		37E3524628A1D7568679FEE2 /* SubscriberAttributesManagerTests.swift in Sources */ = {isa = PBXBuildFile; fileRef = 37E3567E972B9B04FE079ABA /* SubscriberAttributesManagerTests.swift */; };
		37E3524CB70618E6C5F3DB49 /* MockPurchasesDelegate.swift in Sources */ = {isa = PBXBuildFile; fileRef = 37E35838A7FD36982EE14100 /* MockPurchasesDelegate.swift */; };
		37E352897F7CB3A122F9739F /* PurchasesSubscriberAttributesTests.swift in Sources */ = {isa = PBXBuildFile; fileRef = 37E3508E52201122137D4B4A /* PurchasesSubscriberAttributesTests.swift */; };
		37E352E9231D083B78E2E345 /* RCBackend.m in Sources */ = {isa = PBXBuildFile; fileRef = 37E35E282619939718FC7DBE /* RCBackend.m */; };
		37E352F190E0E957E8D932F8 /* RCDeviceCache.h in Headers */ = {isa = PBXBuildFile; fileRef = 37E3524E3032ABC72467AA43 /* RCDeviceCache.h */; settings = {ATTRIBUTES = (Private, ); }; };
		37E35302FD31A094AAE30BFA /* RCHTTPRequest.m in Sources */ = {isa = PBXBuildFile; fileRef = 37E356988CFAEA3E06597850 /* RCHTTPRequest.m */; };
		37E353437E49AA49D6ECC03F /* RCInMemoryCachedObject.m in Sources */ = {isa = PBXBuildFile; fileRef = 37E35B655B1BA8F52C4349ED /* RCInMemoryCachedObject.m */; };
		37E353851D42047D5B0A57D0 /* MockDateProvider.swift in Sources */ = {isa = PBXBuildFile; fileRef = 37E3578BD602C7B8E2274279 /* MockDateProvider.swift */; };
		37E35398FCB4931573C56CAF /* MockReceiptFetcher.swift in Sources */ = {isa = PBXBuildFile; fileRef = 37E352B11676F7DC51559E84 /* MockReceiptFetcher.swift */; };
		37E353E153F6B5C6DE54DE4B /* RCAttributionFetcher.m in Sources */ = {isa = PBXBuildFile; fileRef = 37E35B99BA2A8F048F2482F8 /* RCAttributionFetcher.m */; };
		37E354AFE06A9723230E47B8 /* RCInMemoryCachedObject+Protected.h in Headers */ = {isa = PBXBuildFile; fileRef = 37E35A6246A6969C7236B29B /* RCInMemoryCachedObject+Protected.h */; settings = {ATTRIBUTES = (Private, ); }; };
		37E354BE25CE61E55E4FD89C /* MockDeviceCache.swift in Sources */ = {isa = PBXBuildFile; fileRef = 37E354BEB8FDE39CAB7C4D69 /* MockDeviceCache.swift */; };
		37E354C46A8A3C2DC861C224 /* MockHTTPClient.swift in Sources */ = {isa = PBXBuildFile; fileRef = 37E35292137BBF2810CE4F4B /* MockHTTPClient.swift */; };
		37E354E0A9A371481540B2B0 /* MockAttributionFetcher.swift in Sources */ = {isa = PBXBuildFile; fileRef = 37E351CD1EE6B897F434EA40 /* MockAttributionFetcher.swift */; };
		37E354F65C32F553F4697C0E /* RCBackend.h in Headers */ = {isa = PBXBuildFile; fileRef = 37E35A6E091B8CD9C967383C /* RCBackend.h */; settings = {ATTRIBUTES = (Private, ); }; };
		37E35537842F30D829D76252 /* RCIdentityManager.m in Sources */ = {isa = PBXBuildFile; fileRef = 37E358CFE61BD929C7FDE4CD /* RCIdentityManager.m */; };
		37E3554836D4DA9336B9FA70 /* MockProductDiscount.swift in Sources */ = {isa = PBXBuildFile; fileRef = 37E3572040A16F10B957563A /* MockProductDiscount.swift */; };
		37E3555F3FB596CAB8F46868 /* BackendTests.swift in Sources */ = {isa = PBXBuildFile; fileRef = 37E358BF58C99AC39073B96C /* BackendTests.swift */; };
		37E35616A3D5D204B8BB2503 /* RCStoreKitWrapper.h in Headers */ = {isa = PBXBuildFile; fileRef = 37E359B77C1E588C9C009D2B /* RCStoreKitWrapper.h */; settings = {ATTRIBUTES = (Private, ); }; };
		37E356538C6A9A05887CAE12 /* NSError+RCExtensionsTests.swift in Sources */ = {isa = PBXBuildFile; fileRef = 37E353AF2CAD3CEDE6D9B368 /* NSError+RCExtensionsTests.swift */; };
		37E3567EAB98594B4912E305 /* RCLogUtils.h in Headers */ = {isa = PBXBuildFile; fileRef = 37E35EB9B60477A7AD2C2EB5 /* RCLogUtils.h */; settings = {ATTRIBUTES = (Private, ); }; };
		37E3575B0FFDD90D01861D81 /* RCPurchasesErrorUtils+Protected.h in Headers */ = {isa = PBXBuildFile; fileRef = 37E35CF71E13B58F4AC8998F /* RCPurchasesErrorUtils+Protected.h */; settings = {ATTRIBUTES = (Private, ); }; };
		37E357712F2A42935CD05062 /* RCAttributionData.h in Headers */ = {isa = PBXBuildFile; fileRef = 37E354501D2D2EC61F702958 /* RCAttributionData.h */; settings = {ATTRIBUTES = (Private, ); }; };
		37E357E33F0E20D92EE6372E /* MockSKProduct.swift in Sources */ = {isa = PBXBuildFile; fileRef = 37E357FBA3184BDE6E95DED4 /* MockSKProduct.swift */; };
		37E3585E0B39722838F235BD /* MockUserDefaults.swift in Sources */ = {isa = PBXBuildFile; fileRef = 37E357D16038F07915D7825D /* MockUserDefaults.swift */; };
		37E35861EE73539B60226BC2 /* EntitlementInfosTests.swift in Sources */ = {isa = PBXBuildFile; fileRef = 37E3582920E16E065502E5FC /* EntitlementInfosTests.swift */; };
		37E358D3F3C7C0388FF5C2BD /* RCOfferingsFactory.h in Headers */ = {isa = PBXBuildFile; fileRef = 37E352CB6BD9FE3D1F4946C5 /* RCOfferingsFactory.h */; settings = {ATTRIBUTES = (Private, ); }; };
		37E358DB4F4016AC297D6B00 /* RCOfferingsFactory.m in Sources */ = {isa = PBXBuildFile; fileRef = 37E35105C5C36A30D084954C /* RCOfferingsFactory.m */; };
		37E3595F797614307CBA329A /* StoreKitWrapperTests.swift in Sources */ = {isa = PBXBuildFile; fileRef = 37E352F86A0A8EB05BAD77C4 /* StoreKitWrapperTests.swift */; };
		37E3598A1AAA3D70EA01C82D /* RCInMemoryCachedObject.h in Headers */ = {isa = PBXBuildFile; fileRef = 37E35C6CBB3229AA53ECEB58 /* RCInMemoryCachedObject.h */; settings = {ATTRIBUTES = (Private, ); }; };
		37E3599326581376E0142EEC /* SystemInfoTests.swift in Sources */ = {isa = PBXBuildFile; fileRef = 37E35EEE7783629CDE41B70C /* SystemInfoTests.swift */; };
		37E359E815ECBE0B9074FA19 /* NSDate+RCExtensionsTests.swift in Sources */ = {isa = PBXBuildFile; fileRef = 37E3508EC20EEBAB4EAC4C82 /* NSDate+RCExtensionsTests.swift */; };
		37E359F038FEA41F207662A5 /* MockPurchaserInfoManager.swift in Sources */ = {isa = PBXBuildFile; fileRef = 37E35EBCDDD1A08F8105C46C /* MockPurchaserInfoManager.swift */; };
		37E35A1AD4361FC6D30EDB62 /* AttributionTypeFactoryTests.swift in Sources */ = {isa = PBXBuildFile; fileRef = 37E350420D54B99BB39448E0 /* AttributionTypeFactoryTests.swift */; };
		37E35A299524507A480956D5 /* RCStoreKitWrapper.m in Sources */ = {isa = PBXBuildFile; fileRef = 37E35CE6628D07BD2C4A07C0 /* RCStoreKitWrapper.m */; };
		37E35A37D97E9E2B0CA09300 /* ISOPeriodFormatterTests.swift in Sources */ = {isa = PBXBuildFile; fileRef = 37E35B9AC7A350CA2437049D /* ISOPeriodFormatterTests.swift */; };
		37E35A7ED3312F10B80FFE2B /* RCDeviceCache.m in Sources */ = {isa = PBXBuildFile; fileRef = 37E356F4B9FCED933CD9C1CA /* RCDeviceCache.m */; };
		37E35AC4C81DB6A27C5AA1CE /* OfferingsTests.swift in Sources */ = {isa = PBXBuildFile; fileRef = 37E357C2D977BBB081216B5F /* OfferingsTests.swift */; };
		37E35AD0B0D9EF0CDA29DAC2 /* MockStoreKitWrapper.swift in Sources */ = {isa = PBXBuildFile; fileRef = 37E351AC0FF9607719F7A29A /* MockStoreKitWrapper.swift */; };
		37E35AD3BB8E99D2AA325825 /* DeviceCacheSubscriberAttributesTests.swift in Sources */ = {isa = PBXBuildFile; fileRef = 37E35C4A795A0F056381A1B3 /* DeviceCacheSubscriberAttributesTests.swift */; };
		37E35AF213F2F79CB067FDC2 /* InMemoryCachedObjectTests.swift in Sources */ = {isa = PBXBuildFile; fileRef = 37E35E3250FBBB03D92E06EC /* InMemoryCachedObjectTests.swift */; };
		37E35B1F34D1624509012749 /* MockSubscriberAttributesManager.swift in Sources */ = {isa = PBXBuildFile; fileRef = 37E351D48260D9DC8B1EE360 /* MockSubscriberAttributesManager.swift */; };
		37E35B4BDE7D7B1EFB3EE800 /* NSError+RCExtensions.m in Sources */ = {isa = PBXBuildFile; fileRef = 37E35088AB7C4F7A242D3ED5 /* NSError+RCExtensions.m */; };
		37E35B94F66AD4C3BC3E3D54 /* RCPurchaserInfoManager.h in Headers */ = {isa = PBXBuildFile; fileRef = 37E35A375CFEFEE4D6DEFD11 /* RCPurchaserInfoManager.h */; settings = {ATTRIBUTES = (Private, ); }; };
		37E35BD1D25AE2B73AE41B8A /* RCAttributionData.m in Sources */ = {isa = PBXBuildFile; fileRef = 37E350ABE7173A637AA8B148 /* RCAttributionData.m */; };
		37E35BE05E2A8BB2BD310CB0 /* RCHTTPClient.h in Headers */ = {isa = PBXBuildFile; fileRef = 37E356C39D29EB6C8EC2D6BD /* RCHTTPClient.h */; settings = {ATTRIBUTES = (Private, ); }; };
		37E35C8515C5E2D01B0AF5C1 /* Strings.swift in Sources */ = {isa = PBXBuildFile; fileRef = 37E3507939634ED5A9280544 /* Strings.swift */; };
		37E35CB9C20AFAFBC98ADA27 /* RCAttributionFetcher.h in Headers */ = {isa = PBXBuildFile; fileRef = 37E356E2B50E2DCA5EB8A87D /* RCAttributionFetcher.h */; settings = {ATTRIBUTES = (Private, ); }; };
		37E35D01E3A0F5FC8E0B16F7 /* RCIdentityManager.h in Headers */ = {isa = PBXBuildFile; fileRef = 37E35B6C44C7460FC0522E01 /* RCIdentityManager.h */; settings = {ATTRIBUTES = (Private, ); }; };
		37E35D04747C56E85F1B9679 /* RCPurchaserInfo+Protected.h in Headers */ = {isa = PBXBuildFile; fileRef = 37E35F19DF256C1D0125CC76 /* RCPurchaserInfo+Protected.h */; settings = {ATTRIBUTES = (Private, ); }; };
		37E35D195CD0599FDB381D04 /* HTTPClientTests.swift in Sources */ = {isa = PBXBuildFile; fileRef = 37E353CBE9CF2572A72A347F /* HTTPClientTests.swift */; };
		37E35D561B3F5AC49FD6C2CF /* RCHTTPClient.m in Sources */ = {isa = PBXBuildFile; fileRef = 37E35EDEA372C1D8E03118FF /* RCHTTPClient.m */; };
		37E35D6F8CF6DFB88F0A2F61 /* PurchaserInfoManagerTests.swift in Sources */ = {isa = PBXBuildFile; fileRef = 37E35E992F1916C7F3911E7B /* PurchaserInfoManagerTests.swift */; };
		37E35D757DE82291BFFCFB91 /* RCOfferings+Protected.h in Headers */ = {isa = PBXBuildFile; fileRef = 37E354D3420651DECC1EA656 /* RCOfferings+Protected.h */; settings = {ATTRIBUTES = (Private, ); }; };
		37E35DD380900220C34BB222 /* MockTransaction.swift in Sources */ = {isa = PBXBuildFile; fileRef = 37E3550C031F1FD95B366998 /* MockTransaction.swift */; };
		37E35DD66736A6669A746334 /* PurchaserInfoTests.swift in Sources */ = {isa = PBXBuildFile; fileRef = 37E359D8F304C83184560135 /* PurchaserInfoTests.swift */; };
		37E35E3CFED4426C0EE1302C /* RCOffering+Protected.h in Headers */ = {isa = PBXBuildFile; fileRef = 37E357C8623F79A4F0BEE213 /* RCOffering+Protected.h */; settings = {ATTRIBUTES = (Private, ); }; };
		37E35EB7B35C86140B96C58B /* MockIdentityManager.swift in Sources */ = {isa = PBXBuildFile; fileRef = 37E3571B552018D47A6ED7C6 /* MockIdentityManager.swift */; };
		37E35EBDFC5CD3068E1792A3 /* MockNotificationCenter.swift in Sources */ = {isa = PBXBuildFile; fileRef = 37E35A0D4A561C51185F82EB /* MockNotificationCenter.swift */; };
		37E35ED080CFE0FBB7A58802 /* AttributionFetcherTests.swift in Sources */ = {isa = PBXBuildFile; fileRef = 37E35AB7A67D86DBD95B2243 /* AttributionFetcherTests.swift */; };
		37E35EDC57C486AC2D66B4B8 /* MockOfferingsFactory.swift in Sources */ = {isa = PBXBuildFile; fileRef = 37E3555B4BE0A4F7222E7B00 /* MockOfferingsFactory.swift */; };
		37E35F150166B248756AAFEF /* NSData+RCExtensionsTests.swift in Sources */ = {isa = PBXBuildFile; fileRef = 37E35ABEE9FD79CCA64E4F8B /* NSData+RCExtensionsTests.swift */; };
		37E35F549AEB655AB6DA83B3 /* MockSKDiscount.swift in Sources */ = {isa = PBXBuildFile; fileRef = 37E35EABF6D7AFE367718784 /* MockSKDiscount.swift */; };
		37E35F67255A87BD86B39D43 /* MockReceiptParser.swift in Sources */ = {isa = PBXBuildFile; fileRef = 37E3558F697A939D2BBD7FEC /* MockReceiptParser.swift */; };
		37E35FF7952D59C0AE3879D3 /* IdentityManagerTests.swift in Sources */ = {isa = PBXBuildFile; fileRef = 37E35294EBC1E5A879C95540 /* IdentityManagerTests.swift */; };
		80E80EF226970E04008F245A /* RCReceiptFetcher.swift in Sources */ = {isa = PBXBuildFile; fileRef = 80E80EF026970DC3008F245A /* RCReceiptFetcher.swift */; };
		9A65DFDE258AD60A00DE00B0 /* LogIntent.swift in Sources */ = {isa = PBXBuildFile; fileRef = 9A65DFDD258AD60A00DE00B0 /* LogIntent.swift */; };
		9A65E03625918B0500DE00B0 /* ConfigureStrings.swift in Sources */ = {isa = PBXBuildFile; fileRef = 9A65E03525918B0500DE00B0 /* ConfigureStrings.swift */; };
		9A65E03B25918B0900DE00B0 /* PurchaserInfoStrings.swift in Sources */ = {isa = PBXBuildFile; fileRef = 9A65E03A25918B0900DE00B0 /* PurchaserInfoStrings.swift */; };
		9A65E0762591977200DE00B0 /* IdentityStrings.swift in Sources */ = {isa = PBXBuildFile; fileRef = 9A65E0752591977200DE00B0 /* IdentityStrings.swift */; };
		9A65E07B2591977500DE00B0 /* NetworkStrings.swift in Sources */ = {isa = PBXBuildFile; fileRef = 9A65E07A2591977500DE00B0 /* NetworkStrings.swift */; };
		9A65E0802591977900DE00B0 /* ReceiptStrings.swift in Sources */ = {isa = PBXBuildFile; fileRef = 9A65E07F2591977900DE00B0 /* ReceiptStrings.swift */; };
		9A65E0A02591A23200DE00B0 /* OfferingStrings.swift in Sources */ = {isa = PBXBuildFile; fileRef = 9A65E09F2591A23200DE00B0 /* OfferingStrings.swift */; };
		9A65E0A52591A23500DE00B0 /* PurchaseStrings.swift in Sources */ = {isa = PBXBuildFile; fileRef = 9A65E0A42591A23500DE00B0 /* PurchaseStrings.swift */; };
		9A65E0AA2591A23800DE00B0 /* RestoreStrings.swift in Sources */ = {isa = PBXBuildFile; fileRef = 9A65E0A92591A23800DE00B0 /* RestoreStrings.swift */; };
		B32B74FF26868AEB005647BF /* Package.swift in Sources */ = {isa = PBXBuildFile; fileRef = B3D3C4712685784800CB3C21 /* Package.swift */; };
		B32B750126868C1D005647BF /* EntitlementInfo.swift in Sources */ = {isa = PBXBuildFile; fileRef = B32B750026868C1D005647BF /* EntitlementInfo.swift */; };
		B33C43EF267295E2006B8C8C /* RCObjC.m in Sources */ = {isa = PBXBuildFile; fileRef = B33C43EC2672953D006B8C8C /* RCObjC.m */; };
		B33C43F22672986D006B8C8C /* ObjCThrowExceptionMatcher.swift in Sources */ = {isa = PBXBuildFile; fileRef = B33C43F12672986D006B8C8C /* ObjCThrowExceptionMatcher.swift */; };
		B33CEA9E268BC39D008A3144 /* RCTransactionAPI.m in Sources */ = {isa = PBXBuildFile; fileRef = B33CEA9D268BC39D008A3144 /* RCTransactionAPI.m */; };
		B33CEAA0268CDCC9008A3144 /* ISOPeriodFormatter.swift in Sources */ = {isa = PBXBuildFile; fileRef = B33CEA9F268CDCC9008A3144 /* ISOPeriodFormatter.swift */; };
		B34D2AA0269606E400D88C3A /* IntroEligibility.swift in Sources */ = {isa = PBXBuildFile; fileRef = B3DF6A4F269524080030D57C /* IntroEligibility.swift */; };
		B34D2AA126960A3200D88C3A /* RCIntroEligibilityAPI.m in Sources */ = {isa = PBXBuildFile; fileRef = B3DF6A4D269522040030D57C /* RCIntroEligibilityAPI.m */; };
		B34D2AA4269649EC00D88C3A /* MockProductDiscount.swift in Sources */ = {isa = PBXBuildFile; fileRef = 37E3572040A16F10B957563A /* MockProductDiscount.swift */; };
		B36824BE268FBC5B00957E4C /* XCTest.framework in Frameworks */ = {isa = PBXBuildFile; fileRef = B36824BD268FBC5B00957E4C /* XCTest.framework */; };
		B36824BF268FBC8700957E4C /* SubscriberAttributeTests.swift in Sources */ = {isa = PBXBuildFile; fileRef = 2D8DB34A24072AAE00BE3D31 /* SubscriberAttributeTests.swift */; };
		B36824C1268FBCE000957E4C /* MockDateProvider.swift in Sources */ = {isa = PBXBuildFile; fileRef = 37E3578BD602C7B8E2274279 /* MockDateProvider.swift */; };
		B36824C3268FBE1500957E4C /* BackendSubscriberAttributesTests.swift in Sources */ = {isa = PBXBuildFile; fileRef = 37E357F69438004E1F443C03 /* BackendSubscriberAttributesTests.swift */; };
		B372EC54268FEDC60099171E /* PromotionalOffer.swift in Sources */ = {isa = PBXBuildFile; fileRef = B372EC53268FEDC60099171E /* PromotionalOffer.swift */; };
		B372EC56268FEF020099171E /* ProductInfo.swift in Sources */ = {isa = PBXBuildFile; fileRef = B372EC55268FEF020099171E /* ProductInfo.swift */; };
		B387F47A2683FDEA0028701F /* main.m in Sources */ = {isa = PBXBuildFile; fileRef = B387F46D2683FDAC0028701F /* main.m */; };
		B39E8118268E832000D31189 /* RCAttributionNetworkAPI.m in Sources */ = {isa = PBXBuildFile; fileRef = B39E8117268E832000D31189 /* RCAttributionNetworkAPI.m */; };
		B39E811A268E849900D31189 /* AttributionNetwork.swift in Sources */ = {isa = PBXBuildFile; fileRef = B39E8119268E849900D31189 /* AttributionNetwork.swift */; };
		B39E811D268E887500D31189 /* SubscriberAttribute.swift in Sources */ = {isa = PBXBuildFile; fileRef = B39E811C268E887500D31189 /* SubscriberAttribute.swift */; };
		B3AA35A0268682410007771B /* RCEntitlementInfoAPI.m in Sources */ = {isa = PBXBuildFile; fileRef = B3AA359D268682410007771B /* RCEntitlementInfoAPI.m */; };
		B3AA35A1268682410007771B /* RCPurchasesAPI.m in Sources */ = {isa = PBXBuildFile; fileRef = B3AA359F268682410007771B /* RCPurchasesAPI.m */; };
		B3AA6234268A7BA900894871 /* RCEntitlementInfosAPI.m in Sources */ = {isa = PBXBuildFile; fileRef = B3AA6232268A7BA900894871 /* RCEntitlementInfosAPI.m */; };
		B3AA6236268A81C700894871 /* EntitlementInfos.swift in Sources */ = {isa = PBXBuildFile; fileRef = B3AA6235268A81C700894871 /* EntitlementInfos.swift */; };
		B3AA6238268B926F00894871 /* SystemInfo.swift in Sources */ = {isa = PBXBuildFile; fileRef = B3AA6237268B926F00894871 /* SystemInfo.swift */; };
		B3C1AEFA268FF4DB0013D50D /* ProductInfoEnums.swift in Sources */ = {isa = PBXBuildFile; fileRef = B3C1AEF9268FF4DB0013D50D /* ProductInfoEnums.swift */; };
		B3C1AEFB268FF7210013D50D /* ProductInfoTests.swift in Sources */ = {isa = PBXBuildFile; fileRef = 37E350E57B0A393455A72B40 /* ProductInfoTests.swift */; };
		B3D3C47026856AFF00CB3C21 /* APITester.swift in Sources */ = {isa = PBXBuildFile; fileRef = B3D3C46F26856AFF00CB3C21 /* APITester.swift */; };
		B3D5CFBD267282630056FA67 /* Nimble in Frameworks */ = {isa = PBXBuildFile; productRef = B3D5CFBC267282630056FA67 /* Nimble */; };
		B3D5CFC0267282760056FA67 /* OHHTTPStubsSwift in Frameworks */ = {isa = PBXBuildFile; productRef = B3D5CFBF267282760056FA67 /* OHHTTPStubsSwift */; };
		B3D5CFC2267282760056FA67 /* OHHTTPStubs in Frameworks */ = {isa = PBXBuildFile; productRef = B3D5CFC1267282760056FA67 /* OHHTTPStubs */; };
		B3D5CFC42672827D0056FA67 /* Nimble in Frameworks */ = {isa = PBXBuildFile; productRef = B3D5CFC32672827D0056FA67 /* Nimble */; };
		B3D5CFC62672827D0056FA67 /* OHHTTPStubs in Frameworks */ = {isa = PBXBuildFile; productRef = B3D5CFC52672827D0056FA67 /* OHHTTPStubs */; };
		B3D5CFC82672827D0056FA67 /* OHHTTPStubsSwift in Frameworks */ = {isa = PBXBuildFile; productRef = B3D5CFC72672827D0056FA67 /* OHHTTPStubsSwift */; };
		B3D5CFCA267282860056FA67 /* Nimble in Frameworks */ = {isa = PBXBuildFile; productRef = B3D5CFC9267282860056FA67 /* Nimble */; };
		B3DDB55926854865008CCF23 /* PurchaseOwnershipType.swift in Sources */ = {isa = PBXBuildFile; fileRef = B3DDB55826854865008CCF23 /* PurchaseOwnershipType.swift */; };
		B3DF6A452694DCBA0030D57C /* PurchasesTests.swift in Sources */ = {isa = PBXBuildFile; fileRef = 37E35DE5707E845DA3FF51BC /* PurchasesTests.swift */; };
		B3DF6A46269512690030D57C /* ProductInfoExtensions.swift in Sources */ = {isa = PBXBuildFile; fileRef = 37E3583675928C01D92E3166 /* ProductInfoExtensions.swift */; };
		B3DF6A472695145E0030D57C /* ProductInfoExtensions.swift in Sources */ = {isa = PBXBuildFile; fileRef = 37E3583675928C01D92E3166 /* ProductInfoExtensions.swift */; };
		F5BE424026962ACF00254A30 /* ReceiptRefreshPolicy.swift in Sources */ = {isa = PBXBuildFile; fileRef = F5BE423F26962ACF00254A30 /* ReceiptRefreshPolicy.swift */; };
		F5BE424226965F9F00254A30 /* ProductInfoExtractor.swift in Sources */ = {isa = PBXBuildFile; fileRef = F5BE424126965F9F00254A30 /* ProductInfoExtractor.swift */; };
		F5BE424326966B0000254A30 /* ProductInfoExtractorTests.swift in Sources */ = {isa = PBXBuildFile; fileRef = 37E3548189DA008320B3FC98 /* ProductInfoExtractorTests.swift */; };
		F5BE4245269676E200254A30 /* StoreKitRequestFetcherTests.swift in Sources */ = {isa = PBXBuildFile; fileRef = F5BE4244269676E200254A30 /* StoreKitRequestFetcherTests.swift */; };
/* End PBXBuildFile section */

/* Begin PBXContainerItemProxy section */
		2DC5622024EC63430031F69B /* PBXContainerItemProxy */ = {
			isa = PBXContainerItemProxy;
			containerPortal = 352629F51F7C4B9100C04F2C /* Project object */;
			proxyType = 1;
			remoteGlobalIDString = 2DC5621524EC63420031F69B;
			remoteInfo = PurchasesCoreSwift;
		};
		2DC5623424EC63A20031F69B /* PBXContainerItemProxy */ = {
			isa = PBXContainerItemProxy;
			containerPortal = 352629F51F7C4B9100C04F2C /* Project object */;
			proxyType = 1;
			remoteGlobalIDString = 2DC5621524EC63420031F69B;
			remoteInfo = PurchasesCoreSwift;
		};
		2DE20B8E26409EC0004C597D /* PBXContainerItemProxy */ = {
			isa = PBXContainerItemProxy;
			containerPortal = 352629F51F7C4B9100C04F2C /* Project object */;
			proxyType = 1;
			remoteGlobalIDString = 2DE20B7E26409EB7004C597D;
			remoteInfo = StoreKitTestApp;
		};
		35DFC68220B8757C004584CC /* PBXContainerItemProxy */ = {
			isa = PBXContainerItemProxy;
			containerPortal = 352629F51F7C4B9100C04F2C /* Project object */;
			proxyType = 1;
			remoteGlobalIDString = 352629FD1F7C4B9100C04F2C;
			remoteInfo = Purchases;
		};
		B387F48726840B7F0028701F /* PBXContainerItemProxy */ = {
			isa = PBXContainerItemProxy;
			containerPortal = 352629F51F7C4B9100C04F2C /* Project object */;
			proxyType = 1;
			remoteGlobalIDString = 352629FD1F7C4B9100C04F2C;
			remoteInfo = Purchases;
		};
/* End PBXContainerItemProxy section */

/* Begin PBXCopyFilesBuildPhase section */
		350FBDD91F7DFD900065833D /* Copy Frameworks */ = {
			isa = PBXCopyFilesBuildPhase;
			buildActionMask = 2147483647;
			dstPath = "";
			dstSubfolderSpec = 10;
			files = (
				356D65F620B873AF00576D45 /* Purchases.framework in Copy Frameworks */,
			);
			name = "Copy Frameworks";
			runOnlyForDeploymentPostprocessing = 0;
		};
		B387F4712683FDDB0028701F /* CopyFiles */ = {
			isa = PBXCopyFilesBuildPhase;
			buildActionMask = 2147483647;
			dstPath = /usr/share/man/man1/;
			dstSubfolderSpec = 0;
			files = (
			);
			runOnlyForDeploymentPostprocessing = 1;
		};
/* End PBXCopyFilesBuildPhase section */

/* Begin PBXFileReference section */
		0313FD40268A506400168386 /* DateProvider.swift */ = {isa = PBXFileReference; lastKnownFileType = sourcecode.swift; path = DateProvider.swift; sourceTree = "<group>"; };
		2CD72941268A823900BFC976 /* Data+Extensions.swift */ = {isa = PBXFileReference; lastKnownFileType = sourcecode.swift; path = "Data+Extensions.swift"; sourceTree = "<group>"; };
		2CD72943268A826F00BFC976 /* Date+Extensions.swift */ = {isa = PBXFileReference; lastKnownFileType = sourcecode.swift; path = "Date+Extensions.swift"; sourceTree = "<group>"; };
		2CD72947268A828400BFC976 /* Locale+Extensions.swift */ = {isa = PBXFileReference; lastKnownFileType = sourcecode.swift; path = "Locale+Extensions.swift"; sourceTree = "<group>"; };
		2CD72949268A828F00BFC976 /* Dictionary+Extensions.swift */ = {isa = PBXFileReference; lastKnownFileType = sourcecode.swift; path = "Dictionary+Extensions.swift"; sourceTree = "<group>"; };
		2D11F5E0250FF886005A70E8 /* AttributionStrings.swift */ = {isa = PBXFileReference; lastKnownFileType = sourcecode.swift; path = AttributionStrings.swift; sourceTree = "<group>"; };
		2D1FFAD425B8707400367C63 /* RCPurchaserInfoManager+Protected.h */ = {isa = PBXFileReference; lastKnownFileType = sourcecode.c.h; path = "RCPurchaserInfoManager+Protected.h"; sourceTree = "<group>"; };
		2D390254259CF46000DB19C0 /* MockPaymentDiscount.swift */ = {isa = PBXFileReference; lastKnownFileType = sourcecode.swift; path = MockPaymentDiscount.swift; sourceTree = "<group>"; };
		2D4C18A824F47E4400F268CD /* Purchases.swift */ = {isa = PBXFileReference; lastKnownFileType = sourcecode.swift; path = Purchases.swift; sourceTree = "<group>"; };
		2D4D6AF224F7172900B656BE /* MockProductsRequest.swift */ = {isa = PBXFileReference; fileEncoding = 4; lastKnownFileType = sourcecode.swift; path = MockProductsRequest.swift; sourceTree = "<group>"; };
		2D5033212406E4E8009CAE61 /* RCTypeDefsPreMigration.h */ = {isa = PBXFileReference; fileEncoding = 4; lastKnownFileType = sourcecode.c.h; name = RCTypeDefsPreMigration.h; path = Purchases/SwiftObjcCompatibility/RCTypeDefsPreMigration.h; sourceTree = SOURCE_ROOT; };
		2D5033232406E4E8009CAE61 /* RCSpecialSubscriberAttributes.h */ = {isa = PBXFileReference; fileEncoding = 4; lastKnownFileType = sourcecode.c.h; name = RCSpecialSubscriberAttributes.h; path = Purchases/SubscriberAttributes/RCSpecialSubscriberAttributes.h; sourceTree = SOURCE_ROOT; };
		2D5033272406EA61009CAE61 /* RCSubscriberAttributesManager.h */ = {isa = PBXFileReference; fileEncoding = 4; lastKnownFileType = sourcecode.c.h; name = RCSubscriberAttributesManager.h; path = Purchases/SubscriberAttributes/RCSubscriberAttributesManager.h; sourceTree = SOURCE_ROOT; };
		2D5033282406EA61009CAE61 /* RCSubscriberAttributesManager.m */ = {isa = PBXFileReference; fileEncoding = 4; lastKnownFileType = sourcecode.c.objc; name = RCSubscriberAttributesManager.m; path = Purchases/SubscriberAttributes/RCSubscriberAttributesManager.m; sourceTree = SOURCE_ROOT; };
		2D5BB46A24C8E8ED00E27537 /* ReceiptParser.swift */ = {isa = PBXFileReference; lastKnownFileType = sourcecode.swift; path = ReceiptParser.swift; sourceTree = "<group>"; };
		2D8DB34A24072AAE00BE3D31 /* SubscriberAttributeTests.swift */ = {isa = PBXFileReference; fileEncoding = 4; lastKnownFileType = sourcecode.swift; path = SubscriberAttributeTests.swift; sourceTree = "<group>"; };
		2D8F622224D30F9D00F993AA /* ReceiptParsingError.swift */ = {isa = PBXFileReference; lastKnownFileType = sourcecode.swift; path = ReceiptParsingError.swift; sourceTree = "<group>"; };
		2D97458E24BDFCEF006245E9 /* IntroEligibilityCalculator.swift */ = {isa = PBXFileReference; lastKnownFileType = sourcecode.swift; path = IntroEligibilityCalculator.swift; sourceTree = "<group>"; };
		2D991AC9268BA56900085481 /* StoreKitRequestFetcher.swift */ = {isa = PBXFileReference; lastKnownFileType = sourcecode.swift; path = StoreKitRequestFetcher.swift; sourceTree = "<group>"; };
		2DA0068E24E2E515002C59D3 /* MockIntroEligibilityCalculator.swift */ = {isa = PBXFileReference; fileEncoding = 4; lastKnownFileType = sourcecode.swift; path = MockIntroEligibilityCalculator.swift; sourceTree = "<group>"; };
		2DAF814D25B24243002C621E /* RCIdentityManager+Protected.h */ = {isa = PBXFileReference; lastKnownFileType = sourcecode.c.h; path = "RCIdentityManager+Protected.h"; sourceTree = "<group>"; };
		2DC19194255F36D10039389A /* Logger.swift */ = {isa = PBXFileReference; lastKnownFileType = sourcecode.swift; path = Logger.swift; sourceTree = "<group>"; };
		2DC5621624EC63420031F69B /* PurchasesCoreSwift.framework */ = {isa = PBXFileReference; explicitFileType = wrapper.framework; includeInIndex = 0; path = PurchasesCoreSwift.framework; sourceTree = BUILT_PRODUCTS_DIR; };
		2DC5621824EC63430031F69B /* PurchasesCoreSwift.h */ = {isa = PBXFileReference; lastKnownFileType = sourcecode.c.h; path = PurchasesCoreSwift.h; sourceTree = "<group>"; };
		2DC5621924EC63430031F69B /* Info.plist */ = {isa = PBXFileReference; lastKnownFileType = text.plist.xml; path = Info.plist; sourceTree = "<group>"; };
		2DC5621E24EC63430031F69B /* PurchasesCoreSwiftTests.xctest */ = {isa = PBXFileReference; explicitFileType = wrapper.cfbundle; includeInIndex = 0; path = PurchasesCoreSwiftTests.xctest; sourceTree = BUILT_PRODUCTS_DIR; };
		2DC5622524EC63430031F69B /* Info.plist */ = {isa = PBXFileReference; lastKnownFileType = text.plist.xml; path = Info.plist; sourceTree = "<group>"; };
		2DD02D5624AD0B0500419CD9 /* RCIntroEligibilityTests.swift */ = {isa = PBXFileReference; lastKnownFileType = sourcecode.swift; path = RCIntroEligibilityTests.swift; sourceTree = "<group>"; };
		2DD269162522A20A006AC4BC /* NSDictionaryExtensionsTests.swift */ = {isa = PBXFileReference; lastKnownFileType = sourcecode.swift; path = NSDictionaryExtensionsTests.swift; sourceTree = "<group>"; };
		2DD448FD24088473002F5694 /* RCPurchases+SubscriberAttributes.h */ = {isa = PBXFileReference; fileEncoding = 4; lastKnownFileType = sourcecode.c.h; name = "RCPurchases+SubscriberAttributes.h"; path = "Purchases/SubscriberAttributes/RCPurchases+SubscriberAttributes.h"; sourceTree = SOURCE_ROOT; };
		2DD448FE24088473002F5694 /* RCPurchases+SubscriberAttributes.m */ = {isa = PBXFileReference; fileEncoding = 4; lastKnownFileType = sourcecode.c.objc; name = "RCPurchases+SubscriberAttributes.m"; path = "Purchases/SubscriberAttributes/RCPurchases+SubscriberAttributes.m"; sourceTree = SOURCE_ROOT; };
		2DD7BA4C24C63A830066B4C2 /* MockSystemInfo.swift */ = {isa = PBXFileReference; lastKnownFileType = sourcecode.swift; path = MockSystemInfo.swift; sourceTree = "<group>"; };
		2DDA3E4624DB0B5400EDFE5B /* OperationDispatcher.swift */ = {isa = PBXFileReference; lastKnownFileType = sourcecode.swift; path = OperationDispatcher.swift; sourceTree = "<group>"; };
		2DDE559A24C8B5E300DCB087 /* verifyReceiptSample1.txt */ = {isa = PBXFileReference; fileEncoding = 4; lastKnownFileType = text; path = verifyReceiptSample1.txt; sourceTree = "<group>"; };
		2DDE559B24C8B5E300DCB087 /* base64encodedreceiptsample1.txt */ = {isa = PBXFileReference; fileEncoding = 4; lastKnownFileType = text; path = base64encodedreceiptsample1.txt; sourceTree = "<group>"; };
		2DDF41A724F6F37C005BC22D /* AppleReceipt.swift */ = {isa = PBXFileReference; fileEncoding = 4; lastKnownFileType = sourcecode.swift; path = AppleReceipt.swift; sourceTree = "<group>"; };
		2DDF41A824F6F37C005BC22D /* ASN1Container.swift */ = {isa = PBXFileReference; fileEncoding = 4; lastKnownFileType = sourcecode.swift; path = ASN1Container.swift; sourceTree = "<group>"; };
		2DDF41A924F6F37C005BC22D /* ASN1ObjectIdentifier.swift */ = {isa = PBXFileReference; fileEncoding = 4; lastKnownFileType = sourcecode.swift; path = ASN1ObjectIdentifier.swift; sourceTree = "<group>"; };
		2DDF41AA24F6F37C005BC22D /* InAppPurchase.swift */ = {isa = PBXFileReference; fileEncoding = 4; lastKnownFileType = sourcecode.swift; path = InAppPurchase.swift; sourceTree = "<group>"; };
		2DDF41AF24F6F387005BC22D /* InAppPurchaseBuilder.swift */ = {isa = PBXFileReference; fileEncoding = 4; lastKnownFileType = sourcecode.swift; path = InAppPurchaseBuilder.swift; sourceTree = "<group>"; };
		2DDF41B024F6F387005BC22D /* ASN1ContainerBuilder.swift */ = {isa = PBXFileReference; fileEncoding = 4; lastKnownFileType = sourcecode.swift; path = ASN1ContainerBuilder.swift; sourceTree = "<group>"; };
		2DDF41B124F6F387005BC22D /* AppleReceiptBuilder.swift */ = {isa = PBXFileReference; fileEncoding = 4; lastKnownFileType = sourcecode.swift; path = AppleReceiptBuilder.swift; sourceTree = "<group>"; };
		2DDF41B224F6F387005BC22D /* ASN1ObjectIdentifierBuilder.swift */ = {isa = PBXFileReference; fileEncoding = 4; lastKnownFileType = sourcecode.swift; path = ASN1ObjectIdentifierBuilder.swift; sourceTree = "<group>"; };
		2DDF41B724F6F392005BC22D /* ISO3601DateFormatter.swift */ = {isa = PBXFileReference; fileEncoding = 4; lastKnownFileType = sourcecode.swift; path = ISO3601DateFormatter.swift; sourceTree = "<group>"; };
		2DDF41B824F6F392005BC22D /* UInt8+Extensions.swift */ = {isa = PBXFileReference; fileEncoding = 4; lastKnownFileType = sourcecode.swift; path = "UInt8+Extensions.swift"; sourceTree = "<group>"; };
		2DDF41B924F6F392005BC22D /* ArraySlice_UInt8+Extensions.swift */ = {isa = PBXFileReference; fileEncoding = 4; lastKnownFileType = sourcecode.swift; path = "ArraySlice_UInt8+Extensions.swift"; sourceTree = "<group>"; };
		2DDF41BE24F6F4C3005BC22D /* ISO3601DateFormatterTests.swift */ = {isa = PBXFileReference; fileEncoding = 4; lastKnownFileType = sourcecode.swift; path = ISO3601DateFormatterTests.swift; sourceTree = "<group>"; };
		2DDF41BF24F6F4C3005BC22D /* UInt8+ExtensionsTests.swift */ = {isa = PBXFileReference; fileEncoding = 4; lastKnownFileType = sourcecode.swift; path = "UInt8+ExtensionsTests.swift"; sourceTree = "<group>"; };
		2DDF41C024F6F4C3005BC22D /* ArraySlice_UInt8+ExtensionsTests.swift */ = {isa = PBXFileReference; fileEncoding = 4; lastKnownFileType = sourcecode.swift; path = "ArraySlice_UInt8+ExtensionsTests.swift"; sourceTree = "<group>"; };
		2DDF41C224F6F4C3005BC22D /* ASN1ObjectIdentifierBuilderTests.swift */ = {isa = PBXFileReference; fileEncoding = 4; lastKnownFileType = sourcecode.swift; path = ASN1ObjectIdentifierBuilderTests.swift; sourceTree = "<group>"; };
		2DDF41C324F6F4C3005BC22D /* AppleReceiptBuilderTests.swift */ = {isa = PBXFileReference; fileEncoding = 4; lastKnownFileType = sourcecode.swift; path = AppleReceiptBuilderTests.swift; sourceTree = "<group>"; };
		2DDF41C424F6F4C3005BC22D /* ASN1ContainerBuilderTests.swift */ = {isa = PBXFileReference; fileEncoding = 4; lastKnownFileType = sourcecode.swift; path = ASN1ContainerBuilderTests.swift; sourceTree = "<group>"; };
		2DDF41C524F6F4C3005BC22D /* InAppPurchaseBuilderTests.swift */ = {isa = PBXFileReference; fileEncoding = 4; lastKnownFileType = sourcecode.swift; path = InAppPurchaseBuilderTests.swift; sourceTree = "<group>"; };
		2DDF41C724F6F4C3005BC22D /* ReceiptParsing+TestsWithRealReceipts.swift */ = {isa = PBXFileReference; fileEncoding = 4; lastKnownFileType = sourcecode.swift; path = "ReceiptParsing+TestsWithRealReceipts.swift"; sourceTree = "<group>"; };
		2DDF41E524F6F5DC005BC22D /* MockSKProduct.swift */ = {isa = PBXFileReference; fileEncoding = 4; lastKnownFileType = sourcecode.swift; path = MockSKProduct.swift; sourceTree = "<group>"; };
		2DDF41E724F6F61B005BC22D /* MockSKDiscount.swift */ = {isa = PBXFileReference; fileEncoding = 4; lastKnownFileType = sourcecode.swift; path = MockSKDiscount.swift; sourceTree = "<group>"; };
		2DDF41E924F6F844005BC22D /* SKProductSubscriptionDurationExtensions.swift */ = {isa = PBXFileReference; fileEncoding = 4; lastKnownFileType = sourcecode.swift; path = SKProductSubscriptionDurationExtensions.swift; sourceTree = "<group>"; };
		2DE20B6C264087FB004C597D /* StoreKitTests.xctest */ = {isa = PBXFileReference; explicitFileType = wrapper.cfbundle; includeInIndex = 0; path = StoreKitTests.xctest; sourceTree = BUILT_PRODUCTS_DIR; };
		2DE20B6E264087FB004C597D /* StoreKitTests.swift */ = {isa = PBXFileReference; lastKnownFileType = sourcecode.swift; path = StoreKitTests.swift; sourceTree = "<group>"; };
		2DE20B70264087FB004C597D /* Info.plist */ = {isa = PBXFileReference; lastKnownFileType = text.plist.xml; path = Info.plist; sourceTree = "<group>"; };
		2DE20B7526408806004C597D /* StoreKitTest.framework */ = {isa = PBXFileReference; lastKnownFileType = wrapper.framework; name = StoreKitTest.framework; path = Developer/Library/Frameworks/StoreKitTest.framework; sourceTree = SDKROOT; };
		2DE20B7926408921004C597D /* Configuration.storekit */ = {isa = PBXFileReference; lastKnownFileType = text; name = Configuration.storekit; path = IntegrationTests/PurchaseTester/Configuration.storekit; sourceTree = SOURCE_ROOT; };
		2DE20B7F26409EB7004C597D /* StoreKitTestApp.app */ = {isa = PBXFileReference; explicitFileType = wrapper.application; includeInIndex = 0; path = StoreKitTestApp.app; sourceTree = BUILT_PRODUCTS_DIR; };
		2DE20B8126409EB7004C597D /* StoreKitTestAppApp.swift */ = {isa = PBXFileReference; lastKnownFileType = sourcecode.swift; path = StoreKitTestAppApp.swift; sourceTree = "<group>"; };
		2DE20B8326409EB7004C597D /* ContentView.swift */ = {isa = PBXFileReference; lastKnownFileType = sourcecode.swift; path = ContentView.swift; sourceTree = "<group>"; };
		2DE20B8526409EB8004C597D /* Assets.xcassets */ = {isa = PBXFileReference; lastKnownFileType = folder.assetcatalog; path = Assets.xcassets; sourceTree = "<group>"; };
		2DE20B8826409EB8004C597D /* Preview Assets.xcassets */ = {isa = PBXFileReference; lastKnownFileType = folder.assetcatalog; path = "Preview Assets.xcassets"; sourceTree = "<group>"; };
		2DE20B8A26409EB8004C597D /* Info.plist */ = {isa = PBXFileReference; lastKnownFileType = text.plist.xml; path = Info.plist; sourceTree = "<group>"; };
		2DE20B9126409ECF004C597D /* StoreKit.framework */ = {isa = PBXFileReference; lastKnownFileType = wrapper.framework; name = StoreKit.framework; path = Platforms/MacOSX.platform/Developer/SDKs/MacOSX11.3.sdk/System/iOSSupport/System/Library/Frameworks/StoreKit.framework; sourceTree = DEVELOPER_DIR; };
		2DE61A83264190830021CEA0 /* Constants.swift */ = {isa = PBXFileReference; lastKnownFileType = sourcecode.swift; path = Constants.swift; sourceTree = "<group>"; };
		2DEB976A247DB85400A92099 /* SKProductSubscriptionDurationExtensions.swift */ = {isa = PBXFileReference; lastKnownFileType = sourcecode.swift; path = SKProductSubscriptionDurationExtensions.swift; sourceTree = "<group>"; };
		2DEC0CFB24A2A1B100B0E5BB /* Package.swift */ = {isa = PBXFileReference; fileEncoding = 4; lastKnownFileType = sourcecode.swift; path = Package.swift; sourceTree = SOURCE_ROOT; };
		33FFC8744F2BAE7BD8889A4C /* Pods_Purchases.framework */ = {isa = PBXFileReference; explicitFileType = wrapper.framework; includeInIndex = 0; path = Pods_Purchases.framework; sourceTree = BUILT_PRODUCTS_DIR; };
		350A1B84226E3E8700CCA10F /* AppKit.framework */ = {isa = PBXFileReference; lastKnownFileType = wrapper.framework; name = AppKit.framework; path = System/Library/Frameworks/AppKit.framework; sourceTree = SDKROOT; };
		350FBDD71F7DF17F0065833D /* OHHTTPStubs.framework */ = {isa = PBXFileReference; lastKnownFileType = wrapper.framework; name = OHHTTPStubs.framework; path = Carthage/Build/iOS/OHHTTPStubs.framework; sourceTree = SOURCE_ROOT; };
		350FBDDC1F7EA3570065833D /* Nimble.framework */ = {isa = PBXFileReference; lastKnownFileType = wrapper.framework; name = Nimble.framework; path = Carthage/Build/iOS/Nimble.framework; sourceTree = SOURCE_ROOT; };
		350FBDE71F7EEF070065833D /* RCPurchases.h */ = {isa = PBXFileReference; lastKnownFileType = sourcecode.c.h; path = RCPurchases.h; sourceTree = "<group>"; };
		350FBDE81F7EEF070065833D /* RCPurchases.m */ = {isa = PBXFileReference; lastKnownFileType = sourcecode.c.objc; path = RCPurchases.m; sourceTree = "<group>"; };
		351F4FAD1F803D0700F245F4 /* RCPurchaserInfo.h */ = {isa = PBXFileReference; lastKnownFileType = sourcecode.c.h; path = RCPurchaserInfo.h; sourceTree = "<group>"; };
		351F4FAE1F803D0700F245F4 /* RCPurchaserInfo.m */ = {isa = PBXFileReference; lastKnownFileType = sourcecode.c.objc; path = RCPurchaserInfo.m; sourceTree = "<group>"; };
		352629FE1F7C4B9100C04F2C /* Purchases.framework */ = {isa = PBXFileReference; explicitFileType = wrapper.framework; includeInIndex = 0; path = Purchases.framework; sourceTree = BUILT_PRODUCTS_DIR; };
		35262A011F7C4B9100C04F2C /* Purchases.h */ = {isa = PBXFileReference; lastKnownFileType = sourcecode.c.h; path = Purchases.h; sourceTree = "<group>"; };
		35262A021F7C4B9100C04F2C /* Info.plist */ = {isa = PBXFileReference; lastKnownFileType = text.plist.xml; path = Info.plist; sourceTree = "<group>"; };
		35262A1E1F7D77E600C04F2C /* PurchasesTests.xctest */ = {isa = PBXFileReference; explicitFileType = wrapper.cfbundle; includeInIndex = 0; path = PurchasesTests.xctest; sourceTree = BUILT_PRODUCTS_DIR; };
		35262A221F7D77E600C04F2C /* Info.plist */ = {isa = PBXFileReference; lastKnownFileType = text.plist.xml; path = Info.plist; sourceTree = "<group>"; };
		35262A291F7D783F00C04F2C /* PurchasesTests-Bridging-Header.h */ = {isa = PBXFileReference; lastKnownFileType = sourcecode.c.h; path = "PurchasesTests-Bridging-Header.h"; sourceTree = "<group>"; };
		352E88422229B1A60046A10A /* RCPurchasesErrorUtils.m */ = {isa = PBXFileReference; fileEncoding = 4; lastKnownFileType = sourcecode.c.objc; path = RCPurchasesErrorUtils.m; sourceTree = "<group>"; };
		3530C18822653E8F00D6DF52 /* AdSupport.framework */ = {isa = PBXFileReference; lastKnownFileType = wrapper.framework; name = AdSupport.framework; path = System/Library/Frameworks/AdSupport.framework; sourceTree = SDKROOT; };
		353AB5E3222F624E003754E6 /* RCPurchasesErrors.h */ = {isa = PBXFileReference; lastKnownFileType = sourcecode.c.h; path = RCPurchasesErrors.h; sourceTree = "<group>"; };
		353AB5E5222F633D003754E6 /* RCPurchasesErrorUtils.h */ = {isa = PBXFileReference; lastKnownFileType = sourcecode.c.h; path = RCPurchasesErrorUtils.h; sourceTree = "<group>"; };
		354D50DD22E7D014009B870C /* RCOfferings.h */ = {isa = PBXFileReference; lastKnownFileType = sourcecode.c.h; path = RCOfferings.h; sourceTree = "<group>"; };
		354D50DE22E7D014009B870C /* RCOfferings.m */ = {isa = PBXFileReference; lastKnownFileType = sourcecode.c.objc; path = RCOfferings.m; sourceTree = "<group>"; };
		357C9BC022725CFA006BC624 /* iAd.framework */ = {isa = PBXFileReference; lastKnownFileType = wrapper.framework; name = iAd.framework; path = Platforms/iPhoneOS.platform/Developer/SDKs/iPhoneOS12.2.sdk/System/Library/Frameworks/iAd.framework; sourceTree = DEVELOPER_DIR; };
		3589D15524C21DBD00A65CBB /* RCAttributionTypeFactory+Protected.h */ = {isa = PBXFileReference; lastKnownFileType = sourcecode.c.h; path = "RCAttributionTypeFactory+Protected.h"; sourceTree = "<group>"; };
		3597020F24BF6A710010506E /* TransactionsFactory.swift */ = {isa = PBXFileReference; lastKnownFileType = sourcecode.swift; path = TransactionsFactory.swift; sourceTree = "<group>"; };
		3597021124BF6AAC0010506E /* TransactionsFactoryTests.swift */ = {isa = PBXFileReference; lastKnownFileType = sourcecode.swift; path = TransactionsFactoryTests.swift; sourceTree = "<group>"; };
		35CE74F920C38A7100CE09D8 /* RCOffering.h */ = {isa = PBXFileReference; lastKnownFileType = sourcecode.c.h; path = RCOffering.h; sourceTree = "<group>"; };
		35CE74FA20C38A7100CE09D8 /* RCOffering.m */ = {isa = PBXFileReference; lastKnownFileType = sourcecode.c.objc; path = RCOffering.m; sourceTree = "<group>"; };
		37E350420D54B99BB39448E0 /* AttributionTypeFactoryTests.swift */ = {isa = PBXFileReference; fileEncoding = 4; lastKnownFileType = sourcecode.swift; path = AttributionTypeFactoryTests.swift; sourceTree = "<group>"; };
		37E3507939634ED5A9280544 /* Strings.swift */ = {isa = PBXFileReference; fileEncoding = 4; lastKnownFileType = sourcecode.swift; path = Strings.swift; sourceTree = "<group>"; };
		37E35088AB7C4F7A242D3ED5 /* NSError+RCExtensions.m */ = {isa = PBXFileReference; fileEncoding = 4; lastKnownFileType = sourcecode.c.objc; path = "NSError+RCExtensions.m"; sourceTree = "<group>"; };
		37E3508E52201122137D4B4A /* PurchasesSubscriberAttributesTests.swift */ = {isa = PBXFileReference; fileEncoding = 4; lastKnownFileType = sourcecode.swift; path = PurchasesSubscriberAttributesTests.swift; sourceTree = "<group>"; };
		37E3508EC20EEBAB4EAC4C82 /* NSDate+RCExtensionsTests.swift */ = {isa = PBXFileReference; fileEncoding = 4; lastKnownFileType = sourcecode.swift; path = "NSDate+RCExtensionsTests.swift"; sourceTree = "<group>"; };
		37E35092F0E41512E0D610BA /* ContainerFactory.swift */ = {isa = PBXFileReference; fileEncoding = 4; lastKnownFileType = sourcecode.swift; path = ContainerFactory.swift; sourceTree = "<group>"; };
		37E350ABE7173A637AA8B148 /* RCAttributionData.m */ = {isa = PBXFileReference; fileEncoding = 4; lastKnownFileType = sourcecode.c.objc; path = RCAttributionData.m; sourceTree = "<group>"; };
		37E350E57B0A393455A72B40 /* ProductInfoTests.swift */ = {isa = PBXFileReference; fileEncoding = 4; lastKnownFileType = sourcecode.swift; path = ProductInfoTests.swift; sourceTree = "<group>"; };
		37E35105C5C36A30D084954C /* RCOfferingsFactory.m */ = {isa = PBXFileReference; fileEncoding = 4; lastKnownFileType = sourcecode.c.objc; path = RCOfferingsFactory.m; sourceTree = "<group>"; };
		37E351AC0FF9607719F7A29A /* MockStoreKitWrapper.swift */ = {isa = PBXFileReference; fileEncoding = 4; lastKnownFileType = sourcecode.swift; path = MockStoreKitWrapper.swift; sourceTree = "<group>"; };
		37E351CD1EE6B897F434EA40 /* MockAttributionFetcher.swift */ = {isa = PBXFileReference; fileEncoding = 4; lastKnownFileType = sourcecode.swift; path = MockAttributionFetcher.swift; sourceTree = "<group>"; };
		37E351D0EBC4698E1D3585A6 /* ReceiptParserTests.swift */ = {isa = PBXFileReference; fileEncoding = 4; lastKnownFileType = sourcecode.swift; path = ReceiptParserTests.swift; sourceTree = "<group>"; };
		37E351D48260D9DC8B1EE360 /* MockSubscriberAttributesManager.swift */ = {isa = PBXFileReference; fileEncoding = 4; lastKnownFileType = sourcecode.swift; path = MockSubscriberAttributesManager.swift; sourceTree = "<group>"; };
		37E351EB3689AF304E5B1031 /* MockASN1ContainerBuilder.swift */ = {isa = PBXFileReference; fileEncoding = 4; lastKnownFileType = sourcecode.swift; path = MockASN1ContainerBuilder.swift; sourceTree = "<group>"; };
		37E351F0E21361EAEC078A0D /* ProductsManagerTests.swift */ = {isa = PBXFileReference; fileEncoding = 4; lastKnownFileType = sourcecode.swift; path = ProductsManagerTests.swift; sourceTree = "<group>"; };
		37E3524E3032ABC72467AA43 /* RCDeviceCache.h */ = {isa = PBXFileReference; fileEncoding = 4; lastKnownFileType = sourcecode.c.h; path = RCDeviceCache.h; sourceTree = "<group>"; };
		37E35292137BBF2810CE4F4B /* MockHTTPClient.swift */ = {isa = PBXFileReference; fileEncoding = 4; lastKnownFileType = sourcecode.swift; path = MockHTTPClient.swift; sourceTree = "<group>"; };
		37E35294EBC1E5A879C95540 /* IdentityManagerTests.swift */ = {isa = PBXFileReference; fileEncoding = 4; lastKnownFileType = sourcecode.swift; path = IdentityManagerTests.swift; sourceTree = "<group>"; };
		37E352B11676F7DC51559E84 /* MockReceiptFetcher.swift */ = {isa = PBXFileReference; fileEncoding = 4; lastKnownFileType = sourcecode.swift; path = MockReceiptFetcher.swift; sourceTree = "<group>"; };
		37E352CB6BD9FE3D1F4946C5 /* RCOfferingsFactory.h */ = {isa = PBXFileReference; fileEncoding = 4; lastKnownFileType = sourcecode.c.h; path = RCOfferingsFactory.h; sourceTree = "<group>"; };
		37E352DAD631B3A45C041148 /* RCPurchases+Protected.h */ = {isa = PBXFileReference; fileEncoding = 4; lastKnownFileType = sourcecode.c.h; path = "RCPurchases+Protected.h"; sourceTree = "<group>"; };
		37E352F86A0A8EB05BAD77C4 /* StoreKitWrapperTests.swift */ = {isa = PBXFileReference; fileEncoding = 4; lastKnownFileType = sourcecode.swift; path = StoreKitWrapperTests.swift; sourceTree = "<group>"; };
		37E3531E6D800F71A856C9E2 /* RCPurchaserInfoManager.m */ = {isa = PBXFileReference; fileEncoding = 4; lastKnownFileType = sourcecode.c.objc; path = RCPurchaserInfoManager.m; sourceTree = "<group>"; };
		37E35331DBA29B3C17D0F507 /* RCHTTPStatusCodes.h */ = {isa = PBXFileReference; fileEncoding = 4; lastKnownFileType = sourcecode.c.h; path = RCHTTPStatusCodes.h; sourceTree = "<group>"; };
		37E353AF2CAD3CEDE6D9B368 /* NSError+RCExtensionsTests.swift */ = {isa = PBXFileReference; fileEncoding = 4; lastKnownFileType = sourcecode.swift; path = "NSError+RCExtensionsTests.swift"; sourceTree = "<group>"; };
		37E353CBE9CF2572A72A347F /* HTTPClientTests.swift */ = {isa = PBXFileReference; fileEncoding = 4; lastKnownFileType = sourcecode.swift; path = HTTPClientTests.swift; sourceTree = "<group>"; };
		37E354501D2D2EC61F702958 /* RCAttributionData.h */ = {isa = PBXFileReference; fileEncoding = 4; lastKnownFileType = sourcecode.c.h; path = RCAttributionData.h; sourceTree = "<group>"; };
		37E3548189DA008320B3FC98 /* ProductInfoExtractorTests.swift */ = {isa = PBXFileReference; fileEncoding = 4; lastKnownFileType = sourcecode.swift; path = ProductInfoExtractorTests.swift; sourceTree = "<group>"; };
		37E354B13440508B46C9A530 /* MockReceiptParser.swift */ = {isa = PBXFileReference; fileEncoding = 4; lastKnownFileType = sourcecode.swift; path = MockReceiptParser.swift; sourceTree = "<group>"; };
		37E354B18710B488B8B0D443 /* IntroEligibilityCalculatorTests.swift */ = {isa = PBXFileReference; fileEncoding = 4; lastKnownFileType = sourcecode.swift; path = IntroEligibilityCalculatorTests.swift; sourceTree = "<group>"; };
		37E354BEB8FDE39CAB7C4D69 /* MockDeviceCache.swift */ = {isa = PBXFileReference; fileEncoding = 4; lastKnownFileType = sourcecode.swift; path = MockDeviceCache.swift; sourceTree = "<group>"; };
		37E354D3420651DECC1EA656 /* RCOfferings+Protected.h */ = {isa = PBXFileReference; fileEncoding = 4; lastKnownFileType = sourcecode.c.h; path = "RCOfferings+Protected.h"; sourceTree = "<group>"; };
		37E3550C031F1FD95B366998 /* MockTransaction.swift */ = {isa = PBXFileReference; fileEncoding = 4; lastKnownFileType = sourcecode.swift; path = MockTransaction.swift; sourceTree = "<group>"; };
		37E3555B4BE0A4F7222E7B00 /* MockOfferingsFactory.swift */ = {isa = PBXFileReference; fileEncoding = 4; lastKnownFileType = sourcecode.swift; path = MockOfferingsFactory.swift; sourceTree = "<group>"; };
		37E355744D64075AA91342DE /* MockInAppPurchaseBuilder.swift */ = {isa = PBXFileReference; fileEncoding = 4; lastKnownFileType = sourcecode.swift; path = MockInAppPurchaseBuilder.swift; sourceTree = "<group>"; };
		37E3557795D5EC2CE5A6CCB5 /* RCAttributionTypeFactory.h */ = {isa = PBXFileReference; fileEncoding = 4; lastKnownFileType = sourcecode.c.h; path = RCAttributionTypeFactory.h; sourceTree = "<group>"; };
		37E3558F697A939D2BBD7FEC /* MockReceiptParser.swift */ = {isa = PBXFileReference; fileEncoding = 4; lastKnownFileType = sourcecode.swift; path = MockReceiptParser.swift; sourceTree = "<group>"; };
		37E355CBB3F3A31A32687B14 /* Transaction.swift */ = {isa = PBXFileReference; fileEncoding = 4; lastKnownFileType = sourcecode.swift; path = Transaction.swift; sourceTree = "<group>"; };
		37E35609E46E869675A466C1 /* MockRequestFetcher.swift */ = {isa = PBXFileReference; fileEncoding = 4; lastKnownFileType = sourcecode.swift; path = MockRequestFetcher.swift; sourceTree = "<group>"; };
		37E3564466002C9162AC7C5E /* Package.swift */ = {isa = PBXFileReference; fileEncoding = 4; lastKnownFileType = sourcecode.swift; path = Package.swift; sourceTree = "<group>"; };
		37E35645928A0009F4C105A7 /* MockBackend.swift */ = {isa = PBXFileReference; fileEncoding = 4; lastKnownFileType = sourcecode.swift; path = MockBackend.swift; sourceTree = "<group>"; };
		37E35659EB530A5109AFAB50 /* MockOperationDispatcher.swift */ = {isa = PBXFileReference; fileEncoding = 4; lastKnownFileType = sourcecode.swift; path = MockOperationDispatcher.swift; sourceTree = "<group>"; };
		37E3567189CF6A746EE3CCC2 /* DateExtensions.swift */ = {isa = PBXFileReference; fileEncoding = 4; lastKnownFileType = sourcecode.swift; path = DateExtensions.swift; sourceTree = "<group>"; };
		37E3567E972B9B04FE079ABA /* SubscriberAttributesManagerTests.swift */ = {isa = PBXFileReference; fileEncoding = 4; lastKnownFileType = sourcecode.swift; path = SubscriberAttributesManagerTests.swift; sourceTree = "<group>"; };
		37E356988CFAEA3E06597850 /* RCHTTPRequest.m */ = {isa = PBXFileReference; fileEncoding = 4; lastKnownFileType = sourcecode.c.objc; path = RCHTTPRequest.m; sourceTree = "<group>"; };
		37E356C39D29EB6C8EC2D6BD /* RCHTTPClient.h */ = {isa = PBXFileReference; fileEncoding = 4; lastKnownFileType = sourcecode.c.h; path = RCHTTPClient.h; sourceTree = "<group>"; };
		37E356E2B50E2DCA5EB8A87D /* RCAttributionFetcher.h */ = {isa = PBXFileReference; fileEncoding = 4; lastKnownFileType = sourcecode.c.h; path = RCAttributionFetcher.h; sourceTree = "<group>"; };
		37E356F4B9FCED933CD9C1CA /* RCDeviceCache.m */ = {isa = PBXFileReference; fileEncoding = 4; lastKnownFileType = sourcecode.c.objc; path = RCDeviceCache.m; sourceTree = "<group>"; };
		37E3571B552018D47A6ED7C6 /* MockIdentityManager.swift */ = {isa = PBXFileReference; fileEncoding = 4; lastKnownFileType = sourcecode.swift; path = MockIdentityManager.swift; sourceTree = "<group>"; };
		37E3572040A16F10B957563A /* MockProductDiscount.swift */ = {isa = PBXFileReference; fileEncoding = 4; lastKnownFileType = sourcecode.swift; path = MockProductDiscount.swift; sourceTree = "<group>"; };
		37E3578BD602C7B8E2274279 /* MockDateProvider.swift */ = {isa = PBXFileReference; fileEncoding = 4; lastKnownFileType = sourcecode.swift; path = MockDateProvider.swift; sourceTree = "<group>"; };
		37E357C2D977BBB081216B5F /* OfferingsTests.swift */ = {isa = PBXFileReference; fileEncoding = 4; lastKnownFileType = sourcecode.swift; path = OfferingsTests.swift; sourceTree = "<group>"; };
		37E357C8623F79A4F0BEE213 /* RCOffering+Protected.h */ = {isa = PBXFileReference; fileEncoding = 4; lastKnownFileType = sourcecode.c.h; path = "RCOffering+Protected.h"; sourceTree = "<group>"; };
		37E357D16038F07915D7825D /* MockUserDefaults.swift */ = {isa = PBXFileReference; fileEncoding = 4; lastKnownFileType = sourcecode.swift; path = MockUserDefaults.swift; sourceTree = "<group>"; };
		37E357F69438004E1F443C03 /* BackendSubscriberAttributesTests.swift */ = {isa = PBXFileReference; fileEncoding = 4; lastKnownFileType = sourcecode.swift; path = BackendSubscriberAttributesTests.swift; sourceTree = "<group>"; };
		37E357FBA3184BDE6E95DED4 /* MockSKProduct.swift */ = {isa = PBXFileReference; fileEncoding = 4; lastKnownFileType = sourcecode.swift; path = MockSKProduct.swift; sourceTree = "<group>"; };
		37E3580957BA17D5C2EEF8A8 /* RCAttributionTypeFactory.m */ = {isa = PBXFileReference; fileEncoding = 4; lastKnownFileType = sourcecode.c.objc; path = RCAttributionTypeFactory.m; sourceTree = "<group>"; };
		37E3582920E16E065502E5FC /* EntitlementInfosTests.swift */ = {isa = PBXFileReference; fileEncoding = 4; lastKnownFileType = sourcecode.swift; path = EntitlementInfosTests.swift; sourceTree = "<group>"; };
		37E3583675928C01D92E3166 /* ProductInfoExtensions.swift */ = {isa = PBXFileReference; fileEncoding = 4; lastKnownFileType = sourcecode.swift; path = ProductInfoExtensions.swift; sourceTree = "<group>"; };
		37E35838A7FD36982EE14100 /* MockPurchasesDelegate.swift */ = {isa = PBXFileReference; fileEncoding = 4; lastKnownFileType = sourcecode.swift; path = MockPurchasesDelegate.swift; sourceTree = "<group>"; };
		37E358BF58C99AC39073B96C /* BackendTests.swift */ = {isa = PBXFileReference; fileEncoding = 4; lastKnownFileType = sourcecode.swift; path = BackendTests.swift; sourceTree = "<group>"; };
		37E358CFE61BD929C7FDE4CD /* RCIdentityManager.m */ = {isa = PBXFileReference; fileEncoding = 4; lastKnownFileType = sourcecode.c.objc; path = RCIdentityManager.m; sourceTree = "<group>"; };
		37E359B77C1E588C9C009D2B /* RCStoreKitWrapper.h */ = {isa = PBXFileReference; fileEncoding = 4; lastKnownFileType = sourcecode.c.h; path = RCStoreKitWrapper.h; sourceTree = "<group>"; };
		37E359D8F304C83184560135 /* PurchaserInfoTests.swift */ = {isa = PBXFileReference; fileEncoding = 4; lastKnownFileType = sourcecode.swift; path = PurchaserInfoTests.swift; sourceTree = "<group>"; };
		37E35A0D4A561C51185F82EB /* MockNotificationCenter.swift */ = {isa = PBXFileReference; fileEncoding = 4; lastKnownFileType = sourcecode.swift; path = MockNotificationCenter.swift; sourceTree = "<group>"; };
		37E35A375CFEFEE4D6DEFD11 /* RCPurchaserInfoManager.h */ = {isa = PBXFileReference; fileEncoding = 4; lastKnownFileType = sourcecode.c.h; path = RCPurchaserInfoManager.h; sourceTree = "<group>"; };
		37E35A6246A6969C7236B29B /* RCInMemoryCachedObject+Protected.h */ = {isa = PBXFileReference; fileEncoding = 4; lastKnownFileType = sourcecode.c.h; path = "RCInMemoryCachedObject+Protected.h"; sourceTree = "<group>"; };
		37E35A6E091B8CD9C967383C /* RCBackend.h */ = {isa = PBXFileReference; fileEncoding = 4; lastKnownFileType = sourcecode.c.h; path = RCBackend.h; sourceTree = "<group>"; };
		37E35AB7A67D86DBD95B2243 /* AttributionFetcherTests.swift */ = {isa = PBXFileReference; fileEncoding = 4; lastKnownFileType = sourcecode.swift; path = AttributionFetcherTests.swift; sourceTree = "<group>"; };
		37E35ABEE9FD79CCA64E4F8B /* NSData+RCExtensionsTests.swift */ = {isa = PBXFileReference; fileEncoding = 4; lastKnownFileType = sourcecode.swift; path = "NSData+RCExtensionsTests.swift"; sourceTree = "<group>"; };
		37E35B08709090FBBFB16EBD /* MockProductsRequest.swift */ = {isa = PBXFileReference; fileEncoding = 4; lastKnownFileType = sourcecode.swift; path = MockProductsRequest.swift; sourceTree = "<group>"; };
		37E35B655B1BA8F52C4349ED /* RCInMemoryCachedObject.m */ = {isa = PBXFileReference; fileEncoding = 4; lastKnownFileType = sourcecode.c.objc; path = RCInMemoryCachedObject.m; sourceTree = "<group>"; };
		37E35B6C44C7460FC0522E01 /* RCIdentityManager.h */ = {isa = PBXFileReference; fileEncoding = 4; lastKnownFileType = sourcecode.c.h; path = RCIdentityManager.h; sourceTree = "<group>"; };
		37E35B76B22E9086A5BABECB /* RCHTTPRequest.h */ = {isa = PBXFileReference; fileEncoding = 4; lastKnownFileType = sourcecode.c.h; path = RCHTTPRequest.h; sourceTree = "<group>"; };
		37E35B99BA2A8F048F2482F8 /* RCAttributionFetcher.m */ = {isa = PBXFileReference; fileEncoding = 4; lastKnownFileType = sourcecode.c.objc; path = RCAttributionFetcher.m; sourceTree = "<group>"; };
		37E35B9AC7A350CA2437049D /* ISOPeriodFormatterTests.swift */ = {isa = PBXFileReference; fileEncoding = 4; lastKnownFileType = sourcecode.swift; path = ISOPeriodFormatterTests.swift; sourceTree = "<group>"; };
		37E35C1554F296F7F1317747 /* MockAppleReceiptBuilder.swift */ = {isa = PBXFileReference; fileEncoding = 4; lastKnownFileType = sourcecode.swift; path = MockAppleReceiptBuilder.swift; sourceTree = "<group>"; };
		37E35C4A4B241A545D1D06BD /* ASN1ObjectIdentifierEncoder.swift */ = {isa = PBXFileReference; fileEncoding = 4; lastKnownFileType = sourcecode.swift; path = ASN1ObjectIdentifierEncoder.swift; sourceTree = "<group>"; };
		37E35C4A795A0F056381A1B3 /* DeviceCacheSubscriberAttributesTests.swift */ = {isa = PBXFileReference; fileEncoding = 4; lastKnownFileType = sourcecode.swift; path = DeviceCacheSubscriberAttributesTests.swift; sourceTree = "<group>"; };
		37E35C5A65AAF701DED59800 /* MockInMemoryCachedOfferings.swift */ = {isa = PBXFileReference; fileEncoding = 4; lastKnownFileType = sourcecode.swift; path = MockInMemoryCachedOfferings.swift; sourceTree = "<group>"; };
		37E35C6CBB3229AA53ECEB58 /* RCInMemoryCachedObject.h */ = {isa = PBXFileReference; fileEncoding = 4; lastKnownFileType = sourcecode.c.h; path = RCInMemoryCachedObject.h; sourceTree = "<group>"; };
		37E35C7060D7E486F5958BED /* ProductsManager.swift */ = {isa = PBXFileReference; fileEncoding = 4; lastKnownFileType = sourcecode.swift; path = ProductsManager.swift; sourceTree = "<group>"; };
		37E35C9439E087F63ECC4F59 /* MockProductsManager.swift */ = {isa = PBXFileReference; fileEncoding = 4; lastKnownFileType = sourcecode.swift; path = MockProductsManager.swift; sourceTree = "<group>"; };
		37E35CE6628D07BD2C4A07C0 /* RCStoreKitWrapper.m */ = {isa = PBXFileReference; fileEncoding = 4; lastKnownFileType = sourcecode.c.objc; path = RCStoreKitWrapper.m; sourceTree = "<group>"; };
		37E35CF71E13B58F4AC8998F /* RCPurchasesErrorUtils+Protected.h */ = {isa = PBXFileReference; fileEncoding = 4; lastKnownFileType = sourcecode.c.h; path = "RCPurchasesErrorUtils+Protected.h"; sourceTree = "<group>"; };
		37E35D12020065BE7D6E473D /* NSError+RCExtensions.h */ = {isa = PBXFileReference; fileEncoding = 4; lastKnownFileType = sourcecode.c.h; path = "NSError+RCExtensions.h"; sourceTree = "<group>"; };
		37E35D87B7E6F91E27E98F42 /* DeviceCacheTests.swift */ = {isa = PBXFileReference; fileEncoding = 4; lastKnownFileType = sourcecode.swift; path = DeviceCacheTests.swift; sourceTree = "<group>"; };
		37E35DA3E083FE37DAF15954 /* MockAttributionTypeFactory.swift */ = {isa = PBXFileReference; fileEncoding = 4; lastKnownFileType = sourcecode.swift; path = MockAttributionTypeFactory.swift; sourceTree = "<group>"; };
		37E35DCFDBDCD33B531395A6 /* RCDeviceCache+Protected.h */ = {isa = PBXFileReference; fileEncoding = 4; lastKnownFileType = sourcecode.c.h; path = "RCDeviceCache+Protected.h"; sourceTree = "<group>"; };
		37E35DE5707E845DA3FF51BC /* PurchasesTests.swift */ = {isa = PBXFileReference; fileEncoding = 4; lastKnownFileType = sourcecode.swift; path = PurchasesTests.swift; sourceTree = "<group>"; };
		37E35E282619939718FC7DBE /* RCBackend.m */ = {isa = PBXFileReference; fileEncoding = 4; lastKnownFileType = sourcecode.c.objc; path = RCBackend.m; sourceTree = "<group>"; };
		37E35E3250FBBB03D92E06EC /* InMemoryCachedObjectTests.swift */ = {isa = PBXFileReference; fileEncoding = 4; lastKnownFileType = sourcecode.swift; path = InMemoryCachedObjectTests.swift; sourceTree = "<group>"; };
		37E35E8DCF998D9DB63850F8 /* ProductsRequestFactory.swift */ = {isa = PBXFileReference; fileEncoding = 4; lastKnownFileType = sourcecode.swift; path = ProductsRequestFactory.swift; sourceTree = "<group>"; };
		37E35E992F1916C7F3911E7B /* PurchaserInfoManagerTests.swift */ = {isa = PBXFileReference; fileEncoding = 4; lastKnownFileType = sourcecode.swift; path = PurchaserInfoManagerTests.swift; sourceTree = "<group>"; };
		37E35EABF6D7AFE367718784 /* MockSKDiscount.swift */ = {isa = PBXFileReference; fileEncoding = 4; lastKnownFileType = sourcecode.swift; path = MockSKDiscount.swift; sourceTree = "<group>"; };
		37E35EB9B60477A7AD2C2EB5 /* RCLogUtils.h */ = {isa = PBXFileReference; fileEncoding = 4; lastKnownFileType = sourcecode.c.h; path = RCLogUtils.h; sourceTree = "<group>"; };
		37E35EBCDDD1A08F8105C46C /* MockPurchaserInfoManager.swift */ = {isa = PBXFileReference; fileEncoding = 4; lastKnownFileType = sourcecode.swift; path = MockPurchaserInfoManager.swift; sourceTree = "<group>"; };
		37E35EDEA372C1D8E03118FF /* RCHTTPClient.m */ = {isa = PBXFileReference; fileEncoding = 4; lastKnownFileType = sourcecode.c.objc; path = RCHTTPClient.m; sourceTree = "<group>"; };
		37E35EEE7783629CDE41B70C /* SystemInfoTests.swift */ = {isa = PBXFileReference; fileEncoding = 4; lastKnownFileType = sourcecode.swift; path = SystemInfoTests.swift; sourceTree = "<group>"; };
		37E35F19DF256C1D0125CC76 /* RCPurchaserInfo+Protected.h */ = {isa = PBXFileReference; fileEncoding = 4; lastKnownFileType = sourcecode.c.h; path = "RCPurchaserInfo+Protected.h"; sourceTree = "<group>"; };
		37E35F783903362B65FB7AF3 /* MockProductsRequestFactory.swift */ = {isa = PBXFileReference; fileEncoding = 4; lastKnownFileType = sourcecode.swift; path = MockProductsRequestFactory.swift; sourceTree = "<group>"; };
		6B5DC754D48165CE32D8133B /* Pods_PurchasesCoreSwift.framework */ = {isa = PBXFileReference; explicitFileType = wrapper.framework; includeInIndex = 0; path = Pods_PurchasesCoreSwift.framework; sourceTree = BUILT_PRODUCTS_DIR; };
		80E80EF026970DC3008F245A /* RCReceiptFetcher.swift */ = {isa = PBXFileReference; lastKnownFileType = sourcecode.swift; path = RCReceiptFetcher.swift; sourceTree = "<group>"; };
		84C3F1AC1D7E1E64341D3936 /* Pods_Purchases_PurchasesTests.framework */ = {isa = PBXFileReference; explicitFileType = wrapper.framework; includeInIndex = 0; path = Pods_Purchases_PurchasesTests.framework; sourceTree = BUILT_PRODUCTS_DIR; };
		9A65DFDD258AD60A00DE00B0 /* LogIntent.swift */ = {isa = PBXFileReference; fileEncoding = 4; lastKnownFileType = sourcecode.swift; path = LogIntent.swift; sourceTree = "<group>"; };
		9A65E03525918B0500DE00B0 /* ConfigureStrings.swift */ = {isa = PBXFileReference; fileEncoding = 4; lastKnownFileType = sourcecode.swift; path = ConfigureStrings.swift; sourceTree = "<group>"; };
		9A65E03A25918B0900DE00B0 /* PurchaserInfoStrings.swift */ = {isa = PBXFileReference; fileEncoding = 4; lastKnownFileType = sourcecode.swift; path = PurchaserInfoStrings.swift; sourceTree = "<group>"; };
		9A65E0752591977200DE00B0 /* IdentityStrings.swift */ = {isa = PBXFileReference; fileEncoding = 4; lastKnownFileType = sourcecode.swift; path = IdentityStrings.swift; sourceTree = "<group>"; };
		9A65E07A2591977500DE00B0 /* NetworkStrings.swift */ = {isa = PBXFileReference; fileEncoding = 4; lastKnownFileType = sourcecode.swift; path = NetworkStrings.swift; sourceTree = "<group>"; };
		9A65E07F2591977900DE00B0 /* ReceiptStrings.swift */ = {isa = PBXFileReference; fileEncoding = 4; lastKnownFileType = sourcecode.swift; path = ReceiptStrings.swift; sourceTree = "<group>"; };
		9A65E09F2591A23200DE00B0 /* OfferingStrings.swift */ = {isa = PBXFileReference; fileEncoding = 4; lastKnownFileType = sourcecode.swift; path = OfferingStrings.swift; sourceTree = "<group>"; };
		9A65E0A42591A23500DE00B0 /* PurchaseStrings.swift */ = {isa = PBXFileReference; fileEncoding = 4; lastKnownFileType = sourcecode.swift; path = PurchaseStrings.swift; sourceTree = "<group>"; };
		9A65E0A92591A23800DE00B0 /* RestoreStrings.swift */ = {isa = PBXFileReference; fileEncoding = 4; lastKnownFileType = sourcecode.swift; path = RestoreStrings.swift; sourceTree = "<group>"; };
		A976872C3EDAC0B4F4B45481 /* Pods_PurchasesCoreSwift_PurchasesCoreSwiftTests.framework */ = {isa = PBXFileReference; explicitFileType = wrapper.framework; includeInIndex = 0; path = Pods_PurchasesCoreSwift_PurchasesCoreSwiftTests.framework; sourceTree = BUILT_PRODUCTS_DIR; };
		B32B750026868C1D005647BF /* EntitlementInfo.swift */ = {isa = PBXFileReference; fileEncoding = 4; lastKnownFileType = sourcecode.swift; path = EntitlementInfo.swift; sourceTree = "<group>"; };
		B33C43EB2672953D006B8C8C /* RCObjC.h */ = {isa = PBXFileReference; lastKnownFileType = sourcecode.c.h; path = RCObjC.h; sourceTree = "<group>"; };
		B33C43EC2672953D006B8C8C /* RCObjC.m */ = {isa = PBXFileReference; lastKnownFileType = sourcecode.c.objc; path = RCObjC.m; sourceTree = "<group>"; };
		B33C43F12672986D006B8C8C /* ObjCThrowExceptionMatcher.swift */ = {isa = PBXFileReference; lastKnownFileType = sourcecode.swift; path = ObjCThrowExceptionMatcher.swift; sourceTree = "<group>"; };
		B33CEA9C268BC39D008A3144 /* RCTransactionAPI.h */ = {isa = PBXFileReference; lastKnownFileType = sourcecode.c.h; path = RCTransactionAPI.h; sourceTree = "<group>"; };
		B33CEA9D268BC39D008A3144 /* RCTransactionAPI.m */ = {isa = PBXFileReference; lastKnownFileType = sourcecode.c.objc; path = RCTransactionAPI.m; sourceTree = "<group>"; };
		B33CEA9F268CDCC9008A3144 /* ISOPeriodFormatter.swift */ = {isa = PBXFileReference; lastKnownFileType = sourcecode.swift; path = ISOPeriodFormatter.swift; sourceTree = "<group>"; };
		B36824BD268FBC5B00957E4C /* XCTest.framework */ = {isa = PBXFileReference; lastKnownFileType = wrapper.framework; name = XCTest.framework; path = Platforms/iPhoneOS.platform/Developer/Library/Frameworks/XCTest.framework; sourceTree = DEVELOPER_DIR; };
		B372EC53268FEDC60099171E /* PromotionalOffer.swift */ = {isa = PBXFileReference; lastKnownFileType = sourcecode.swift; path = PromotionalOffer.swift; sourceTree = "<group>"; };
		B372EC55268FEF020099171E /* ProductInfo.swift */ = {isa = PBXFileReference; lastKnownFileType = sourcecode.swift; path = ProductInfo.swift; sourceTree = "<group>"; };
		B387F46D2683FDAC0028701F /* main.m */ = {isa = PBXFileReference; lastKnownFileType = sourcecode.c.objc; path = main.m; sourceTree = "<group>"; };
		B387F4732683FDDB0028701F /* APITester */ = {isa = PBXFileReference; explicitFileType = "compiled.mach-o.executable"; includeInIndex = 0; path = APITester; sourceTree = BUILT_PRODUCTS_DIR; };
		B39E8116268E832000D31189 /* RCAttributionNetworkAPI.h */ = {isa = PBXFileReference; lastKnownFileType = sourcecode.c.h; path = RCAttributionNetworkAPI.h; sourceTree = "<group>"; };
		B39E8117268E832000D31189 /* RCAttributionNetworkAPI.m */ = {isa = PBXFileReference; lastKnownFileType = sourcecode.c.objc; path = RCAttributionNetworkAPI.m; sourceTree = "<group>"; };
		B39E8119268E849900D31189 /* AttributionNetwork.swift */ = {isa = PBXFileReference; lastKnownFileType = sourcecode.swift; path = AttributionNetwork.swift; sourceTree = "<group>"; };
		B39E811C268E887500D31189 /* SubscriberAttribute.swift */ = {isa = PBXFileReference; lastKnownFileType = sourcecode.swift; path = SubscriberAttribute.swift; sourceTree = "<group>"; };
		B3AA359C268682410007771B /* RCEntitlementInfoAPI.h */ = {isa = PBXFileReference; fileEncoding = 4; lastKnownFileType = sourcecode.c.h; path = RCEntitlementInfoAPI.h; sourceTree = "<group>"; };
		B3AA359D268682410007771B /* RCEntitlementInfoAPI.m */ = {isa = PBXFileReference; fileEncoding = 4; lastKnownFileType = sourcecode.c.objc; path = RCEntitlementInfoAPI.m; sourceTree = "<group>"; };
		B3AA359E268682410007771B /* RCPurchasesAPI.h */ = {isa = PBXFileReference; fileEncoding = 4; lastKnownFileType = sourcecode.c.h; path = RCPurchasesAPI.h; sourceTree = "<group>"; };
		B3AA359F268682410007771B /* RCPurchasesAPI.m */ = {isa = PBXFileReference; fileEncoding = 4; lastKnownFileType = sourcecode.c.objc; path = RCPurchasesAPI.m; sourceTree = "<group>"; };
		B3AA35A2268683540007771B /* EntitlementInfo.swift */ = {isa = PBXFileReference; lastKnownFileType = sourcecode.swift; path = EntitlementInfo.swift; sourceTree = "<group>"; };
		B3AA6232268A7BA900894871 /* RCEntitlementInfosAPI.m */ = {isa = PBXFileReference; fileEncoding = 4; lastKnownFileType = sourcecode.c.objc; path = RCEntitlementInfosAPI.m; sourceTree = "<group>"; };
		B3AA6233268A7BA900894871 /* RCEntitlementInfosAPI.h */ = {isa = PBXFileReference; fileEncoding = 4; lastKnownFileType = sourcecode.c.h; path = RCEntitlementInfosAPI.h; sourceTree = "<group>"; };
		B3AA6235268A81C700894871 /* EntitlementInfos.swift */ = {isa = PBXFileReference; lastKnownFileType = sourcecode.swift; path = EntitlementInfos.swift; sourceTree = "<group>"; };
		B3AA6237268B926F00894871 /* SystemInfo.swift */ = {isa = PBXFileReference; lastKnownFileType = sourcecode.swift; path = SystemInfo.swift; sourceTree = "<group>"; };
		B3C1AEF9268FF4DB0013D50D /* ProductInfoEnums.swift */ = {isa = PBXFileReference; lastKnownFileType = sourcecode.swift; path = ProductInfoEnums.swift; sourceTree = "<group>"; };
		B3D3C46E26856AFE00CB3C21 /* APITester-Bridging-Header.h */ = {isa = PBXFileReference; lastKnownFileType = sourcecode.c.h; path = "APITester-Bridging-Header.h"; sourceTree = "<group>"; };
		B3D3C46F26856AFF00CB3C21 /* APITester.swift */ = {isa = PBXFileReference; lastKnownFileType = sourcecode.swift; path = APITester.swift; sourceTree = "<group>"; };
		B3D3C4712685784800CB3C21 /* Package.swift */ = {isa = PBXFileReference; fileEncoding = 4; lastKnownFileType = sourcecode.swift; path = Package.swift; sourceTree = "<group>"; };
		B3DDB55826854865008CCF23 /* PurchaseOwnershipType.swift */ = {isa = PBXFileReference; lastKnownFileType = sourcecode.swift; path = PurchaseOwnershipType.swift; sourceTree = "<group>"; };
		B3DF6A4C269522040030D57C /* RCIntroEligibilityAPI.h */ = {isa = PBXFileReference; lastKnownFileType = sourcecode.c.h; path = RCIntroEligibilityAPI.h; sourceTree = "<group>"; };
		B3DF6A4D269522040030D57C /* RCIntroEligibilityAPI.m */ = {isa = PBXFileReference; lastKnownFileType = sourcecode.c.objc; path = RCIntroEligibilityAPI.m; sourceTree = "<group>"; };
		B3DF6A4F269524080030D57C /* IntroEligibility.swift */ = {isa = PBXFileReference; lastKnownFileType = sourcecode.swift; path = IntroEligibility.swift; sourceTree = "<group>"; };
		F5BE423F26962ACF00254A30 /* ReceiptRefreshPolicy.swift */ = {isa = PBXFileReference; lastKnownFileType = sourcecode.swift; path = ReceiptRefreshPolicy.swift; sourceTree = "<group>"; };
		F5BE424126965F9F00254A30 /* ProductInfoExtractor.swift */ = {isa = PBXFileReference; lastKnownFileType = sourcecode.swift; path = ProductInfoExtractor.swift; sourceTree = "<group>"; };
		F5BE4244269676E200254A30 /* StoreKitRequestFetcherTests.swift */ = {isa = PBXFileReference; fileEncoding = 4; lastKnownFileType = sourcecode.swift; path = StoreKitRequestFetcherTests.swift; sourceTree = "<group>"; };
/* End PBXFileReference section */

/* Begin PBXFrameworksBuildPhase section */
		2DC5621324EC63420031F69B /* Frameworks */ = {
			isa = PBXFrameworksBuildPhase;
			buildActionMask = 2147483647;
			files = (
			);
			runOnlyForDeploymentPostprocessing = 0;
		};
		2DC5621B24EC63430031F69B /* Frameworks */ = {
			isa = PBXFrameworksBuildPhase;
			buildActionMask = 2147483647;
			files = (
				B36824BE268FBC5B00957E4C /* XCTest.framework in Frameworks */,
				B3D5CFC82672827D0056FA67 /* OHHTTPStubsSwift in Frameworks */,
				B3D5CFC62672827D0056FA67 /* OHHTTPStubs in Frameworks */,
				B3D5CFC42672827D0056FA67 /* Nimble in Frameworks */,
			);
			runOnlyForDeploymentPostprocessing = 0;
		};
		2DE20B69264087FB004C597D /* Frameworks */ = {
			isa = PBXFrameworksBuildPhase;
			buildActionMask = 2147483647;
			files = (
				B3D5CFCA267282860056FA67 /* Nimble in Frameworks */,
				2DE20B7626408807004C597D /* StoreKitTest.framework in Frameworks */,
				2DE20B7426408802004C597D /* Purchases.framework in Frameworks */,
			);
			runOnlyForDeploymentPostprocessing = 0;
		};
		2DE20B7C26409EB7004C597D /* Frameworks */ = {
			isa = PBXFrameworksBuildPhase;
			buildActionMask = 2147483647;
			files = (
				2DE20B9226409ECF004C597D /* StoreKit.framework in Frameworks */,
				2DE20B9026409EC7004C597D /* Purchases.framework in Frameworks */,
			);
			runOnlyForDeploymentPostprocessing = 0;
		};
		352629FA1F7C4B9100C04F2C /* Frameworks */ = {
			isa = PBXFrameworksBuildPhase;
			buildActionMask = 2147483647;
			files = (
				2DE63BB324EC73F3001288D6 /* PurchasesCoreSwift.framework in Frameworks */,
			);
			runOnlyForDeploymentPostprocessing = 0;
		};
		35262A1B1F7D77E600C04F2C /* Frameworks */ = {
			isa = PBXFrameworksBuildPhase;
			buildActionMask = 2147483647;
			files = (
				35262A231F7D77E600C04F2C /* Purchases.framework in Frameworks */,
				B3D5CFC0267282760056FA67 /* OHHTTPStubsSwift in Frameworks */,
				B3D5CFBD267282630056FA67 /* Nimble in Frameworks */,
				B3D5CFC2267282760056FA67 /* OHHTTPStubs in Frameworks */,
			);
			runOnlyForDeploymentPostprocessing = 0;
		};
		B387F4702683FDDB0028701F /* Frameworks */ = {
			isa = PBXFrameworksBuildPhase;
			buildActionMask = 2147483647;
			files = (
			);
			runOnlyForDeploymentPostprocessing = 0;
		};
/* End PBXFrameworksBuildPhase section */

/* Begin PBXGroup section */
		2CD72940268A820E00BFC976 /* FoundationExtensions */ = {
			isa = PBXGroup;
			children = (
				2CD72941268A823900BFC976 /* Data+Extensions.swift */,
				2CD72943268A826F00BFC976 /* Date+Extensions.swift */,
				2CD72947268A828400BFC976 /* Locale+Extensions.swift */,
				2CD72949268A828F00BFC976 /* Dictionary+Extensions.swift */,
			);
			path = FoundationExtensions;
			sourceTree = "<group>";
		};
		2D11F5DE250FF63E005A70E8 /* Logging */ = {
			isa = PBXGroup;
			children = (
				2D11F5DF250FF658005A70E8 /* Strings */,
				2DC19194255F36D10039389A /* Logger.swift */,
				9A65DFDD258AD60A00DE00B0 /* LogIntent.swift */,
			);
			path = Logging;
			sourceTree = "<group>";
		};
		2D11F5DF250FF658005A70E8 /* Strings */ = {
			isa = PBXGroup;
			children = (
				2D11F5E0250FF886005A70E8 /* AttributionStrings.swift */,
				9A65E09F2591A23200DE00B0 /* OfferingStrings.swift */,
				9A65E0A42591A23500DE00B0 /* PurchaseStrings.swift */,
				9A65E0A92591A23800DE00B0 /* RestoreStrings.swift */,
				9A65E0752591977200DE00B0 /* IdentityStrings.swift */,
				9A65E07A2591977500DE00B0 /* NetworkStrings.swift */,
				9A65E07F2591977900DE00B0 /* ReceiptStrings.swift */,
				9A65E03525918B0500DE00B0 /* ConfigureStrings.swift */,
				9A65E03A25918B0900DE00B0 /* PurchaserInfoStrings.swift */,
				37E3507939634ED5A9280544 /* Strings.swift */,
			);
			path = Strings;
			sourceTree = "<group>";
		};
		2D1A28CB24AA6F4B006BE931 /* LocalReceiptParsing */ = {
			isa = PBXGroup;
			children = (
				2D5BB46A24C8E8ED00E27537 /* ReceiptParser.swift */,
				2D8F622224D30F9D00F993AA /* ReceiptParsingError.swift */,
				37E35FCF87558ACB498521F1 /* BasicTypes */,
				37E355596456B3DFA01EF081 /* Builders */,
				37E35556F2D7B8B28B169C77 /* DataConverters */,
			);
			path = LocalReceiptParsing;
			sourceTree = "<group>";
		};
		2D4C02E52669801D0038F877 /* Logging */ = {
			isa = PBXGroup;
			children = (
				37E35EB9B60477A7AD2C2EB5 /* RCLogUtils.h */,
			);
			path = Logging;
			sourceTree = "<group>";
		};
		2D5033202406E4C7009CAE61 /* SubscriberAttributes */ = {
			isa = PBXGroup;
			children = (
				2DD448FD24088473002F5694 /* RCPurchases+SubscriberAttributes.h */,
				2DD448FE24088473002F5694 /* RCPurchases+SubscriberAttributes.m */,
				2D5033272406EA61009CAE61 /* RCSubscriberAttributesManager.h */,
				2D5033282406EA61009CAE61 /* RCSubscriberAttributesManager.m */,
				2D5033232406E4E8009CAE61 /* RCSpecialSubscriberAttributes.h */,
			);
			path = SubscriberAttributes;
			sourceTree = "<group>";
		};
		2DC5621724EC63420031F69B /* PurchasesCoreSwift */ = {
			isa = PBXGroup;
			children = (
				2CD72940268A820E00BFC976 /* FoundationExtensions */,
				2D1A28CB24AA6F4B006BE931 /* LocalReceiptParsing */,
				2D11F5DE250FF63E005A70E8 /* Logging */,
				2DDA3E4524DB0B4500EDFE5B /* Misc */,
				B3DDB55726854850008CCF23 /* Public */,
				354235D524C11138008C84EE /* Purchasing */,
				B39E811B268E885900D31189 /* SubscriberAttributes */,
				2DC5621924EC63430031F69B /* Info.plist */,
				2D97458E24BDFCEF006245E9 /* IntroEligibilityCalculator.swift */,
				2DC5621824EC63430031F69B /* PurchasesCoreSwift.h */,
				37E355CBB3F3A31A32687B14 /* Transaction.swift */,
			);
			path = PurchasesCoreSwift;
			sourceTree = "<group>";
		};
		2DC5622224EC63430031F69B /* PurchasesCoreSwiftTests */ = {
			isa = PBXGroup;
			children = (
				2DD02D5924AD128A00419CD9 /* LocalReceiptParsing */,
				2DDF41DD24F6F4F9005BC22D /* Mocks */,
				354235D624C11160008C84EE /* Purchasing */,
				2DDE559824C8B5D100DCB087 /* Resources */,
				B36824BB268FBB9B00957E4C /* SubscriberAttributes */,
				37E35A5970D1604E8C8011FC /* TestHelpers */,
				2DC5622524EC63430031F69B /* Info.plist */,
				37E354B18710B488B8B0D443 /* IntroEligibilityCalculatorTests.swift */,
			);
			path = PurchasesCoreSwiftTests;
			sourceTree = "<group>";
		};
		2DCB85BF2406EC3F003C1260 /* Recovered References */ = {
			isa = PBXGroup;
			children = (
				37E3564466002C9162AC7C5E /* Package.swift */,
				B3AA35A2268683540007771B /* EntitlementInfo.swift */,
			);
			name = "Recovered References";
			sourceTree = "<group>";
		};
		2DD02D5924AD128A00419CD9 /* LocalReceiptParsing */ = {
			isa = PBXGroup;
			children = (
				2DDF41C124F6F4C3005BC22D /* Builders */,
				2DDF41BD24F6F4C3005BC22D /* DataConverters */,
				2DDF41C624F6F4C3005BC22D /* TestsAgainstRealReceipts */,
				37E351D0EBC4698E1D3585A6 /* ReceiptParserTests.swift */,
			);
			path = LocalReceiptParsing;
			sourceTree = "<group>";
		};
		2DDA3E4524DB0B4500EDFE5B /* Misc */ = {
			isa = PBXGroup;
			children = (
				2DDA3E4624DB0B5400EDFE5B /* OperationDispatcher.swift */,
				37E3567189CF6A746EE3CCC2 /* DateExtensions.swift */,
				0313FD40268A506400168386 /* DateProvider.swift */,
				B3AA6237268B926F00894871 /* SystemInfo.swift */,
				B33CEA9F268CDCC9008A3144 /* ISOPeriodFormatter.swift */,
			);
			path = Misc;
			sourceTree = "<group>";
		};
		2DDE559824C8B5D100DCB087 /* Resources */ = {
			isa = PBXGroup;
			children = (
				2DDE559924C8B5E300DCB087 /* receipts */,
			);
			path = Resources;
			sourceTree = "<group>";
		};
		2DDE559924C8B5E300DCB087 /* receipts */ = {
			isa = PBXGroup;
			children = (
				2DDE559A24C8B5E300DCB087 /* verifyReceiptSample1.txt */,
				2DDE559B24C8B5E300DCB087 /* base64encodedreceiptsample1.txt */,
			);
			path = receipts;
			sourceTree = "<group>";
		};
		2DDF41BD24F6F4C3005BC22D /* DataConverters */ = {
			isa = PBXGroup;
			children = (
				2DDF41BE24F6F4C3005BC22D /* ISO3601DateFormatterTests.swift */,
				2DDF41BF24F6F4C3005BC22D /* UInt8+ExtensionsTests.swift */,
				2DDF41C024F6F4C3005BC22D /* ArraySlice_UInt8+ExtensionsTests.swift */,
			);
			path = DataConverters;
			sourceTree = "<group>";
		};
		2DDF41C124F6F4C3005BC22D /* Builders */ = {
			isa = PBXGroup;
			children = (
				2DDF41C224F6F4C3005BC22D /* ASN1ObjectIdentifierBuilderTests.swift */,
				2DDF41C324F6F4C3005BC22D /* AppleReceiptBuilderTests.swift */,
				2DDF41C424F6F4C3005BC22D /* ASN1ContainerBuilderTests.swift */,
				2DDF41C524F6F4C3005BC22D /* InAppPurchaseBuilderTests.swift */,
			);
			path = Builders;
			sourceTree = "<group>";
		};
		2DDF41C624F6F4C3005BC22D /* TestsAgainstRealReceipts */ = {
			isa = PBXGroup;
			children = (
				2DDF41C724F6F4C3005BC22D /* ReceiptParsing+TestsWithRealReceipts.swift */,
			);
			path = TestsAgainstRealReceipts;
			sourceTree = "<group>";
		};
		2DDF41DD24F6F4F9005BC22D /* Mocks */ = {
			isa = PBXGroup;
			children = (
				2DDF41E924F6F844005BC22D /* SKProductSubscriptionDurationExtensions.swift */,
				2DDF41E724F6F61B005BC22D /* MockSKDiscount.swift */,
				2DDF41E524F6F5DC005BC22D /* MockSKProduct.swift */,
				37E355744D64075AA91342DE /* MockInAppPurchaseBuilder.swift */,
				37E35C1554F296F7F1317747 /* MockAppleReceiptBuilder.swift */,
				37E351EB3689AF304E5B1031 /* MockASN1ContainerBuilder.swift */,
				37E35C9439E087F63ECC4F59 /* MockProductsManager.swift */,
				37E354B13440508B46C9A530 /* MockReceiptParser.swift */,
				37E35F783903362B65FB7AF3 /* MockProductsRequestFactory.swift */,
				37E35B08709090FBBFB16EBD /* MockProductsRequest.swift */,
			);
			path = Mocks;
			sourceTree = "<group>";
		};
		2DE20B6D264087FB004C597D /* StoreKitTests */ = {
			isa = PBXGroup;
			children = (
				2DE20B7926408921004C597D /* Configuration.storekit */,
				2DE20B6E264087FB004C597D /* StoreKitTests.swift */,
				2DE20B70264087FB004C597D /* Info.plist */,
				2DE61A83264190830021CEA0 /* Constants.swift */,
			);
			path = StoreKitTests;
			sourceTree = "<group>";
		};
		2DE20B8026409EB7004C597D /* StoreKitTestApp */ = {
			isa = PBXGroup;
			children = (
				2DE20B8126409EB7004C597D /* StoreKitTestAppApp.swift */,
				2DE20B8326409EB7004C597D /* ContentView.swift */,
				2DE20B8526409EB8004C597D /* Assets.xcassets */,
				2DE20B8A26409EB8004C597D /* Info.plist */,
				2DE20B8726409EB8004C597D /* Preview Content */,
			);
			path = StoreKitTestApp;
			sourceTree = "<group>";
		};
		2DE20B8726409EB8004C597D /* Preview Content */ = {
			isa = PBXGroup;
			children = (
				2DE20B8826409EB8004C597D /* Preview Assets.xcassets */,
			);
			path = "Preview Content";
			sourceTree = "<group>";
		};
		350FBDD61F7DF1640065833D /* Frameworks */ = {
			isa = PBXGroup;
			children = (
				350FBDDC1F7EA3570065833D /* Nimble.framework */,
				350FBDD71F7DF17F0065833D /* OHHTTPStubs.framework */,
			);
			name = Frameworks;
			sourceTree = "<group>";
		};
		350FBDE61F7EEEDF0065833D /* Public */ = {
			isa = PBXGroup;
			children = (
				353AB5E5222F633D003754E6 /* RCPurchasesErrorUtils.h */,
				352E88422229B1A60046A10A /* RCPurchasesErrorUtils.m */,
				353AB5E3222F624E003754E6 /* RCPurchasesErrors.h */,
				35262A011F7C4B9100C04F2C /* Purchases.h */,
				350FBDE71F7EEF070065833D /* RCPurchases.h */,
				350FBDE81F7EEF070065833D /* RCPurchases.m */,
				351F4FAD1F803D0700F245F4 /* RCPurchaserInfo.h */,
				351F4FAE1F803D0700F245F4 /* RCPurchaserInfo.m */,
				354D50DD22E7D014009B870C /* RCOfferings.h */,
				354D50DE22E7D014009B870C /* RCOfferings.m */,
				35CE74F920C38A7100CE09D8 /* RCOffering.h */,
				35CE74FA20C38A7100CE09D8 /* RCOffering.m */,
			);
			path = Public;
			sourceTree = "<group>";
		};
		352629F41F7C4B9100C04F2C = {
			isa = PBXGroup;
			children = (
				B387F46B2683FD730028701F /* PublicSDKAPITester */,
				2D4C18A824F47E4400F268CD /* Purchases.swift */,
				2DEC0CFB24A2A1B100B0E5BB /* Package.swift */,
				35262A001F7C4B9100C04F2C /* Purchases */,
				35262A1F1F7D77E600C04F2C /* PurchasesTests */,
				2DC5621724EC63420031F69B /* PurchasesCoreSwift */,
				2DC5622224EC63430031F69B /* PurchasesCoreSwiftTests */,
				2DE20B6D264087FB004C597D /* StoreKitTests */,
				2DE20B8026409EB7004C597D /* StoreKitTestApp */,
				352629FF1F7C4B9100C04F2C /* Products */,
				3530C18722653E8F00D6DF52 /* Frameworks */,
				2DCB85BF2406EC3F003C1260 /* Recovered References */,
			);
			sourceTree = "<group>";
		};
		352629FF1F7C4B9100C04F2C /* Products */ = {
			isa = PBXGroup;
			children = (
				352629FE1F7C4B9100C04F2C /* Purchases.framework */,
				35262A1E1F7D77E600C04F2C /* PurchasesTests.xctest */,
				2DC5621624EC63420031F69B /* PurchasesCoreSwift.framework */,
				2DC5621E24EC63430031F69B /* PurchasesCoreSwiftTests.xctest */,
				2DE20B6C264087FB004C597D /* StoreKitTests.xctest */,
				2DE20B7F26409EB7004C597D /* StoreKitTestApp.app */,
				B387F4732683FDDB0028701F /* APITester */,
			);
			name = Products;
			sourceTree = "<group>";
		};
		35262A001F7C4B9100C04F2C /* Purchases */ = {
			isa = PBXGroup;
			children = (
				2D4C02E52669801D0038F877 /* Logging */,
				35262A021F7C4B9100C04F2C /* Info.plist */,
				37E359927177DF24576FF361 /* Caching */,
				37E35EF24BD787B115DEAB51 /* FoundationExtensions */,
				37E351964CD7F8A14A2E6391 /* Networking */,
				37E3529AD4F30D0B6D56853B /* ProtectedExtensions */,
				350FBDE61F7EEEDF0065833D /* Public */,
				37E35B15D9082D6838722719 /* Purchasing */,
				2D5033202406E4C7009CAE61 /* SubscriberAttributes */,
				B39E811E268E9FF000D31189 /* SwiftObjcCompatibility */,
				37E352A0E961EA2ADD444D60 /* Attribution */,
				37E35FFBCCC4C666B8A5F9A0 /* Identity */,
			);
			path = Purchases;
			sourceTree = "<group>";
		};
		35262A1F1F7D77E600C04F2C /* PurchasesTests */ = {
			isa = PBXGroup;
			children = (
				B33C43F026729848006B8C8C /* TestHelpers */,
				35262A291F7D783F00C04F2C /* PurchasesTests-Bridging-Header.h */,
				35262A221F7D77E600C04F2C /* Info.plist */,
				350FBDD61F7DF1640065833D /* Frameworks */,
				37E35081077192045E3A8080 /* Mocks */,
				37E35AE0CDC4C2AA8260FB58 /* Caching */,
				37E353592BA71F362DD61153 /* FoundationExtensions */,
				37E35E77A60AC8D3F0E1A23D /* SubscriberAttributes */,
				37E35555C264F76E6CFFC2C8 /* Purchasing */,
				37E35F2DF6910CF4AF147DEB /* Networking */,
				37E35FF455726D96C243B1B7 /* Misc */,
				37E3557F0B3E2D6F256D92C7 /* Attribution */,
				37E35BCB85973ABD4CEC5904 /* Identity */,
			);
			path = PurchasesTests;
			sourceTree = "<group>";
		};
		3530C18722653E8F00D6DF52 /* Frameworks */ = {
			isa = PBXGroup;
			children = (
				B36824BD268FBC5B00957E4C /* XCTest.framework */,
				2DE20B9126409ECF004C597D /* StoreKit.framework */,
				2DE20B7526408806004C597D /* StoreKitTest.framework */,
				357C9BC022725CFA006BC624 /* iAd.framework */,
				350A1B84226E3E8700CCA10F /* AppKit.framework */,
				3530C18822653E8F00D6DF52 /* AdSupport.framework */,
				33FFC8744F2BAE7BD8889A4C /* Pods_Purchases.framework */,
				84C3F1AC1D7E1E64341D3936 /* Pods_Purchases_PurchasesTests.framework */,
				6B5DC754D48165CE32D8133B /* Pods_PurchasesCoreSwift.framework */,
				A976872C3EDAC0B4F4B45481 /* Pods_PurchasesCoreSwift_PurchasesCoreSwiftTests.framework */,
			);
			name = Frameworks;
			sourceTree = "<group>";
		};
		354235D524C11138008C84EE /* Purchasing */ = {
			isa = PBXGroup;
			children = (
				B372EC55268FEF020099171E /* ProductInfo.swift */,
				37E35C7060D7E486F5958BED /* ProductsManager.swift */,
				37E35E8DCF998D9DB63850F8 /* ProductsRequestFactory.swift */,
				B372EC53268FEDC60099171E /* PromotionalOffer.swift */,
				3597020F24BF6A710010506E /* TransactionsFactory.swift */,
				B3C1AEF9268FF4DB0013D50D /* ProductInfoEnums.swift */,
				F5BE423F26962ACF00254A30 /* ReceiptRefreshPolicy.swift */,
				2D991AC9268BA56900085481 /* StoreKitRequestFetcher.swift */,
				F5BE424126965F9F00254A30 /* ProductInfoExtractor.swift */,
			);
			path = Purchasing;
			sourceTree = "<group>";
		};
		354235D624C11160008C84EE /* Purchasing */ = {
			isa = PBXGroup;
			children = (
				3597021124BF6AAC0010506E /* TransactionsFactoryTests.swift */,
				37E351F0E21361EAEC078A0D /* ProductsManagerTests.swift */,
				37E3583675928C01D92E3166 /* ProductInfoExtensions.swift */,
				37E350E57B0A393455A72B40 /* ProductInfoTests.swift */,
				37E3548189DA008320B3FC98 /* ProductInfoExtractorTests.swift */,
			);
			path = Purchasing;
			sourceTree = "<group>";
		};
		37E35081077192045E3A8080 /* Mocks */ = {
			isa = PBXGroup;
			children = (
				2DA0068E24E2E515002C59D3 /* MockIntroEligibilityCalculator.swift */,
				37E354BEB8FDE39CAB7C4D69 /* MockDeviceCache.swift */,
				37E357D16038F07915D7825D /* MockUserDefaults.swift */,
				37E35C5A65AAF701DED59800 /* MockInMemoryCachedOfferings.swift */,
				37E3578BD602C7B8E2274279 /* MockDateProvider.swift */,
				37E35292137BBF2810CE4F4B /* MockHTTPClient.swift */,
				37E35645928A0009F4C105A7 /* MockBackend.swift */,
				37E3550C031F1FD95B366998 /* MockTransaction.swift */,
				37E3572040A16F10B957563A /* MockProductDiscount.swift */,
				37E352B11676F7DC51559E84 /* MockReceiptFetcher.swift */,
				37E35609E46E869675A466C1 /* MockRequestFetcher.swift */,
				37E351AC0FF9607719F7A29A /* MockStoreKitWrapper.swift */,
				37E35A0D4A561C51185F82EB /* MockNotificationCenter.swift */,
				37E351CD1EE6B897F434EA40 /* MockAttributionFetcher.swift */,
				37E3555B4BE0A4F7222E7B00 /* MockOfferingsFactory.swift */,
				37E3571B552018D47A6ED7C6 /* MockIdentityManager.swift */,
				37E357FBA3184BDE6E95DED4 /* MockSKProduct.swift */,
				37E35838A7FD36982EE14100 /* MockPurchasesDelegate.swift */,
				37E351D48260D9DC8B1EE360 /* MockSubscriberAttributesManager.swift */,
				2DEB976A247DB85400A92099 /* SKProductSubscriptionDurationExtensions.swift */,
				37E35EABF6D7AFE367718784 /* MockSKDiscount.swift */,
				2DD7BA4C24C63A830066B4C2 /* MockSystemInfo.swift */,
				37E35659EB530A5109AFAB50 /* MockOperationDispatcher.swift */,
				2D4D6AF224F7172900B656BE /* MockProductsRequest.swift */,
				37E3558F697A939D2BBD7FEC /* MockReceiptParser.swift */,
				2D390254259CF46000DB19C0 /* MockPaymentDiscount.swift */,
				37E35DA3E083FE37DAF15954 /* MockAttributionTypeFactory.swift */,
				37E35EBCDDD1A08F8105C46C /* MockPurchaserInfoManager.swift */,
			);
			path = Mocks;
			sourceTree = "<group>";
		};
		37E351964CD7F8A14A2E6391 /* Networking */ = {
			isa = PBXGroup;
			children = (
				37E35A6E091B8CD9C967383C /* RCBackend.h */,
				37E35E282619939718FC7DBE /* RCBackend.m */,
				37E356C39D29EB6C8EC2D6BD /* RCHTTPClient.h */,
				37E35EDEA372C1D8E03118FF /* RCHTTPClient.m */,
				37E35331DBA29B3C17D0F507 /* RCHTTPStatusCodes.h */,
				37E356988CFAEA3E06597850 /* RCHTTPRequest.m */,
				37E35B76B22E9086A5BABECB /* RCHTTPRequest.h */,
			);
			path = Networking;
			sourceTree = "<group>";
		};
		37E3529AD4F30D0B6D56853B /* ProtectedExtensions */ = {
			isa = PBXGroup;
			children = (
				3589D15524C21DBD00A65CBB /* RCAttributionTypeFactory+Protected.h */,
				37E35DCFDBDCD33B531395A6 /* RCDeviceCache+Protected.h */,
				2DAF814D25B24243002C621E /* RCIdentityManager+Protected.h */,
				37E35A6246A6969C7236B29B /* RCInMemoryCachedObject+Protected.h */,
				37E357C8623F79A4F0BEE213 /* RCOffering+Protected.h */,
				37E354D3420651DECC1EA656 /* RCOfferings+Protected.h */,
				37E35F19DF256C1D0125CC76 /* RCPurchaserInfo+Protected.h */,
				2D1FFAD425B8707400367C63 /* RCPurchaserInfoManager+Protected.h */,
				37E352DAD631B3A45C041148 /* RCPurchases+Protected.h */,
				37E35CF71E13B58F4AC8998F /* RCPurchasesErrorUtils+Protected.h */,
			);
			path = ProtectedExtensions;
			sourceTree = "<group>";
		};
		37E352A0E961EA2ADD444D60 /* Attribution */ = {
			isa = PBXGroup;
			children = (
				37E35B99BA2A8F048F2482F8 /* RCAttributionFetcher.m */,
				37E356E2B50E2DCA5EB8A87D /* RCAttributionFetcher.h */,
				37E350ABE7173A637AA8B148 /* RCAttributionData.m */,
				37E354501D2D2EC61F702958 /* RCAttributionData.h */,
				37E3580957BA17D5C2EEF8A8 /* RCAttributionTypeFactory.m */,
				37E3557795D5EC2CE5A6CCB5 /* RCAttributionTypeFactory.h */,
			);
			path = Attribution;
			sourceTree = "<group>";
		};
		37E353592BA71F362DD61153 /* FoundationExtensions */ = {
			isa = PBXGroup;
			children = (
				37E353AF2CAD3CEDE6D9B368 /* NSError+RCExtensionsTests.swift */,
				37E3508EC20EEBAB4EAC4C82 /* NSDate+RCExtensionsTests.swift */,
				37E35ABEE9FD79CCA64E4F8B /* NSData+RCExtensionsTests.swift */,
			);
			path = FoundationExtensions;
			sourceTree = "<group>";
		};
		37E35555C264F76E6CFFC2C8 /* Purchasing */ = {
			isa = PBXGroup;
			children = (
				F5BE4244269676E200254A30 /* StoreKitRequestFetcherTests.swift */,
				37E35DE5707E845DA3FF51BC /* PurchasesTests.swift */,
				37E352F86A0A8EB05BAD77C4 /* StoreKitWrapperTests.swift */,
				37E359D8F304C83184560135 /* PurchaserInfoTests.swift */,
				37E357C2D977BBB081216B5F /* OfferingsTests.swift */,
				37E3582920E16E065502E5FC /* EntitlementInfosTests.swift */,
				2DD02D5624AD0B0500419CD9 /* RCIntroEligibilityTests.swift */,
			);
			path = Purchasing;
			sourceTree = "<group>";
		};
		37E35556F2D7B8B28B169C77 /* DataConverters */ = {
			isa = PBXGroup;
			children = (
				2DDF41B924F6F392005BC22D /* ArraySlice_UInt8+Extensions.swift */,
				2DDF41B724F6F392005BC22D /* ISO3601DateFormatter.swift */,
				2DDF41B824F6F392005BC22D /* UInt8+Extensions.swift */,
			);
			path = DataConverters;
			sourceTree = "<group>";
		};
		37E355596456B3DFA01EF081 /* Builders */ = {
			isa = PBXGroup;
			children = (
				2DDF41B124F6F387005BC22D /* AppleReceiptBuilder.swift */,
				2DDF41B024F6F387005BC22D /* ASN1ContainerBuilder.swift */,
				2DDF41B224F6F387005BC22D /* ASN1ObjectIdentifierBuilder.swift */,
				2DDF41AF24F6F387005BC22D /* InAppPurchaseBuilder.swift */,
			);
			path = Builders;
			sourceTree = "<group>";
		};
		37E3557F0B3E2D6F256D92C7 /* Attribution */ = {
			isa = PBXGroup;
			children = (
				37E35AB7A67D86DBD95B2243 /* AttributionFetcherTests.swift */,
				37E350420D54B99BB39448E0 /* AttributionTypeFactoryTests.swift */,
			);
			path = Attribution;
			sourceTree = "<group>";
		};
		37E359927177DF24576FF361 /* Caching */ = {
			isa = PBXGroup;
			children = (
				37E3524E3032ABC72467AA43 /* RCDeviceCache.h */,
				37E35C6CBB3229AA53ECEB58 /* RCInMemoryCachedObject.h */,
				37E356F4B9FCED933CD9C1CA /* RCDeviceCache.m */,
				37E35B655B1BA8F52C4349ED /* RCInMemoryCachedObject.m */,
			);
			path = Caching;
			sourceTree = "<group>";
		};
		37E35A5970D1604E8C8011FC /* TestHelpers */ = {
			isa = PBXGroup;
			children = (
				37E35C4A4B241A545D1D06BD /* ASN1ObjectIdentifierEncoder.swift */,
				37E35092F0E41512E0D610BA /* ContainerFactory.swift */,
			);
			path = TestHelpers;
			sourceTree = "<group>";
		};
		37E35AE0CDC4C2AA8260FB58 /* Caching */ = {
			isa = PBXGroup;
			children = (
				37E35D87B7E6F91E27E98F42 /* DeviceCacheTests.swift */,
				37E35E3250FBBB03D92E06EC /* InMemoryCachedObjectTests.swift */,
			);
			path = Caching;
			sourceTree = "<group>";
		};
		37E35B15D9082D6838722719 /* Purchasing */ = {
			isa = PBXGroup;
			children = (
				37E352CB6BD9FE3D1F4946C5 /* RCOfferingsFactory.h */,
				37E35105C5C36A30D084954C /* RCOfferingsFactory.m */,
				37E359B77C1E588C9C009D2B /* RCStoreKitWrapper.h */,
				37E35CE6628D07BD2C4A07C0 /* RCStoreKitWrapper.m */,
<<<<<<< HEAD
				37E35E5C3D1B1D6814496C89 /* RCProductInfoExtractor.m */,
				37E35BC489985F613020035D /* RCProductInfoExtractor.h */,
				80E80EF026970DC3008F245A /* RCReceiptFetcher.swift */,
=======
>>>>>>> d4666544
			);
			path = Purchasing;
			sourceTree = "<group>";
		};
		37E35BCB85973ABD4CEC5904 /* Identity */ = {
			isa = PBXGroup;
			children = (
				37E35294EBC1E5A879C95540 /* IdentityManagerTests.swift */,
				37E35E992F1916C7F3911E7B /* PurchaserInfoManagerTests.swift */,
			);
			path = Identity;
			sourceTree = "<group>";
		};
		37E35E77A60AC8D3F0E1A23D /* SubscriberAttributes */ = {
			isa = PBXGroup;
			children = (
				37E357F69438004E1F443C03 /* BackendSubscriberAttributesTests.swift */,
				37E3567E972B9B04FE079ABA /* SubscriberAttributesManagerTests.swift */,
				37E3508E52201122137D4B4A /* PurchasesSubscriberAttributesTests.swift */,
				37E35C4A795A0F056381A1B3 /* DeviceCacheSubscriberAttributesTests.swift */,
			);
			path = SubscriberAttributes;
			sourceTree = "<group>";
		};
		37E35EF24BD787B115DEAB51 /* FoundationExtensions */ = {
			isa = PBXGroup;
			children = (
				37E35D12020065BE7D6E473D /* NSError+RCExtensions.h */,
				37E35088AB7C4F7A242D3ED5 /* NSError+RCExtensions.m */,
			);
			path = FoundationExtensions;
			sourceTree = "<group>";
		};
		37E35F2DF6910CF4AF147DEB /* Networking */ = {
			isa = PBXGroup;
			children = (
				37E353CBE9CF2572A72A347F /* HTTPClientTests.swift */,
				37E358BF58C99AC39073B96C /* BackendTests.swift */,
			);
			path = Networking;
			sourceTree = "<group>";
		};
		37E35FCF87558ACB498521F1 /* BasicTypes */ = {
			isa = PBXGroup;
			children = (
				2DDF41A724F6F37C005BC22D /* AppleReceipt.swift */,
				2DDF41A824F6F37C005BC22D /* ASN1Container.swift */,
				2DDF41A924F6F37C005BC22D /* ASN1ObjectIdentifier.swift */,
				2DDF41AA24F6F37C005BC22D /* InAppPurchase.swift */,
			);
			path = BasicTypes;
			sourceTree = "<group>";
		};
		37E35FF455726D96C243B1B7 /* Misc */ = {
			isa = PBXGroup;
			children = (
				2DD269162522A20A006AC4BC /* NSDictionaryExtensionsTests.swift */,
				37E35B9AC7A350CA2437049D /* ISOPeriodFormatterTests.swift */,
				37E35EEE7783629CDE41B70C /* SystemInfoTests.swift */,
			);
			path = Misc;
			sourceTree = "<group>";
		};
		37E35FFBCCC4C666B8A5F9A0 /* Identity */ = {
			isa = PBXGroup;
			children = (
				37E35B6C44C7460FC0522E01 /* RCIdentityManager.h */,
				37E358CFE61BD929C7FDE4CD /* RCIdentityManager.m */,
				37E3531E6D800F71A856C9E2 /* RCPurchaserInfoManager.m */,
				37E35A375CFEFEE4D6DEFD11 /* RCPurchaserInfoManager.h */,
			);
			path = Identity;
			sourceTree = "<group>";
		};
		B33C43F026729848006B8C8C /* TestHelpers */ = {
			isa = PBXGroup;
			children = (
				B33C43EB2672953D006B8C8C /* RCObjC.h */,
				B33C43EC2672953D006B8C8C /* RCObjC.m */,
				B33C43F12672986D006B8C8C /* ObjCThrowExceptionMatcher.swift */,
			);
			path = TestHelpers;
			sourceTree = "<group>";
		};
		B36824BB268FBB9B00957E4C /* SubscriberAttributes */ = {
			isa = PBXGroup;
			children = (
				2D8DB34A24072AAE00BE3D31 /* SubscriberAttributeTests.swift */,
			);
			path = SubscriberAttributes;
			sourceTree = "<group>";
		};
		B387F46B2683FD730028701F /* PublicSDKAPITester */ = {
			isa = PBXGroup;
			children = (
				B3D3C46E26856AFE00CB3C21 /* APITester-Bridging-Header.h */,
				B3D3C46F26856AFF00CB3C21 /* APITester.swift */,
				B387F46D2683FDAC0028701F /* main.m */,
				B39E8116268E832000D31189 /* RCAttributionNetworkAPI.h */,
				B39E8117268E832000D31189 /* RCAttributionNetworkAPI.m */,
				B3AA359C268682410007771B /* RCEntitlementInfoAPI.h */,
				B3AA359D268682410007771B /* RCEntitlementInfoAPI.m */,
				B3AA6233268A7BA900894871 /* RCEntitlementInfosAPI.h */,
				B3AA6232268A7BA900894871 /* RCEntitlementInfosAPI.m */,
				B3DF6A4C269522040030D57C /* RCIntroEligibilityAPI.h */,
				B3DF6A4D269522040030D57C /* RCIntroEligibilityAPI.m */,
				B3AA359E268682410007771B /* RCPurchasesAPI.h */,
				B3AA359F268682410007771B /* RCPurchasesAPI.m */,
				B33CEA9C268BC39D008A3144 /* RCTransactionAPI.h */,
				B33CEA9D268BC39D008A3144 /* RCTransactionAPI.m */,
			);
			path = PublicSDKAPITester;
			sourceTree = "<group>";
		};
		B39E811B268E885900D31189 /* SubscriberAttributes */ = {
			isa = PBXGroup;
			children = (
				B39E811C268E887500D31189 /* SubscriberAttribute.swift */,
			);
			path = SubscriberAttributes;
			sourceTree = "<group>";
		};
		B39E811E268E9FF000D31189 /* SwiftObjcCompatibility */ = {
			isa = PBXGroup;
			children = (
				2D5033212406E4E8009CAE61 /* RCTypeDefsPreMigration.h */,
			);
			path = SwiftObjcCompatibility;
			sourceTree = "<group>";
		};
		B3DDB55726854850008CCF23 /* Public */ = {
			isa = PBXGroup;
			children = (
				B32B750026868C1D005647BF /* EntitlementInfo.swift */,
				B3AA6235268A81C700894871 /* EntitlementInfos.swift */,
				B3DF6A4F269524080030D57C /* IntroEligibility.swift */,
				B3D3C4712685784800CB3C21 /* Package.swift */,
				B3DDB55826854865008CCF23 /* PurchaseOwnershipType.swift */,
				B39E8119268E849900D31189 /* AttributionNetwork.swift */,
			);
			path = Public;
			sourceTree = "<group>";
		};
/* End PBXGroup section */

/* Begin PBXHeadersBuildPhase section */
		2DC5621124EC63420031F69B /* Headers */ = {
			isa = PBXHeadersBuildPhase;
			buildActionMask = 2147483647;
			files = (
				2DC5622624EC63430031F69B /* PurchasesCoreSwift.h in Headers */,
			);
			runOnlyForDeploymentPostprocessing = 0;
		};
		352629FB1F7C4B9100C04F2C /* Headers */ = {
			isa = PBXHeadersBuildPhase;
			buildActionMask = 2147483647;
			files = (
				2D22679125F2D9AD00E6950C /* PurchasesTests-Bridging-Header.h in Headers */,
				35CE74FB20C38A7100CE09D8 /* RCOffering.h in Headers */,
				353AB5E4222F624E003754E6 /* RCPurchasesErrors.h in Headers */,
				353AB5E6222F633D003754E6 /* RCPurchasesErrorUtils.h in Headers */,
				350FBDE91F7EEF070065833D /* RCPurchases.h in Headers */,
				354D50DF22E7D014009B870C /* RCOfferings.h in Headers */,
				351F4FAF1F803D0700F245F4 /* RCPurchaserInfo.h in Headers */,
				35262A0F1F7C4B9100C04F2C /* Purchases.h in Headers */,
				37E3598A1AAA3D70EA01C82D /* RCInMemoryCachedObject.h in Headers */,
				37E352F190E0E957E8D932F8 /* RCDeviceCache.h in Headers */,
				2D5033262406E4E8009CAE61 /* RCSpecialSubscriberAttributes.h in Headers */,
				37E35B94F66AD4C3BC3E3D54 /* RCPurchaserInfoManager.h in Headers */,
				2D5033242406E4E8009CAE61 /* RCTypeDefsPreMigration.h in Headers */,
				2D50332A2406EA61009CAE61 /* RCSubscriberAttributesManager.h in Headers */,
				2DD448FF24088473002F5694 /* RCPurchases+SubscriberAttributes.h in Headers */,
				37E3509E9E39B1FFE93351B1 /* NSError+RCExtensions.h in Headers */,
				37E354F65C32F553F4697C0E /* RCBackend.h in Headers */,
				37E35BE05E2A8BB2BD310CB0 /* RCHTTPClient.h in Headers */,
				37E3503FD7AB94A85A397EF3 /* RCHTTPStatusCodes.h in Headers */,
				37E3567EAB98594B4912E305 /* RCLogUtils.h in Headers */,
				37E3575B0FFDD90D01861D81 /* RCPurchasesErrorUtils+Protected.h in Headers */,
				37E35D04747C56E85F1B9679 /* RCPurchaserInfo+Protected.h in Headers */,
				37E3500156786798CB166571 /* RCPurchases+Protected.h in Headers */,
				2D1FFAD525B8707400367C63 /* RCPurchaserInfoManager+Protected.h in Headers */,
				37E35D757DE82291BFFCFB91 /* RCOfferings+Protected.h in Headers */,
				37E35E3CFED4426C0EE1302C /* RCOffering+Protected.h in Headers */,
				37E354AFE06A9723230E47B8 /* RCInMemoryCachedObject+Protected.h in Headers */,
				2DAF814E25B24243002C621E /* RCIdentityManager+Protected.h in Headers */,
				37E358D3F3C7C0388FF5C2BD /* RCOfferingsFactory.h in Headers */,
				37E35616A3D5D204B8BB2503 /* RCStoreKitWrapper.h in Headers */,
				37E35010ECA71A4CE6E16307 /* RCDeviceCache+Protected.h in Headers */,
				3589D15624C21DBD00A65CBB /* RCAttributionTypeFactory+Protected.h in Headers */,
				37E352039F075299CD4CF6B0 /* RCHTTPRequest.h in Headers */,
				37E35CB9C20AFAFBC98ADA27 /* RCAttributionFetcher.h in Headers */,
				37E35054EF6315E99DC20AEC /* RCAttributionTypeFactory.h in Headers */,
				37E357712F2A42935CD05062 /* RCAttributionData.h in Headers */,
				37E35D01E3A0F5FC8E0B16F7 /* RCIdentityManager.h in Headers */,
			);
			runOnlyForDeploymentPostprocessing = 0;
		};
/* End PBXHeadersBuildPhase section */

/* Begin PBXNativeTarget section */
		2DC5621524EC63420031F69B /* PurchasesCoreSwift */ = {
			isa = PBXNativeTarget;
			buildConfigurationList = 2DC5622724EC63430031F69B /* Build configuration list for PBXNativeTarget "PurchasesCoreSwift" */;
			buildPhases = (
				2DC5621124EC63420031F69B /* Headers */,
				2DC5621224EC63420031F69B /* Sources */,
				2DC5621324EC63420031F69B /* Frameworks */,
				2DC5621424EC63420031F69B /* Resources */,
			);
			buildRules = (
			);
			dependencies = (
			);
			name = PurchasesCoreSwift;
			productName = PurchasesCoreSwift;
			productReference = 2DC5621624EC63420031F69B /* PurchasesCoreSwift.framework */;
			productType = "com.apple.product-type.framework";
		};
		2DC5621D24EC63430031F69B /* PurchasesCoreSwiftTests */ = {
			isa = PBXNativeTarget;
			buildConfigurationList = 2DC5622A24EC63430031F69B /* Build configuration list for PBXNativeTarget "PurchasesCoreSwiftTests" */;
			buildPhases = (
				2DC5621A24EC63430031F69B /* Sources */,
				2DC5621B24EC63430031F69B /* Frameworks */,
				2DC5621C24EC63430031F69B /* Resources */,
			);
			buildRules = (
			);
			dependencies = (
				2DC5622124EC63430031F69B /* PBXTargetDependency */,
			);
			name = PurchasesCoreSwiftTests;
			packageProductDependencies = (
				B3D5CFC32672827D0056FA67 /* Nimble */,
				B3D5CFC52672827D0056FA67 /* OHHTTPStubs */,
				B3D5CFC72672827D0056FA67 /* OHHTTPStubsSwift */,
			);
			productName = PurchasesCoreSwiftTests;
			productReference = 2DC5621E24EC63430031F69B /* PurchasesCoreSwiftTests.xctest */;
			productType = "com.apple.product-type.bundle.unit-test";
		};
		2DE20B6B264087FB004C597D /* StoreKitTests */ = {
			isa = PBXNativeTarget;
			buildConfigurationList = 2DE20B73264087FB004C597D /* Build configuration list for PBXNativeTarget "StoreKitTests" */;
			buildPhases = (
				2DE20B68264087FB004C597D /* Sources */,
				2DE20B69264087FB004C597D /* Frameworks */,
				2DE20B6A264087FB004C597D /* Resources */,
			);
			buildRules = (
			);
			dependencies = (
				2DE20B8F26409EC0004C597D /* PBXTargetDependency */,
			);
			name = StoreKitTests;
			packageProductDependencies = (
				B3D5CFC9267282860056FA67 /* Nimble */,
			);
			productName = StoreKitTests;
			productReference = 2DE20B6C264087FB004C597D /* StoreKitTests.xctest */;
			productType = "com.apple.product-type.bundle.unit-test";
		};
		2DE20B7E26409EB7004C597D /* StoreKitTestApp */ = {
			isa = PBXNativeTarget;
			buildConfigurationList = 2DE20B8B26409EB8004C597D /* Build configuration list for PBXNativeTarget "StoreKitTestApp" */;
			buildPhases = (
				2DE20B7B26409EB7004C597D /* Sources */,
				2DE20B7C26409EB7004C597D /* Frameworks */,
				2DE20B7D26409EB7004C597D /* Resources */,
			);
			buildRules = (
			);
			dependencies = (
			);
			name = StoreKitTestApp;
			productName = StoreKitTestApp;
			productReference = 2DE20B7F26409EB7004C597D /* StoreKitTestApp.app */;
			productType = "com.apple.product-type.application";
		};
		352629FD1F7C4B9100C04F2C /* Purchases */ = {
			isa = PBXNativeTarget;
			buildConfigurationList = 35262A121F7C4B9100C04F2C /* Build configuration list for PBXNativeTarget "Purchases" */;
			buildPhases = (
				352629F91F7C4B9100C04F2C /* Sources */,
				352629FA1F7C4B9100C04F2C /* Frameworks */,
				352629FB1F7C4B9100C04F2C /* Headers */,
				352629FC1F7C4B9100C04F2C /* Resources */,
				B385A1532674324500C6F132 /* Swiftlint */,
			);
			buildRules = (
			);
			dependencies = (
				2DC5623524EC63A20031F69B /* PBXTargetDependency */,
			);
			name = Purchases;
			productName = Purchases;
			productReference = 352629FE1F7C4B9100C04F2C /* Purchases.framework */;
			productType = "com.apple.product-type.framework";
		};
		35262A1D1F7D77E600C04F2C /* PurchasesTests */ = {
			isa = PBXNativeTarget;
			buildConfigurationList = 35262A261F7D77E600C04F2C /* Build configuration list for PBXNativeTarget "PurchasesTests" */;
			buildPhases = (
				35262A1A1F7D77E600C04F2C /* Sources */,
				35262A1B1F7D77E600C04F2C /* Frameworks */,
				35262A1C1F7D77E600C04F2C /* Resources */,
				350FBDD91F7DFD900065833D /* Copy Frameworks */,
			);
			buildRules = (
			);
			dependencies = (
				35DFC68320B8757C004584CC /* PBXTargetDependency */,
			);
			name = PurchasesTests;
			packageProductDependencies = (
				B3D5CFBC267282630056FA67 /* Nimble */,
				B3D5CFBF267282760056FA67 /* OHHTTPStubsSwift */,
				B3D5CFC1267282760056FA67 /* OHHTTPStubs */,
			);
			productName = PurchasesTests;
			productReference = 35262A1E1F7D77E600C04F2C /* PurchasesTests.xctest */;
			productType = "com.apple.product-type.bundle.unit-test";
		};
		B387F4722683FDDB0028701F /* APITester */ = {
			isa = PBXNativeTarget;
			buildConfigurationList = B387F4772683FDDB0028701F /* Build configuration list for PBXNativeTarget "APITester" */;
			buildPhases = (
				B387F46F2683FDDB0028701F /* Sources */,
				B387F4702683FDDB0028701F /* Frameworks */,
				B387F4712683FDDB0028701F /* CopyFiles */,
			);
			buildRules = (
			);
			dependencies = (
				B387F48826840B7F0028701F /* PBXTargetDependency */,
			);
			name = APITester;
			productName = APITester;
			productReference = B387F4732683FDDB0028701F /* APITester */;
			productType = "com.apple.product-type.tool";
		};
/* End PBXNativeTarget section */

/* Begin PBXProject section */
		352629F51F7C4B9100C04F2C /* Project object */ = {
			isa = PBXProject;
			attributes = {
				LastSwiftUpdateCheck = 1250;
				LastUpgradeCheck = 0930;
				ORGANIZATIONNAME = Purchases;
				TargetAttributes = {
					2DC5621524EC63420031F69B = {
						CreatedOnToolsVersion = 12.0;
						LastSwiftMigration = 1250;
						ProvisioningStyle = Automatic;
					};
					2DC5621D24EC63430031F69B = {
						CreatedOnToolsVersion = 12.0;
						ProvisioningStyle = Automatic;
					};
					2DE20B6B264087FB004C597D = {
						CreatedOnToolsVersion = 12.5;
						ProvisioningStyle = Automatic;
						TestTargetID = 2DE20B7E26409EB7004C597D;
					};
					2DE20B7E26409EB7004C597D = {
						CreatedOnToolsVersion = 12.5;
						ProvisioningStyle = Automatic;
					};
					352629FD1F7C4B9100C04F2C = {
						CreatedOnToolsVersion = 9.0;
						LastSwiftMigration = 1200;
						ProvisioningStyle = Automatic;
					};
					35262A1D1F7D77E600C04F2C = {
						CreatedOnToolsVersion = 9.0;
						LastSwiftMigration = 1100;
						ProvisioningStyle = Automatic;
					};
					B387F4722683FDDB0028701F = {
						CreatedOnToolsVersion = 12.5.1;
						LastSwiftMigration = 1250;
					};
				};
			};
			buildConfigurationList = 352629F81F7C4B9100C04F2C /* Build configuration list for PBXProject "Purchases" */;
			compatibilityVersion = "Xcode 8.0";
			developmentRegion = en;
			hasScannedForEncodings = 0;
			knownRegions = (
				en,
				Base,
			);
			mainGroup = 352629F41F7C4B9100C04F2C;
			packageReferences = (
				B3D5CFBB267282630056FA67 /* XCRemoteSwiftPackageReference "Nimble" */,
				B3D5CFBE267282760056FA67 /* XCRemoteSwiftPackageReference "OHHTTPStubs" */,
			);
			productRefGroup = 352629FF1F7C4B9100C04F2C /* Products */;
			projectDirPath = "";
			projectRoot = "";
			targets = (
				352629FD1F7C4B9100C04F2C /* Purchases */,
				35262A1D1F7D77E600C04F2C /* PurchasesTests */,
				2DC5621524EC63420031F69B /* PurchasesCoreSwift */,
				2DC5621D24EC63430031F69B /* PurchasesCoreSwiftTests */,
				2DE20B7E26409EB7004C597D /* StoreKitTestApp */,
				2DE20B6B264087FB004C597D /* StoreKitTests */,
				B387F4722683FDDB0028701F /* APITester */,
			);
		};
/* End PBXProject section */

/* Begin PBXResourcesBuildPhase section */
		2DC5621424EC63420031F69B /* Resources */ = {
			isa = PBXResourcesBuildPhase;
			buildActionMask = 2147483647;
			files = (
			);
			runOnlyForDeploymentPostprocessing = 0;
		};
		2DC5621C24EC63430031F69B /* Resources */ = {
			isa = PBXResourcesBuildPhase;
			buildActionMask = 2147483647;
			files = (
				2D4D6AF624F7193700B656BE /* verifyReceiptSample1.txt in Resources */,
				2D4D6AF724F7193700B656BE /* base64encodedreceiptsample1.txt in Resources */,
			);
			runOnlyForDeploymentPostprocessing = 0;
		};
		2DE20B6A264087FB004C597D /* Resources */ = {
			isa = PBXResourcesBuildPhase;
			buildActionMask = 2147483647;
			files = (
				2DE20B7A26408921004C597D /* Configuration.storekit in Resources */,
			);
			runOnlyForDeploymentPostprocessing = 0;
		};
		2DE20B7D26409EB7004C597D /* Resources */ = {
			isa = PBXResourcesBuildPhase;
			buildActionMask = 2147483647;
			files = (
				2DE20B8926409EB8004C597D /* Preview Assets.xcassets in Resources */,
				2DE20B8626409EB8004C597D /* Assets.xcassets in Resources */,
			);
			runOnlyForDeploymentPostprocessing = 0;
		};
		352629FC1F7C4B9100C04F2C /* Resources */ = {
			isa = PBXResourcesBuildPhase;
			buildActionMask = 2147483647;
			files = (
			);
			runOnlyForDeploymentPostprocessing = 0;
		};
		35262A1C1F7D77E600C04F2C /* Resources */ = {
			isa = PBXResourcesBuildPhase;
			buildActionMask = 2147483647;
			files = (
			);
			runOnlyForDeploymentPostprocessing = 0;
		};
/* End PBXResourcesBuildPhase section */

/* Begin PBXShellScriptBuildPhase section */
		B385A1532674324500C6F132 /* Swiftlint */ = {
			isa = PBXShellScriptBuildPhase;
			buildActionMask = 2147483647;
			files = (
			);
			inputFileListPaths = (
			);
			inputPaths = (
			);
			name = Swiftlint;
			outputFileListPaths = (
			);
			outputPaths = (
			);
			runOnlyForDeploymentPostprocessing = 0;
			shellPath = /bin/sh;
			shellScript = "scripts/swiftlint.sh\n";
		};
/* End PBXShellScriptBuildPhase section */

/* Begin PBXSourcesBuildPhase section */
		2DC5621224EC63420031F69B /* Sources */ = {
			isa = PBXSourcesBuildPhase;
			buildActionMask = 2147483647;
			files = (
				2CD72942268A823900BFC976 /* Data+Extensions.swift in Sources */,
				9A65E03B25918B0900DE00B0 /* PurchaserInfoStrings.swift in Sources */,
				2D991ACA268BA56900085481 /* StoreKitRequestFetcher.swift in Sources */,
				2DDF41B624F6F387005BC22D /* ASN1ObjectIdentifierBuilder.swift in Sources */,
				2DDF419624F6F331005BC22D /* ProductsRequestFactory.swift in Sources */,
				2DDF419724F6F331005BC22D /* DateExtensions.swift in Sources */,
				9A65E0A52591A23500DE00B0 /* PurchaseStrings.swift in Sources */,
				B3C1AEFA268FF4DB0013D50D /* ProductInfoEnums.swift in Sources */,
				2DC5623024EC63730031F69B /* OperationDispatcher.swift in Sources */,
				9A65E03625918B0500DE00B0 /* ConfigureStrings.swift in Sources */,
				2D11F5E1250FF886005A70E8 /* AttributionStrings.swift in Sources */,
				2CD72944268A826F00BFC976 /* Date+Extensions.swift in Sources */,
				B3AA6238268B926F00894871 /* SystemInfo.swift in Sources */,
				2DDF41B524F6F387005BC22D /* AppleReceiptBuilder.swift in Sources */,
				B39E811D268E887500D31189 /* SubscriberAttribute.swift in Sources */,
				B33CEAA0268CDCC9008A3144 /* ISOPeriodFormatter.swift in Sources */,
				2DDF41A324F6F331005BC22D /* ReceiptParser.swift in Sources */,
				2DDF41BA24F6F392005BC22D /* ISO3601DateFormatter.swift in Sources */,
				2DDF41AE24F6F37C005BC22D /* InAppPurchase.swift in Sources */,
				B32B750126868C1D005647BF /* EntitlementInfo.swift in Sources */,
				2DC19195255F36D10039389A /* Logger.swift in Sources */,
				2DDF419F24F6F331005BC22D /* ReceiptParsingError.swift in Sources */,
				2DDF419D24F6F331005BC22D /* IntroEligibilityCalculator.swift in Sources */,
				9A65E0802591977900DE00B0 /* ReceiptStrings.swift in Sources */,
				B3DDB55926854865008CCF23 /* PurchaseOwnershipType.swift in Sources */,
				2DC5623224EC63730031F69B /* TransactionsFactory.swift in Sources */,
				2DDF41B424F6F387005BC22D /* ASN1ContainerBuilder.swift in Sources */,
				2DDF41AC24F6F37C005BC22D /* ASN1Container.swift in Sources */,
				9A65E07B2591977500DE00B0 /* NetworkStrings.swift in Sources */,
				F5BE424026962ACF00254A30 /* ReceiptRefreshPolicy.swift in Sources */,
				9A65E0762591977200DE00B0 /* IdentityStrings.swift in Sources */,
				80E80EF226970E04008F245A /* RCReceiptFetcher.swift in Sources */,
				2CD7294A268A828F00BFC976 /* Dictionary+Extensions.swift in Sources */,
				2DDF41AB24F6F37C005BC22D /* AppleReceipt.swift in Sources */,
				2DDF41BB24F6F392005BC22D /* UInt8+Extensions.swift in Sources */,
				F5BE424226965F9F00254A30 /* ProductInfoExtractor.swift in Sources */,
				2DDF41AD24F6F37C005BC22D /* ASN1ObjectIdentifier.swift in Sources */,
				2CD72948268A828400BFC976 /* Locale+Extensions.swift in Sources */,
				2DC5622E24EC636C0031F69B /* Transaction.swift in Sources */,
				9A65E0AA2591A23800DE00B0 /* RestoreStrings.swift in Sources */,
				2DDF41BC24F6F392005BC22D /* ArraySlice_UInt8+Extensions.swift in Sources */,
				9A65E0A02591A23200DE00B0 /* OfferingStrings.swift in Sources */,
				2DDF41A224F6F331005BC22D /* ProductsManager.swift in Sources */,
				B3AA6236268A81C700894871 /* EntitlementInfos.swift in Sources */,
				B372EC56268FEF020099171E /* ProductInfo.swift in Sources */,
				B32B74FF26868AEB005647BF /* Package.swift in Sources */,
				2DDF41B324F6F387005BC22D /* InAppPurchaseBuilder.swift in Sources */,
				B34D2AA0269606E400D88C3A /* IntroEligibility.swift in Sources */,
				B372EC54268FEDC60099171E /* PromotionalOffer.swift in Sources */,
				9A65DFDE258AD60A00DE00B0 /* LogIntent.swift in Sources */,
				0313FD41268A506400168386 /* DateProvider.swift in Sources */,
				B39E811A268E849900D31189 /* AttributionNetwork.swift in Sources */,
				37E35C8515C5E2D01B0AF5C1 /* Strings.swift in Sources */,
			);
			runOnlyForDeploymentPostprocessing = 0;
		};
		2DC5621A24EC63430031F69B /* Sources */ = {
			isa = PBXSourcesBuildPhase;
			buildActionMask = 2147483647;
			files = (
				2DDF41E824F6F61B005BC22D /* MockSKDiscount.swift in Sources */,
				2DDF41CB24F6F4C3005BC22D /* ASN1ObjectIdentifierBuilderTests.swift in Sources */,
				B36824BF268FBC8700957E4C /* SubscriberAttributeTests.swift in Sources */,
				2DDF41CF24F6F4C3005BC22D /* ReceiptParsing+TestsWithRealReceipts.swift in Sources */,
				2DDF41C924F6F4C3005BC22D /* UInt8+ExtensionsTests.swift in Sources */,
				2D4D6AF524F717B800B656BE /* ContainerFactory.swift in Sources */,
				2DDF41CA24F6F4C3005BC22D /* ArraySlice_UInt8+ExtensionsTests.swift in Sources */,
				2DDF41DB24F6F4DB005BC22D /* IntroEligibilityCalculatorTests.swift in Sources */,
				2DDF41E124F6F527005BC22D /* MockReceiptParser.swift in Sources */,
				2DDF41E224F6F527005BC22D /* MockProductsRequest.swift in Sources */,
				2DDF41CC24F6F4C3005BC22D /* AppleReceiptBuilderTests.swift in Sources */,
				B3DF6A46269512690030D57C /* ProductInfoExtensions.swift in Sources */,
				2DDF41CD24F6F4C3005BC22D /* ASN1ContainerBuilderTests.swift in Sources */,
				B3C1AEFB268FF7210013D50D /* ProductInfoTests.swift in Sources */,
				2DDF41DC24F6F4DB005BC22D /* ProductsManagerTests.swift in Sources */,
				B34D2AA4269649EC00D88C3A /* MockProductDiscount.swift in Sources */,
				2DDF41C824F6F4C3005BC22D /* ISO3601DateFormatterTests.swift in Sources */,
				2DDF41E624F6F5DC005BC22D /* MockSKProduct.swift in Sources */,
				2DDF41DE24F6F527005BC22D /* MockAppleReceiptBuilder.swift in Sources */,
				2DDF41E324F6F527005BC22D /* MockASN1ContainerBuilder.swift in Sources */,
				2DDF41DA24F6F4DB005BC22D /* ReceiptParserTests.swift in Sources */,
				F5BE424326966B0000254A30 /* ProductInfoExtractorTests.swift in Sources */,
				2DDF41DF24F6F527005BC22D /* MockProductsManager.swift in Sources */,
				2D991ACC268BBCD600085481 /* MockRequestFetcher.swift in Sources */,
				2DC5623724EC68090031F69B /* TransactionsFactoryTests.swift in Sources */,
				2D4D6AF424F717B800B656BE /* ASN1ObjectIdentifierEncoder.swift in Sources */,
				2DDF41EA24F6F844005BC22D /* SKProductSubscriptionDurationExtensions.swift in Sources */,
				B36824C1268FBCE000957E4C /* MockDateProvider.swift in Sources */,
				2DDF41CE24F6F4C3005BC22D /* InAppPurchaseBuilderTests.swift in Sources */,
				2DDF41E424F6F527005BC22D /* MockProductsRequestFactory.swift in Sources */,
				2DDF41E024F6F527005BC22D /* MockInAppPurchaseBuilder.swift in Sources */,
			);
			runOnlyForDeploymentPostprocessing = 0;
		};
		2DE20B68264087FB004C597D /* Sources */ = {
			isa = PBXSourcesBuildPhase;
			buildActionMask = 2147483647;
			files = (
				2DE20B6F264087FB004C597D /* StoreKitTests.swift in Sources */,
				2DE61A84264190830021CEA0 /* Constants.swift in Sources */,
			);
			runOnlyForDeploymentPostprocessing = 0;
		};
		2DE20B7B26409EB7004C597D /* Sources */ = {
			isa = PBXSourcesBuildPhase;
			buildActionMask = 2147483647;
			files = (
				2DE20B8426409EB7004C597D /* ContentView.swift in Sources */,
				2DE20B8226409EB7004C597D /* StoreKitTestAppApp.swift in Sources */,
			);
			runOnlyForDeploymentPostprocessing = 0;
		};
		352629F91F7C4B9100C04F2C /* Sources */ = {
			isa = PBXSourcesBuildPhase;
			buildActionMask = 2147483647;
			files = (
				352E88442229B1A70046A10A /* RCPurchasesErrorUtils.m in Sources */,
				351F4FB01F803D0700F245F4 /* RCPurchaserInfo.m in Sources */,
				2DD4490024088473002F5694 /* RCPurchases+SubscriberAttributes.m in Sources */,
				350FBDEA1F7EEF070065833D /* RCPurchases.m in Sources */,
				2D50332B2406EA61009CAE61 /* RCSubscriberAttributesManager.m in Sources */,
				354D50E022E7D014009B870C /* RCOfferings.m in Sources */,
				35CE74FD20C38A7100CE09D8 /* RCOffering.m in Sources */,
				37E35B4BDE7D7B1EFB3EE800 /* NSError+RCExtensions.m in Sources */,
				37E352E9231D083B78E2E345 /* RCBackend.m in Sources */,
				37E35D561B3F5AC49FD6C2CF /* RCHTTPClient.m in Sources */,
				2D4C18A924F47E5000F268CD /* Purchases.swift in Sources */,
				37E358DB4F4016AC297D6B00 /* RCOfferingsFactory.m in Sources */,
				37E35A299524507A480956D5 /* RCStoreKitWrapper.m in Sources */,
				37E35A7ED3312F10B80FFE2B /* RCDeviceCache.m in Sources */,
				37E353437E49AA49D6ECC03F /* RCInMemoryCachedObject.m in Sources */,
				37E35302FD31A094AAE30BFA /* RCHTTPRequest.m in Sources */,
				37E353E153F6B5C6DE54DE4B /* RCAttributionFetcher.m in Sources */,
				37E35BD1D25AE2B73AE41B8A /* RCAttributionData.m in Sources */,
				37E352279076F9A5A48D1460 /* RCAttributionTypeFactory.m in Sources */,
				37E35537842F30D829D76252 /* RCIdentityManager.m in Sources */,
				37E351DC8105A9C75F8CFE31 /* RCPurchaserInfoManager.m in Sources */,
			);
			runOnlyForDeploymentPostprocessing = 0;
		};
		35262A1A1F7D77E600C04F2C /* Sources */ = {
			isa = PBXSourcesBuildPhase;
			buildActionMask = 2147483647;
			files = (
				2DEB976B247DB85400A92099 /* SKProductSubscriptionDurationExtensions.swift in Sources */,
				37E354BE25CE61E55E4FD89C /* MockDeviceCache.swift in Sources */,
				37E3585E0B39722838F235BD /* MockUserDefaults.swift in Sources */,
				37E351AB03EE37534CA10B59 /* MockInMemoryCachedOfferings.swift in Sources */,
				37E351E3AC0B5F67305B4CB6 /* DeviceCacheTests.swift in Sources */,
				37E35AF213F2F79CB067FDC2 /* InMemoryCachedObjectTests.swift in Sources */,
				37E353851D42047D5B0A57D0 /* MockDateProvider.swift in Sources */,
				B33C43F22672986D006B8C8C /* ObjCThrowExceptionMatcher.swift in Sources */,
				2DD02D5724AD0B0500419CD9 /* RCIntroEligibilityTests.swift in Sources */,
				37E354C46A8A3C2DC861C224 /* MockHTTPClient.swift in Sources */,
				37E351A24D613F0DFE6AF05F /* MockBackend.swift in Sources */,
				2D4D6AF124F6FEE000B656BE /* MockIntroEligibilityCalculator.swift in Sources */,
				37E3524628A1D7568679FEE2 /* SubscriberAttributesManagerTests.swift in Sources */,
				37E352897F7CB3A122F9739F /* PurchasesSubscriberAttributesTests.swift in Sources */,
				37E35DD380900220C34BB222 /* MockTransaction.swift in Sources */,
				37E3554836D4DA9336B9FA70 /* MockProductDiscount.swift in Sources */,
				37E35398FCB4931573C56CAF /* MockReceiptFetcher.swift in Sources */,
				37E35AD0B0D9EF0CDA29DAC2 /* MockStoreKitWrapper.swift in Sources */,
				37E35EBDFC5CD3068E1792A3 /* MockNotificationCenter.swift in Sources */,
				2D8E9D482523747D00AFEE11 /* NSDictionaryExtensionsTests.swift in Sources */,
				37E354E0A9A371481540B2B0 /* MockAttributionFetcher.swift in Sources */,
				2D390255259CF46000DB19C0 /* MockPaymentDiscount.swift in Sources */,
				37E35EDC57C486AC2D66B4B8 /* MockOfferingsFactory.swift in Sources */,
				2DD7BA4D24C63A830066B4C2 /* MockSystemInfo.swift in Sources */,
				37E35EB7B35C86140B96C58B /* MockIdentityManager.swift in Sources */,
				37E357E33F0E20D92EE6372E /* MockSKProduct.swift in Sources */,
				2D3E29CE25E8009000456FA8 /* MockAttributionTypeFactory.swift in Sources */,
				37E3524CB70618E6C5F3DB49 /* MockPurchasesDelegate.swift in Sources */,
				37E35B1F34D1624509012749 /* MockSubscriberAttributesManager.swift in Sources */,
				B36824C3268FBE1500957E4C /* BackendSubscriberAttributesTests.swift in Sources */,
				F5BE4245269676E200254A30 /* StoreKitRequestFetcherTests.swift in Sources */,
				37E35AD3BB8E99D2AA325825 /* DeviceCacheSubscriberAttributesTests.swift in Sources */,
				2D991ACD268BBE8600085481 /* MockRequestFetcher.swift in Sources */,
				2D80736A268A691A0072284E /* MockProductsManager.swift in Sources */,
				37E35F549AEB655AB6DA83B3 /* MockSKDiscount.swift in Sources */,
				2D4D6AF324F7172900B656BE /* MockProductsRequest.swift in Sources */,
				37E35D195CD0599FDB381D04 /* HTTPClientTests.swift in Sources */,
				37E3555F3FB596CAB8F46868 /* BackendTests.swift in Sources */,
				37E356538C6A9A05887CAE12 /* NSError+RCExtensionsTests.swift in Sources */,
				37E359E815ECBE0B9074FA19 /* NSDate+RCExtensionsTests.swift in Sources */,
				B33C43EF267295E2006B8C8C /* RCObjC.m in Sources */,
				37E35F150166B248756AAFEF /* NSData+RCExtensionsTests.swift in Sources */,
				37E3595F797614307CBA329A /* StoreKitWrapperTests.swift in Sources */,
				2DDA3E4824DB101C00EDFE5B /* MockOperationDispatcher.swift in Sources */,
				37E35DD66736A6669A746334 /* PurchaserInfoTests.swift in Sources */,
				37E35AC4C81DB6A27C5AA1CE /* OfferingsTests.swift in Sources */,
				37E35A37D97E9E2B0CA09300 /* ISOPeriodFormatterTests.swift in Sources */,
				37E35861EE73539B60226BC2 /* EntitlementInfosTests.swift in Sources */,
				B3DF6A472695145E0030D57C /* ProductInfoExtensions.swift in Sources */,
				37E3599326581376E0142EEC /* SystemInfoTests.swift in Sources */,
				37E35F67255A87BD86B39D43 /* MockReceiptParser.swift in Sources */,
				37E35ED080CFE0FBB7A58802 /* AttributionFetcherTests.swift in Sources */,
				37E35A1AD4361FC6D30EDB62 /* AttributionTypeFactoryTests.swift in Sources */,
				B3DF6A452694DCBA0030D57C /* PurchasesTests.swift in Sources */,
				37E359F038FEA41F207662A5 /* MockPurchaserInfoManager.swift in Sources */,
				37E35FF7952D59C0AE3879D3 /* IdentityManagerTests.swift in Sources */,
				37E35D6F8CF6DFB88F0A2F61 /* PurchaserInfoManagerTests.swift in Sources */,
			);
			runOnlyForDeploymentPostprocessing = 0;
		};
		B387F46F2683FDDB0028701F /* Sources */ = {
			isa = PBXSourcesBuildPhase;
			buildActionMask = 2147483647;
			files = (
				B39E8118268E832000D31189 /* RCAttributionNetworkAPI.m in Sources */,
				B3AA35A1268682410007771B /* RCPurchasesAPI.m in Sources */,
				B33CEA9E268BC39D008A3144 /* RCTransactionAPI.m in Sources */,
				B3AA35A0268682410007771B /* RCEntitlementInfoAPI.m in Sources */,
				B34D2AA126960A3200D88C3A /* RCIntroEligibilityAPI.m in Sources */,
				B3AA6234268A7BA900894871 /* RCEntitlementInfosAPI.m in Sources */,
				B387F47A2683FDEA0028701F /* main.m in Sources */,
				B3D3C47026856AFF00CB3C21 /* APITester.swift in Sources */,
			);
			runOnlyForDeploymentPostprocessing = 0;
		};
/* End PBXSourcesBuildPhase section */

/* Begin PBXTargetDependency section */
		2DC5622124EC63430031F69B /* PBXTargetDependency */ = {
			isa = PBXTargetDependency;
			target = 2DC5621524EC63420031F69B /* PurchasesCoreSwift */;
			targetProxy = 2DC5622024EC63430031F69B /* PBXContainerItemProxy */;
		};
		2DC5623524EC63A20031F69B /* PBXTargetDependency */ = {
			isa = PBXTargetDependency;
			target = 2DC5621524EC63420031F69B /* PurchasesCoreSwift */;
			targetProxy = 2DC5623424EC63A20031F69B /* PBXContainerItemProxy */;
		};
		2DE20B8F26409EC0004C597D /* PBXTargetDependency */ = {
			isa = PBXTargetDependency;
			target = 2DE20B7E26409EB7004C597D /* StoreKitTestApp */;
			targetProxy = 2DE20B8E26409EC0004C597D /* PBXContainerItemProxy */;
		};
		35DFC68320B8757C004584CC /* PBXTargetDependency */ = {
			isa = PBXTargetDependency;
			target = 352629FD1F7C4B9100C04F2C /* Purchases */;
			targetProxy = 35DFC68220B8757C004584CC /* PBXContainerItemProxy */;
		};
		B387F48826840B7F0028701F /* PBXTargetDependency */ = {
			isa = PBXTargetDependency;
			target = 352629FD1F7C4B9100C04F2C /* Purchases */;
			targetProxy = B387F48726840B7F0028701F /* PBXContainerItemProxy */;
		};
/* End PBXTargetDependency section */

/* Begin XCBuildConfiguration section */
		2DC5622824EC63430031F69B /* Debug */ = {
			isa = XCBuildConfiguration;
			buildSettings = {
				BUILD_LIBRARY_FOR_DISTRIBUTION = YES;
				CLANG_ENABLE_OBJC_WEAK = YES;
				CLANG_WARN_QUOTED_INCLUDE_IN_FRAMEWORK_HEADER = YES;
				CODE_SIGN_STYLE = Automatic;
				DEFINES_MODULE = YES;
				DEVELOPMENT_TEAM = 8SXR2327BM;
				DYLIB_COMPATIBILITY_VERSION = 1;
				DYLIB_CURRENT_VERSION = 1;
				DYLIB_INSTALL_NAME_BASE = "@rpath";
				INFOPLIST_FILE = PurchasesCoreSwift/Info.plist;
				INSTALL_PATH = "$(LOCAL_LIBRARY_DIR)/Frameworks";
				IPHONEOS_DEPLOYMENT_TARGET = 9.0;
				LD_RUNPATH_SEARCH_PATHS = (
					"$(inherited)",
					"@executable_path/Frameworks",
					"@loader_path/Frameworks",
				);
				MACH_O_TYPE = staticlib;
				MACOSX_DEPLOYMENT_TARGET = 10.12;
				MTL_ENABLE_DEBUG_INFO = INCLUDE_SOURCE;
				MTL_FAST_MATH = YES;
				PRODUCT_BUNDLE_IDENTIFIER = com.revenuecat.PurchasesCoreSwift;
				PRODUCT_NAME = "$(TARGET_NAME:c99extidentifier)";
				SDKROOT = "";
				SKIP_INSTALL = YES;
				SUPPORTED_PLATFORMS = "macosx iphonesimulator iphoneos watchsimulator watchos appletvsimulator appletvos";
				SWIFT_ACTIVE_COMPILATION_CONDITIONS = DEBUG;
				SWIFT_OPTIMIZATION_LEVEL = "-Onone";
				SWIFT_VERSION = 5.0;
				TARGETED_DEVICE_FAMILY = "1,2,3,4,6";
				TVOS_DEPLOYMENT_TARGET = 9.0;
				WATCHOS_DEPLOYMENT_TARGET = 6.2;
			};
			name = Debug;
		};
		2DC5622924EC63430031F69B /* Release */ = {
			isa = XCBuildConfiguration;
			buildSettings = {
				BUILD_LIBRARY_FOR_DISTRIBUTION = YES;
				CLANG_ENABLE_OBJC_WEAK = YES;
				CLANG_WARN_QUOTED_INCLUDE_IN_FRAMEWORK_HEADER = YES;
				CODE_SIGN_IDENTITY = "Apple Development";
				CODE_SIGN_STYLE = Manual;
				DEFINES_MODULE = YES;
				DEVELOPMENT_TEAM = "";
				DYLIB_COMPATIBILITY_VERSION = 1;
				DYLIB_CURRENT_VERSION = 1;
				DYLIB_INSTALL_NAME_BASE = "@rpath";
				INFOPLIST_FILE = PurchasesCoreSwift/Info.plist;
				INSTALL_PATH = "$(LOCAL_LIBRARY_DIR)/Frameworks";
				IPHONEOS_DEPLOYMENT_TARGET = 9.0;
				LD_RUNPATH_SEARCH_PATHS = (
					"$(inherited)",
					"@executable_path/Frameworks",
					"@loader_path/Frameworks",
				);
				MACH_O_TYPE = staticlib;
				MACOSX_DEPLOYMENT_TARGET = 10.12;
				MTL_FAST_MATH = YES;
				PRODUCT_BUNDLE_IDENTIFIER = com.revenuecat.PurchasesCoreSwift;
				PRODUCT_NAME = "$(TARGET_NAME:c99extidentifier)";
				PROVISIONING_PROFILE_SPECIFIER = "";
				SDKROOT = "";
				SKIP_INSTALL = YES;
				SUPPORTED_PLATFORMS = "macosx iphonesimulator iphoneos watchsimulator watchos appletvsimulator appletvos";
				SWIFT_VERSION = 5.0;
				TARGETED_DEVICE_FAMILY = "1,2,3,4,6";
				TVOS_DEPLOYMENT_TARGET = 9.0;
				WATCHOS_DEPLOYMENT_TARGET = 6.2;
			};
			name = Release;
		};
		2DC5622B24EC63430031F69B /* Debug */ = {
			isa = XCBuildConfiguration;
			buildSettings = {
				ALWAYS_EMBED_SWIFT_STANDARD_LIBRARIES = "$(inherited)";
				CLANG_ENABLE_OBJC_WEAK = YES;
				CLANG_WARN_QUOTED_INCLUDE_IN_FRAMEWORK_HEADER = YES;
				CODE_SIGN_STYLE = Automatic;
				DEVELOPMENT_TEAM = 8SXR2327BM;
				INFOPLIST_FILE = PurchasesCoreSwiftTests/Info.plist;
				IPHONEOS_DEPLOYMENT_TARGET = 9.0;
				LD_RUNPATH_SEARCH_PATHS = (
					"$(inherited)",
					"@executable_path/Frameworks",
					"@loader_path/Frameworks",
				);
				MACOSX_DEPLOYMENT_TARGET = 10.12;
				MTL_ENABLE_DEBUG_INFO = INCLUDE_SOURCE;
				MTL_FAST_MATH = YES;
				PRODUCT_BUNDLE_IDENTIFIER = com.revenuecat.PurchasesCoreSwiftTests;
				PRODUCT_NAME = "$(TARGET_NAME)";
				SDKROOT = iphoneos;
				SWIFT_ACTIVE_COMPILATION_CONDITIONS = DEBUG;
				SWIFT_OPTIMIZATION_LEVEL = "-Onone";
				SWIFT_VERSION = 5.0;
				TARGETED_DEVICE_FAMILY = "1,2";
				TVOS_DEPLOYMENT_TARGET = 9.0;
				WATCHOS_DEPLOYMENT_TARGET = 6.2;
			};
			name = Debug;
		};
		2DC5622C24EC63430031F69B /* Release */ = {
			isa = XCBuildConfiguration;
			buildSettings = {
				ALWAYS_EMBED_SWIFT_STANDARD_LIBRARIES = "$(inherited)";
				CLANG_ENABLE_OBJC_WEAK = YES;
				CLANG_WARN_QUOTED_INCLUDE_IN_FRAMEWORK_HEADER = YES;
				CODE_SIGN_STYLE = Automatic;
				DEVELOPMENT_TEAM = 8SXR2327BM;
				INFOPLIST_FILE = PurchasesCoreSwiftTests/Info.plist;
				IPHONEOS_DEPLOYMENT_TARGET = 9.0;
				LD_RUNPATH_SEARCH_PATHS = (
					"$(inherited)",
					"@executable_path/Frameworks",
					"@loader_path/Frameworks",
				);
				MACOSX_DEPLOYMENT_TARGET = 10.12;
				MTL_FAST_MATH = YES;
				PRODUCT_BUNDLE_IDENTIFIER = com.revenuecat.PurchasesCoreSwiftTests;
				PRODUCT_NAME = "$(TARGET_NAME)";
				SDKROOT = iphoneos;
				SWIFT_VERSION = 5.0;
				TARGETED_DEVICE_FAMILY = "1,2";
				TVOS_DEPLOYMENT_TARGET = 9.0;
				WATCHOS_DEPLOYMENT_TARGET = 6.2;
			};
			name = Release;
		};
		2DE20B71264087FB004C597D /* Debug */ = {
			isa = XCBuildConfiguration;
			buildSettings = {
				CLANG_ENABLE_OBJC_WEAK = YES;
				CLANG_WARN_QUOTED_INCLUDE_IN_FRAMEWORK_HEADER = YES;
				CODE_SIGN_STYLE = Automatic;
				INFOPLIST_FILE = StoreKitTests/Info.plist;
				IPHONEOS_DEPLOYMENT_TARGET = 14.1;
				LD_RUNPATH_SEARCH_PATHS = (
					"$(inherited)",
					"@executable_path/Frameworks",
					"@loader_path/Frameworks",
				);
				MACOSX_DEPLOYMENT_TARGET = 11.0;
				MTL_ENABLE_DEBUG_INFO = INCLUDE_SOURCE;
				MTL_FAST_MATH = YES;
				PRODUCT_BUNDLE_IDENTIFIER = com.revenuecat.StoreKitTests;
				PRODUCT_NAME = "$(TARGET_NAME)";
				SWIFT_ACTIVE_COMPILATION_CONDITIONS = DEBUG;
				SWIFT_OPTIMIZATION_LEVEL = "-Onone";
				SWIFT_VERSION = 5.0;
				TARGETED_DEVICE_FAMILY = "1,2";
				TEST_HOST = "$(BUILT_PRODUCTS_DIR)/StoreKitTestApp.app/StoreKitTestApp";
				TVOS_DEPLOYMENT_TARGET = 14.1;
				WATCHOS_DEPLOYMENT_TARGET = 7.1;
			};
			name = Debug;
		};
		2DE20B72264087FB004C597D /* Release */ = {
			isa = XCBuildConfiguration;
			buildSettings = {
				CLANG_ENABLE_OBJC_WEAK = YES;
				CLANG_WARN_QUOTED_INCLUDE_IN_FRAMEWORK_HEADER = YES;
				CODE_SIGN_STYLE = Automatic;
				INFOPLIST_FILE = StoreKitTests/Info.plist;
				IPHONEOS_DEPLOYMENT_TARGET = 14.1;
				LD_RUNPATH_SEARCH_PATHS = (
					"$(inherited)",
					"@executable_path/Frameworks",
					"@loader_path/Frameworks",
				);
				MACOSX_DEPLOYMENT_TARGET = 11.0;
				MTL_FAST_MATH = YES;
				PRODUCT_BUNDLE_IDENTIFIER = com.revenuecat.StoreKitTests;
				PRODUCT_NAME = "$(TARGET_NAME)";
				SWIFT_VERSION = 5.0;
				TARGETED_DEVICE_FAMILY = "1,2";
				TEST_HOST = "$(BUILT_PRODUCTS_DIR)/StoreKitTestApp.app/StoreKitTestApp";
				TVOS_DEPLOYMENT_TARGET = 14.1;
				WATCHOS_DEPLOYMENT_TARGET = 7.1;
			};
			name = Release;
		};
		2DE20B8C26409EB8004C597D /* Debug */ = {
			isa = XCBuildConfiguration;
			buildSettings = {
				ASSETCATALOG_COMPILER_APPICON_NAME = AppIcon;
				ASSETCATALOG_COMPILER_GLOBAL_ACCENT_COLOR_NAME = AccentColor;
				CLANG_ENABLE_OBJC_WEAK = YES;
				CLANG_WARN_QUOTED_INCLUDE_IN_FRAMEWORK_HEADER = YES;
				CODE_SIGN_STYLE = Automatic;
				DEVELOPMENT_ASSET_PATHS = "\"StoreKitTestApp/Preview Content\"";
				ENABLE_PREVIEWS = YES;
				INFOPLIST_FILE = StoreKitTestApp/Info.plist;
				IPHONEOS_DEPLOYMENT_TARGET = 14.1;
				LD_RUNPATH_SEARCH_PATHS = (
					"$(inherited)",
					"@executable_path/Frameworks",
				);
				MTL_ENABLE_DEBUG_INFO = INCLUDE_SOURCE;
				MTL_FAST_MATH = YES;
				PRODUCT_BUNDLE_IDENTIFIER = com.revenuecat.StoreKitTestApp;
				PRODUCT_NAME = "$(TARGET_NAME)";
				SWIFT_ACTIVE_COMPILATION_CONDITIONS = DEBUG;
				SWIFT_OPTIMIZATION_LEVEL = "-Onone";
				SWIFT_VERSION = 5.0;
				TARGETED_DEVICE_FAMILY = "1,2";
			};
			name = Debug;
		};
		2DE20B8D26409EB8004C597D /* Release */ = {
			isa = XCBuildConfiguration;
			buildSettings = {
				ASSETCATALOG_COMPILER_APPICON_NAME = AppIcon;
				ASSETCATALOG_COMPILER_GLOBAL_ACCENT_COLOR_NAME = AccentColor;
				CLANG_ENABLE_OBJC_WEAK = YES;
				CLANG_WARN_QUOTED_INCLUDE_IN_FRAMEWORK_HEADER = YES;
				CODE_SIGN_STYLE = Automatic;
				DEVELOPMENT_ASSET_PATHS = "\"StoreKitTestApp/Preview Content\"";
				ENABLE_PREVIEWS = YES;
				INFOPLIST_FILE = StoreKitTestApp/Info.plist;
				IPHONEOS_DEPLOYMENT_TARGET = 14.1;
				LD_RUNPATH_SEARCH_PATHS = (
					"$(inherited)",
					"@executable_path/Frameworks",
				);
				MTL_FAST_MATH = YES;
				PRODUCT_BUNDLE_IDENTIFIER = com.revenuecat.StoreKitTestApp;
				PRODUCT_NAME = "$(TARGET_NAME)";
				SWIFT_VERSION = 5.0;
				TARGETED_DEVICE_FAMILY = "1,2";
			};
			name = Release;
		};
		35262A101F7C4B9100C04F2C /* Debug */ = {
			isa = XCBuildConfiguration;
			buildSettings = {
				ALWAYS_SEARCH_USER_PATHS = NO;
				CLANG_ANALYZER_NONNULL = YES;
				CLANG_ANALYZER_NUMBER_OBJECT_CONVERSION = YES_AGGRESSIVE;
				CLANG_CXX_LANGUAGE_STANDARD = "gnu++14";
				CLANG_CXX_LIBRARY = "libc++";
				CLANG_ENABLE_MODULES = YES;
				CLANG_ENABLE_OBJC_ARC = YES;
				CLANG_WARN_BLOCK_CAPTURE_AUTORELEASING = YES;
				CLANG_WARN_BOOL_CONVERSION = YES;
				CLANG_WARN_COMMA = YES;
				CLANG_WARN_CONSTANT_CONVERSION = YES;
				CLANG_WARN_DEPRECATED_OBJC_IMPLEMENTATIONS = YES;
				CLANG_WARN_DIRECT_OBJC_ISA_USAGE = YES_ERROR;
				CLANG_WARN_DOCUMENTATION_COMMENTS = YES;
				CLANG_WARN_EMPTY_BODY = YES;
				CLANG_WARN_ENUM_CONVERSION = YES;
				CLANG_WARN_INFINITE_RECURSION = YES;
				CLANG_WARN_INT_CONVERSION = YES;
				CLANG_WARN_NON_LITERAL_NULL_CONVERSION = YES;
				CLANG_WARN_OBJC_IMPLICIT_RETAIN_SELF = YES;
				CLANG_WARN_OBJC_LITERAL_CONVERSION = YES;
				CLANG_WARN_OBJC_ROOT_CLASS = YES_ERROR;
				CLANG_WARN_RANGE_LOOP_ANALYSIS = YES;
				CLANG_WARN_STRICT_PROTOTYPES = YES;
				CLANG_WARN_SUSPICIOUS_MOVE = YES;
				CLANG_WARN_UNGUARDED_AVAILABILITY = YES_AGGRESSIVE;
				CLANG_WARN_UNREACHABLE_CODE = YES;
				CLANG_WARN__DUPLICATE_METHOD_MATCH = YES;
				COPY_PHASE_STRIP = NO;
				CURRENT_PROJECT_VERSION = 1;
				DEBUG_INFORMATION_FORMAT = dwarf;
				ENABLE_STRICT_OBJC_MSGSEND = YES;
				ENABLE_TESTABILITY = YES;
				GCC_C_LANGUAGE_STANDARD = gnu11;
				GCC_DYNAMIC_NO_PIC = NO;
				GCC_NO_COMMON_BLOCKS = YES;
				GCC_OPTIMIZATION_LEVEL = 0;
				GCC_PREPROCESSOR_DEFINITIONS = (
					"DEBUG=1",
					"$(inherited)",
				);
				GCC_WARN_64_TO_32_BIT_CONVERSION = YES;
				GCC_WARN_ABOUT_RETURN_TYPE = YES_ERROR;
				GCC_WARN_UNDECLARED_SELECTOR = YES;
				GCC_WARN_UNINITIALIZED_AUTOS = YES_AGGRESSIVE;
				GCC_WARN_UNUSED_FUNCTION = YES;
				GCC_WARN_UNUSED_VARIABLE = YES;
				MTL_ENABLE_DEBUG_INFO = YES;
				ONLY_ACTIVE_ARCH = YES;
				SDKROOT = iphoneos;
				SUPPORTS_MACCATALYST = YES;
				VERSIONING_SYSTEM = "apple-generic";
				VERSION_INFO_PREFIX = "";
			};
			name = Debug;
		};
		35262A111F7C4B9100C04F2C /* Release */ = {
			isa = XCBuildConfiguration;
			buildSettings = {
				ALWAYS_SEARCH_USER_PATHS = NO;
				CLANG_ANALYZER_NONNULL = YES;
				CLANG_ANALYZER_NUMBER_OBJECT_CONVERSION = YES_AGGRESSIVE;
				CLANG_CXX_LANGUAGE_STANDARD = "gnu++14";
				CLANG_CXX_LIBRARY = "libc++";
				CLANG_ENABLE_MODULES = YES;
				CLANG_ENABLE_OBJC_ARC = YES;
				CLANG_WARN_BLOCK_CAPTURE_AUTORELEASING = YES;
				CLANG_WARN_BOOL_CONVERSION = YES;
				CLANG_WARN_COMMA = YES;
				CLANG_WARN_CONSTANT_CONVERSION = YES;
				CLANG_WARN_DEPRECATED_OBJC_IMPLEMENTATIONS = YES;
				CLANG_WARN_DIRECT_OBJC_ISA_USAGE = YES_ERROR;
				CLANG_WARN_DOCUMENTATION_COMMENTS = YES;
				CLANG_WARN_EMPTY_BODY = YES;
				CLANG_WARN_ENUM_CONVERSION = YES;
				CLANG_WARN_INFINITE_RECURSION = YES;
				CLANG_WARN_INT_CONVERSION = YES;
				CLANG_WARN_NON_LITERAL_NULL_CONVERSION = YES;
				CLANG_WARN_OBJC_IMPLICIT_RETAIN_SELF = YES;
				CLANG_WARN_OBJC_LITERAL_CONVERSION = YES;
				CLANG_WARN_OBJC_ROOT_CLASS = YES_ERROR;
				CLANG_WARN_RANGE_LOOP_ANALYSIS = YES;
				CLANG_WARN_STRICT_PROTOTYPES = YES;
				CLANG_WARN_SUSPICIOUS_MOVE = YES;
				CLANG_WARN_UNGUARDED_AVAILABILITY = YES_AGGRESSIVE;
				CLANG_WARN_UNREACHABLE_CODE = YES;
				CLANG_WARN__DUPLICATE_METHOD_MATCH = YES;
				COPY_PHASE_STRIP = NO;
				CURRENT_PROJECT_VERSION = 1;
				DEBUG_INFORMATION_FORMAT = "dwarf-with-dsym";
				ENABLE_NS_ASSERTIONS = NO;
				ENABLE_STRICT_OBJC_MSGSEND = YES;
				GCC_C_LANGUAGE_STANDARD = gnu11;
				GCC_NO_COMMON_BLOCKS = YES;
				GCC_WARN_64_TO_32_BIT_CONVERSION = YES;
				GCC_WARN_ABOUT_RETURN_TYPE = YES_ERROR;
				GCC_WARN_UNDECLARED_SELECTOR = YES;
				GCC_WARN_UNINITIALIZED_AUTOS = YES_AGGRESSIVE;
				GCC_WARN_UNUSED_FUNCTION = YES;
				GCC_WARN_UNUSED_VARIABLE = YES;
				MTL_ENABLE_DEBUG_INFO = NO;
				SDKROOT = iphoneos;
				SUPPORTS_MACCATALYST = YES;
				SWIFT_COMPILATION_MODE = wholemodule;
				SWIFT_OPTIMIZATION_LEVEL = "-O";
				VALIDATE_PRODUCT = YES;
				VERSIONING_SYSTEM = "apple-generic";
				VERSION_INFO_PREFIX = "";
			};
			name = Release;
		};
		35262A131F7C4B9100C04F2C /* Debug */ = {
			isa = XCBuildConfiguration;
			buildSettings = {
				BUILD_LIBRARY_FOR_DISTRIBUTION = YES;
				CLANG_ENABLE_MODULES = YES;
				CLANG_ENABLE_OBJC_WEAK = YES;
				CODE_SIGN_IDENTITY = "Apple Development";
				CODE_SIGN_STYLE = Automatic;
				COMBINE_HIDPI_IMAGES = YES;
				DEFINES_MODULE = YES;
				DEVELOPMENT_TEAM = "";
				DYLIB_COMPATIBILITY_VERSION = 1;
				DYLIB_CURRENT_VERSION = 1;
				DYLIB_INSTALL_NAME_BASE = "@rpath";
				INFOPLIST_FILE = Purchases/Info.plist;
				INSTALL_PATH = "$(LOCAL_LIBRARY_DIR)/Frameworks";
				IPHONEOS_DEPLOYMENT_TARGET = 9.0;
				MACOSX_DEPLOYMENT_TARGET = 10.12;
				OTHER_LDFLAGS = "-all_load";
				PRODUCT_BUNDLE_IDENTIFIER = com.purchases.Purchases;
				PRODUCT_NAME = "$(TARGET_NAME:c99extidentifier)";
				SDKROOT = "";
				SKIP_INSTALL = YES;
				SUPPORTED_PLATFORMS = "macosx iphonesimulator iphoneos watchsimulator watchos appletvsimulator appletvos";
				SWIFT_INCLUDE_PATHS = "$(SRCROOT)/Purchases";
				SWIFT_OPTIMIZATION_LEVEL = "-Onone";
				SWIFT_VERSION = 5.0;
				TARGETED_DEVICE_FAMILY = "1,2,3,4,6";
				TVOS_DEPLOYMENT_TARGET = 9.0;
				WATCHOS_DEPLOYMENT_TARGET = 6.2;
			};
			name = Debug;
		};
		35262A141F7C4B9100C04F2C /* Release */ = {
			isa = XCBuildConfiguration;
			buildSettings = {
				BUILD_LIBRARY_FOR_DISTRIBUTION = YES;
				CLANG_ENABLE_MODULES = YES;
				CLANG_ENABLE_OBJC_WEAK = YES;
				CODE_SIGN_IDENTITY = "Apple Development";
				CODE_SIGN_STYLE = Manual;
				COMBINE_HIDPI_IMAGES = YES;
				DEFINES_MODULE = YES;
				DEVELOPMENT_TEAM = "";
				DYLIB_COMPATIBILITY_VERSION = 1;
				DYLIB_CURRENT_VERSION = 1;
				DYLIB_INSTALL_NAME_BASE = "@rpath";
				INFOPLIST_FILE = Purchases/Info.plist;
				INSTALL_PATH = "$(LOCAL_LIBRARY_DIR)/Frameworks";
				IPHONEOS_DEPLOYMENT_TARGET = 9.0;
				MACOSX_DEPLOYMENT_TARGET = 10.12;
				OTHER_LDFLAGS = "-all_load";
				PRODUCT_BUNDLE_IDENTIFIER = com.purchases.Purchases;
				PRODUCT_NAME = "$(TARGET_NAME:c99extidentifier)";
				PROVISIONING_PROFILE_SPECIFIER = "";
				SDKROOT = "";
				SKIP_INSTALL = YES;
				SUPPORTED_PLATFORMS = "macosx iphonesimulator iphoneos watchsimulator watchos appletvsimulator appletvos";
				SWIFT_INCLUDE_PATHS = "$(SRCROOT)/Purchases";
				SWIFT_VERSION = 5.0;
				TARGETED_DEVICE_FAMILY = "1,2,3,4,6";
				TVOS_DEPLOYMENT_TARGET = 9.0;
				WATCHOS_DEPLOYMENT_TARGET = 6.2;
			};
			name = Release;
		};
		35262A271F7D77E600C04F2C /* Debug */ = {
			isa = XCBuildConfiguration;
			buildSettings = {
				ALWAYS_EMBED_SWIFT_STANDARD_LIBRARIES = "$(inherited)";
				CLANG_ENABLE_MODULES = YES;
				CODE_SIGN_STYLE = Automatic;
				DEVELOPMENT_TEAM = 8SXR2327BM;
				INFOPLIST_FILE = PurchasesTests/Info.plist;
				IPHONEOS_DEPLOYMENT_TARGET = 9.0;
				LD_RUNPATH_SEARCH_PATHS = (
					"$(inherited)",
					"@executable_path/Frameworks",
					"@loader_path/Frameworks",
				);
				MACOSX_DEPLOYMENT_TARGET = 10.12;
				PRODUCT_BUNDLE_IDENTIFIER = com.purchases.PurchasesTests;
				PRODUCT_NAME = "$(TARGET_NAME)";
				SDKROOT = iphoneos;
				SUPPORTED_PLATFORMS = "iphonesimulator iphoneos macosx";
				SWIFT_ACTIVE_COMPILATION_CONDITIONS = DEBUG;
				SWIFT_OBJC_BRIDGING_HEADER = "PurchasesTests/PurchasesTests-Bridging-Header.h";
				SWIFT_OPTIMIZATION_LEVEL = "-Onone";
				SWIFT_PRECOMPILE_BRIDGING_HEADER = YES;
				SWIFT_VERSION = 5.0;
				TARGETED_DEVICE_FAMILY = "1,2";
				TVOS_DEPLOYMENT_TARGET = 9.0;
				WATCHOS_DEPLOYMENT_TARGET = 6.2;
			};
			name = Debug;
		};
		35262A281F7D77E600C04F2C /* Release */ = {
			isa = XCBuildConfiguration;
			buildSettings = {
				ALWAYS_EMBED_SWIFT_STANDARD_LIBRARIES = "$(inherited)";
				CLANG_ENABLE_MODULES = YES;
				CODE_SIGN_STYLE = Automatic;
				DEVELOPMENT_TEAM = 8SXR2327BM;
				INFOPLIST_FILE = PurchasesTests/Info.plist;
				IPHONEOS_DEPLOYMENT_TARGET = 9.0;
				LD_RUNPATH_SEARCH_PATHS = (
					"$(inherited)",
					"@executable_path/Frameworks",
					"@loader_path/Frameworks",
				);
				MACOSX_DEPLOYMENT_TARGET = 10.12;
				PRODUCT_BUNDLE_IDENTIFIER = com.purchases.PurchasesTests;
				PRODUCT_NAME = "$(TARGET_NAME)";
				SDKROOT = iphoneos;
				SUPPORTED_PLATFORMS = "iphonesimulator iphoneos macosx";
				SWIFT_COMPILATION_MODE = wholemodule;
				SWIFT_OBJC_BRIDGING_HEADER = "PurchasesTests/PurchasesTests-Bridging-Header.h";
				SWIFT_OPTIMIZATION_LEVEL = "-O";
				SWIFT_PRECOMPILE_BRIDGING_HEADER = YES;
				SWIFT_VERSION = 5.0;
				TARGETED_DEVICE_FAMILY = "1,2";
				TVOS_DEPLOYMENT_TARGET = 9.0;
				WATCHOS_DEPLOYMENT_TARGET = 6.2;
			};
			name = Release;
		};
		B387F4782683FDDB0028701F /* Debug */ = {
			isa = XCBuildConfiguration;
			buildSettings = {
				CLANG_ENABLE_MODULES = YES;
				CLANG_ENABLE_OBJC_WEAK = YES;
				CLANG_WARN_QUOTED_INCLUDE_IN_FRAMEWORK_HEADER = NO;
				CODE_SIGN_STYLE = Automatic;
				GCC_WARN_ABOUT_DEPRECATED_FUNCTIONS = NO;
				LD_RUNPATH_SEARCH_PATHS = (
					"$(inherited)",
					"@executable_path/../Frameworks",
					"@loader_path/../Frameworks",
				);
				LIBRARY_SEARCH_PATHS = "$(SDKROOT)/usr/lib/swift";
				MACOSX_DEPLOYMENT_TARGET = 11.3;
				MTL_ENABLE_DEBUG_INFO = INCLUDE_SOURCE;
				MTL_FAST_MATH = YES;
				PRODUCT_NAME = "$(TARGET_NAME)";
				SDKROOT = macosx;
				SWIFT_OBJC_BRIDGING_HEADER = "PublicSDKAPITester/APITester-Bridging-Header.h";
				SWIFT_OPTIMIZATION_LEVEL = "-Onone";
				SWIFT_VERSION = 5.0;
			};
			name = Debug;
		};
		B387F4792683FDDB0028701F /* Release */ = {
			isa = XCBuildConfiguration;
			buildSettings = {
				CLANG_ENABLE_MODULES = YES;
				CLANG_ENABLE_OBJC_WEAK = YES;
				CLANG_WARN_QUOTED_INCLUDE_IN_FRAMEWORK_HEADER = NO;
				CODE_SIGN_STYLE = Automatic;
				GCC_WARN_ABOUT_DEPRECATED_FUNCTIONS = NO;
				LD_RUNPATH_SEARCH_PATHS = (
					"$(inherited)",
					"@executable_path/../Frameworks",
					"@loader_path/../Frameworks",
				);
				LIBRARY_SEARCH_PATHS = "$(SDKROOT)/usr/lib/swift";
				MACOSX_DEPLOYMENT_TARGET = 11.3;
				MTL_FAST_MATH = YES;
				PRODUCT_NAME = "$(TARGET_NAME)";
				SDKROOT = macosx;
				SWIFT_OBJC_BRIDGING_HEADER = "PublicSDKAPITester/APITester-Bridging-Header.h";
				SWIFT_VERSION = 5.0;
			};
			name = Release;
		};
/* End XCBuildConfiguration section */

/* Begin XCConfigurationList section */
		2DC5622724EC63430031F69B /* Build configuration list for PBXNativeTarget "PurchasesCoreSwift" */ = {
			isa = XCConfigurationList;
			buildConfigurations = (
				2DC5622824EC63430031F69B /* Debug */,
				2DC5622924EC63430031F69B /* Release */,
			);
			defaultConfigurationIsVisible = 0;
			defaultConfigurationName = Release;
		};
		2DC5622A24EC63430031F69B /* Build configuration list for PBXNativeTarget "PurchasesCoreSwiftTests" */ = {
			isa = XCConfigurationList;
			buildConfigurations = (
				2DC5622B24EC63430031F69B /* Debug */,
				2DC5622C24EC63430031F69B /* Release */,
			);
			defaultConfigurationIsVisible = 0;
			defaultConfigurationName = Release;
		};
		2DE20B73264087FB004C597D /* Build configuration list for PBXNativeTarget "StoreKitTests" */ = {
			isa = XCConfigurationList;
			buildConfigurations = (
				2DE20B71264087FB004C597D /* Debug */,
				2DE20B72264087FB004C597D /* Release */,
			);
			defaultConfigurationIsVisible = 0;
			defaultConfigurationName = Release;
		};
		2DE20B8B26409EB8004C597D /* Build configuration list for PBXNativeTarget "StoreKitTestApp" */ = {
			isa = XCConfigurationList;
			buildConfigurations = (
				2DE20B8C26409EB8004C597D /* Debug */,
				2DE20B8D26409EB8004C597D /* Release */,
			);
			defaultConfigurationIsVisible = 0;
			defaultConfigurationName = Release;
		};
		352629F81F7C4B9100C04F2C /* Build configuration list for PBXProject "Purchases" */ = {
			isa = XCConfigurationList;
			buildConfigurations = (
				35262A101F7C4B9100C04F2C /* Debug */,
				35262A111F7C4B9100C04F2C /* Release */,
			);
			defaultConfigurationIsVisible = 0;
			defaultConfigurationName = Release;
		};
		35262A121F7C4B9100C04F2C /* Build configuration list for PBXNativeTarget "Purchases" */ = {
			isa = XCConfigurationList;
			buildConfigurations = (
				35262A131F7C4B9100C04F2C /* Debug */,
				35262A141F7C4B9100C04F2C /* Release */,
			);
			defaultConfigurationIsVisible = 0;
			defaultConfigurationName = Release;
		};
		35262A261F7D77E600C04F2C /* Build configuration list for PBXNativeTarget "PurchasesTests" */ = {
			isa = XCConfigurationList;
			buildConfigurations = (
				35262A271F7D77E600C04F2C /* Debug */,
				35262A281F7D77E600C04F2C /* Release */,
			);
			defaultConfigurationIsVisible = 0;
			defaultConfigurationName = Release;
		};
		B387F4772683FDDB0028701F /* Build configuration list for PBXNativeTarget "APITester" */ = {
			isa = XCConfigurationList;
			buildConfigurations = (
				B387F4782683FDDB0028701F /* Debug */,
				B387F4792683FDDB0028701F /* Release */,
			);
			defaultConfigurationIsVisible = 0;
			defaultConfigurationName = Release;
		};
/* End XCConfigurationList section */

/* Begin XCRemoteSwiftPackageReference section */
		B3D5CFBB267282630056FA67 /* XCRemoteSwiftPackageReference "Nimble" */ = {
			isa = XCRemoteSwiftPackageReference;
			repositoryURL = "https://github.com/Quick/Nimble.git";
			requirement = {
				kind = exactVersion;
				version = 9.2.0;
			};
		};
		B3D5CFBE267282760056FA67 /* XCRemoteSwiftPackageReference "OHHTTPStubs" */ = {
			isa = XCRemoteSwiftPackageReference;
			repositoryURL = "https://github.com/AliSoftware/OHHTTPStubs.git";
			requirement = {
				kind = exactVersion;
				version = 9.1.0;
			};
		};
/* End XCRemoteSwiftPackageReference section */

/* Begin XCSwiftPackageProductDependency section */
		B3D5CFBC267282630056FA67 /* Nimble */ = {
			isa = XCSwiftPackageProductDependency;
			package = B3D5CFBB267282630056FA67 /* XCRemoteSwiftPackageReference "Nimble" */;
			productName = Nimble;
		};
		B3D5CFBF267282760056FA67 /* OHHTTPStubsSwift */ = {
			isa = XCSwiftPackageProductDependency;
			package = B3D5CFBE267282760056FA67 /* XCRemoteSwiftPackageReference "OHHTTPStubs" */;
			productName = OHHTTPStubsSwift;
		};
		B3D5CFC1267282760056FA67 /* OHHTTPStubs */ = {
			isa = XCSwiftPackageProductDependency;
			package = B3D5CFBE267282760056FA67 /* XCRemoteSwiftPackageReference "OHHTTPStubs" */;
			productName = OHHTTPStubs;
		};
		B3D5CFC32672827D0056FA67 /* Nimble */ = {
			isa = XCSwiftPackageProductDependency;
			package = B3D5CFBB267282630056FA67 /* XCRemoteSwiftPackageReference "Nimble" */;
			productName = Nimble;
		};
		B3D5CFC52672827D0056FA67 /* OHHTTPStubs */ = {
			isa = XCSwiftPackageProductDependency;
			package = B3D5CFBE267282760056FA67 /* XCRemoteSwiftPackageReference "OHHTTPStubs" */;
			productName = OHHTTPStubs;
		};
		B3D5CFC72672827D0056FA67 /* OHHTTPStubsSwift */ = {
			isa = XCSwiftPackageProductDependency;
			package = B3D5CFBE267282760056FA67 /* XCRemoteSwiftPackageReference "OHHTTPStubs" */;
			productName = OHHTTPStubsSwift;
		};
		B3D5CFC9267282860056FA67 /* Nimble */ = {
			isa = XCSwiftPackageProductDependency;
			package = B3D5CFBB267282630056FA67 /* XCRemoteSwiftPackageReference "Nimble" */;
			productName = Nimble;
		};
/* End XCSwiftPackageProductDependency section */
	};
	rootObject = 352629F51F7C4B9100C04F2C /* Project object */;
}<|MERGE_RESOLUTION|>--- conflicted
+++ resolved
@@ -1162,12 +1162,7 @@
 				37E35105C5C36A30D084954C /* RCOfferingsFactory.m */,
 				37E359B77C1E588C9C009D2B /* RCStoreKitWrapper.h */,
 				37E35CE6628D07BD2C4A07C0 /* RCStoreKitWrapper.m */,
-<<<<<<< HEAD
-				37E35E5C3D1B1D6814496C89 /* RCProductInfoExtractor.m */,
-				37E35BC489985F613020035D /* RCProductInfoExtractor.h */,
 				80E80EF026970DC3008F245A /* RCReceiptFetcher.swift */,
-=======
->>>>>>> d4666544
 			);
 			path = Purchasing;
 			sourceTree = "<group>";
