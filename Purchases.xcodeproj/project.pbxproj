--- conflicted
+++ resolved
@@ -844,11 +844,8 @@
 				37E357D16038F07915D7825D /* MockUserDefaults.swift */,
 				2DDF41E924F6F844005BC22D /* SKProductSubscriptionDurationExtensions.swift */,
 				F591492726B9956C00D32E58 /* MockTransaction.swift */,
-<<<<<<< HEAD
 				F575858E26C0893600C12B97 /* MockOfferingsManager.swift */,
-=======
 				2D1C3F3826B9D8B800112626 /* MockBundle.swift */,
->>>>>>> f078363a
 			);
 			path = Mocks;
 			sourceTree = "<group>";
