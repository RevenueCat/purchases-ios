// !$*UTF8*$!
{
	archiveVersion = 1;
	classes = {
	};
	objectVersion = 52;
	objects = {

/* Begin PBXBuildFile section */
		0313FD41268A506400168386 /* DateProvider.swift in Sources */ = {isa = PBXBuildFile; fileRef = 0313FD40268A506400168386 /* DateProvider.swift */; };
		2CD72942268A823900BFC976 /* Data+Extensions.swift in Sources */ = {isa = PBXBuildFile; fileRef = 2CD72941268A823900BFC976 /* Data+Extensions.swift */; };
		2CD72944268A826F00BFC976 /* Date+Extensions.swift in Sources */ = {isa = PBXBuildFile; fileRef = 2CD72943268A826F00BFC976 /* Date+Extensions.swift */; };
		2CD72948268A828400BFC976 /* Locale+Extensions.swift in Sources */ = {isa = PBXBuildFile; fileRef = 2CD72947268A828400BFC976 /* Locale+Extensions.swift */; };
		2CD7294A268A828F00BFC976 /* Dictionary+Extensions.swift in Sources */ = {isa = PBXBuildFile; fileRef = 2CD72949268A828F00BFC976 /* Dictionary+Extensions.swift */; };
		2D11F5E1250FF886005A70E8 /* AttributionStrings.swift in Sources */ = {isa = PBXBuildFile; fileRef = 2D11F5E0250FF886005A70E8 /* AttributionStrings.swift */; };
		2D1FFAD525B8707400367C63 /* RCPurchaserInfoManager+Protected.h in Headers */ = {isa = PBXBuildFile; fileRef = 2D1FFAD425B8707400367C63 /* RCPurchaserInfoManager+Protected.h */; settings = {ATTRIBUTES = (Private, ); }; };
		2D22679125F2D9AD00E6950C /* PurchasesTests-Bridging-Header.h in Headers */ = {isa = PBXBuildFile; fileRef = 35262A291F7D783F00C04F2C /* PurchasesTests-Bridging-Header.h */; };
		2D390255259CF46000DB19C0 /* MockPaymentDiscount.swift in Sources */ = {isa = PBXBuildFile; fileRef = 2D390254259CF46000DB19C0 /* MockPaymentDiscount.swift */; };
		2D3E29CE25E8009000456FA8 /* MockAttributionTypeFactory.swift in Sources */ = {isa = PBXBuildFile; fileRef = 37E35DA3E083FE37DAF15954 /* MockAttributionTypeFactory.swift */; };
		2D4C18A924F47E5000F268CD /* Purchases.swift in Sources */ = {isa = PBXBuildFile; fileRef = 2D4C18A824F47E4400F268CD /* Purchases.swift */; };
		2D4D6AF124F6FEE000B656BE /* MockIntroEligibilityCalculator.swift in Sources */ = {isa = PBXBuildFile; fileRef = 2DA0068E24E2E515002C59D3 /* MockIntroEligibilityCalculator.swift */; };
		2D4D6AF324F7172900B656BE /* MockProductsRequest.swift in Sources */ = {isa = PBXBuildFile; fileRef = 2D4D6AF224F7172900B656BE /* MockProductsRequest.swift */; };
		2D4D6AF424F717B800B656BE /* ASN1ObjectIdentifierEncoder.swift in Sources */ = {isa = PBXBuildFile; fileRef = 37E35C4A4B241A545D1D06BD /* ASN1ObjectIdentifierEncoder.swift */; };
		2D4D6AF524F717B800B656BE /* ContainerFactory.swift in Sources */ = {isa = PBXBuildFile; fileRef = 37E35092F0E41512E0D610BA /* ContainerFactory.swift */; };
		2D4D6AF624F7193700B656BE /* verifyReceiptSample1.txt in Resources */ = {isa = PBXBuildFile; fileRef = 2DDE559A24C8B5E300DCB087 /* verifyReceiptSample1.txt */; };
		2D4D6AF724F7193700B656BE /* base64encodedreceiptsample1.txt in Resources */ = {isa = PBXBuildFile; fileRef = 2DDE559B24C8B5E300DCB087 /* base64encodedreceiptsample1.txt */; };
		2D4E926526990AB1000E10B0 /* StoreKitWrapper.swift in Sources */ = {isa = PBXBuildFile; fileRef = 2D4E926426990AB1000E10B0 /* StoreKitWrapper.swift */; };
		2D5033242406E4E8009CAE61 /* RCTypeDefsPreMigration.h in Headers */ = {isa = PBXBuildFile; fileRef = 2D5033212406E4E8009CAE61 /* RCTypeDefsPreMigration.h */; settings = {ATTRIBUTES = (Private, ); }; };
		2D5033262406E4E8009CAE61 /* RCSpecialSubscriberAttributes.h in Headers */ = {isa = PBXBuildFile; fileRef = 2D5033232406E4E8009CAE61 /* RCSpecialSubscriberAttributes.h */; settings = {ATTRIBUTES = (Private, ); }; };
		2D50332A2406EA61009CAE61 /* RCSubscriberAttributesManager.h in Headers */ = {isa = PBXBuildFile; fileRef = 2D5033272406EA61009CAE61 /* RCSubscriberAttributesManager.h */; settings = {ATTRIBUTES = (Private, ); }; };
		2D50332B2406EA61009CAE61 /* RCSubscriberAttributesManager.m in Sources */ = {isa = PBXBuildFile; fileRef = 2D5033282406EA61009CAE61 /* RCSubscriberAttributesManager.m */; };
		2D80736A268A691A0072284E /* MockProductsManager.swift in Sources */ = {isa = PBXBuildFile; fileRef = 37E35C9439E087F63ECC4F59 /* MockProductsManager.swift */; };
		2D8E9D482523747D00AFEE11 /* NSDictionaryExtensionsTests.swift in Sources */ = {isa = PBXBuildFile; fileRef = 2DD269162522A20A006AC4BC /* NSDictionaryExtensionsTests.swift */; };
		2D991ACA268BA56900085481 /* StoreKitRequestFetcher.swift in Sources */ = {isa = PBXBuildFile; fileRef = 2D991AC9268BA56900085481 /* StoreKitRequestFetcher.swift */; };
		2D991ACC268BBCD600085481 /* MockRequestFetcher.swift in Sources */ = {isa = PBXBuildFile; fileRef = 37E35609E46E869675A466C1 /* MockRequestFetcher.swift */; };
		2D991ACD268BBE8600085481 /* MockRequestFetcher.swift in Sources */ = {isa = PBXBuildFile; fileRef = 37E35609E46E869675A466C1 /* MockRequestFetcher.swift */; };
		2DAF814E25B24243002C621E /* RCIdentityManager+Protected.h in Headers */ = {isa = PBXBuildFile; fileRef = 2DAF814D25B24243002C621E /* RCIdentityManager+Protected.h */; settings = {ATTRIBUTES = (Private, ); }; };
		2DC19195255F36D10039389A /* Logger.swift in Sources */ = {isa = PBXBuildFile; fileRef = 2DC19194255F36D10039389A /* Logger.swift */; };
		2DC5622624EC63430031F69B /* PurchasesCoreSwift.h in Headers */ = {isa = PBXBuildFile; fileRef = 2DC5621824EC63430031F69B /* PurchasesCoreSwift.h */; settings = {ATTRIBUTES = (Public, ); }; };
		2DC5622E24EC636C0031F69B /* Transaction.swift in Sources */ = {isa = PBXBuildFile; fileRef = 37E355CBB3F3A31A32687B14 /* Transaction.swift */; };
		2DC5623024EC63730031F69B /* OperationDispatcher.swift in Sources */ = {isa = PBXBuildFile; fileRef = 2DDA3E4624DB0B5400EDFE5B /* OperationDispatcher.swift */; };
		2DC5623224EC63730031F69B /* TransactionsFactory.swift in Sources */ = {isa = PBXBuildFile; fileRef = 3597020F24BF6A710010506E /* TransactionsFactory.swift */; };
		2DC5623724EC68090031F69B /* TransactionsFactoryTests.swift in Sources */ = {isa = PBXBuildFile; fileRef = 3597021124BF6AAC0010506E /* TransactionsFactoryTests.swift */; };
		2DD02D5724AD0B0500419CD9 /* RCIntroEligibilityTests.swift in Sources */ = {isa = PBXBuildFile; fileRef = 2DD02D5624AD0B0500419CD9 /* RCIntroEligibilityTests.swift */; };
		2DD448FF24088473002F5694 /* RCPurchases+SubscriberAttributes.h in Headers */ = {isa = PBXBuildFile; fileRef = 2DD448FD24088473002F5694 /* RCPurchases+SubscriberAttributes.h */; settings = {ATTRIBUTES = (Private, ); }; };
		2DD4490024088473002F5694 /* RCPurchases+SubscriberAttributes.m in Sources */ = {isa = PBXBuildFile; fileRef = 2DD448FE24088473002F5694 /* RCPurchases+SubscriberAttributes.m */; };
		2DD7BA4D24C63A830066B4C2 /* MockSystemInfo.swift in Sources */ = {isa = PBXBuildFile; fileRef = 2DD7BA4C24C63A830066B4C2 /* MockSystemInfo.swift */; };
		2DDA3E4824DB101C00EDFE5B /* MockOperationDispatcher.swift in Sources */ = {isa = PBXBuildFile; fileRef = 37E35659EB530A5109AFAB50 /* MockOperationDispatcher.swift */; };
		2DDF419624F6F331005BC22D /* ProductsRequestFactory.swift in Sources */ = {isa = PBXBuildFile; fileRef = 37E35E8DCF998D9DB63850F8 /* ProductsRequestFactory.swift */; };
		2DDF419724F6F331005BC22D /* DateExtensions.swift in Sources */ = {isa = PBXBuildFile; fileRef = 37E3567189CF6A746EE3CCC2 /* DateExtensions.swift */; };
		2DDF419D24F6F331005BC22D /* IntroEligibilityCalculator.swift in Sources */ = {isa = PBXBuildFile; fileRef = 2D97458E24BDFCEF006245E9 /* IntroEligibilityCalculator.swift */; };
		2DDF419F24F6F331005BC22D /* ReceiptParsingError.swift in Sources */ = {isa = PBXBuildFile; fileRef = 2D8F622224D30F9D00F993AA /* ReceiptParsingError.swift */; };
		2DDF41A224F6F331005BC22D /* ProductsManager.swift in Sources */ = {isa = PBXBuildFile; fileRef = 37E35C7060D7E486F5958BED /* ProductsManager.swift */; };
		2DDF41A324F6F331005BC22D /* ReceiptParser.swift in Sources */ = {isa = PBXBuildFile; fileRef = 2D5BB46A24C8E8ED00E27537 /* ReceiptParser.swift */; };
		2DDF41AB24F6F37C005BC22D /* AppleReceipt.swift in Sources */ = {isa = PBXBuildFile; fileRef = 2DDF41A724F6F37C005BC22D /* AppleReceipt.swift */; };
		2DDF41AC24F6F37C005BC22D /* ASN1Container.swift in Sources */ = {isa = PBXBuildFile; fileRef = 2DDF41A824F6F37C005BC22D /* ASN1Container.swift */; };
		2DDF41AD24F6F37C005BC22D /* ASN1ObjectIdentifier.swift in Sources */ = {isa = PBXBuildFile; fileRef = 2DDF41A924F6F37C005BC22D /* ASN1ObjectIdentifier.swift */; };
		2DDF41AE24F6F37C005BC22D /* InAppPurchase.swift in Sources */ = {isa = PBXBuildFile; fileRef = 2DDF41AA24F6F37C005BC22D /* InAppPurchase.swift */; };
		2DDF41B324F6F387005BC22D /* InAppPurchaseBuilder.swift in Sources */ = {isa = PBXBuildFile; fileRef = 2DDF41AF24F6F387005BC22D /* InAppPurchaseBuilder.swift */; };
		2DDF41B424F6F387005BC22D /* ASN1ContainerBuilder.swift in Sources */ = {isa = PBXBuildFile; fileRef = 2DDF41B024F6F387005BC22D /* ASN1ContainerBuilder.swift */; };
		2DDF41B524F6F387005BC22D /* AppleReceiptBuilder.swift in Sources */ = {isa = PBXBuildFile; fileRef = 2DDF41B124F6F387005BC22D /* AppleReceiptBuilder.swift */; };
		2DDF41B624F6F387005BC22D /* ASN1ObjectIdentifierBuilder.swift in Sources */ = {isa = PBXBuildFile; fileRef = 2DDF41B224F6F387005BC22D /* ASN1ObjectIdentifierBuilder.swift */; };
		2DDF41BA24F6F392005BC22D /* ISO3601DateFormatter.swift in Sources */ = {isa = PBXBuildFile; fileRef = 2DDF41B724F6F392005BC22D /* ISO3601DateFormatter.swift */; };
		2DDF41BB24F6F392005BC22D /* UInt8+Extensions.swift in Sources */ = {isa = PBXBuildFile; fileRef = 2DDF41B824F6F392005BC22D /* UInt8+Extensions.swift */; };
		2DDF41BC24F6F392005BC22D /* ArraySlice_UInt8+Extensions.swift in Sources */ = {isa = PBXBuildFile; fileRef = 2DDF41B924F6F392005BC22D /* ArraySlice_UInt8+Extensions.swift */; };
		2DDF41C824F6F4C3005BC22D /* ISO3601DateFormatterTests.swift in Sources */ = {isa = PBXBuildFile; fileRef = 2DDF41BE24F6F4C3005BC22D /* ISO3601DateFormatterTests.swift */; };
		2DDF41C924F6F4C3005BC22D /* UInt8+ExtensionsTests.swift in Sources */ = {isa = PBXBuildFile; fileRef = 2DDF41BF24F6F4C3005BC22D /* UInt8+ExtensionsTests.swift */; };
		2DDF41CA24F6F4C3005BC22D /* ArraySlice_UInt8+ExtensionsTests.swift in Sources */ = {isa = PBXBuildFile; fileRef = 2DDF41C024F6F4C3005BC22D /* ArraySlice_UInt8+ExtensionsTests.swift */; };
		2DDF41CB24F6F4C3005BC22D /* ASN1ObjectIdentifierBuilderTests.swift in Sources */ = {isa = PBXBuildFile; fileRef = 2DDF41C224F6F4C3005BC22D /* ASN1ObjectIdentifierBuilderTests.swift */; };
		2DDF41CC24F6F4C3005BC22D /* AppleReceiptBuilderTests.swift in Sources */ = {isa = PBXBuildFile; fileRef = 2DDF41C324F6F4C3005BC22D /* AppleReceiptBuilderTests.swift */; };
		2DDF41CD24F6F4C3005BC22D /* ASN1ContainerBuilderTests.swift in Sources */ = {isa = PBXBuildFile; fileRef = 2DDF41C424F6F4C3005BC22D /* ASN1ContainerBuilderTests.swift */; };
		2DDF41CE24F6F4C3005BC22D /* InAppPurchaseBuilderTests.swift in Sources */ = {isa = PBXBuildFile; fileRef = 2DDF41C524F6F4C3005BC22D /* InAppPurchaseBuilderTests.swift */; };
		2DDF41CF24F6F4C3005BC22D /* ReceiptParsing+TestsWithRealReceipts.swift in Sources */ = {isa = PBXBuildFile; fileRef = 2DDF41C724F6F4C3005BC22D /* ReceiptParsing+TestsWithRealReceipts.swift */; };
		2DDF41DA24F6F4DB005BC22D /* ReceiptParserTests.swift in Sources */ = {isa = PBXBuildFile; fileRef = 37E351D0EBC4698E1D3585A6 /* ReceiptParserTests.swift */; };
		2DDF41DB24F6F4DB005BC22D /* IntroEligibilityCalculatorTests.swift in Sources */ = {isa = PBXBuildFile; fileRef = 37E354B18710B488B8B0D443 /* IntroEligibilityCalculatorTests.swift */; };
		2DDF41DC24F6F4DB005BC22D /* ProductsManagerTests.swift in Sources */ = {isa = PBXBuildFile; fileRef = 37E351F0E21361EAEC078A0D /* ProductsManagerTests.swift */; };
		2DDF41DE24F6F527005BC22D /* MockAppleReceiptBuilder.swift in Sources */ = {isa = PBXBuildFile; fileRef = 37E35C1554F296F7F1317747 /* MockAppleReceiptBuilder.swift */; };
		2DDF41DF24F6F527005BC22D /* MockProductsManager.swift in Sources */ = {isa = PBXBuildFile; fileRef = 37E35C9439E087F63ECC4F59 /* MockProductsManager.swift */; };
		2DDF41E024F6F527005BC22D /* MockInAppPurchaseBuilder.swift in Sources */ = {isa = PBXBuildFile; fileRef = 37E355744D64075AA91342DE /* MockInAppPurchaseBuilder.swift */; };
		2DDF41E124F6F527005BC22D /* MockReceiptParser.swift in Sources */ = {isa = PBXBuildFile; fileRef = 37E354B13440508B46C9A530 /* MockReceiptParser.swift */; };
		2DDF41E224F6F527005BC22D /* MockProductsRequest.swift in Sources */ = {isa = PBXBuildFile; fileRef = 37E35B08709090FBBFB16EBD /* MockProductsRequest.swift */; };
		2DDF41E324F6F527005BC22D /* MockASN1ContainerBuilder.swift in Sources */ = {isa = PBXBuildFile; fileRef = 37E351EB3689AF304E5B1031 /* MockASN1ContainerBuilder.swift */; };
		2DDF41E424F6F527005BC22D /* MockProductsRequestFactory.swift in Sources */ = {isa = PBXBuildFile; fileRef = 37E35F783903362B65FB7AF3 /* MockProductsRequestFactory.swift */; };
		2DDF41E624F6F5DC005BC22D /* MockSKProduct.swift in Sources */ = {isa = PBXBuildFile; fileRef = 2DDF41E524F6F5DC005BC22D /* MockSKProduct.swift */; };
		2DDF41E824F6F61B005BC22D /* MockSKDiscount.swift in Sources */ = {isa = PBXBuildFile; fileRef = 2DDF41E724F6F61B005BC22D /* MockSKDiscount.swift */; };
		2DDF41EA24F6F844005BC22D /* SKProductSubscriptionDurationExtensions.swift in Sources */ = {isa = PBXBuildFile; fileRef = 2DDF41E924F6F844005BC22D /* SKProductSubscriptionDurationExtensions.swift */; };
		2DE20B6F264087FB004C597D /* StoreKitTests.swift in Sources */ = {isa = PBXBuildFile; fileRef = 2DE20B6E264087FB004C597D /* StoreKitTests.swift */; };
		2DE20B7426408802004C597D /* Purchases.framework in Frameworks */ = {isa = PBXBuildFile; fileRef = 352629FE1F7C4B9100C04F2C /* Purchases.framework */; };
		2DE20B7626408807004C597D /* StoreKitTest.framework in Frameworks */ = {isa = PBXBuildFile; fileRef = 2DE20B7526408806004C597D /* StoreKitTest.framework */; };
		2DE20B7A26408921004C597D /* Configuration.storekit in Resources */ = {isa = PBXBuildFile; fileRef = 2DE20B7926408921004C597D /* Configuration.storekit */; };
		2DE20B8226409EB7004C597D /* StoreKitTestAppApp.swift in Sources */ = {isa = PBXBuildFile; fileRef = 2DE20B8126409EB7004C597D /* StoreKitTestAppApp.swift */; };
		2DE20B8426409EB7004C597D /* ContentView.swift in Sources */ = {isa = PBXBuildFile; fileRef = 2DE20B8326409EB7004C597D /* ContentView.swift */; };
		2DE20B8626409EB8004C597D /* Assets.xcassets in Resources */ = {isa = PBXBuildFile; fileRef = 2DE20B8526409EB8004C597D /* Assets.xcassets */; };
		2DE20B8926409EB8004C597D /* Preview Assets.xcassets in Resources */ = {isa = PBXBuildFile; fileRef = 2DE20B8826409EB8004C597D /* Preview Assets.xcassets */; };
		2DE20B9026409EC7004C597D /* Purchases.framework in Frameworks */ = {isa = PBXBuildFile; fileRef = 352629FE1F7C4B9100C04F2C /* Purchases.framework */; };
		2DE20B9226409ECF004C597D /* StoreKit.framework in Frameworks */ = {isa = PBXBuildFile; fileRef = 2DE20B9126409ECF004C597D /* StoreKit.framework */; };
		2DE61A84264190830021CEA0 /* Constants.swift in Sources */ = {isa = PBXBuildFile; fileRef = 2DE61A83264190830021CEA0 /* Constants.swift */; };
		2DE63BB324EC73F3001288D6 /* PurchasesCoreSwift.framework in Frameworks */ = {isa = PBXBuildFile; fileRef = 2DC5621624EC63420031F69B /* PurchasesCoreSwift.framework */; };
		2DEB976B247DB85400A92099 /* SKProductSubscriptionDurationExtensions.swift in Sources */ = {isa = PBXBuildFile; fileRef = 2DEB976A247DB85400A92099 /* SKProductSubscriptionDurationExtensions.swift */; };
		350FBDE91F7EEF070065833D /* RCPurchases.h in Headers */ = {isa = PBXBuildFile; fileRef = 350FBDE71F7EEF070065833D /* RCPurchases.h */; settings = {ATTRIBUTES = (Public, ); }; };
		350FBDEA1F7EEF070065833D /* RCPurchases.m in Sources */ = {isa = PBXBuildFile; fileRef = 350FBDE81F7EEF070065833D /* RCPurchases.m */; };
		351F4FAF1F803D0700F245F4 /* RCPurchaserInfo.h in Headers */ = {isa = PBXBuildFile; fileRef = 351F4FAD1F803D0700F245F4 /* RCPurchaserInfo.h */; settings = {ATTRIBUTES = (Public, ); }; };
		351F4FB01F803D0700F245F4 /* RCPurchaserInfo.m in Sources */ = {isa = PBXBuildFile; fileRef = 351F4FAE1F803D0700F245F4 /* RCPurchaserInfo.m */; };
		35262A0F1F7C4B9100C04F2C /* Purchases.h in Headers */ = {isa = PBXBuildFile; fileRef = 35262A011F7C4B9100C04F2C /* Purchases.h */; settings = {ATTRIBUTES = (Public, ); }; };
		35262A231F7D77E600C04F2C /* Purchases.framework in Frameworks */ = {isa = PBXBuildFile; fileRef = 352629FE1F7C4B9100C04F2C /* Purchases.framework */; };
		352E88442229B1A70046A10A /* RCPurchasesErrorUtils.m in Sources */ = {isa = PBXBuildFile; fileRef = 352E88422229B1A60046A10A /* RCPurchasesErrorUtils.m */; };
		353AB5E6222F633D003754E6 /* RCPurchasesErrorUtils.h in Headers */ = {isa = PBXBuildFile; fileRef = 353AB5E5222F633D003754E6 /* RCPurchasesErrorUtils.h */; settings = {ATTRIBUTES = (Public, ); }; };
		35549323269E298B005F9AE9 /* OfferingsFactory.swift in Sources */ = {isa = PBXBuildFile; fileRef = 35549322269E298B005F9AE9 /* OfferingsFactory.swift */; };
		356D65F620B873AF00576D45 /* Purchases.framework in Copy Frameworks */ = {isa = PBXBuildFile; fileRef = 352629FE1F7C4B9100C04F2C /* Purchases.framework */; settings = {ATTRIBUTES = (CodeSignOnCopy, RemoveHeadersOnCopy, ); }; };
		3589D15624C21DBD00A65CBB /* RCAttributionTypeFactory+Protected.h in Headers */ = {isa = PBXBuildFile; fileRef = 3589D15524C21DBD00A65CBB /* RCAttributionTypeFactory+Protected.h */; settings = {ATTRIBUTES = (Private, ); }; };
		35D832CD262A5B7500E60AC5 /* ETagManager.swift in Sources */ = {isa = PBXBuildFile; fileRef = 35D832CC262A5B7500E60AC5 /* ETagManager.swift */; };
		35D832D2262E56DB00E60AC5 /* HTTPStatusCodes.swift in Sources */ = {isa = PBXBuildFile; fileRef = 35D832D1262E56DB00E60AC5 /* HTTPStatusCodes.swift */; };
		35D832F4262E606500E60AC5 /* HTTPResponse.swift in Sources */ = {isa = PBXBuildFile; fileRef = 35D832F3262E606500E60AC5 /* HTTPResponse.swift */; };
		35D83300262FAD8000E60AC5 /* ETagManagerTests.swift in Sources */ = {isa = PBXBuildFile; fileRef = 35D832FF262FAD8000E60AC5 /* ETagManagerTests.swift */; };
		35D8330A262FBA9A00E60AC5 /* MockUserDefaults.swift in Sources */ = {isa = PBXBuildFile; fileRef = 37E357D16038F07915D7825D /* MockUserDefaults.swift */; };
		35D83312262FBD4200E60AC5 /* MockETagManager.swift in Sources */ = {isa = PBXBuildFile; fileRef = 35D83311262FBD4200E60AC5 /* MockETagManager.swift */; };
		35D83317262FC21400E60AC5 /* MockETagManager.swift in Sources */ = {isa = PBXBuildFile; fileRef = 35D83316262FC21400E60AC5 /* MockETagManager.swift */; };
		35D8331C262FC23100E60AC5 /* MockUserDefaults.swift in Sources */ = {isa = PBXBuildFile; fileRef = 35D8331B262FC23100E60AC5 /* MockUserDefaults.swift */; };
		35F6FD62267426D600ABCB53 /* ETagAndResponseWrapper.swift in Sources */ = {isa = PBXBuildFile; fileRef = 35F6FD61267426D600ABCB53 /* ETagAndResponseWrapper.swift */; };
		37E3500156786798CB166571 /* RCPurchases+Protected.h in Headers */ = {isa = PBXBuildFile; fileRef = 37E352DAD631B3A45C041148 /* RCPurchases+Protected.h */; settings = {ATTRIBUTES = (Private, ); }; };
		37E35054EF6315E99DC20AEC /* RCAttributionTypeFactory.h in Headers */ = {isa = PBXBuildFile; fileRef = 37E3557795D5EC2CE5A6CCB5 /* RCAttributionTypeFactory.h */; settings = {ATTRIBUTES = (Private, ); }; };
		37E3509E9E39B1FFE93351B1 /* NSError+RCExtensions.h in Headers */ = {isa = PBXBuildFile; fileRef = 37E35D12020065BE7D6E473D /* NSError+RCExtensions.h */; settings = {ATTRIBUTES = (Private, ); }; };
		37E351A24D613F0DFE6AF05F /* MockBackend.swift in Sources */ = {isa = PBXBuildFile; fileRef = 37E35645928A0009F4C105A7 /* MockBackend.swift */; };
		37E351AB03EE37534CA10B59 /* MockInMemoryCachedOfferings.swift in Sources */ = {isa = PBXBuildFile; fileRef = 37E35C5A65AAF701DED59800 /* MockInMemoryCachedOfferings.swift */; };
		37E351DC8105A9C75F8CFE31 /* RCPurchaserInfoManager.m in Sources */ = {isa = PBXBuildFile; fileRef = 37E3531E6D800F71A856C9E2 /* RCPurchaserInfoManager.m */; };
		37E351E3AC0B5F67305B4CB6 /* DeviceCacheTests.swift in Sources */ = {isa = PBXBuildFile; fileRef = 37E35D87B7E6F91E27E98F42 /* DeviceCacheTests.swift */; };
		37E352279076F9A5A48D1460 /* RCAttributionTypeFactory.m in Sources */ = {isa = PBXBuildFile; fileRef = 37E3580957BA17D5C2EEF8A8 /* RCAttributionTypeFactory.m */; };
		37E3524628A1D7568679FEE2 /* SubscriberAttributesManagerTests.swift in Sources */ = {isa = PBXBuildFile; fileRef = 37E3567E972B9B04FE079ABA /* SubscriberAttributesManagerTests.swift */; };
		37E3524CB70618E6C5F3DB49 /* MockPurchasesDelegate.swift in Sources */ = {isa = PBXBuildFile; fileRef = 37E35838A7FD36982EE14100 /* MockPurchasesDelegate.swift */; };
		37E352897F7CB3A122F9739F /* PurchasesSubscriberAttributesTests.swift in Sources */ = {isa = PBXBuildFile; fileRef = 37E3508E52201122137D4B4A /* PurchasesSubscriberAttributesTests.swift */; };
		37E352E9231D083B78E2E345 /* RCBackend.m in Sources */ = {isa = PBXBuildFile; fileRef = 37E35E282619939718FC7DBE /* RCBackend.m */; };
		37E353851D42047D5B0A57D0 /* MockDateProvider.swift in Sources */ = {isa = PBXBuildFile; fileRef = 37E3578BD602C7B8E2274279 /* MockDateProvider.swift */; };
		37E35398FCB4931573C56CAF /* MockReceiptFetcher.swift in Sources */ = {isa = PBXBuildFile; fileRef = 37E352B11676F7DC51559E84 /* MockReceiptFetcher.swift */; };
		37E353E153F6B5C6DE54DE4B /* RCAttributionFetcher.m in Sources */ = {isa = PBXBuildFile; fileRef = 37E35B99BA2A8F048F2482F8 /* RCAttributionFetcher.m */; };
		37E354BE25CE61E55E4FD89C /* MockDeviceCache.swift in Sources */ = {isa = PBXBuildFile; fileRef = 37E354BEB8FDE39CAB7C4D69 /* MockDeviceCache.swift */; };
		37E354C46A8A3C2DC861C224 /* MockHTTPClient.swift in Sources */ = {isa = PBXBuildFile; fileRef = 37E35292137BBF2810CE4F4B /* MockHTTPClient.swift */; };
		37E354E0A9A371481540B2B0 /* MockAttributionFetcher.swift in Sources */ = {isa = PBXBuildFile; fileRef = 37E351CD1EE6B897F434EA40 /* MockAttributionFetcher.swift */; };
		37E354F65C32F553F4697C0E /* RCBackend.h in Headers */ = {isa = PBXBuildFile; fileRef = 37E35A6E091B8CD9C967383C /* RCBackend.h */; settings = {ATTRIBUTES = (Private, ); }; };
		37E35537842F30D829D76252 /* RCIdentityManager.m in Sources */ = {isa = PBXBuildFile; fileRef = 37E358CFE61BD929C7FDE4CD /* RCIdentityManager.m */; };
		37E3554836D4DA9336B9FA70 /* MockProductDiscount.swift in Sources */ = {isa = PBXBuildFile; fileRef = 37E3572040A16F10B957563A /* MockProductDiscount.swift */; };
		37E3555F3FB596CAB8F46868 /* BackendTests.swift in Sources */ = {isa = PBXBuildFile; fileRef = 37E358BF58C99AC39073B96C /* BackendTests.swift */; };
		37E356538C6A9A05887CAE12 /* NSError+RCExtensionsTests.swift in Sources */ = {isa = PBXBuildFile; fileRef = 37E353AF2CAD3CEDE6D9B368 /* NSError+RCExtensionsTests.swift */; };
		37E3575B0FFDD90D01861D81 /* RCPurchasesErrorUtils+Protected.h in Headers */ = {isa = PBXBuildFile; fileRef = 37E35CF71E13B58F4AC8998F /* RCPurchasesErrorUtils+Protected.h */; settings = {ATTRIBUTES = (Private, ); }; };
		37E357E33F0E20D92EE6372E /* MockSKProduct.swift in Sources */ = {isa = PBXBuildFile; fileRef = 37E357FBA3184BDE6E95DED4 /* MockSKProduct.swift */; };
		37E35861EE73539B60226BC2 /* EntitlementInfosTests.swift in Sources */ = {isa = PBXBuildFile; fileRef = 37E3582920E16E065502E5FC /* EntitlementInfosTests.swift */; };
		37E3595F797614307CBA329A /* StoreKitWrapperTests.swift in Sources */ = {isa = PBXBuildFile; fileRef = 37E352F86A0A8EB05BAD77C4 /* StoreKitWrapperTests.swift */; };
		37E3599326581376E0142EEC /* SystemInfoTests.swift in Sources */ = {isa = PBXBuildFile; fileRef = 37E35EEE7783629CDE41B70C /* SystemInfoTests.swift */; };
		37E359E815ECBE0B9074FA19 /* NSDate+RCExtensionsTests.swift in Sources */ = {isa = PBXBuildFile; fileRef = 37E3508EC20EEBAB4EAC4C82 /* NSDate+RCExtensionsTests.swift */; };
		37E359F038FEA41F207662A5 /* MockPurchaserInfoManager.swift in Sources */ = {isa = PBXBuildFile; fileRef = 37E35EBCDDD1A08F8105C46C /* MockPurchaserInfoManager.swift */; };
		37E35A1AD4361FC6D30EDB62 /* AttributionTypeFactoryTests.swift in Sources */ = {isa = PBXBuildFile; fileRef = 37E350420D54B99BB39448E0 /* AttributionTypeFactoryTests.swift */; };
		37E35A37D97E9E2B0CA09300 /* ISOPeriodFormatterTests.swift in Sources */ = {isa = PBXBuildFile; fileRef = 37E35B9AC7A350CA2437049D /* ISOPeriodFormatterTests.swift */; };
		37E35AC4C81DB6A27C5AA1CE /* OfferingsTests.swift in Sources */ = {isa = PBXBuildFile; fileRef = 37E357C2D977BBB081216B5F /* OfferingsTests.swift */; };
		37E35AD0B0D9EF0CDA29DAC2 /* MockStoreKitWrapper.swift in Sources */ = {isa = PBXBuildFile; fileRef = 37E351AC0FF9607719F7A29A /* MockStoreKitWrapper.swift */; };
		37E35AD3BB8E99D2AA325825 /* DeviceCacheSubscriberAttributesTests.swift in Sources */ = {isa = PBXBuildFile; fileRef = 37E35C4A795A0F056381A1B3 /* DeviceCacheSubscriberAttributesTests.swift */; };
		37E35AF213F2F79CB067FDC2 /* InMemoryCachedObjectTests.swift in Sources */ = {isa = PBXBuildFile; fileRef = 37E35E3250FBBB03D92E06EC /* InMemoryCachedObjectTests.swift */; };
		37E35B1F34D1624509012749 /* MockSubscriberAttributesManager.swift in Sources */ = {isa = PBXBuildFile; fileRef = 37E351D48260D9DC8B1EE360 /* MockSubscriberAttributesManager.swift */; };
		37E35B4BDE7D7B1EFB3EE800 /* NSError+RCExtensions.m in Sources */ = {isa = PBXBuildFile; fileRef = 37E35088AB7C4F7A242D3ED5 /* NSError+RCExtensions.m */; };
		37E35B94F66AD4C3BC3E3D54 /* RCPurchaserInfoManager.h in Headers */ = {isa = PBXBuildFile; fileRef = 37E35A375CFEFEE4D6DEFD11 /* RCPurchaserInfoManager.h */; settings = {ATTRIBUTES = (Private, ); }; };
		37E35BDDC331C3A5FF72CFFF /* RCStoreKitRequestFetcher.m in Sources */ = {isa = PBXBuildFile; fileRef = 37E351CDC94FE0A49A3DAAB3 /* RCStoreKitRequestFetcher.m */; };
		37E35BD1D25AE2B73AE41B8A /* RCAttributionData.m in Sources */ = {isa = PBXBuildFile; fileRef = 37E350ABE7173A637AA8B148 /* RCAttributionData.m */; };
		37E35BE05E2A8BB2BD310CB0 /* RCHTTPClient.h in Headers */ = {isa = PBXBuildFile; fileRef = 37E356C39D29EB6C8EC2D6BD /* RCHTTPClient.h */; settings = {ATTRIBUTES = (Private, ); }; };
		37E35C8515C5E2D01B0AF5C1 /* Strings.swift in Sources */ = {isa = PBXBuildFile; fileRef = 37E3507939634ED5A9280544 /* Strings.swift */; };
		37E35CB9C20AFAFBC98ADA27 /* RCAttributionFetcher.h in Headers */ = {isa = PBXBuildFile; fileRef = 37E356E2B50E2DCA5EB8A87D /* RCAttributionFetcher.h */; settings = {ATTRIBUTES = (Private, ); }; };
		37E35D01E3A0F5FC8E0B16F7 /* RCIdentityManager.h in Headers */ = {isa = PBXBuildFile; fileRef = 37E35B6C44C7460FC0522E01 /* RCIdentityManager.h */; settings = {ATTRIBUTES = (Private, ); }; };
		37E35D04747C56E85F1B9679 /* RCPurchaserInfo+Protected.h in Headers */ = {isa = PBXBuildFile; fileRef = 37E35F19DF256C1D0125CC76 /* RCPurchaserInfo+Protected.h */; settings = {ATTRIBUTES = (Private, ); }; };
		37E35D195CD0599FDB381D04 /* HTTPClientTests.swift in Sources */ = {isa = PBXBuildFile; fileRef = 37E353CBE9CF2572A72A347F /* HTTPClientTests.swift */; };
		37E35D561B3F5AC49FD6C2CF /* RCHTTPClient.m in Sources */ = {isa = PBXBuildFile; fileRef = 37E35EDEA372C1D8E03118FF /* RCHTTPClient.m */; };
		37E35D6F8CF6DFB88F0A2F61 /* PurchaserInfoManagerTests.swift in Sources */ = {isa = PBXBuildFile; fileRef = 37E35E992F1916C7F3911E7B /* PurchaserInfoManagerTests.swift */; };
		37E35DD380900220C34BB222 /* MockTransaction.swift in Sources */ = {isa = PBXBuildFile; fileRef = 37E3550C031F1FD95B366998 /* MockTransaction.swift */; };
		37E35DD66736A6669A746334 /* PurchaserInfoTests.swift in Sources */ = {isa = PBXBuildFile; fileRef = 37E359D8F304C83184560135 /* PurchaserInfoTests.swift */; };
		37E35EB7B35C86140B96C58B /* MockIdentityManager.swift in Sources */ = {isa = PBXBuildFile; fileRef = 37E3571B552018D47A6ED7C6 /* MockIdentityManager.swift */; };
		37E35EBDFC5CD3068E1792A3 /* MockNotificationCenter.swift in Sources */ = {isa = PBXBuildFile; fileRef = 37E35A0D4A561C51185F82EB /* MockNotificationCenter.swift */; };
		37E35ED080CFE0FBB7A58802 /* AttributionFetcherTests.swift in Sources */ = {isa = PBXBuildFile; fileRef = 37E35AB7A67D86DBD95B2243 /* AttributionFetcherTests.swift */; };
		37E35EDC57C486AC2D66B4B8 /* MockOfferingsFactory.swift in Sources */ = {isa = PBXBuildFile; fileRef = 37E3555B4BE0A4F7222E7B00 /* MockOfferingsFactory.swift */; };
		37E35F150166B248756AAFEF /* NSData+RCExtensionsTests.swift in Sources */ = {isa = PBXBuildFile; fileRef = 37E35ABEE9FD79CCA64E4F8B /* NSData+RCExtensionsTests.swift */; };
		37E35F549AEB655AB6DA83B3 /* MockSKDiscount.swift in Sources */ = {isa = PBXBuildFile; fileRef = 37E35EABF6D7AFE367718784 /* MockSKDiscount.swift */; };
		37E35F67255A87BD86B39D43 /* MockReceiptParser.swift in Sources */ = {isa = PBXBuildFile; fileRef = 37E3558F697A939D2BBD7FEC /* MockReceiptParser.swift */; };
		37E35FF7952D59C0AE3879D3 /* IdentityManagerTests.swift in Sources */ = {isa = PBXBuildFile; fileRef = 37E35294EBC1E5A879C95540 /* IdentityManagerTests.swift */; };
		80E80EF226970E04008F245A /* RCReceiptFetcher.swift in Sources */ = {isa = PBXBuildFile; fileRef = 80E80EF026970DC3008F245A /* RCReceiptFetcher.swift */; };
		9A65DFDE258AD60A00DE00B0 /* LogIntent.swift in Sources */ = {isa = PBXBuildFile; fileRef = 9A65DFDD258AD60A00DE00B0 /* LogIntent.swift */; };
		9A65E03625918B0500DE00B0 /* ConfigureStrings.swift in Sources */ = {isa = PBXBuildFile; fileRef = 9A65E03525918B0500DE00B0 /* ConfigureStrings.swift */; };
		9A65E03B25918B0900DE00B0 /* PurchaserInfoStrings.swift in Sources */ = {isa = PBXBuildFile; fileRef = 9A65E03A25918B0900DE00B0 /* PurchaserInfoStrings.swift */; };
		9A65E0762591977200DE00B0 /* IdentityStrings.swift in Sources */ = {isa = PBXBuildFile; fileRef = 9A65E0752591977200DE00B0 /* IdentityStrings.swift */; };
		9A65E07B2591977500DE00B0 /* NetworkStrings.swift in Sources */ = {isa = PBXBuildFile; fileRef = 9A65E07A2591977500DE00B0 /* NetworkStrings.swift */; };
		9A65E0802591977900DE00B0 /* ReceiptStrings.swift in Sources */ = {isa = PBXBuildFile; fileRef = 9A65E07F2591977900DE00B0 /* ReceiptStrings.swift */; };
		9A65E0A02591A23200DE00B0 /* OfferingStrings.swift in Sources */ = {isa = PBXBuildFile; fileRef = 9A65E09F2591A23200DE00B0 /* OfferingStrings.swift */; };
		9A65E0A52591A23500DE00B0 /* PurchaseStrings.swift in Sources */ = {isa = PBXBuildFile; fileRef = 9A65E0A42591A23500DE00B0 /* PurchaseStrings.swift */; };
		9A65E0AA2591A23800DE00B0 /* RestoreStrings.swift in Sources */ = {isa = PBXBuildFile; fileRef = 9A65E0A92591A23800DE00B0 /* RestoreStrings.swift */; };
		B3083A11269931CF007B5503 /* RCOfferingAPI.m in Sources */ = {isa = PBXBuildFile; fileRef = B3083A10269931CF007B5503 /* RCOfferingAPI.m */; };
		B3083A132699334C007B5503 /* Offering.swift in Sources */ = {isa = PBXBuildFile; fileRef = B3083A122699334C007B5503 /* Offering.swift */; };
		A5E6842D2696233D00EC9CB0 /* AttributionData.swift in Sources */ = {isa = PBXBuildFile; fileRef = A5E6842C2696233D00EC9CB0 /* AttributionData.swift */; };
		B32B74FF26868AEB005647BF /* Package.swift in Sources */ = {isa = PBXBuildFile; fileRef = B3D3C4712685784800CB3C21 /* Package.swift */; };
		B32B750126868C1D005647BF /* EntitlementInfo.swift in Sources */ = {isa = PBXBuildFile; fileRef = B32B750026868C1D005647BF /* EntitlementInfo.swift */; };
		B33C43EF267295E2006B8C8C /* RCObjC.m in Sources */ = {isa = PBXBuildFile; fileRef = B33C43EC2672953D006B8C8C /* RCObjC.m */; };
		B33C43F22672986D006B8C8C /* ObjCThrowExceptionMatcher.swift in Sources */ = {isa = PBXBuildFile; fileRef = B33C43F12672986D006B8C8C /* ObjCThrowExceptionMatcher.swift */; };
		B33CEA9E268BC39D008A3144 /* RCTransactionAPI.m in Sources */ = {isa = PBXBuildFile; fileRef = B33CEA9D268BC39D008A3144 /* RCTransactionAPI.m */; };
		B33CEAA0268CDCC9008A3144 /* ISOPeriodFormatter.swift in Sources */ = {isa = PBXBuildFile; fileRef = B33CEA9F268CDCC9008A3144 /* ISOPeriodFormatter.swift */; };
		B34D2AA0269606E400D88C3A /* IntroEligibility.swift in Sources */ = {isa = PBXBuildFile; fileRef = B3DF6A4F269524080030D57C /* IntroEligibility.swift */; };
		B34D2AA126960A3200D88C3A /* RCIntroEligibilityAPI.m in Sources */ = {isa = PBXBuildFile; fileRef = B3DF6A4D269522040030D57C /* RCIntroEligibilityAPI.m */; };
		B34D2AA4269649EC00D88C3A /* MockProductDiscount.swift in Sources */ = {isa = PBXBuildFile; fileRef = 37E3572040A16F10B957563A /* MockProductDiscount.swift */; };
		B34D2AA626976FC700D88C3A /* ErrorCode.swift in Sources */ = {isa = PBXBuildFile; fileRef = B34D2AA526976FC700D88C3A /* ErrorCode.swift */; };
		B36824BE268FBC5B00957E4C /* XCTest.framework in Frameworks */ = {isa = PBXBuildFile; fileRef = B36824BD268FBC5B00957E4C /* XCTest.framework */; };
		B36824BF268FBC8700957E4C /* SubscriberAttributeTests.swift in Sources */ = {isa = PBXBuildFile; fileRef = 2D8DB34A24072AAE00BE3D31 /* SubscriberAttributeTests.swift */; };
		B36824C1268FBCE000957E4C /* MockDateProvider.swift in Sources */ = {isa = PBXBuildFile; fileRef = 37E3578BD602C7B8E2274279 /* MockDateProvider.swift */; };
		B36824C3268FBE1500957E4C /* BackendSubscriberAttributesTests.swift in Sources */ = {isa = PBXBuildFile; fileRef = 37E357F69438004E1F443C03 /* BackendSubscriberAttributesTests.swift */; };
		B372EC54268FEDC60099171E /* PromotionalOffer.swift in Sources */ = {isa = PBXBuildFile; fileRef = B372EC53268FEDC60099171E /* PromotionalOffer.swift */; };
		B372EC56268FEF020099171E /* ProductInfo.swift in Sources */ = {isa = PBXBuildFile; fileRef = B372EC55268FEF020099171E /* ProductInfo.swift */; };
		B387F47A2683FDEA0028701F /* main.m in Sources */ = {isa = PBXBuildFile; fileRef = B387F46D2683FDAC0028701F /* main.m */; };
		B39E8118268E832000D31189 /* RCAttributionNetworkAPI.m in Sources */ = {isa = PBXBuildFile; fileRef = B39E8117268E832000D31189 /* RCAttributionNetworkAPI.m */; };
		B39E811A268E849900D31189 /* AttributionNetwork.swift in Sources */ = {isa = PBXBuildFile; fileRef = B39E8119268E849900D31189 /* AttributionNetwork.swift */; };
		B39E811D268E887500D31189 /* SubscriberAttribute.swift in Sources */ = {isa = PBXBuildFile; fileRef = B39E811C268E887500D31189 /* SubscriberAttribute.swift */; };
		B3AA35A0268682410007771B /* RCEntitlementInfoAPI.m in Sources */ = {isa = PBXBuildFile; fileRef = B3AA359D268682410007771B /* RCEntitlementInfoAPI.m */; };
		B3AA35A1268682410007771B /* RCPurchasesAPI.m in Sources */ = {isa = PBXBuildFile; fileRef = B3AA359F268682410007771B /* RCPurchasesAPI.m */; };
		B3AA6234268A7BA900894871 /* RCEntitlementInfosAPI.m in Sources */ = {isa = PBXBuildFile; fileRef = B3AA6232268A7BA900894871 /* RCEntitlementInfosAPI.m */; };
		B3AA6236268A81C700894871 /* EntitlementInfos.swift in Sources */ = {isa = PBXBuildFile; fileRef = B3AA6235268A81C700894871 /* EntitlementInfos.swift */; };
		B3AA6238268B926F00894871 /* SystemInfo.swift in Sources */ = {isa = PBXBuildFile; fileRef = B3AA6237268B926F00894871 /* SystemInfo.swift */; };
		B3B5FBB4269CED4B00104A0C /* BackendErrorCodes.swift in Sources */ = {isa = PBXBuildFile; fileRef = B3B5FBB3269CED4B00104A0C /* BackendErrorCodes.swift */; };
		B3B5FBB6269CED6400104A0C /* ErrorDetails.swift in Sources */ = {isa = PBXBuildFile; fileRef = B3B5FBB5269CED6400104A0C /* ErrorDetails.swift */; };
		B3B5FBBA269D100400104A0C /* RCOfferingsAPI.m in Sources */ = {isa = PBXBuildFile; fileRef = B3B5FBB9269D100400104A0C /* RCOfferingsAPI.m */; };
		B3B5FBBC269D121B00104A0C /* Offerings.swift in Sources */ = {isa = PBXBuildFile; fileRef = B3B5FBBB269D121B00104A0C /* Offerings.swift */; };
		B3B5FBBF269E081E00104A0C /* InMemoryCachedObject.swift in Sources */ = {isa = PBXBuildFile; fileRef = B3B5FBBE269E081E00104A0C /* InMemoryCachedObject.swift */; };
		B3B5FBC1269E17CE00104A0C /* DeviceCache.swift in Sources */ = {isa = PBXBuildFile; fileRef = B3B5FBC0269E17CE00104A0C /* DeviceCache.swift */; };
		B3C1AEFA268FF4DB0013D50D /* ProductInfoEnums.swift in Sources */ = {isa = PBXBuildFile; fileRef = B3C1AEF9268FF4DB0013D50D /* ProductInfoEnums.swift */; };
		B3C1AEFB268FF7210013D50D /* ProductInfoTests.swift in Sources */ = {isa = PBXBuildFile; fileRef = 37E350E57B0A393455A72B40 /* ProductInfoTests.swift */; };
		B3D3C47026856AFF00CB3C21 /* APITester.swift in Sources */ = {isa = PBXBuildFile; fileRef = B3D3C46F26856AFF00CB3C21 /* APITester.swift */; };
		B3D5CFBD267282630056FA67 /* Nimble in Frameworks */ = {isa = PBXBuildFile; productRef = B3D5CFBC267282630056FA67 /* Nimble */; };
		B3D5CFC0267282760056FA67 /* OHHTTPStubsSwift in Frameworks */ = {isa = PBXBuildFile; productRef = B3D5CFBF267282760056FA67 /* OHHTTPStubsSwift */; };
		B3D5CFC2267282760056FA67 /* OHHTTPStubs in Frameworks */ = {isa = PBXBuildFile; productRef = B3D5CFC1267282760056FA67 /* OHHTTPStubs */; };
		B3D5CFC42672827D0056FA67 /* Nimble in Frameworks */ = {isa = PBXBuildFile; productRef = B3D5CFC32672827D0056FA67 /* Nimble */; };
		B3D5CFC62672827D0056FA67 /* OHHTTPStubs in Frameworks */ = {isa = PBXBuildFile; productRef = B3D5CFC52672827D0056FA67 /* OHHTTPStubs */; };
		B3D5CFC82672827D0056FA67 /* OHHTTPStubsSwift in Frameworks */ = {isa = PBXBuildFile; productRef = B3D5CFC72672827D0056FA67 /* OHHTTPStubsSwift */; };
		B3D5CFCA267282860056FA67 /* Nimble in Frameworks */ = {isa = PBXBuildFile; productRef = B3D5CFC9267282860056FA67 /* Nimble */; };
		B3DDB55926854865008CCF23 /* PurchaseOwnershipType.swift in Sources */ = {isa = PBXBuildFile; fileRef = B3DDB55826854865008CCF23 /* PurchaseOwnershipType.swift */; };
		B3DF6A452694DCBA0030D57C /* PurchasesTests.swift in Sources */ = {isa = PBXBuildFile; fileRef = 37E35DE5707E845DA3FF51BC /* PurchasesTests.swift */; };
		B3DF6A46269512690030D57C /* ProductInfoExtensions.swift in Sources */ = {isa = PBXBuildFile; fileRef = 37E3583675928C01D92E3166 /* ProductInfoExtensions.swift */; };
		B3DF6A472695145E0030D57C /* ProductInfoExtensions.swift in Sources */ = {isa = PBXBuildFile; fileRef = 37E3583675928C01D92E3166 /* ProductInfoExtensions.swift */; };
		F5BE424026962ACF00254A30 /* ReceiptRefreshPolicy.swift in Sources */ = {isa = PBXBuildFile; fileRef = F5BE423F26962ACF00254A30 /* ReceiptRefreshPolicy.swift */; };
		F5BE424226965F9F00254A30 /* ProductInfoExtractor.swift in Sources */ = {isa = PBXBuildFile; fileRef = F5BE424126965F9F00254A30 /* ProductInfoExtractor.swift */; };
		F5BE424326966B0000254A30 /* ProductInfoExtractorTests.swift in Sources */ = {isa = PBXBuildFile; fileRef = 37E3548189DA008320B3FC98 /* ProductInfoExtractorTests.swift */; };
		F5BE4245269676E200254A30 /* StoreKitRequestFetcherTests.swift in Sources */ = {isa = PBXBuildFile; fileRef = F5BE4244269676E200254A30 /* StoreKitRequestFetcherTests.swift */; };
		F5BE443D26977F9B00254A30 /* HTTPRequest.swift in Sources */ = {isa = PBXBuildFile; fileRef = F5BE443C26977F9B00254A30 /* HTTPRequest.swift */; };
/* End PBXBuildFile section */

/* Begin PBXContainerItemProxy section */
		2DC5622024EC63430031F69B /* PBXContainerItemProxy */ = {
			isa = PBXContainerItemProxy;
			containerPortal = 352629F51F7C4B9100C04F2C /* Project object */;
			proxyType = 1;
			remoteGlobalIDString = 2DC5621524EC63420031F69B;
			remoteInfo = PurchasesCoreSwift;
		};
		2DC5623424EC63A20031F69B /* PBXContainerItemProxy */ = {
			isa = PBXContainerItemProxy;
			containerPortal = 352629F51F7C4B9100C04F2C /* Project object */;
			proxyType = 1;
			remoteGlobalIDString = 2DC5621524EC63420031F69B;
			remoteInfo = PurchasesCoreSwift;
		};
		2DE20B8E26409EC0004C597D /* PBXContainerItemProxy */ = {
			isa = PBXContainerItemProxy;
			containerPortal = 352629F51F7C4B9100C04F2C /* Project object */;
			proxyType = 1;
			remoteGlobalIDString = 2DE20B7E26409EB7004C597D;
			remoteInfo = StoreKitTestApp;
		};
		35DFC68220B8757C004584CC /* PBXContainerItemProxy */ = {
			isa = PBXContainerItemProxy;
			containerPortal = 352629F51F7C4B9100C04F2C /* Project object */;
			proxyType = 1;
			remoteGlobalIDString = 352629FD1F7C4B9100C04F2C;
			remoteInfo = Purchases;
		};
		B387F48726840B7F0028701F /* PBXContainerItemProxy */ = {
			isa = PBXContainerItemProxy;
			containerPortal = 352629F51F7C4B9100C04F2C /* Project object */;
			proxyType = 1;
			remoteGlobalIDString = 352629FD1F7C4B9100C04F2C;
			remoteInfo = Purchases;
		};
/* End PBXContainerItemProxy section */

/* Begin PBXCopyFilesBuildPhase section */
		350FBDD91F7DFD900065833D /* Copy Frameworks */ = {
			isa = PBXCopyFilesBuildPhase;
			buildActionMask = 2147483647;
			dstPath = "";
			dstSubfolderSpec = 10;
			files = (
				356D65F620B873AF00576D45 /* Purchases.framework in Copy Frameworks */,
			);
			name = "Copy Frameworks";
			runOnlyForDeploymentPostprocessing = 0;
		};
		B387F4712683FDDB0028701F /* CopyFiles */ = {
			isa = PBXCopyFilesBuildPhase;
			buildActionMask = 2147483647;
			dstPath = /usr/share/man/man1/;
			dstSubfolderSpec = 0;
			files = (
			);
			runOnlyForDeploymentPostprocessing = 1;
		};
/* End PBXCopyFilesBuildPhase section */

/* Begin PBXFileReference section */
		0313FD40268A506400168386 /* DateProvider.swift */ = {isa = PBXFileReference; lastKnownFileType = sourcecode.swift; path = DateProvider.swift; sourceTree = "<group>"; };
		2CD72941268A823900BFC976 /* Data+Extensions.swift */ = {isa = PBXFileReference; lastKnownFileType = sourcecode.swift; path = "Data+Extensions.swift"; sourceTree = "<group>"; };
		2CD72943268A826F00BFC976 /* Date+Extensions.swift */ = {isa = PBXFileReference; lastKnownFileType = sourcecode.swift; path = "Date+Extensions.swift"; sourceTree = "<group>"; };
		2CD72947268A828400BFC976 /* Locale+Extensions.swift */ = {isa = PBXFileReference; lastKnownFileType = sourcecode.swift; path = "Locale+Extensions.swift"; sourceTree = "<group>"; };
		2CD72949268A828F00BFC976 /* Dictionary+Extensions.swift */ = {isa = PBXFileReference; lastKnownFileType = sourcecode.swift; path = "Dictionary+Extensions.swift"; sourceTree = "<group>"; };
		2D11F5E0250FF886005A70E8 /* AttributionStrings.swift */ = {isa = PBXFileReference; lastKnownFileType = sourcecode.swift; path = AttributionStrings.swift; sourceTree = "<group>"; };
		2D1FFAD425B8707400367C63 /* RCPurchaserInfoManager+Protected.h */ = {isa = PBXFileReference; lastKnownFileType = sourcecode.c.h; path = "RCPurchaserInfoManager+Protected.h"; sourceTree = "<group>"; };
		2D390254259CF46000DB19C0 /* MockPaymentDiscount.swift */ = {isa = PBXFileReference; lastKnownFileType = sourcecode.swift; path = MockPaymentDiscount.swift; sourceTree = "<group>"; };
		2D4C18A824F47E4400F268CD /* Purchases.swift */ = {isa = PBXFileReference; lastKnownFileType = sourcecode.swift; path = Purchases.swift; sourceTree = "<group>"; };
		2D4D6AF224F7172900B656BE /* MockProductsRequest.swift */ = {isa = PBXFileReference; fileEncoding = 4; lastKnownFileType = sourcecode.swift; path = MockProductsRequest.swift; sourceTree = "<group>"; };
		2D4E926426990AB1000E10B0 /* StoreKitWrapper.swift */ = {isa = PBXFileReference; lastKnownFileType = sourcecode.swift; path = StoreKitWrapper.swift; sourceTree = "<group>"; };
		2D5033212406E4E8009CAE61 /* RCTypeDefsPreMigration.h */ = {isa = PBXFileReference; fileEncoding = 4; lastKnownFileType = sourcecode.c.h; name = RCTypeDefsPreMigration.h; path = Purchases/SwiftObjcCompatibility/RCTypeDefsPreMigration.h; sourceTree = SOURCE_ROOT; };
		2D5033232406E4E8009CAE61 /* RCSpecialSubscriberAttributes.h */ = {isa = PBXFileReference; fileEncoding = 4; lastKnownFileType = sourcecode.c.h; name = RCSpecialSubscriberAttributes.h; path = Purchases/SubscriberAttributes/RCSpecialSubscriberAttributes.h; sourceTree = SOURCE_ROOT; };
		2D5033272406EA61009CAE61 /* RCSubscriberAttributesManager.h */ = {isa = PBXFileReference; fileEncoding = 4; lastKnownFileType = sourcecode.c.h; name = RCSubscriberAttributesManager.h; path = Purchases/SubscriberAttributes/RCSubscriberAttributesManager.h; sourceTree = SOURCE_ROOT; };
		2D5033282406EA61009CAE61 /* RCSubscriberAttributesManager.m */ = {isa = PBXFileReference; fileEncoding = 4; lastKnownFileType = sourcecode.c.objc; name = RCSubscriberAttributesManager.m; path = Purchases/SubscriberAttributes/RCSubscriberAttributesManager.m; sourceTree = SOURCE_ROOT; };
		2D5BB46A24C8E8ED00E27537 /* ReceiptParser.swift */ = {isa = PBXFileReference; lastKnownFileType = sourcecode.swift; path = ReceiptParser.swift; sourceTree = "<group>"; };
		2D8DB34A24072AAE00BE3D31 /* SubscriberAttributeTests.swift */ = {isa = PBXFileReference; fileEncoding = 4; lastKnownFileType = sourcecode.swift; path = SubscriberAttributeTests.swift; sourceTree = "<group>"; };
		2D8F622224D30F9D00F993AA /* ReceiptParsingError.swift */ = {isa = PBXFileReference; lastKnownFileType = sourcecode.swift; path = ReceiptParsingError.swift; sourceTree = "<group>"; };
		2D97458E24BDFCEF006245E9 /* IntroEligibilityCalculator.swift */ = {isa = PBXFileReference; lastKnownFileType = sourcecode.swift; path = IntroEligibilityCalculator.swift; sourceTree = "<group>"; };
		2D991AC9268BA56900085481 /* StoreKitRequestFetcher.swift */ = {isa = PBXFileReference; lastKnownFileType = sourcecode.swift; path = StoreKitRequestFetcher.swift; sourceTree = "<group>"; };
		2DA0068E24E2E515002C59D3 /* MockIntroEligibilityCalculator.swift */ = {isa = PBXFileReference; fileEncoding = 4; lastKnownFileType = sourcecode.swift; path = MockIntroEligibilityCalculator.swift; sourceTree = "<group>"; };
		2DAF814D25B24243002C621E /* RCIdentityManager+Protected.h */ = {isa = PBXFileReference; lastKnownFileType = sourcecode.c.h; path = "RCIdentityManager+Protected.h"; sourceTree = "<group>"; };
		2DBB3E10269C9B8700BBF431 /* SwiftStyleGuide.swift */ = {isa = PBXFileReference; lastKnownFileType = sourcecode.swift; path = SwiftStyleGuide.swift; sourceTree = "<group>"; };
		2DC19194255F36D10039389A /* Logger.swift */ = {isa = PBXFileReference; lastKnownFileType = sourcecode.swift; path = Logger.swift; sourceTree = "<group>"; };
		2DC5621624EC63420031F69B /* PurchasesCoreSwift.framework */ = {isa = PBXFileReference; explicitFileType = wrapper.framework; includeInIndex = 0; path = PurchasesCoreSwift.framework; sourceTree = BUILT_PRODUCTS_DIR; };
		2DC5621824EC63430031F69B /* PurchasesCoreSwift.h */ = {isa = PBXFileReference; lastKnownFileType = sourcecode.c.h; path = PurchasesCoreSwift.h; sourceTree = "<group>"; };
		2DC5621924EC63430031F69B /* Info.plist */ = {isa = PBXFileReference; lastKnownFileType = text.plist.xml; path = Info.plist; sourceTree = "<group>"; };
		2DC5621E24EC63430031F69B /* PurchasesCoreSwiftTests.xctest */ = {isa = PBXFileReference; explicitFileType = wrapper.cfbundle; includeInIndex = 0; path = PurchasesCoreSwiftTests.xctest; sourceTree = BUILT_PRODUCTS_DIR; };
		2DC5622524EC63430031F69B /* Info.plist */ = {isa = PBXFileReference; lastKnownFileType = text.plist.xml; path = Info.plist; sourceTree = "<group>"; };
		2DD02D5624AD0B0500419CD9 /* RCIntroEligibilityTests.swift */ = {isa = PBXFileReference; lastKnownFileType = sourcecode.swift; path = RCIntroEligibilityTests.swift; sourceTree = "<group>"; };
		2DD269162522A20A006AC4BC /* NSDictionaryExtensionsTests.swift */ = {isa = PBXFileReference; lastKnownFileType = sourcecode.swift; path = NSDictionaryExtensionsTests.swift; sourceTree = "<group>"; };
		2DD448FD24088473002F5694 /* RCPurchases+SubscriberAttributes.h */ = {isa = PBXFileReference; fileEncoding = 4; lastKnownFileType = sourcecode.c.h; name = "RCPurchases+SubscriberAttributes.h"; path = "Purchases/SubscriberAttributes/RCPurchases+SubscriberAttributes.h"; sourceTree = SOURCE_ROOT; };
		2DD448FE24088473002F5694 /* RCPurchases+SubscriberAttributes.m */ = {isa = PBXFileReference; fileEncoding = 4; lastKnownFileType = sourcecode.c.objc; name = "RCPurchases+SubscriberAttributes.m"; path = "Purchases/SubscriberAttributes/RCPurchases+SubscriberAttributes.m"; sourceTree = SOURCE_ROOT; };
		2DD7BA4C24C63A830066B4C2 /* MockSystemInfo.swift */ = {isa = PBXFileReference; lastKnownFileType = sourcecode.swift; path = MockSystemInfo.swift; sourceTree = "<group>"; };
		2DDA3E4624DB0B5400EDFE5B /* OperationDispatcher.swift */ = {isa = PBXFileReference; lastKnownFileType = sourcecode.swift; path = OperationDispatcher.swift; sourceTree = "<group>"; };
		2DDE559A24C8B5E300DCB087 /* verifyReceiptSample1.txt */ = {isa = PBXFileReference; fileEncoding = 4; lastKnownFileType = text; path = verifyReceiptSample1.txt; sourceTree = "<group>"; };
		2DDE559B24C8B5E300DCB087 /* base64encodedreceiptsample1.txt */ = {isa = PBXFileReference; fileEncoding = 4; lastKnownFileType = text; path = base64encodedreceiptsample1.txt; sourceTree = "<group>"; };
		2DDF41A724F6F37C005BC22D /* AppleReceipt.swift */ = {isa = PBXFileReference; fileEncoding = 4; lastKnownFileType = sourcecode.swift; path = AppleReceipt.swift; sourceTree = "<group>"; };
		2DDF41A824F6F37C005BC22D /* ASN1Container.swift */ = {isa = PBXFileReference; fileEncoding = 4; lastKnownFileType = sourcecode.swift; path = ASN1Container.swift; sourceTree = "<group>"; };
		2DDF41A924F6F37C005BC22D /* ASN1ObjectIdentifier.swift */ = {isa = PBXFileReference; fileEncoding = 4; lastKnownFileType = sourcecode.swift; path = ASN1ObjectIdentifier.swift; sourceTree = "<group>"; };
		2DDF41AA24F6F37C005BC22D /* InAppPurchase.swift */ = {isa = PBXFileReference; fileEncoding = 4; lastKnownFileType = sourcecode.swift; path = InAppPurchase.swift; sourceTree = "<group>"; };
		2DDF41AF24F6F387005BC22D /* InAppPurchaseBuilder.swift */ = {isa = PBXFileReference; fileEncoding = 4; lastKnownFileType = sourcecode.swift; path = InAppPurchaseBuilder.swift; sourceTree = "<group>"; };
		2DDF41B024F6F387005BC22D /* ASN1ContainerBuilder.swift */ = {isa = PBXFileReference; fileEncoding = 4; lastKnownFileType = sourcecode.swift; path = ASN1ContainerBuilder.swift; sourceTree = "<group>"; };
		2DDF41B124F6F387005BC22D /* AppleReceiptBuilder.swift */ = {isa = PBXFileReference; fileEncoding = 4; lastKnownFileType = sourcecode.swift; path = AppleReceiptBuilder.swift; sourceTree = "<group>"; };
		2DDF41B224F6F387005BC22D /* ASN1ObjectIdentifierBuilder.swift */ = {isa = PBXFileReference; fileEncoding = 4; lastKnownFileType = sourcecode.swift; path = ASN1ObjectIdentifierBuilder.swift; sourceTree = "<group>"; };
		2DDF41B724F6F392005BC22D /* ISO3601DateFormatter.swift */ = {isa = PBXFileReference; fileEncoding = 4; lastKnownFileType = sourcecode.swift; path = ISO3601DateFormatter.swift; sourceTree = "<group>"; };
		2DDF41B824F6F392005BC22D /* UInt8+Extensions.swift */ = {isa = PBXFileReference; fileEncoding = 4; lastKnownFileType = sourcecode.swift; path = "UInt8+Extensions.swift"; sourceTree = "<group>"; };
		2DDF41B924F6F392005BC22D /* ArraySlice_UInt8+Extensions.swift */ = {isa = PBXFileReference; fileEncoding = 4; lastKnownFileType = sourcecode.swift; path = "ArraySlice_UInt8+Extensions.swift"; sourceTree = "<group>"; };
		2DDF41BE24F6F4C3005BC22D /* ISO3601DateFormatterTests.swift */ = {isa = PBXFileReference; fileEncoding = 4; lastKnownFileType = sourcecode.swift; path = ISO3601DateFormatterTests.swift; sourceTree = "<group>"; };
		2DDF41BF24F6F4C3005BC22D /* UInt8+ExtensionsTests.swift */ = {isa = PBXFileReference; fileEncoding = 4; lastKnownFileType = sourcecode.swift; path = "UInt8+ExtensionsTests.swift"; sourceTree = "<group>"; };
		2DDF41C024F6F4C3005BC22D /* ArraySlice_UInt8+ExtensionsTests.swift */ = {isa = PBXFileReference; fileEncoding = 4; lastKnownFileType = sourcecode.swift; path = "ArraySlice_UInt8+ExtensionsTests.swift"; sourceTree = "<group>"; };
		2DDF41C224F6F4C3005BC22D /* ASN1ObjectIdentifierBuilderTests.swift */ = {isa = PBXFileReference; fileEncoding = 4; lastKnownFileType = sourcecode.swift; path = ASN1ObjectIdentifierBuilderTests.swift; sourceTree = "<group>"; };
		2DDF41C324F6F4C3005BC22D /* AppleReceiptBuilderTests.swift */ = {isa = PBXFileReference; fileEncoding = 4; lastKnownFileType = sourcecode.swift; path = AppleReceiptBuilderTests.swift; sourceTree = "<group>"; };
		2DDF41C424F6F4C3005BC22D /* ASN1ContainerBuilderTests.swift */ = {isa = PBXFileReference; fileEncoding = 4; lastKnownFileType = sourcecode.swift; path = ASN1ContainerBuilderTests.swift; sourceTree = "<group>"; };
		2DDF41C524F6F4C3005BC22D /* InAppPurchaseBuilderTests.swift */ = {isa = PBXFileReference; fileEncoding = 4; lastKnownFileType = sourcecode.swift; path = InAppPurchaseBuilderTests.swift; sourceTree = "<group>"; };
		2DDF41C724F6F4C3005BC22D /* ReceiptParsing+TestsWithRealReceipts.swift */ = {isa = PBXFileReference; fileEncoding = 4; lastKnownFileType = sourcecode.swift; path = "ReceiptParsing+TestsWithRealReceipts.swift"; sourceTree = "<group>"; };
		2DDF41E524F6F5DC005BC22D /* MockSKProduct.swift */ = {isa = PBXFileReference; fileEncoding = 4; lastKnownFileType = sourcecode.swift; path = MockSKProduct.swift; sourceTree = "<group>"; };
		2DDF41E724F6F61B005BC22D /* MockSKDiscount.swift */ = {isa = PBXFileReference; fileEncoding = 4; lastKnownFileType = sourcecode.swift; path = MockSKDiscount.swift; sourceTree = "<group>"; };
		2DDF41E924F6F844005BC22D /* SKProductSubscriptionDurationExtensions.swift */ = {isa = PBXFileReference; fileEncoding = 4; lastKnownFileType = sourcecode.swift; path = SKProductSubscriptionDurationExtensions.swift; sourceTree = "<group>"; };
		2DE20B6C264087FB004C597D /* StoreKitTests.xctest */ = {isa = PBXFileReference; explicitFileType = wrapper.cfbundle; includeInIndex = 0; path = StoreKitTests.xctest; sourceTree = BUILT_PRODUCTS_DIR; };
		2DE20B6E264087FB004C597D /* StoreKitTests.swift */ = {isa = PBXFileReference; lastKnownFileType = sourcecode.swift; path = StoreKitTests.swift; sourceTree = "<group>"; };
		2DE20B70264087FB004C597D /* Info.plist */ = {isa = PBXFileReference; lastKnownFileType = text.plist.xml; path = Info.plist; sourceTree = "<group>"; };
		2DE20B7526408806004C597D /* StoreKitTest.framework */ = {isa = PBXFileReference; lastKnownFileType = wrapper.framework; name = StoreKitTest.framework; path = Developer/Library/Frameworks/StoreKitTest.framework; sourceTree = SDKROOT; };
		2DE20B7926408921004C597D /* Configuration.storekit */ = {isa = PBXFileReference; lastKnownFileType = text; name = Configuration.storekit; path = IntegrationTests/PurchaseTester/Configuration.storekit; sourceTree = SOURCE_ROOT; };
		2DE20B7F26409EB7004C597D /* StoreKitTestApp.app */ = {isa = PBXFileReference; explicitFileType = wrapper.application; includeInIndex = 0; path = StoreKitTestApp.app; sourceTree = BUILT_PRODUCTS_DIR; };
		2DE20B8126409EB7004C597D /* StoreKitTestAppApp.swift */ = {isa = PBXFileReference; lastKnownFileType = sourcecode.swift; path = StoreKitTestAppApp.swift; sourceTree = "<group>"; };
		2DE20B8326409EB7004C597D /* ContentView.swift */ = {isa = PBXFileReference; lastKnownFileType = sourcecode.swift; path = ContentView.swift; sourceTree = "<group>"; };
		2DE20B8526409EB8004C597D /* Assets.xcassets */ = {isa = PBXFileReference; lastKnownFileType = folder.assetcatalog; path = Assets.xcassets; sourceTree = "<group>"; };
		2DE20B8826409EB8004C597D /* Preview Assets.xcassets */ = {isa = PBXFileReference; lastKnownFileType = folder.assetcatalog; path = "Preview Assets.xcassets"; sourceTree = "<group>"; };
		2DE20B8A26409EB8004C597D /* Info.plist */ = {isa = PBXFileReference; lastKnownFileType = text.plist.xml; path = Info.plist; sourceTree = "<group>"; };
		2DE20B9126409ECF004C597D /* StoreKit.framework */ = {isa = PBXFileReference; lastKnownFileType = wrapper.framework; name = StoreKit.framework; path = Platforms/MacOSX.platform/Developer/SDKs/MacOSX11.3.sdk/System/iOSSupport/System/Library/Frameworks/StoreKit.framework; sourceTree = DEVELOPER_DIR; };
		2DE61A83264190830021CEA0 /* Constants.swift */ = {isa = PBXFileReference; lastKnownFileType = sourcecode.swift; path = Constants.swift; sourceTree = "<group>"; };
		2DEB976A247DB85400A92099 /* SKProductSubscriptionDurationExtensions.swift */ = {isa = PBXFileReference; lastKnownFileType = sourcecode.swift; path = SKProductSubscriptionDurationExtensions.swift; sourceTree = "<group>"; };
		2DEC0CFB24A2A1B100B0E5BB /* Package.swift */ = {isa = PBXFileReference; fileEncoding = 4; lastKnownFileType = sourcecode.swift; path = Package.swift; sourceTree = SOURCE_ROOT; };
		33FFC8744F2BAE7BD8889A4C /* Pods_Purchases.framework */ = {isa = PBXFileReference; explicitFileType = wrapper.framework; includeInIndex = 0; path = Pods_Purchases.framework; sourceTree = BUILT_PRODUCTS_DIR; };
		350A1B84226E3E8700CCA10F /* AppKit.framework */ = {isa = PBXFileReference; lastKnownFileType = wrapper.framework; name = AppKit.framework; path = System/Library/Frameworks/AppKit.framework; sourceTree = SDKROOT; };
		350FBDD71F7DF17F0065833D /* OHHTTPStubs.framework */ = {isa = PBXFileReference; lastKnownFileType = wrapper.framework; name = OHHTTPStubs.framework; path = Carthage/Build/iOS/OHHTTPStubs.framework; sourceTree = SOURCE_ROOT; };
		350FBDDC1F7EA3570065833D /* Nimble.framework */ = {isa = PBXFileReference; lastKnownFileType = wrapper.framework; name = Nimble.framework; path = Carthage/Build/iOS/Nimble.framework; sourceTree = SOURCE_ROOT; };
		350FBDE71F7EEF070065833D /* RCPurchases.h */ = {isa = PBXFileReference; lastKnownFileType = sourcecode.c.h; path = RCPurchases.h; sourceTree = "<group>"; };
		350FBDE81F7EEF070065833D /* RCPurchases.m */ = {isa = PBXFileReference; lastKnownFileType = sourcecode.c.objc; path = RCPurchases.m; sourceTree = "<group>"; };
		351F4FAD1F803D0700F245F4 /* RCPurchaserInfo.h */ = {isa = PBXFileReference; lastKnownFileType = sourcecode.c.h; path = RCPurchaserInfo.h; sourceTree = "<group>"; };
		351F4FAE1F803D0700F245F4 /* RCPurchaserInfo.m */ = {isa = PBXFileReference; lastKnownFileType = sourcecode.c.objc; path = RCPurchaserInfo.m; sourceTree = "<group>"; };
		352629FE1F7C4B9100C04F2C /* Purchases.framework */ = {isa = PBXFileReference; explicitFileType = wrapper.framework; includeInIndex = 0; path = Purchases.framework; sourceTree = BUILT_PRODUCTS_DIR; };
		35262A011F7C4B9100C04F2C /* Purchases.h */ = {isa = PBXFileReference; lastKnownFileType = sourcecode.c.h; path = Purchases.h; sourceTree = "<group>"; };
		35262A021F7C4B9100C04F2C /* Info.plist */ = {isa = PBXFileReference; lastKnownFileType = text.plist.xml; path = Info.plist; sourceTree = "<group>"; };
		35262A1E1F7D77E600C04F2C /* PurchasesTests.xctest */ = {isa = PBXFileReference; explicitFileType = wrapper.cfbundle; includeInIndex = 0; path = PurchasesTests.xctest; sourceTree = BUILT_PRODUCTS_DIR; };
		35262A221F7D77E600C04F2C /* Info.plist */ = {isa = PBXFileReference; lastKnownFileType = text.plist.xml; path = Info.plist; sourceTree = "<group>"; };
		35262A291F7D783F00C04F2C /* PurchasesTests-Bridging-Header.h */ = {isa = PBXFileReference; lastKnownFileType = sourcecode.c.h; path = "PurchasesTests-Bridging-Header.h"; sourceTree = "<group>"; };
		352E88422229B1A60046A10A /* RCPurchasesErrorUtils.m */ = {isa = PBXFileReference; fileEncoding = 4; lastKnownFileType = sourcecode.c.objc; path = RCPurchasesErrorUtils.m; sourceTree = "<group>"; };
		3530C18822653E8F00D6DF52 /* AdSupport.framework */ = {isa = PBXFileReference; lastKnownFileType = wrapper.framework; name = AdSupport.framework; path = System/Library/Frameworks/AdSupport.framework; sourceTree = SDKROOT; };
		353AB5E5222F633D003754E6 /* RCPurchasesErrorUtils.h */ = {isa = PBXFileReference; lastKnownFileType = sourcecode.c.h; path = RCPurchasesErrorUtils.h; sourceTree = "<group>"; };
		35549322269E298B005F9AE9 /* OfferingsFactory.swift */ = {isa = PBXFileReference; lastKnownFileType = sourcecode.swift; path = OfferingsFactory.swift; sourceTree = "<group>"; };
		357C9BC022725CFA006BC624 /* iAd.framework */ = {isa = PBXFileReference; lastKnownFileType = wrapper.framework; name = iAd.framework; path = Platforms/iPhoneOS.platform/Developer/SDKs/iPhoneOS12.2.sdk/System/Library/Frameworks/iAd.framework; sourceTree = DEVELOPER_DIR; };
		3589D15524C21DBD00A65CBB /* RCAttributionTypeFactory+Protected.h */ = {isa = PBXFileReference; lastKnownFileType = sourcecode.c.h; path = "RCAttributionTypeFactory+Protected.h"; sourceTree = "<group>"; };
		3597020F24BF6A710010506E /* TransactionsFactory.swift */ = {isa = PBXFileReference; lastKnownFileType = sourcecode.swift; path = TransactionsFactory.swift; sourceTree = "<group>"; };
		3597021124BF6AAC0010506E /* TransactionsFactoryTests.swift */ = {isa = PBXFileReference; lastKnownFileType = sourcecode.swift; path = TransactionsFactoryTests.swift; sourceTree = "<group>"; };
		35D832CC262A5B7500E60AC5 /* ETagManager.swift */ = {isa = PBXFileReference; lastKnownFileType = sourcecode.swift; path = ETagManager.swift; sourceTree = "<group>"; };
		35D832D1262E56DB00E60AC5 /* HTTPStatusCodes.swift */ = {isa = PBXFileReference; lastKnownFileType = sourcecode.swift; path = HTTPStatusCodes.swift; sourceTree = "<group>"; };
		35D832F3262E606500E60AC5 /* HTTPResponse.swift */ = {isa = PBXFileReference; lastKnownFileType = sourcecode.swift; path = HTTPResponse.swift; sourceTree = "<group>"; };
		35D832FF262FAD8000E60AC5 /* ETagManagerTests.swift */ = {isa = PBXFileReference; fileEncoding = 4; lastKnownFileType = sourcecode.swift; path = ETagManagerTests.swift; sourceTree = "<group>"; };
		35D83311262FBD4200E60AC5 /* MockETagManager.swift */ = {isa = PBXFileReference; lastKnownFileType = sourcecode.swift; path = MockETagManager.swift; sourceTree = "<group>"; };
		35D83316262FC21400E60AC5 /* MockETagManager.swift */ = {isa = PBXFileReference; lastKnownFileType = sourcecode.swift; path = MockETagManager.swift; sourceTree = "<group>"; };
		35D8331B262FC23100E60AC5 /* MockUserDefaults.swift */ = {isa = PBXFileReference; lastKnownFileType = sourcecode.swift; path = MockUserDefaults.swift; sourceTree = "<group>"; };
		35F6FD61267426D600ABCB53 /* ETagAndResponseWrapper.swift */ = {isa = PBXFileReference; lastKnownFileType = sourcecode.swift; path = ETagAndResponseWrapper.swift; sourceTree = "<group>"; };
		37E350420D54B99BB39448E0 /* AttributionTypeFactoryTests.swift */ = {isa = PBXFileReference; fileEncoding = 4; lastKnownFileType = sourcecode.swift; path = AttributionTypeFactoryTests.swift; sourceTree = "<group>"; };
		37E3507939634ED5A9280544 /* Strings.swift */ = {isa = PBXFileReference; fileEncoding = 4; lastKnownFileType = sourcecode.swift; path = Strings.swift; sourceTree = "<group>"; };
		37E35088AB7C4F7A242D3ED5 /* NSError+RCExtensions.m */ = {isa = PBXFileReference; fileEncoding = 4; lastKnownFileType = sourcecode.c.objc; path = "NSError+RCExtensions.m"; sourceTree = "<group>"; };
		37E3508E52201122137D4B4A /* PurchasesSubscriberAttributesTests.swift */ = {isa = PBXFileReference; fileEncoding = 4; lastKnownFileType = sourcecode.swift; path = PurchasesSubscriberAttributesTests.swift; sourceTree = "<group>"; };
		37E3508EC20EEBAB4EAC4C82 /* NSDate+RCExtensionsTests.swift */ = {isa = PBXFileReference; fileEncoding = 4; lastKnownFileType = sourcecode.swift; path = "NSDate+RCExtensionsTests.swift"; sourceTree = "<group>"; };
		37E35092F0E41512E0D610BA /* ContainerFactory.swift */ = {isa = PBXFileReference; fileEncoding = 4; lastKnownFileType = sourcecode.swift; path = ContainerFactory.swift; sourceTree = "<group>"; };
		37E3509E7B186A712097B8CF /* RCReceiptFetcher.m */ = {isa = PBXFileReference; fileEncoding = 4; lastKnownFileType = sourcecode.c.objc; path = RCReceiptFetcher.m; sourceTree = "<group>"; };
		37E350ABE7173A637AA8B148 /* RCAttributionData.m */ = {isa = PBXFileReference; fileEncoding = 4; lastKnownFileType = sourcecode.c.objc; path = RCAttributionData.m; sourceTree = "<group>"; };
		37E350E57B0A393455A72B40 /* ProductInfoTests.swift */ = {isa = PBXFileReference; fileEncoding = 4; lastKnownFileType = sourcecode.swift; path = ProductInfoTests.swift; sourceTree = "<group>"; };
		37E351AC0FF9607719F7A29A /* MockStoreKitWrapper.swift */ = {isa = PBXFileReference; fileEncoding = 4; lastKnownFileType = sourcecode.swift; path = MockStoreKitWrapper.swift; sourceTree = "<group>"; };
		37E351CD1EE6B897F434EA40 /* MockAttributionFetcher.swift */ = {isa = PBXFileReference; fileEncoding = 4; lastKnownFileType = sourcecode.swift; path = MockAttributionFetcher.swift; sourceTree = "<group>"; };
		37E351D0EBC4698E1D3585A6 /* ReceiptParserTests.swift */ = {isa = PBXFileReference; fileEncoding = 4; lastKnownFileType = sourcecode.swift; path = ReceiptParserTests.swift; sourceTree = "<group>"; };
		37E351D48260D9DC8B1EE360 /* MockSubscriberAttributesManager.swift */ = {isa = PBXFileReference; fileEncoding = 4; lastKnownFileType = sourcecode.swift; path = MockSubscriberAttributesManager.swift; sourceTree = "<group>"; };
		37E351EB3689AF304E5B1031 /* MockASN1ContainerBuilder.swift */ = {isa = PBXFileReference; fileEncoding = 4; lastKnownFileType = sourcecode.swift; path = MockASN1ContainerBuilder.swift; sourceTree = "<group>"; };
		37E351F0E21361EAEC078A0D /* ProductsManagerTests.swift */ = {isa = PBXFileReference; fileEncoding = 4; lastKnownFileType = sourcecode.swift; path = ProductsManagerTests.swift; sourceTree = "<group>"; };
		37E35292137BBF2810CE4F4B /* MockHTTPClient.swift */ = {isa = PBXFileReference; fileEncoding = 4; lastKnownFileType = sourcecode.swift; path = MockHTTPClient.swift; sourceTree = "<group>"; };
		37E35294EBC1E5A879C95540 /* IdentityManagerTests.swift */ = {isa = PBXFileReference; fileEncoding = 4; lastKnownFileType = sourcecode.swift; path = IdentityManagerTests.swift; sourceTree = "<group>"; };
		37E352B11676F7DC51559E84 /* MockReceiptFetcher.swift */ = {isa = PBXFileReference; fileEncoding = 4; lastKnownFileType = sourcecode.swift; path = MockReceiptFetcher.swift; sourceTree = "<group>"; };
		37E352DAD631B3A45C041148 /* RCPurchases+Protected.h */ = {isa = PBXFileReference; fileEncoding = 4; lastKnownFileType = sourcecode.c.h; path = "RCPurchases+Protected.h"; sourceTree = "<group>"; };
		37E352F86A0A8EB05BAD77C4 /* StoreKitWrapperTests.swift */ = {isa = PBXFileReference; fileEncoding = 4; lastKnownFileType = sourcecode.swift; path = StoreKitWrapperTests.swift; sourceTree = "<group>"; };
		37E3531E6D800F71A856C9E2 /* RCPurchaserInfoManager.m */ = {isa = PBXFileReference; fileEncoding = 4; lastKnownFileType = sourcecode.c.objc; path = RCPurchaserInfoManager.m; sourceTree = "<group>"; };
		37E353AF2CAD3CEDE6D9B368 /* NSError+RCExtensionsTests.swift */ = {isa = PBXFileReference; fileEncoding = 4; lastKnownFileType = sourcecode.swift; path = "NSError+RCExtensionsTests.swift"; sourceTree = "<group>"; };
		37E353CBE9CF2572A72A347F /* HTTPClientTests.swift */ = {isa = PBXFileReference; fileEncoding = 4; lastKnownFileType = sourcecode.swift; path = HTTPClientTests.swift; sourceTree = "<group>"; };
		37E3548189DA008320B3FC98 /* ProductInfoExtractorTests.swift */ = {isa = PBXFileReference; fileEncoding = 4; lastKnownFileType = sourcecode.swift; path = ProductInfoExtractorTests.swift; sourceTree = "<group>"; };
		37E354B13440508B46C9A530 /* MockReceiptParser.swift */ = {isa = PBXFileReference; fileEncoding = 4; lastKnownFileType = sourcecode.swift; path = MockReceiptParser.swift; sourceTree = "<group>"; };
		37E354B18710B488B8B0D443 /* IntroEligibilityCalculatorTests.swift */ = {isa = PBXFileReference; fileEncoding = 4; lastKnownFileType = sourcecode.swift; path = IntroEligibilityCalculatorTests.swift; sourceTree = "<group>"; };
		37E354BEB8FDE39CAB7C4D69 /* MockDeviceCache.swift */ = {isa = PBXFileReference; fileEncoding = 4; lastKnownFileType = sourcecode.swift; path = MockDeviceCache.swift; sourceTree = "<group>"; };
		37E3550C031F1FD95B366998 /* MockTransaction.swift */ = {isa = PBXFileReference; fileEncoding = 4; lastKnownFileType = sourcecode.swift; path = MockTransaction.swift; sourceTree = "<group>"; };
		37E3555B4BE0A4F7222E7B00 /* MockOfferingsFactory.swift */ = {isa = PBXFileReference; fileEncoding = 4; lastKnownFileType = sourcecode.swift; path = MockOfferingsFactory.swift; sourceTree = "<group>"; };
		37E355744D64075AA91342DE /* MockInAppPurchaseBuilder.swift */ = {isa = PBXFileReference; fileEncoding = 4; lastKnownFileType = sourcecode.swift; path = MockInAppPurchaseBuilder.swift; sourceTree = "<group>"; };
		37E3557795D5EC2CE5A6CCB5 /* RCAttributionTypeFactory.h */ = {isa = PBXFileReference; fileEncoding = 4; lastKnownFileType = sourcecode.c.h; path = RCAttributionTypeFactory.h; sourceTree = "<group>"; };
		37E3558F697A939D2BBD7FEC /* MockReceiptParser.swift */ = {isa = PBXFileReference; fileEncoding = 4; lastKnownFileType = sourcecode.swift; path = MockReceiptParser.swift; sourceTree = "<group>"; };
		37E355CBB3F3A31A32687B14 /* Transaction.swift */ = {isa = PBXFileReference; fileEncoding = 4; lastKnownFileType = sourcecode.swift; path = Transaction.swift; sourceTree = "<group>"; };
		37E35609E46E869675A466C1 /* MockRequestFetcher.swift */ = {isa = PBXFileReference; fileEncoding = 4; lastKnownFileType = sourcecode.swift; path = MockRequestFetcher.swift; sourceTree = "<group>"; };
		37E3564466002C9162AC7C5E /* Package.swift */ = {isa = PBXFileReference; fileEncoding = 4; lastKnownFileType = sourcecode.swift; path = Package.swift; sourceTree = "<group>"; };
		37E35645928A0009F4C105A7 /* MockBackend.swift */ = {isa = PBXFileReference; fileEncoding = 4; lastKnownFileType = sourcecode.swift; path = MockBackend.swift; sourceTree = "<group>"; };
		37E35659EB530A5109AFAB50 /* MockOperationDispatcher.swift */ = {isa = PBXFileReference; fileEncoding = 4; lastKnownFileType = sourcecode.swift; path = MockOperationDispatcher.swift; sourceTree = "<group>"; };
		37E3567189CF6A746EE3CCC2 /* DateExtensions.swift */ = {isa = PBXFileReference; fileEncoding = 4; lastKnownFileType = sourcecode.swift; path = DateExtensions.swift; sourceTree = "<group>"; };
		37E3567E972B9B04FE079ABA /* SubscriberAttributesManagerTests.swift */ = {isa = PBXFileReference; fileEncoding = 4; lastKnownFileType = sourcecode.swift; path = SubscriberAttributesManagerTests.swift; sourceTree = "<group>"; };
		37E356C39D29EB6C8EC2D6BD /* RCHTTPClient.h */ = {isa = PBXFileReference; fileEncoding = 4; lastKnownFileType = sourcecode.c.h; path = RCHTTPClient.h; sourceTree = "<group>"; };
		37E356E2B50E2DCA5EB8A87D /* RCAttributionFetcher.h */ = {isa = PBXFileReference; fileEncoding = 4; lastKnownFileType = sourcecode.c.h; path = RCAttributionFetcher.h; sourceTree = "<group>"; };
		37E3571B552018D47A6ED7C6 /* MockIdentityManager.swift */ = {isa = PBXFileReference; fileEncoding = 4; lastKnownFileType = sourcecode.swift; path = MockIdentityManager.swift; sourceTree = "<group>"; };
		37E3572040A16F10B957563A /* MockProductDiscount.swift */ = {isa = PBXFileReference; fileEncoding = 4; lastKnownFileType = sourcecode.swift; path = MockProductDiscount.swift; sourceTree = "<group>"; };
		37E3578BD602C7B8E2274279 /* MockDateProvider.swift */ = {isa = PBXFileReference; fileEncoding = 4; lastKnownFileType = sourcecode.swift; path = MockDateProvider.swift; sourceTree = "<group>"; };
		37E357C2D977BBB081216B5F /* OfferingsTests.swift */ = {isa = PBXFileReference; fileEncoding = 4; lastKnownFileType = sourcecode.swift; path = OfferingsTests.swift; sourceTree = "<group>"; };
		37E357D16038F07915D7825D /* MockUserDefaults.swift */ = {isa = PBXFileReference; fileEncoding = 4; lastKnownFileType = sourcecode.swift; path = MockUserDefaults.swift; sourceTree = "<group>"; };
		37E357F69438004E1F443C03 /* BackendSubscriberAttributesTests.swift */ = {isa = PBXFileReference; fileEncoding = 4; lastKnownFileType = sourcecode.swift; path = BackendSubscriberAttributesTests.swift; sourceTree = "<group>"; };
		37E357FBA3184BDE6E95DED4 /* MockSKProduct.swift */ = {isa = PBXFileReference; fileEncoding = 4; lastKnownFileType = sourcecode.swift; path = MockSKProduct.swift; sourceTree = "<group>"; };
		37E3580957BA17D5C2EEF8A8 /* RCAttributionTypeFactory.m */ = {isa = PBXFileReference; fileEncoding = 4; lastKnownFileType = sourcecode.c.objc; path = RCAttributionTypeFactory.m; sourceTree = "<group>"; };
		37E3582920E16E065502E5FC /* EntitlementInfosTests.swift */ = {isa = PBXFileReference; fileEncoding = 4; lastKnownFileType = sourcecode.swift; path = EntitlementInfosTests.swift; sourceTree = "<group>"; };
		37E3583675928C01D92E3166 /* ProductInfoExtensions.swift */ = {isa = PBXFileReference; fileEncoding = 4; lastKnownFileType = sourcecode.swift; path = ProductInfoExtensions.swift; sourceTree = "<group>"; };
		37E35838A7FD36982EE14100 /* MockPurchasesDelegate.swift */ = {isa = PBXFileReference; fileEncoding = 4; lastKnownFileType = sourcecode.swift; path = MockPurchasesDelegate.swift; sourceTree = "<group>"; };
		37E358BF58C99AC39073B96C /* BackendTests.swift */ = {isa = PBXFileReference; fileEncoding = 4; lastKnownFileType = sourcecode.swift; path = BackendTests.swift; sourceTree = "<group>"; };
		37E358CFE61BD929C7FDE4CD /* RCIdentityManager.m */ = {isa = PBXFileReference; fileEncoding = 4; lastKnownFileType = sourcecode.c.objc; path = RCIdentityManager.m; sourceTree = "<group>"; };
		37E359D8F304C83184560135 /* PurchaserInfoTests.swift */ = {isa = PBXFileReference; fileEncoding = 4; lastKnownFileType = sourcecode.swift; path = PurchaserInfoTests.swift; sourceTree = "<group>"; };
		37E35A0D4A561C51185F82EB /* MockNotificationCenter.swift */ = {isa = PBXFileReference; fileEncoding = 4; lastKnownFileType = sourcecode.swift; path = MockNotificationCenter.swift; sourceTree = "<group>"; };
		37E35A375CFEFEE4D6DEFD11 /* RCPurchaserInfoManager.h */ = {isa = PBXFileReference; fileEncoding = 4; lastKnownFileType = sourcecode.c.h; path = RCPurchaserInfoManager.h; sourceTree = "<group>"; };
		37E35A6E091B8CD9C967383C /* RCBackend.h */ = {isa = PBXFileReference; fileEncoding = 4; lastKnownFileType = sourcecode.c.h; path = RCBackend.h; sourceTree = "<group>"; };
		37E35AB7A67D86DBD95B2243 /* AttributionFetcherTests.swift */ = {isa = PBXFileReference; fileEncoding = 4; lastKnownFileType = sourcecode.swift; path = AttributionFetcherTests.swift; sourceTree = "<group>"; };
		37E35ABEE9FD79CCA64E4F8B /* NSData+RCExtensionsTests.swift */ = {isa = PBXFileReference; fileEncoding = 4; lastKnownFileType = sourcecode.swift; path = "NSData+RCExtensionsTests.swift"; sourceTree = "<group>"; };
		37E35B08709090FBBFB16EBD /* MockProductsRequest.swift */ = {isa = PBXFileReference; fileEncoding = 4; lastKnownFileType = sourcecode.swift; path = MockProductsRequest.swift; sourceTree = "<group>"; };
		37E35B6C44C7460FC0522E01 /* RCIdentityManager.h */ = {isa = PBXFileReference; fileEncoding = 4; lastKnownFileType = sourcecode.c.h; path = RCIdentityManager.h; sourceTree = "<group>"; };
		37E35B99BA2A8F048F2482F8 /* RCAttributionFetcher.m */ = {isa = PBXFileReference; fileEncoding = 4; lastKnownFileType = sourcecode.c.objc; path = RCAttributionFetcher.m; sourceTree = "<group>"; };
		37E35B9AC7A350CA2437049D /* ISOPeriodFormatterTests.swift */ = {isa = PBXFileReference; fileEncoding = 4; lastKnownFileType = sourcecode.swift; path = ISOPeriodFormatterTests.swift; sourceTree = "<group>"; };
		37E35C1554F296F7F1317747 /* MockAppleReceiptBuilder.swift */ = {isa = PBXFileReference; fileEncoding = 4; lastKnownFileType = sourcecode.swift; path = MockAppleReceiptBuilder.swift; sourceTree = "<group>"; };
		37E35C4A4B241A545D1D06BD /* ASN1ObjectIdentifierEncoder.swift */ = {isa = PBXFileReference; fileEncoding = 4; lastKnownFileType = sourcecode.swift; path = ASN1ObjectIdentifierEncoder.swift; sourceTree = "<group>"; };
		37E35C4A795A0F056381A1B3 /* DeviceCacheSubscriberAttributesTests.swift */ = {isa = PBXFileReference; fileEncoding = 4; lastKnownFileType = sourcecode.swift; path = DeviceCacheSubscriberAttributesTests.swift; sourceTree = "<group>"; };
		37E35C5A65AAF701DED59800 /* MockInMemoryCachedOfferings.swift */ = {isa = PBXFileReference; fileEncoding = 4; lastKnownFileType = sourcecode.swift; path = MockInMemoryCachedOfferings.swift; sourceTree = "<group>"; };
		37E35C7060D7E486F5958BED /* ProductsManager.swift */ = {isa = PBXFileReference; fileEncoding = 4; lastKnownFileType = sourcecode.swift; path = ProductsManager.swift; sourceTree = "<group>"; };
		37E35C9439E087F63ECC4F59 /* MockProductsManager.swift */ = {isa = PBXFileReference; fileEncoding = 4; lastKnownFileType = sourcecode.swift; path = MockProductsManager.swift; sourceTree = "<group>"; };
		37E35CF71E13B58F4AC8998F /* RCPurchasesErrorUtils+Protected.h */ = {isa = PBXFileReference; fileEncoding = 4; lastKnownFileType = sourcecode.c.h; path = "RCPurchasesErrorUtils+Protected.h"; sourceTree = "<group>"; };
		37E35D12020065BE7D6E473D /* NSError+RCExtensions.h */ = {isa = PBXFileReference; fileEncoding = 4; lastKnownFileType = sourcecode.c.h; path = "NSError+RCExtensions.h"; sourceTree = "<group>"; };
		37E35D87B7E6F91E27E98F42 /* DeviceCacheTests.swift */ = {isa = PBXFileReference; fileEncoding = 4; lastKnownFileType = sourcecode.swift; path = DeviceCacheTests.swift; sourceTree = "<group>"; };
		37E35DA3E083FE37DAF15954 /* MockAttributionTypeFactory.swift */ = {isa = PBXFileReference; fileEncoding = 4; lastKnownFileType = sourcecode.swift; path = MockAttributionTypeFactory.swift; sourceTree = "<group>"; };
		37E35DE5707E845DA3FF51BC /* PurchasesTests.swift */ = {isa = PBXFileReference; fileEncoding = 4; lastKnownFileType = sourcecode.swift; path = PurchasesTests.swift; sourceTree = "<group>"; };
		37E35E282619939718FC7DBE /* RCBackend.m */ = {isa = PBXFileReference; fileEncoding = 4; lastKnownFileType = sourcecode.c.objc; path = RCBackend.m; sourceTree = "<group>"; };
		37E35E3250FBBB03D92E06EC /* InMemoryCachedObjectTests.swift */ = {isa = PBXFileReference; fileEncoding = 4; lastKnownFileType = sourcecode.swift; path = InMemoryCachedObjectTests.swift; sourceTree = "<group>"; };
		37E35E8DCF998D9DB63850F8 /* ProductsRequestFactory.swift */ = {isa = PBXFileReference; fileEncoding = 4; lastKnownFileType = sourcecode.swift; path = ProductsRequestFactory.swift; sourceTree = "<group>"; };
		37E35E992F1916C7F3911E7B /* PurchaserInfoManagerTests.swift */ = {isa = PBXFileReference; fileEncoding = 4; lastKnownFileType = sourcecode.swift; path = PurchaserInfoManagerTests.swift; sourceTree = "<group>"; };
		37E35EABF6D7AFE367718784 /* MockSKDiscount.swift */ = {isa = PBXFileReference; fileEncoding = 4; lastKnownFileType = sourcecode.swift; path = MockSKDiscount.swift; sourceTree = "<group>"; };
		37E35EBCDDD1A08F8105C46C /* MockPurchaserInfoManager.swift */ = {isa = PBXFileReference; fileEncoding = 4; lastKnownFileType = sourcecode.swift; path = MockPurchaserInfoManager.swift; sourceTree = "<group>"; };
		37E35EDEA372C1D8E03118FF /* RCHTTPClient.m */ = {isa = PBXFileReference; fileEncoding = 4; lastKnownFileType = sourcecode.c.objc; path = RCHTTPClient.m; sourceTree = "<group>"; };
		37E35EEE7783629CDE41B70C /* SystemInfoTests.swift */ = {isa = PBXFileReference; fileEncoding = 4; lastKnownFileType = sourcecode.swift; path = SystemInfoTests.swift; sourceTree = "<group>"; };
		37E35F19DF256C1D0125CC76 /* RCPurchaserInfo+Protected.h */ = {isa = PBXFileReference; fileEncoding = 4; lastKnownFileType = sourcecode.c.h; path = "RCPurchaserInfo+Protected.h"; sourceTree = "<group>"; };
		37E35F783903362B65FB7AF3 /* MockProductsRequestFactory.swift */ = {isa = PBXFileReference; fileEncoding = 4; lastKnownFileType = sourcecode.swift; path = MockProductsRequestFactory.swift; sourceTree = "<group>"; };
		6B5DC754D48165CE32D8133B /* Pods_PurchasesCoreSwift.framework */ = {isa = PBXFileReference; explicitFileType = wrapper.framework; includeInIndex = 0; path = Pods_PurchasesCoreSwift.framework; sourceTree = BUILT_PRODUCTS_DIR; };
		80E80EF026970DC3008F245A /* RCReceiptFetcher.swift */ = {isa = PBXFileReference; lastKnownFileType = sourcecode.swift; path = RCReceiptFetcher.swift; sourceTree = "<group>"; };
		84C3F1AC1D7E1E64341D3936 /* Pods_Purchases_PurchasesTests.framework */ = {isa = PBXFileReference; explicitFileType = wrapper.framework; includeInIndex = 0; path = Pods_Purchases_PurchasesTests.framework; sourceTree = BUILT_PRODUCTS_DIR; };
		9A65DFDD258AD60A00DE00B0 /* LogIntent.swift */ = {isa = PBXFileReference; fileEncoding = 4; lastKnownFileType = sourcecode.swift; path = LogIntent.swift; sourceTree = "<group>"; };
		9A65E03525918B0500DE00B0 /* ConfigureStrings.swift */ = {isa = PBXFileReference; fileEncoding = 4; lastKnownFileType = sourcecode.swift; path = ConfigureStrings.swift; sourceTree = "<group>"; };
		9A65E03A25918B0900DE00B0 /* PurchaserInfoStrings.swift */ = {isa = PBXFileReference; fileEncoding = 4; lastKnownFileType = sourcecode.swift; path = PurchaserInfoStrings.swift; sourceTree = "<group>"; };
		9A65E0752591977200DE00B0 /* IdentityStrings.swift */ = {isa = PBXFileReference; fileEncoding = 4; lastKnownFileType = sourcecode.swift; path = IdentityStrings.swift; sourceTree = "<group>"; };
		9A65E07A2591977500DE00B0 /* NetworkStrings.swift */ = {isa = PBXFileReference; fileEncoding = 4; lastKnownFileType = sourcecode.swift; path = NetworkStrings.swift; sourceTree = "<group>"; };
		9A65E07F2591977900DE00B0 /* ReceiptStrings.swift */ = {isa = PBXFileReference; fileEncoding = 4; lastKnownFileType = sourcecode.swift; path = ReceiptStrings.swift; sourceTree = "<group>"; };
		9A65E09F2591A23200DE00B0 /* OfferingStrings.swift */ = {isa = PBXFileReference; fileEncoding = 4; lastKnownFileType = sourcecode.swift; path = OfferingStrings.swift; sourceTree = "<group>"; };
		9A65E0A42591A23500DE00B0 /* PurchaseStrings.swift */ = {isa = PBXFileReference; fileEncoding = 4; lastKnownFileType = sourcecode.swift; path = PurchaseStrings.swift; sourceTree = "<group>"; };
		9A65E0A92591A23800DE00B0 /* RestoreStrings.swift */ = {isa = PBXFileReference; fileEncoding = 4; lastKnownFileType = sourcecode.swift; path = RestoreStrings.swift; sourceTree = "<group>"; };
		A5E6842C2696233D00EC9CB0 /* AttributionData.swift */ = {isa = PBXFileReference; lastKnownFileType = sourcecode.swift; path = AttributionData.swift; sourceTree = "<group>"; };
		A976872C3EDAC0B4F4B45481 /* Pods_PurchasesCoreSwift_PurchasesCoreSwiftTests.framework */ = {isa = PBXFileReference; explicitFileType = wrapper.framework; includeInIndex = 0; path = Pods_PurchasesCoreSwift_PurchasesCoreSwiftTests.framework; sourceTree = BUILT_PRODUCTS_DIR; };
		B3083A0F269931CF007B5503 /* RCOfferingAPI.h */ = {isa = PBXFileReference; lastKnownFileType = sourcecode.c.h; path = RCOfferingAPI.h; sourceTree = "<group>"; };
		B3083A10269931CF007B5503 /* RCOfferingAPI.m */ = {isa = PBXFileReference; lastKnownFileType = sourcecode.c.objc; path = RCOfferingAPI.m; sourceTree = "<group>"; };
		B3083A122699334C007B5503 /* Offering.swift */ = {isa = PBXFileReference; lastKnownFileType = sourcecode.swift; path = Offering.swift; sourceTree = "<group>"; };
		B32B750026868C1D005647BF /* EntitlementInfo.swift */ = {isa = PBXFileReference; fileEncoding = 4; lastKnownFileType = sourcecode.swift; path = EntitlementInfo.swift; sourceTree = "<group>"; };
		B33C43EB2672953D006B8C8C /* RCObjC.h */ = {isa = PBXFileReference; lastKnownFileType = sourcecode.c.h; path = RCObjC.h; sourceTree = "<group>"; };
		B33C43EC2672953D006B8C8C /* RCObjC.m */ = {isa = PBXFileReference; lastKnownFileType = sourcecode.c.objc; path = RCObjC.m; sourceTree = "<group>"; };
		B33C43F12672986D006B8C8C /* ObjCThrowExceptionMatcher.swift */ = {isa = PBXFileReference; lastKnownFileType = sourcecode.swift; path = ObjCThrowExceptionMatcher.swift; sourceTree = "<group>"; };
		B33CEA9C268BC39D008A3144 /* RCTransactionAPI.h */ = {isa = PBXFileReference; lastKnownFileType = sourcecode.c.h; path = RCTransactionAPI.h; sourceTree = "<group>"; };
		B33CEA9D268BC39D008A3144 /* RCTransactionAPI.m */ = {isa = PBXFileReference; lastKnownFileType = sourcecode.c.objc; path = RCTransactionAPI.m; sourceTree = "<group>"; };
		B33CEA9F268CDCC9008A3144 /* ISOPeriodFormatter.swift */ = {isa = PBXFileReference; lastKnownFileType = sourcecode.swift; path = ISOPeriodFormatter.swift; sourceTree = "<group>"; };
		B34D2AA526976FC700D88C3A /* ErrorCode.swift */ = {isa = PBXFileReference; lastKnownFileType = sourcecode.swift; path = ErrorCode.swift; sourceTree = "<group>"; };
		B36824BD268FBC5B00957E4C /* XCTest.framework */ = {isa = PBXFileReference; lastKnownFileType = wrapper.framework; name = XCTest.framework; path = Platforms/iPhoneOS.platform/Developer/Library/Frameworks/XCTest.framework; sourceTree = DEVELOPER_DIR; };
		B372EC53268FEDC60099171E /* PromotionalOffer.swift */ = {isa = PBXFileReference; lastKnownFileType = sourcecode.swift; path = PromotionalOffer.swift; sourceTree = "<group>"; };
		B372EC55268FEF020099171E /* ProductInfo.swift */ = {isa = PBXFileReference; lastKnownFileType = sourcecode.swift; path = ProductInfo.swift; sourceTree = "<group>"; };
		B387F46D2683FDAC0028701F /* main.m */ = {isa = PBXFileReference; lastKnownFileType = sourcecode.c.objc; path = main.m; sourceTree = "<group>"; };
		B387F4732683FDDB0028701F /* APITester */ = {isa = PBXFileReference; explicitFileType = "compiled.mach-o.executable"; includeInIndex = 0; path = APITester; sourceTree = BUILT_PRODUCTS_DIR; };
		B39E8116268E832000D31189 /* RCAttributionNetworkAPI.h */ = {isa = PBXFileReference; lastKnownFileType = sourcecode.c.h; path = RCAttributionNetworkAPI.h; sourceTree = "<group>"; };
		B39E8117268E832000D31189 /* RCAttributionNetworkAPI.m */ = {isa = PBXFileReference; lastKnownFileType = sourcecode.c.objc; path = RCAttributionNetworkAPI.m; sourceTree = "<group>"; };
		B39E8119268E849900D31189 /* AttributionNetwork.swift */ = {isa = PBXFileReference; lastKnownFileType = sourcecode.swift; path = AttributionNetwork.swift; sourceTree = "<group>"; };
		B39E811C268E887500D31189 /* SubscriberAttribute.swift */ = {isa = PBXFileReference; lastKnownFileType = sourcecode.swift; path = SubscriberAttribute.swift; sourceTree = "<group>"; };
		B3AA359C268682410007771B /* RCEntitlementInfoAPI.h */ = {isa = PBXFileReference; fileEncoding = 4; lastKnownFileType = sourcecode.c.h; path = RCEntitlementInfoAPI.h; sourceTree = "<group>"; };
		B3AA359D268682410007771B /* RCEntitlementInfoAPI.m */ = {isa = PBXFileReference; fileEncoding = 4; lastKnownFileType = sourcecode.c.objc; path = RCEntitlementInfoAPI.m; sourceTree = "<group>"; };
		B3AA359E268682410007771B /* RCPurchasesAPI.h */ = {isa = PBXFileReference; fileEncoding = 4; lastKnownFileType = sourcecode.c.h; path = RCPurchasesAPI.h; sourceTree = "<group>"; };
		B3AA359F268682410007771B /* RCPurchasesAPI.m */ = {isa = PBXFileReference; fileEncoding = 4; lastKnownFileType = sourcecode.c.objc; path = RCPurchasesAPI.m; sourceTree = "<group>"; };
		B3AA35A2268683540007771B /* EntitlementInfo.swift */ = {isa = PBXFileReference; lastKnownFileType = sourcecode.swift; path = EntitlementInfo.swift; sourceTree = "<group>"; };
		B3AA6232268A7BA900894871 /* RCEntitlementInfosAPI.m */ = {isa = PBXFileReference; fileEncoding = 4; lastKnownFileType = sourcecode.c.objc; path = RCEntitlementInfosAPI.m; sourceTree = "<group>"; };
		B3AA6233268A7BA900894871 /* RCEntitlementInfosAPI.h */ = {isa = PBXFileReference; fileEncoding = 4; lastKnownFileType = sourcecode.c.h; path = RCEntitlementInfosAPI.h; sourceTree = "<group>"; };
		B3AA6235268A81C700894871 /* EntitlementInfos.swift */ = {isa = PBXFileReference; lastKnownFileType = sourcecode.swift; path = EntitlementInfos.swift; sourceTree = "<group>"; };
		B3AA6237268B926F00894871 /* SystemInfo.swift */ = {isa = PBXFileReference; lastKnownFileType = sourcecode.swift; path = SystemInfo.swift; sourceTree = "<group>"; };
		B3B5FBB3269CED4B00104A0C /* BackendErrorCodes.swift */ = {isa = PBXFileReference; lastKnownFileType = sourcecode.swift; path = BackendErrorCodes.swift; sourceTree = "<group>"; };
		B3B5FBB5269CED6400104A0C /* ErrorDetails.swift */ = {isa = PBXFileReference; lastKnownFileType = sourcecode.swift; path = ErrorDetails.swift; sourceTree = "<group>"; };
		B3B5FBB8269D100400104A0C /* RCOfferingsAPI.h */ = {isa = PBXFileReference; lastKnownFileType = sourcecode.c.h; path = RCOfferingsAPI.h; sourceTree = "<group>"; };
		B3B5FBB9269D100400104A0C /* RCOfferingsAPI.m */ = {isa = PBXFileReference; lastKnownFileType = sourcecode.c.objc; path = RCOfferingsAPI.m; sourceTree = "<group>"; };
		B3B5FBBB269D121B00104A0C /* Offerings.swift */ = {isa = PBXFileReference; lastKnownFileType = sourcecode.swift; path = Offerings.swift; sourceTree = "<group>"; };
		B3B5FBBE269E081E00104A0C /* InMemoryCachedObject.swift */ = {isa = PBXFileReference; lastKnownFileType = sourcecode.swift; path = InMemoryCachedObject.swift; sourceTree = "<group>"; };
		B3B5FBC0269E17CE00104A0C /* DeviceCache.swift */ = {isa = PBXFileReference; lastKnownFileType = sourcecode.swift; path = DeviceCache.swift; sourceTree = "<group>"; };
		B3C1AEF9268FF4DB0013D50D /* ProductInfoEnums.swift */ = {isa = PBXFileReference; lastKnownFileType = sourcecode.swift; path = ProductInfoEnums.swift; sourceTree = "<group>"; };
		B3D3C46E26856AFE00CB3C21 /* APITester-Bridging-Header.h */ = {isa = PBXFileReference; lastKnownFileType = sourcecode.c.h; path = "APITester-Bridging-Header.h"; sourceTree = "<group>"; };
		B3D3C46F26856AFF00CB3C21 /* APITester.swift */ = {isa = PBXFileReference; lastKnownFileType = sourcecode.swift; path = APITester.swift; sourceTree = "<group>"; };
		B3D3C4712685784800CB3C21 /* Package.swift */ = {isa = PBXFileReference; fileEncoding = 4; lastKnownFileType = sourcecode.swift; path = Package.swift; sourceTree = "<group>"; };
		B3DDB55826854865008CCF23 /* PurchaseOwnershipType.swift */ = {isa = PBXFileReference; lastKnownFileType = sourcecode.swift; path = PurchaseOwnershipType.swift; sourceTree = "<group>"; };
		B3DF6A4C269522040030D57C /* RCIntroEligibilityAPI.h */ = {isa = PBXFileReference; lastKnownFileType = sourcecode.c.h; path = RCIntroEligibilityAPI.h; sourceTree = "<group>"; };
		B3DF6A4D269522040030D57C /* RCIntroEligibilityAPI.m */ = {isa = PBXFileReference; lastKnownFileType = sourcecode.c.objc; path = RCIntroEligibilityAPI.m; sourceTree = "<group>"; };
		B3DF6A4F269524080030D57C /* IntroEligibility.swift */ = {isa = PBXFileReference; lastKnownFileType = sourcecode.swift; path = IntroEligibility.swift; sourceTree = "<group>"; };
		F5BE423F26962ACF00254A30 /* ReceiptRefreshPolicy.swift */ = {isa = PBXFileReference; lastKnownFileType = sourcecode.swift; path = ReceiptRefreshPolicy.swift; sourceTree = "<group>"; };
		F5BE424126965F9F00254A30 /* ProductInfoExtractor.swift */ = {isa = PBXFileReference; lastKnownFileType = sourcecode.swift; path = ProductInfoExtractor.swift; sourceTree = "<group>"; };
		F5BE4244269676E200254A30 /* StoreKitRequestFetcherTests.swift */ = {isa = PBXFileReference; fileEncoding = 4; lastKnownFileType = sourcecode.swift; path = StoreKitRequestFetcherTests.swift; sourceTree = "<group>"; };
		F5BE443C26977F9B00254A30 /* HTTPRequest.swift */ = {isa = PBXFileReference; lastKnownFileType = sourcecode.swift; path = HTTPRequest.swift; sourceTree = "<group>"; };
/* End PBXFileReference section */

/* Begin PBXFrameworksBuildPhase section */
		2DC5621324EC63420031F69B /* Frameworks */ = {
			isa = PBXFrameworksBuildPhase;
			buildActionMask = 2147483647;
			files = (
			);
			runOnlyForDeploymentPostprocessing = 0;
		};
		2DC5621B24EC63430031F69B /* Frameworks */ = {
			isa = PBXFrameworksBuildPhase;
			buildActionMask = 2147483647;
			files = (
				B36824BE268FBC5B00957E4C /* XCTest.framework in Frameworks */,
				B3D5CFC82672827D0056FA67 /* OHHTTPStubsSwift in Frameworks */,
				B3D5CFC62672827D0056FA67 /* OHHTTPStubs in Frameworks */,
				B3D5CFC42672827D0056FA67 /* Nimble in Frameworks */,
			);
			runOnlyForDeploymentPostprocessing = 0;
		};
		2DE20B69264087FB004C597D /* Frameworks */ = {
			isa = PBXFrameworksBuildPhase;
			buildActionMask = 2147483647;
			files = (
				B3D5CFCA267282860056FA67 /* Nimble in Frameworks */,
				2DE20B7626408807004C597D /* StoreKitTest.framework in Frameworks */,
				2DE20B7426408802004C597D /* Purchases.framework in Frameworks */,
			);
			runOnlyForDeploymentPostprocessing = 0;
		};
		2DE20B7C26409EB7004C597D /* Frameworks */ = {
			isa = PBXFrameworksBuildPhase;
			buildActionMask = 2147483647;
			files = (
				2DE20B9226409ECF004C597D /* StoreKit.framework in Frameworks */,
				2DE20B9026409EC7004C597D /* Purchases.framework in Frameworks */,
			);
			runOnlyForDeploymentPostprocessing = 0;
		};
		352629FA1F7C4B9100C04F2C /* Frameworks */ = {
			isa = PBXFrameworksBuildPhase;
			buildActionMask = 2147483647;
			files = (
				2DE63BB324EC73F3001288D6 /* PurchasesCoreSwift.framework in Frameworks */,
			);
			runOnlyForDeploymentPostprocessing = 0;
		};
		35262A1B1F7D77E600C04F2C /* Frameworks */ = {
			isa = PBXFrameworksBuildPhase;
			buildActionMask = 2147483647;
			files = (
				35262A231F7D77E600C04F2C /* Purchases.framework in Frameworks */,
				B3D5CFC0267282760056FA67 /* OHHTTPStubsSwift in Frameworks */,
				B3D5CFBD267282630056FA67 /* Nimble in Frameworks */,
				B3D5CFC2267282760056FA67 /* OHHTTPStubs in Frameworks */,
			);
			runOnlyForDeploymentPostprocessing = 0;
		};
		B387F4702683FDDB0028701F /* Frameworks */ = {
			isa = PBXFrameworksBuildPhase;
			buildActionMask = 2147483647;
			files = (
			);
			runOnlyForDeploymentPostprocessing = 0;
		};
/* End PBXFrameworksBuildPhase section */

/* Begin PBXGroup section */
		2CD72940268A820E00BFC976 /* FoundationExtensions */ = {
			isa = PBXGroup;
			children = (
				2CD72941268A823900BFC976 /* Data+Extensions.swift */,
				2CD72943268A826F00BFC976 /* Date+Extensions.swift */,
				2CD72947268A828400BFC976 /* Locale+Extensions.swift */,
				2CD72949268A828F00BFC976 /* Dictionary+Extensions.swift */,
			);
			path = FoundationExtensions;
			sourceTree = "<group>";
		};
		2D11F5DE250FF63E005A70E8 /* Logging */ = {
			isa = PBXGroup;
			children = (
				2D11F5DF250FF658005A70E8 /* Strings */,
				2DC19194255F36D10039389A /* Logger.swift */,
				9A65DFDD258AD60A00DE00B0 /* LogIntent.swift */,
			);
			path = Logging;
			sourceTree = "<group>";
		};
		2D11F5DF250FF658005A70E8 /* Strings */ = {
			isa = PBXGroup;
			children = (
				2D11F5E0250FF886005A70E8 /* AttributionStrings.swift */,
				9A65E09F2591A23200DE00B0 /* OfferingStrings.swift */,
				9A65E0A42591A23500DE00B0 /* PurchaseStrings.swift */,
				9A65E0A92591A23800DE00B0 /* RestoreStrings.swift */,
				9A65E0752591977200DE00B0 /* IdentityStrings.swift */,
				9A65E07A2591977500DE00B0 /* NetworkStrings.swift */,
				9A65E07F2591977900DE00B0 /* ReceiptStrings.swift */,
				9A65E03525918B0500DE00B0 /* ConfigureStrings.swift */,
				9A65E03A25918B0900DE00B0 /* PurchaserInfoStrings.swift */,
				37E3507939634ED5A9280544 /* Strings.swift */,
			);
			path = Strings;
			sourceTree = "<group>";
		};
		2D1A28CB24AA6F4B006BE931 /* LocalReceiptParsing */ = {
			isa = PBXGroup;
			children = (
				2D5BB46A24C8E8ED00E27537 /* ReceiptParser.swift */,
				2D8F622224D30F9D00F993AA /* ReceiptParsingError.swift */,
				37E35FCF87558ACB498521F1 /* BasicTypes */,
				37E355596456B3DFA01EF081 /* Builders */,
				37E35556F2D7B8B28B169C77 /* DataConverters */,
			);
			path = LocalReceiptParsing;
			sourceTree = "<group>";
		};
		2D5033202406E4C7009CAE61 /* SubscriberAttributes */ = {
			isa = PBXGroup;
			children = (
				2DD448FD24088473002F5694 /* RCPurchases+SubscriberAttributes.h */,
				2DD448FE24088473002F5694 /* RCPurchases+SubscriberAttributes.m */,
				2D5033272406EA61009CAE61 /* RCSubscriberAttributesManager.h */,
				2D5033282406EA61009CAE61 /* RCSubscriberAttributesManager.m */,
				2D5033232406E4E8009CAE61 /* RCSpecialSubscriberAttributes.h */,
			);
			path = SubscriberAttributes;
			sourceTree = "<group>";
		};
		2DC5621724EC63420031F69B /* PurchasesCoreSwift */ = {
			isa = PBXGroup;
			children = (
<<<<<<< HEAD
				B3B5FBBD269E080A00104A0C /* Caching */,
=======
				A5E6842B2696232500EC9CB0 /* Attribution */,
>>>>>>> 10a2ba66
				2CD72940268A820E00BFC976 /* FoundationExtensions */,
				2D1A28CB24AA6F4B006BE931 /* LocalReceiptParsing */,
				35D832CB262A5B3400E60AC5 /* Networking */,
				2D11F5DE250FF63E005A70E8 /* Logging */,
				2DDA3E4524DB0B4500EDFE5B /* Misc */,
				B3DDB55726854850008CCF23 /* Public */,
				354235D524C11138008C84EE /* Purchasing */,
				B39E811B268E885900D31189 /* SubscriberAttributes */,
				2DC5621924EC63430031F69B /* Info.plist */,
				2D97458E24BDFCEF006245E9 /* IntroEligibilityCalculator.swift */,
				2DC5621824EC63430031F69B /* PurchasesCoreSwift.h */,
				37E355CBB3F3A31A32687B14 /* Transaction.swift */,
			);
			path = PurchasesCoreSwift;
			sourceTree = "<group>";
		};
		2DC5622224EC63430031F69B /* PurchasesCoreSwiftTests */ = {
			isa = PBXGroup;
			children = (
				2DD02D5924AD128A00419CD9 /* LocalReceiptParsing */,
				2DDF41DD24F6F4F9005BC22D /* Mocks */,
				354235D624C11160008C84EE /* Purchasing */,
				35D832FE262FAD6900E60AC5 /* Networking */,
				2DDE559824C8B5D100DCB087 /* Resources */,
				B36824BB268FBB9B00957E4C /* SubscriberAttributes */,
				37E35A5970D1604E8C8011FC /* TestHelpers */,
				2DC5622524EC63430031F69B /* Info.plist */,
				37E354B18710B488B8B0D443 /* IntroEligibilityCalculatorTests.swift */,
			);
			path = PurchasesCoreSwiftTests;
			sourceTree = "<group>";
		};
		2DCB85BF2406EC3F003C1260 /* Recovered References */ = {
			isa = PBXGroup;
			children = (
				37E3564466002C9162AC7C5E /* Package.swift */,
				B3AA35A2268683540007771B /* EntitlementInfo.swift */,
			);
			name = "Recovered References";
			sourceTree = "<group>";
		};
		2DD02D5924AD128A00419CD9 /* LocalReceiptParsing */ = {
			isa = PBXGroup;
			children = (
				2DDF41C124F6F4C3005BC22D /* Builders */,
				2DDF41BD24F6F4C3005BC22D /* DataConverters */,
				2DDF41C624F6F4C3005BC22D /* TestsAgainstRealReceipts */,
				37E351D0EBC4698E1D3585A6 /* ReceiptParserTests.swift */,
			);
			path = LocalReceiptParsing;
			sourceTree = "<group>";
		};
		2DDA3E4524DB0B4500EDFE5B /* Misc */ = {
			isa = PBXGroup;
			children = (
				2DDA3E4624DB0B5400EDFE5B /* OperationDispatcher.swift */,
				37E3567189CF6A746EE3CCC2 /* DateExtensions.swift */,
				0313FD40268A506400168386 /* DateProvider.swift */,
				B3AA6237268B926F00894871 /* SystemInfo.swift */,
				B33CEA9F268CDCC9008A3144 /* ISOPeriodFormatter.swift */,
			);
			path = Misc;
			sourceTree = "<group>";
		};
		2DDE559824C8B5D100DCB087 /* Resources */ = {
			isa = PBXGroup;
			children = (
				2DDE559924C8B5E300DCB087 /* receipts */,
			);
			path = Resources;
			sourceTree = "<group>";
		};
		2DDE559924C8B5E300DCB087 /* receipts */ = {
			isa = PBXGroup;
			children = (
				2DDE559A24C8B5E300DCB087 /* verifyReceiptSample1.txt */,
				2DDE559B24C8B5E300DCB087 /* base64encodedreceiptsample1.txt */,
			);
			path = receipts;
			sourceTree = "<group>";
		};
		2DDF41BD24F6F4C3005BC22D /* DataConverters */ = {
			isa = PBXGroup;
			children = (
				2DDF41BE24F6F4C3005BC22D /* ISO3601DateFormatterTests.swift */,
				2DDF41BF24F6F4C3005BC22D /* UInt8+ExtensionsTests.swift */,
				2DDF41C024F6F4C3005BC22D /* ArraySlice_UInt8+ExtensionsTests.swift */,
			);
			path = DataConverters;
			sourceTree = "<group>";
		};
		2DDF41C124F6F4C3005BC22D /* Builders */ = {
			isa = PBXGroup;
			children = (
				2DDF41C224F6F4C3005BC22D /* ASN1ObjectIdentifierBuilderTests.swift */,
				2DDF41C324F6F4C3005BC22D /* AppleReceiptBuilderTests.swift */,
				2DDF41C424F6F4C3005BC22D /* ASN1ContainerBuilderTests.swift */,
				2DDF41C524F6F4C3005BC22D /* InAppPurchaseBuilderTests.swift */,
			);
			path = Builders;
			sourceTree = "<group>";
		};
		2DDF41C624F6F4C3005BC22D /* TestsAgainstRealReceipts */ = {
			isa = PBXGroup;
			children = (
				2DDF41C724F6F4C3005BC22D /* ReceiptParsing+TestsWithRealReceipts.swift */,
			);
			path = TestsAgainstRealReceipts;
			sourceTree = "<group>";
		};
		2DDF41DD24F6F4F9005BC22D /* Mocks */ = {
			isa = PBXGroup;
			children = (
				37E357D16038F07915D7825D /* MockUserDefaults.swift */,
				37E35C1554F296F7F1317747 /* MockAppleReceiptBuilder.swift */,
				37E351EB3689AF304E5B1031 /* MockASN1ContainerBuilder.swift */,
				37E355744D64075AA91342DE /* MockInAppPurchaseBuilder.swift */,
				37E35C9439E087F63ECC4F59 /* MockProductsManager.swift */,
				37E35B08709090FBBFB16EBD /* MockProductsRequest.swift */,
				37E35F783903362B65FB7AF3 /* MockProductsRequestFactory.swift */,
				37E354B13440508B46C9A530 /* MockReceiptParser.swift */,
				2DDF41E724F6F61B005BC22D /* MockSKDiscount.swift */,
				2DDF41E524F6F5DC005BC22D /* MockSKProduct.swift */,
				2DDF41E924F6F844005BC22D /* SKProductSubscriptionDurationExtensions.swift */,
				35D83311262FBD4200E60AC5 /* MockETagManager.swift */,
			);
			path = Mocks;
			sourceTree = "<group>";
		};
		2DE20B6D264087FB004C597D /* StoreKitTests */ = {
			isa = PBXGroup;
			children = (
				2DE20B7926408921004C597D /* Configuration.storekit */,
				2DE20B6E264087FB004C597D /* StoreKitTests.swift */,
				2DE20B70264087FB004C597D /* Info.plist */,
				2DE61A83264190830021CEA0 /* Constants.swift */,
			);
			path = StoreKitTests;
			sourceTree = "<group>";
		};
		2DE20B8026409EB7004C597D /* StoreKitTestApp */ = {
			isa = PBXGroup;
			children = (
				2DE20B8126409EB7004C597D /* StoreKitTestAppApp.swift */,
				2DE20B8326409EB7004C597D /* ContentView.swift */,
				2DE20B8526409EB8004C597D /* Assets.xcassets */,
				2DE20B8A26409EB8004C597D /* Info.plist */,
				2DE20B8726409EB8004C597D /* Preview Content */,
			);
			path = StoreKitTestApp;
			sourceTree = "<group>";
		};
		2DE20B8726409EB8004C597D /* Preview Content */ = {
			isa = PBXGroup;
			children = (
				2DE20B8826409EB8004C597D /* Preview Assets.xcassets */,
			);
			path = "Preview Content";
			sourceTree = "<group>";
		};
		350FBDD61F7DF1640065833D /* Frameworks */ = {
			isa = PBXGroup;
			children = (
				350FBDDC1F7EA3570065833D /* Nimble.framework */,
				350FBDD71F7DF17F0065833D /* OHHTTPStubs.framework */,
			);
			name = Frameworks;
			sourceTree = "<group>";
		};
		350FBDE61F7EEEDF0065833D /* Public */ = {
			isa = PBXGroup;
			children = (
				353AB5E5222F633D003754E6 /* RCPurchasesErrorUtils.h */,
				352E88422229B1A60046A10A /* RCPurchasesErrorUtils.m */,
				35262A011F7C4B9100C04F2C /* Purchases.h */,
				350FBDE71F7EEF070065833D /* RCPurchases.h */,
				350FBDE81F7EEF070065833D /* RCPurchases.m */,
				351F4FAD1F803D0700F245F4 /* RCPurchaserInfo.h */,
				351F4FAE1F803D0700F245F4 /* RCPurchaserInfo.m */,
			);
			path = Public;
			sourceTree = "<group>";
		};
		352629F41F7C4B9100C04F2C = {
			isa = PBXGroup;
			children = (
				2DBB3E10269C9B8700BBF431 /* SwiftStyleGuide.swift */,
				B387F46B2683FD730028701F /* PublicSDKAPITester */,
				2D4C18A824F47E4400F268CD /* Purchases.swift */,
				2DEC0CFB24A2A1B100B0E5BB /* Package.swift */,
				35262A001F7C4B9100C04F2C /* Purchases */,
				35262A1F1F7D77E600C04F2C /* PurchasesTests */,
				2DC5621724EC63420031F69B /* PurchasesCoreSwift */,
				2DC5622224EC63430031F69B /* PurchasesCoreSwiftTests */,
				2DE20B6D264087FB004C597D /* StoreKitTests */,
				2DE20B8026409EB7004C597D /* StoreKitTestApp */,
				352629FF1F7C4B9100C04F2C /* Products */,
				3530C18722653E8F00D6DF52 /* Frameworks */,
				2DCB85BF2406EC3F003C1260 /* Recovered References */,
			);
			sourceTree = "<group>";
		};
		352629FF1F7C4B9100C04F2C /* Products */ = {
			isa = PBXGroup;
			children = (
				352629FE1F7C4B9100C04F2C /* Purchases.framework */,
				35262A1E1F7D77E600C04F2C /* PurchasesTests.xctest */,
				2DC5621624EC63420031F69B /* PurchasesCoreSwift.framework */,
				2DC5621E24EC63430031F69B /* PurchasesCoreSwiftTests.xctest */,
				2DE20B6C264087FB004C597D /* StoreKitTests.xctest */,
				2DE20B7F26409EB7004C597D /* StoreKitTestApp.app */,
				B387F4732683FDDB0028701F /* APITester */,
			);
			name = Products;
			sourceTree = "<group>";
		};
		35262A001F7C4B9100C04F2C /* Purchases */ = {
			isa = PBXGroup;
			children = (
				35262A021F7C4B9100C04F2C /* Info.plist */,
				37E35EF24BD787B115DEAB51 /* FoundationExtensions */,
				37E351964CD7F8A14A2E6391 /* Networking */,
				37E3529AD4F30D0B6D56853B /* ProtectedExtensions */,
				350FBDE61F7EEEDF0065833D /* Public */,
				2D5033202406E4C7009CAE61 /* SubscriberAttributes */,
				B39E811E268E9FF000D31189 /* SwiftObjcCompatibility */,
				37E352A0E961EA2ADD444D60 /* Attribution */,
				37E35FFBCCC4C666B8A5F9A0 /* Identity */,
			);
			path = Purchases;
			sourceTree = "<group>";
		};
		35262A1F1F7D77E600C04F2C /* PurchasesTests */ = {
			isa = PBXGroup;
			children = (
				B33C43F026729848006B8C8C /* TestHelpers */,
				35262A291F7D783F00C04F2C /* PurchasesTests-Bridging-Header.h */,
				35262A221F7D77E600C04F2C /* Info.plist */,
				350FBDD61F7DF1640065833D /* Frameworks */,
				37E35081077192045E3A8080 /* Mocks */,
				37E35AE0CDC4C2AA8260FB58 /* Caching */,
				37E353592BA71F362DD61153 /* FoundationExtensions */,
				37E35E77A60AC8D3F0E1A23D /* SubscriberAttributes */,
				37E35555C264F76E6CFFC2C8 /* Purchasing */,
				37E35F2DF6910CF4AF147DEB /* Networking */,
				37E35FF455726D96C243B1B7 /* Misc */,
				37E3557F0B3E2D6F256D92C7 /* Attribution */,
				37E35BCB85973ABD4CEC5904 /* Identity */,
			);
			path = PurchasesTests;
			sourceTree = "<group>";
		};
		3530C18722653E8F00D6DF52 /* Frameworks */ = {
			isa = PBXGroup;
			children = (
				B36824BD268FBC5B00957E4C /* XCTest.framework */,
				2DE20B9126409ECF004C597D /* StoreKit.framework */,
				2DE20B7526408806004C597D /* StoreKitTest.framework */,
				357C9BC022725CFA006BC624 /* iAd.framework */,
				350A1B84226E3E8700CCA10F /* AppKit.framework */,
				3530C18822653E8F00D6DF52 /* AdSupport.framework */,
				33FFC8744F2BAE7BD8889A4C /* Pods_Purchases.framework */,
				84C3F1AC1D7E1E64341D3936 /* Pods_Purchases_PurchasesTests.framework */,
				6B5DC754D48165CE32D8133B /* Pods_PurchasesCoreSwift.framework */,
				A976872C3EDAC0B4F4B45481 /* Pods_PurchasesCoreSwift_PurchasesCoreSwiftTests.framework */,
			);
			name = Frameworks;
			sourceTree = "<group>";
		};
		354235D524C11138008C84EE /* Purchasing */ = {
			isa = PBXGroup;
			children = (
				80E80EF026970DC3008F245A /* RCReceiptFetcher.swift */,
				B372EC55268FEF020099171E /* ProductInfo.swift */,
				37E35C7060D7E486F5958BED /* ProductsManager.swift */,
				37E35E8DCF998D9DB63850F8 /* ProductsRequestFactory.swift */,
				B372EC53268FEDC60099171E /* PromotionalOffer.swift */,
				3597020F24BF6A710010506E /* TransactionsFactory.swift */,
				B3C1AEF9268FF4DB0013D50D /* ProductInfoEnums.swift */,
				F5BE423F26962ACF00254A30 /* ReceiptRefreshPolicy.swift */,
				2D991AC9268BA56900085481 /* StoreKitRequestFetcher.swift */,
				F5BE424126965F9F00254A30 /* ProductInfoExtractor.swift */,
				2D4E926426990AB1000E10B0 /* StoreKitWrapper.swift */,
				35549322269E298B005F9AE9 /* OfferingsFactory.swift */,
			);
			path = Purchasing;
			sourceTree = "<group>";
		};
		354235D624C11160008C84EE /* Purchasing */ = {
			isa = PBXGroup;
			children = (
				37E352F86A0A8EB05BAD77C4 /* StoreKitWrapperTests.swift */,
				3597021124BF6AAC0010506E /* TransactionsFactoryTests.swift */,
				37E351F0E21361EAEC078A0D /* ProductsManagerTests.swift */,
				37E3583675928C01D92E3166 /* ProductInfoExtensions.swift */,
				37E350E57B0A393455A72B40 /* ProductInfoTests.swift */,
				37E3548189DA008320B3FC98 /* ProductInfoExtractorTests.swift */,
			);
			path = Purchasing;
			sourceTree = "<group>";
		};
		35D832CB262A5B3400E60AC5 /* Networking */ = {
			isa = PBXGroup;
			children = (
				35D832CC262A5B7500E60AC5 /* ETagManager.swift */,
				35D832F3262E606500E60AC5 /* HTTPResponse.swift */,
				F5BE443C26977F9B00254A30 /* HTTPRequest.swift */,
				35D832D1262E56DB00E60AC5 /* HTTPStatusCodes.swift */,
				35F6FD61267426D600ABCB53 /* ETagAndResponseWrapper.swift */,
			);
			path = Networking;
			sourceTree = "<group>";
		};
		35D832FE262FAD6900E60AC5 /* Networking */ = {
			isa = PBXGroup;
			children = (
				35D832FF262FAD8000E60AC5 /* ETagManagerTests.swift */,
			);
			path = Networking;
			sourceTree = "<group>";
		};
		37E35081077192045E3A8080 /* Mocks */ = {
			isa = PBXGroup;
			children = (
				37E351CD1EE6B897F434EA40 /* MockAttributionFetcher.swift */,
				37E35DA3E083FE37DAF15954 /* MockAttributionTypeFactory.swift */,
				37E35645928A0009F4C105A7 /* MockBackend.swift */,
				37E3578BD602C7B8E2274279 /* MockDateProvider.swift */,
				37E354BEB8FDE39CAB7C4D69 /* MockDeviceCache.swift */,
				37E35292137BBF2810CE4F4B /* MockHTTPClient.swift */,
				37E3571B552018D47A6ED7C6 /* MockIdentityManager.swift */,
				37E35C5A65AAF701DED59800 /* MockInMemoryCachedOfferings.swift */,
				2DA0068E24E2E515002C59D3 /* MockIntroEligibilityCalculator.swift */,
				37E35A0D4A561C51185F82EB /* MockNotificationCenter.swift */,
				37E3555B4BE0A4F7222E7B00 /* MockOfferingsFactory.swift */,
				37E35659EB530A5109AFAB50 /* MockOperationDispatcher.swift */,
				2D390254259CF46000DB19C0 /* MockPaymentDiscount.swift */,
				37E3572040A16F10B957563A /* MockProductDiscount.swift */,
				2D4D6AF224F7172900B656BE /* MockProductsRequest.swift */,
				37E35EBCDDD1A08F8105C46C /* MockPurchaserInfoManager.swift */,
				37E35838A7FD36982EE14100 /* MockPurchasesDelegate.swift */,
				37E352B11676F7DC51559E84 /* MockReceiptFetcher.swift */,
				37E3558F697A939D2BBD7FEC /* MockReceiptParser.swift */,
				37E35609E46E869675A466C1 /* MockRequestFetcher.swift */,
				37E35EABF6D7AFE367718784 /* MockSKDiscount.swift */,
				37E357FBA3184BDE6E95DED4 /* MockSKProduct.swift */,
				37E351AC0FF9607719F7A29A /* MockStoreKitWrapper.swift */,
				37E351D48260D9DC8B1EE360 /* MockSubscriberAttributesManager.swift */,
				2DD7BA4C24C63A830066B4C2 /* MockSystemInfo.swift */,
				37E3550C031F1FD95B366998 /* MockTransaction.swift */,
				2DEB976A247DB85400A92099 /* SKProductSubscriptionDurationExtensions.swift */,
				35D83316262FC21400E60AC5 /* MockETagManager.swift */,
				35D8331B262FC23100E60AC5 /* MockUserDefaults.swift */,
			);
			path = Mocks;
			sourceTree = "<group>";
		};
		37E351964CD7F8A14A2E6391 /* Networking */ = {
			isa = PBXGroup;
			children = (
				37E35A6E091B8CD9C967383C /* RCBackend.h */,
				37E35E282619939718FC7DBE /* RCBackend.m */,
				37E356C39D29EB6C8EC2D6BD /* RCHTTPClient.h */,
				37E35EDEA372C1D8E03118FF /* RCHTTPClient.m */,
			);
			path = Networking;
			sourceTree = "<group>";
		};
		37E3529AD4F30D0B6D56853B /* ProtectedExtensions */ = {
			isa = PBXGroup;
			children = (
				3589D15524C21DBD00A65CBB /* RCAttributionTypeFactory+Protected.h */,
				2DAF814D25B24243002C621E /* RCIdentityManager+Protected.h */,
				37E35F19DF256C1D0125CC76 /* RCPurchaserInfo+Protected.h */,
				2D1FFAD425B8707400367C63 /* RCPurchaserInfoManager+Protected.h */,
				37E352DAD631B3A45C041148 /* RCPurchases+Protected.h */,
				37E35CF71E13B58F4AC8998F /* RCPurchasesErrorUtils+Protected.h */,
			);
			path = ProtectedExtensions;
			sourceTree = "<group>";
		};
		37E352A0E961EA2ADD444D60 /* Attribution */ = {
			isa = PBXGroup;
			children = (
				37E35B99BA2A8F048F2482F8 /* RCAttributionFetcher.m */,
				37E356E2B50E2DCA5EB8A87D /* RCAttributionFetcher.h */,
				37E3580957BA17D5C2EEF8A8 /* RCAttributionTypeFactory.m */,
				37E3557795D5EC2CE5A6CCB5 /* RCAttributionTypeFactory.h */,
			);
			path = Attribution;
			sourceTree = "<group>";
		};
		37E353592BA71F362DD61153 /* FoundationExtensions */ = {
			isa = PBXGroup;
			children = (
				37E353AF2CAD3CEDE6D9B368 /* NSError+RCExtensionsTests.swift */,
				37E3508EC20EEBAB4EAC4C82 /* NSDate+RCExtensionsTests.swift */,
				37E35ABEE9FD79CCA64E4F8B /* NSData+RCExtensionsTests.swift */,
			);
			path = FoundationExtensions;
			sourceTree = "<group>";
		};
		37E35555C264F76E6CFFC2C8 /* Purchasing */ = {
			isa = PBXGroup;
			children = (
				F5BE4244269676E200254A30 /* StoreKitRequestFetcherTests.swift */,
				37E35DE5707E845DA3FF51BC /* PurchasesTests.swift */,
				37E359D8F304C83184560135 /* PurchaserInfoTests.swift */,
				37E357C2D977BBB081216B5F /* OfferingsTests.swift */,
				37E3582920E16E065502E5FC /* EntitlementInfosTests.swift */,
				2DD02D5624AD0B0500419CD9 /* RCIntroEligibilityTests.swift */,
			);
			path = Purchasing;
			sourceTree = "<group>";
		};
		37E35556F2D7B8B28B169C77 /* DataConverters */ = {
			isa = PBXGroup;
			children = (
				2DDF41B924F6F392005BC22D /* ArraySlice_UInt8+Extensions.swift */,
				2DDF41B724F6F392005BC22D /* ISO3601DateFormatter.swift */,
				2DDF41B824F6F392005BC22D /* UInt8+Extensions.swift */,
			);
			path = DataConverters;
			sourceTree = "<group>";
		};
		37E355596456B3DFA01EF081 /* Builders */ = {
			isa = PBXGroup;
			children = (
				2DDF41B124F6F387005BC22D /* AppleReceiptBuilder.swift */,
				2DDF41B024F6F387005BC22D /* ASN1ContainerBuilder.swift */,
				2DDF41B224F6F387005BC22D /* ASN1ObjectIdentifierBuilder.swift */,
				2DDF41AF24F6F387005BC22D /* InAppPurchaseBuilder.swift */,
			);
			path = Builders;
			sourceTree = "<group>";
		};
		37E3557F0B3E2D6F256D92C7 /* Attribution */ = {
			isa = PBXGroup;
			children = (
				37E35AB7A67D86DBD95B2243 /* AttributionFetcherTests.swift */,
				37E350420D54B99BB39448E0 /* AttributionTypeFactoryTests.swift */,
			);
			path = Attribution;
			sourceTree = "<group>";
		};
		37E35A5970D1604E8C8011FC /* TestHelpers */ = {
			isa = PBXGroup;
			children = (
				37E35C4A4B241A545D1D06BD /* ASN1ObjectIdentifierEncoder.swift */,
				37E35092F0E41512E0D610BA /* ContainerFactory.swift */,
			);
			path = TestHelpers;
			sourceTree = "<group>";
		};
		37E35AE0CDC4C2AA8260FB58 /* Caching */ = {
			isa = PBXGroup;
			children = (
				37E35D87B7E6F91E27E98F42 /* DeviceCacheTests.swift */,
				37E35E3250FBBB03D92E06EC /* InMemoryCachedObjectTests.swift */,
			);
			path = Caching;
			sourceTree = "<group>";
		};
		37E35BCB85973ABD4CEC5904 /* Identity */ = {
			isa = PBXGroup;
			children = (
				37E35294EBC1E5A879C95540 /* IdentityManagerTests.swift */,
				37E35E992F1916C7F3911E7B /* PurchaserInfoManagerTests.swift */,
			);
			path = Identity;
			sourceTree = "<group>";
		};
		37E35E77A60AC8D3F0E1A23D /* SubscriberAttributes */ = {
			isa = PBXGroup;
			children = (
				37E357F69438004E1F443C03 /* BackendSubscriberAttributesTests.swift */,
				37E3567E972B9B04FE079ABA /* SubscriberAttributesManagerTests.swift */,
				37E3508E52201122137D4B4A /* PurchasesSubscriberAttributesTests.swift */,
				37E35C4A795A0F056381A1B3 /* DeviceCacheSubscriberAttributesTests.swift */,
			);
			path = SubscriberAttributes;
			sourceTree = "<group>";
		};
		37E35EF24BD787B115DEAB51 /* FoundationExtensions */ = {
			isa = PBXGroup;
			children = (
				37E35D12020065BE7D6E473D /* NSError+RCExtensions.h */,
				37E35088AB7C4F7A242D3ED5 /* NSError+RCExtensions.m */,
			);
			path = FoundationExtensions;
			sourceTree = "<group>";
		};
		37E35F2DF6910CF4AF147DEB /* Networking */ = {
			isa = PBXGroup;
			children = (
				37E353CBE9CF2572A72A347F /* HTTPClientTests.swift */,
				37E358BF58C99AC39073B96C /* BackendTests.swift */,
			);
			path = Networking;
			sourceTree = "<group>";
		};
		37E35FCF87558ACB498521F1 /* BasicTypes */ = {
			isa = PBXGroup;
			children = (
				2DDF41A724F6F37C005BC22D /* AppleReceipt.swift */,
				2DDF41A824F6F37C005BC22D /* ASN1Container.swift */,
				2DDF41A924F6F37C005BC22D /* ASN1ObjectIdentifier.swift */,
				2DDF41AA24F6F37C005BC22D /* InAppPurchase.swift */,
			);
			path = BasicTypes;
			sourceTree = "<group>";
		};
		37E35FF455726D96C243B1B7 /* Misc */ = {
			isa = PBXGroup;
			children = (
				2DD269162522A20A006AC4BC /* NSDictionaryExtensionsTests.swift */,
				37E35B9AC7A350CA2437049D /* ISOPeriodFormatterTests.swift */,
				37E35EEE7783629CDE41B70C /* SystemInfoTests.swift */,
			);
			path = Misc;
			sourceTree = "<group>";
		};
		37E35FFBCCC4C666B8A5F9A0 /* Identity */ = {
			isa = PBXGroup;
			children = (
				37E35B6C44C7460FC0522E01 /* RCIdentityManager.h */,
				37E358CFE61BD929C7FDE4CD /* RCIdentityManager.m */,
				37E3531E6D800F71A856C9E2 /* RCPurchaserInfoManager.m */,
				37E35A375CFEFEE4D6DEFD11 /* RCPurchaserInfoManager.h */,
			);
			path = Identity;
			sourceTree = "<group>";
		};
		A5E6842B2696232500EC9CB0 /* Attribution */ = {
			isa = PBXGroup;
			children = (
				A5E6842C2696233D00EC9CB0 /* AttributionData.swift */,
			);
			path = Attribution;
			sourceTree = "<group>";
		};
		B33C43F026729848006B8C8C /* TestHelpers */ = {
			isa = PBXGroup;
			children = (
				B33C43EB2672953D006B8C8C /* RCObjC.h */,
				B33C43EC2672953D006B8C8C /* RCObjC.m */,
				B33C43F12672986D006B8C8C /* ObjCThrowExceptionMatcher.swift */,
			);
			path = TestHelpers;
			sourceTree = "<group>";
		};
		B36824BB268FBB9B00957E4C /* SubscriberAttributes */ = {
			isa = PBXGroup;
			children = (
				2D8DB34A24072AAE00BE3D31 /* SubscriberAttributeTests.swift */,
			);
			path = SubscriberAttributes;
			sourceTree = "<group>";
		};
		B387F46B2683FD730028701F /* PublicSDKAPITester */ = {
			isa = PBXGroup;
			children = (
				B3D3C46E26856AFE00CB3C21 /* APITester-Bridging-Header.h */,
				B3D3C46F26856AFF00CB3C21 /* APITester.swift */,
				B387F46D2683FDAC0028701F /* main.m */,
				B39E8116268E832000D31189 /* RCAttributionNetworkAPI.h */,
				B39E8117268E832000D31189 /* RCAttributionNetworkAPI.m */,
				B3AA359C268682410007771B /* RCEntitlementInfoAPI.h */,
				B3AA359D268682410007771B /* RCEntitlementInfoAPI.m */,
				B3AA6233268A7BA900894871 /* RCEntitlementInfosAPI.h */,
				B3AA6232268A7BA900894871 /* RCEntitlementInfosAPI.m */,
				B3DF6A4C269522040030D57C /* RCIntroEligibilityAPI.h */,
				B3DF6A4D269522040030D57C /* RCIntroEligibilityAPI.m */,
				B3083A0F269931CF007B5503 /* RCOfferingAPI.h */,
				B3083A10269931CF007B5503 /* RCOfferingAPI.m */,
				B3B5FBB8269D100400104A0C /* RCOfferingsAPI.h */,
				B3B5FBB9269D100400104A0C /* RCOfferingsAPI.m */,
				B3AA359E268682410007771B /* RCPurchasesAPI.h */,
				B3AA359F268682410007771B /* RCPurchasesAPI.m */,
				B33CEA9C268BC39D008A3144 /* RCTransactionAPI.h */,
				B33CEA9D268BC39D008A3144 /* RCTransactionAPI.m */,
			);
			path = PublicSDKAPITester;
			sourceTree = "<group>";
		};
		B39E811B268E885900D31189 /* SubscriberAttributes */ = {
			isa = PBXGroup;
			children = (
				B39E811C268E887500D31189 /* SubscriberAttribute.swift */,
			);
			path = SubscriberAttributes;
			sourceTree = "<group>";
		};
		B39E811E268E9FF000D31189 /* SwiftObjcCompatibility */ = {
			isa = PBXGroup;
			children = (
				2D5033212406E4E8009CAE61 /* RCTypeDefsPreMigration.h */,
			);
			path = SwiftObjcCompatibility;
			sourceTree = "<group>";
		};
<<<<<<< HEAD
		B3B5FBBD269E080A00104A0C /* Caching */ = {
			isa = PBXGroup;
			children = (
				B3B5FBBE269E081E00104A0C /* InMemoryCachedObject.swift */,
				B3B5FBC0269E17CE00104A0C /* DeviceCache.swift */,
			);
			path = Caching;
=======
		B3B5FBB7269CED6D00104A0C /* Error Handling */ = {
			isa = PBXGroup;
			children = (
				B3B5FBB3269CED4B00104A0C /* BackendErrorCodes.swift */,
				B34D2AA526976FC700D88C3A /* ErrorCode.swift */,
				B3B5FBB5269CED6400104A0C /* ErrorDetails.swift */,
			);
			path = "Error Handling";
>>>>>>> 10a2ba66
			sourceTree = "<group>";
		};
		B3DDB55726854850008CCF23 /* Public */ = {
			isa = PBXGroup;
			children = (
				B3B5FBB7269CED6D00104A0C /* Error Handling */,
				B32B750026868C1D005647BF /* EntitlementInfo.swift */,
				B3AA6235268A81C700894871 /* EntitlementInfos.swift */,
				B3DF6A4F269524080030D57C /* IntroEligibility.swift */,
				B3D3C4712685784800CB3C21 /* Package.swift */,
				B3DDB55826854865008CCF23 /* PurchaseOwnershipType.swift */,
				B39E8119268E849900D31189 /* AttributionNetwork.swift */,
				B3083A122699334C007B5503 /* Offering.swift */,
				B3B5FBBB269D121B00104A0C /* Offerings.swift */,
			);
			path = Public;
			sourceTree = "<group>";
		};
/* End PBXGroup section */

/* Begin PBXHeadersBuildPhase section */
		2DC5621124EC63420031F69B /* Headers */ = {
			isa = PBXHeadersBuildPhase;
			buildActionMask = 2147483647;
			files = (
				2DC5622624EC63430031F69B /* PurchasesCoreSwift.h in Headers */,
			);
			runOnlyForDeploymentPostprocessing = 0;
		};
		352629FB1F7C4B9100C04F2C /* Headers */ = {
			isa = PBXHeadersBuildPhase;
			buildActionMask = 2147483647;
			files = (
				2D22679125F2D9AD00E6950C /* PurchasesTests-Bridging-Header.h in Headers */,
				353AB5E6222F633D003754E6 /* RCPurchasesErrorUtils.h in Headers */,
				350FBDE91F7EEF070065833D /* RCPurchases.h in Headers */,
				351F4FAF1F803D0700F245F4 /* RCPurchaserInfo.h in Headers */,
				35262A0F1F7C4B9100C04F2C /* Purchases.h in Headers */,
				2D5033262406E4E8009CAE61 /* RCSpecialSubscriberAttributes.h in Headers */,
				37E35B94F66AD4C3BC3E3D54 /* RCPurchaserInfoManager.h in Headers */,
				2D5033242406E4E8009CAE61 /* RCTypeDefsPreMigration.h in Headers */,
				2D50332A2406EA61009CAE61 /* RCSubscriberAttributesManager.h in Headers */,
				2DD448FF24088473002F5694 /* RCPurchases+SubscriberAttributes.h in Headers */,
				37E3509E9E39B1FFE93351B1 /* NSError+RCExtensions.h in Headers */,
				37E354F65C32F553F4697C0E /* RCBackend.h in Headers */,
				37E35BE05E2A8BB2BD310CB0 /* RCHTTPClient.h in Headers */,
				37E3575B0FFDD90D01861D81 /* RCPurchasesErrorUtils+Protected.h in Headers */,
				37E35D04747C56E85F1B9679 /* RCPurchaserInfo+Protected.h in Headers */,
				37E3500156786798CB166571 /* RCPurchases+Protected.h in Headers */,
				2D1FFAD525B8707400367C63 /* RCPurchaserInfoManager+Protected.h in Headers */,
				2DAF814E25B24243002C621E /* RCIdentityManager+Protected.h in Headers */,
<<<<<<< HEAD
				37E358D3F3C7C0388FF5C2BD /* RCOfferingsFactory.h in Headers */,
=======
				37E35010ECA71A4CE6E16307 /* RCDeviceCache+Protected.h in Headers */,
>>>>>>> 10a2ba66
				3589D15624C21DBD00A65CBB /* RCAttributionTypeFactory+Protected.h in Headers */,
				37E35CB9C20AFAFBC98ADA27 /* RCAttributionFetcher.h in Headers */,
				37E35054EF6315E99DC20AEC /* RCAttributionTypeFactory.h in Headers */,
				37E35D01E3A0F5FC8E0B16F7 /* RCIdentityManager.h in Headers */,
			);
			runOnlyForDeploymentPostprocessing = 0;
		};
/* End PBXHeadersBuildPhase section */

/* Begin PBXNativeTarget section */
		2DC5621524EC63420031F69B /* PurchasesCoreSwift */ = {
			isa = PBXNativeTarget;
			buildConfigurationList = 2DC5622724EC63430031F69B /* Build configuration list for PBXNativeTarget "PurchasesCoreSwift" */;
			buildPhases = (
				2DC5621124EC63420031F69B /* Headers */,
				2DC5621224EC63420031F69B /* Sources */,
				2DC5621324EC63420031F69B /* Frameworks */,
				2DC5621424EC63420031F69B /* Resources */,
			);
			buildRules = (
			);
			dependencies = (
			);
			name = PurchasesCoreSwift;
			productName = PurchasesCoreSwift;
			productReference = 2DC5621624EC63420031F69B /* PurchasesCoreSwift.framework */;
			productType = "com.apple.product-type.framework";
		};
		2DC5621D24EC63430031F69B /* PurchasesCoreSwiftTests */ = {
			isa = PBXNativeTarget;
			buildConfigurationList = 2DC5622A24EC63430031F69B /* Build configuration list for PBXNativeTarget "PurchasesCoreSwiftTests" */;
			buildPhases = (
				2DC5621A24EC63430031F69B /* Sources */,
				2DC5621B24EC63430031F69B /* Frameworks */,
				2DC5621C24EC63430031F69B /* Resources */,
			);
			buildRules = (
			);
			dependencies = (
				2DC5622124EC63430031F69B /* PBXTargetDependency */,
			);
			name = PurchasesCoreSwiftTests;
			packageProductDependencies = (
				B3D5CFC32672827D0056FA67 /* Nimble */,
				B3D5CFC52672827D0056FA67 /* OHHTTPStubs */,
				B3D5CFC72672827D0056FA67 /* OHHTTPStubsSwift */,
			);
			productName = PurchasesCoreSwiftTests;
			productReference = 2DC5621E24EC63430031F69B /* PurchasesCoreSwiftTests.xctest */;
			productType = "com.apple.product-type.bundle.unit-test";
		};
		2DE20B6B264087FB004C597D /* StoreKitTests */ = {
			isa = PBXNativeTarget;
			buildConfigurationList = 2DE20B73264087FB004C597D /* Build configuration list for PBXNativeTarget "StoreKitTests" */;
			buildPhases = (
				2DE20B68264087FB004C597D /* Sources */,
				2DE20B69264087FB004C597D /* Frameworks */,
				2DE20B6A264087FB004C597D /* Resources */,
			);
			buildRules = (
			);
			dependencies = (
				2DE20B8F26409EC0004C597D /* PBXTargetDependency */,
			);
			name = StoreKitTests;
			packageProductDependencies = (
				B3D5CFC9267282860056FA67 /* Nimble */,
			);
			productName = StoreKitTests;
			productReference = 2DE20B6C264087FB004C597D /* StoreKitTests.xctest */;
			productType = "com.apple.product-type.bundle.unit-test";
		};
		2DE20B7E26409EB7004C597D /* StoreKitTestApp */ = {
			isa = PBXNativeTarget;
			buildConfigurationList = 2DE20B8B26409EB8004C597D /* Build configuration list for PBXNativeTarget "StoreKitTestApp" */;
			buildPhases = (
				2DE20B7B26409EB7004C597D /* Sources */,
				2DE20B7C26409EB7004C597D /* Frameworks */,
				2DE20B7D26409EB7004C597D /* Resources */,
			);
			buildRules = (
			);
			dependencies = (
			);
			name = StoreKitTestApp;
			productName = StoreKitTestApp;
			productReference = 2DE20B7F26409EB7004C597D /* StoreKitTestApp.app */;
			productType = "com.apple.product-type.application";
		};
		352629FD1F7C4B9100C04F2C /* Purchases */ = {
			isa = PBXNativeTarget;
			buildConfigurationList = 35262A121F7C4B9100C04F2C /* Build configuration list for PBXNativeTarget "Purchases" */;
			buildPhases = (
				352629F91F7C4B9100C04F2C /* Sources */,
				352629FA1F7C4B9100C04F2C /* Frameworks */,
				352629FB1F7C4B9100C04F2C /* Headers */,
				352629FC1F7C4B9100C04F2C /* Resources */,
				B385A1532674324500C6F132 /* Swiftlint */,
			);
			buildRules = (
			);
			dependencies = (
				2DC5623524EC63A20031F69B /* PBXTargetDependency */,
			);
			name = Purchases;
			productName = Purchases;
			productReference = 352629FE1F7C4B9100C04F2C /* Purchases.framework */;
			productType = "com.apple.product-type.framework";
		};
		35262A1D1F7D77E600C04F2C /* PurchasesTests */ = {
			isa = PBXNativeTarget;
			buildConfigurationList = 35262A261F7D77E600C04F2C /* Build configuration list for PBXNativeTarget "PurchasesTests" */;
			buildPhases = (
				35262A1A1F7D77E600C04F2C /* Sources */,
				35262A1B1F7D77E600C04F2C /* Frameworks */,
				35262A1C1F7D77E600C04F2C /* Resources */,
				350FBDD91F7DFD900065833D /* Copy Frameworks */,
			);
			buildRules = (
			);
			dependencies = (
				35DFC68320B8757C004584CC /* PBXTargetDependency */,
			);
			name = PurchasesTests;
			packageProductDependencies = (
				B3D5CFBC267282630056FA67 /* Nimble */,
				B3D5CFBF267282760056FA67 /* OHHTTPStubsSwift */,
				B3D5CFC1267282760056FA67 /* OHHTTPStubs */,
			);
			productName = PurchasesTests;
			productReference = 35262A1E1F7D77E600C04F2C /* PurchasesTests.xctest */;
			productType = "com.apple.product-type.bundle.unit-test";
		};
		B387F4722683FDDB0028701F /* APITester */ = {
			isa = PBXNativeTarget;
			buildConfigurationList = B387F4772683FDDB0028701F /* Build configuration list for PBXNativeTarget "APITester" */;
			buildPhases = (
				B387F46F2683FDDB0028701F /* Sources */,
				B387F4702683FDDB0028701F /* Frameworks */,
				B387F4712683FDDB0028701F /* CopyFiles */,
			);
			buildRules = (
			);
			dependencies = (
				B387F48826840B7F0028701F /* PBXTargetDependency */,
			);
			name = APITester;
			productName = APITester;
			productReference = B387F4732683FDDB0028701F /* APITester */;
			productType = "com.apple.product-type.tool";
		};
/* End PBXNativeTarget section */

/* Begin PBXProject section */
		352629F51F7C4B9100C04F2C /* Project object */ = {
			isa = PBXProject;
			attributes = {
				LastSwiftUpdateCheck = 1250;
				LastUpgradeCheck = 0930;
				ORGANIZATIONNAME = Purchases;
				TargetAttributes = {
					2DC5621524EC63420031F69B = {
						CreatedOnToolsVersion = 12.0;
						LastSwiftMigration = 1250;
						ProvisioningStyle = Automatic;
					};
					2DC5621D24EC63430031F69B = {
						CreatedOnToolsVersion = 12.0;
						ProvisioningStyle = Automatic;
					};
					2DE20B6B264087FB004C597D = {
						CreatedOnToolsVersion = 12.5;
						ProvisioningStyle = Automatic;
						TestTargetID = 2DE20B7E26409EB7004C597D;
					};
					2DE20B7E26409EB7004C597D = {
						CreatedOnToolsVersion = 12.5;
						ProvisioningStyle = Automatic;
					};
					352629FD1F7C4B9100C04F2C = {
						CreatedOnToolsVersion = 9.0;
						LastSwiftMigration = 1200;
						ProvisioningStyle = Automatic;
					};
					35262A1D1F7D77E600C04F2C = {
						CreatedOnToolsVersion = 9.0;
						LastSwiftMigration = 1100;
						ProvisioningStyle = Automatic;
					};
					B387F4722683FDDB0028701F = {
						CreatedOnToolsVersion = 12.5.1;
						LastSwiftMigration = 1250;
					};
				};
			};
			buildConfigurationList = 352629F81F7C4B9100C04F2C /* Build configuration list for PBXProject "Purchases" */;
			compatibilityVersion = "Xcode 8.0";
			developmentRegion = en;
			hasScannedForEncodings = 0;
			knownRegions = (
				en,
				Base,
			);
			mainGroup = 352629F41F7C4B9100C04F2C;
			packageReferences = (
				B3D5CFBB267282630056FA67 /* XCRemoteSwiftPackageReference "Nimble" */,
				B3D5CFBE267282760056FA67 /* XCRemoteSwiftPackageReference "OHHTTPStubs" */,
			);
			productRefGroup = 352629FF1F7C4B9100C04F2C /* Products */;
			projectDirPath = "";
			projectRoot = "";
			targets = (
				352629FD1F7C4B9100C04F2C /* Purchases */,
				35262A1D1F7D77E600C04F2C /* PurchasesTests */,
				2DC5621524EC63420031F69B /* PurchasesCoreSwift */,
				2DC5621D24EC63430031F69B /* PurchasesCoreSwiftTests */,
				2DE20B7E26409EB7004C597D /* StoreKitTestApp */,
				2DE20B6B264087FB004C597D /* StoreKitTests */,
				B387F4722683FDDB0028701F /* APITester */,
			);
		};
/* End PBXProject section */

/* Begin PBXResourcesBuildPhase section */
		2DC5621424EC63420031F69B /* Resources */ = {
			isa = PBXResourcesBuildPhase;
			buildActionMask = 2147483647;
			files = (
			);
			runOnlyForDeploymentPostprocessing = 0;
		};
		2DC5621C24EC63430031F69B /* Resources */ = {
			isa = PBXResourcesBuildPhase;
			buildActionMask = 2147483647;
			files = (
				2D4D6AF624F7193700B656BE /* verifyReceiptSample1.txt in Resources */,
				2D4D6AF724F7193700B656BE /* base64encodedreceiptsample1.txt in Resources */,
			);
			runOnlyForDeploymentPostprocessing = 0;
		};
		2DE20B6A264087FB004C597D /* Resources */ = {
			isa = PBXResourcesBuildPhase;
			buildActionMask = 2147483647;
			files = (
				2DE20B7A26408921004C597D /* Configuration.storekit in Resources */,
			);
			runOnlyForDeploymentPostprocessing = 0;
		};
		2DE20B7D26409EB7004C597D /* Resources */ = {
			isa = PBXResourcesBuildPhase;
			buildActionMask = 2147483647;
			files = (
				2DE20B8926409EB8004C597D /* Preview Assets.xcassets in Resources */,
				2DE20B8626409EB8004C597D /* Assets.xcassets in Resources */,
			);
			runOnlyForDeploymentPostprocessing = 0;
		};
		352629FC1F7C4B9100C04F2C /* Resources */ = {
			isa = PBXResourcesBuildPhase;
			buildActionMask = 2147483647;
			files = (
			);
			runOnlyForDeploymentPostprocessing = 0;
		};
		35262A1C1F7D77E600C04F2C /* Resources */ = {
			isa = PBXResourcesBuildPhase;
			buildActionMask = 2147483647;
			files = (
			);
			runOnlyForDeploymentPostprocessing = 0;
		};
/* End PBXResourcesBuildPhase section */

/* Begin PBXShellScriptBuildPhase section */
		B385A1532674324500C6F132 /* Swiftlint */ = {
			isa = PBXShellScriptBuildPhase;
			buildActionMask = 2147483647;
			files = (
			);
			inputFileListPaths = (
			);
			inputPaths = (
			);
			name = Swiftlint;
			outputFileListPaths = (
			);
			outputPaths = (
			);
			runOnlyForDeploymentPostprocessing = 0;
			shellPath = /bin/sh;
			shellScript = "scripts/swiftlint.sh\n";
		};
/* End PBXShellScriptBuildPhase section */

/* Begin PBXSourcesBuildPhase section */
		2DC5621224EC63420031F69B /* Sources */ = {
			isa = PBXSourcesBuildPhase;
			buildActionMask = 2147483647;
			files = (
				B3083A132699334C007B5503 /* Offering.swift in Sources */,
				2CD72942268A823900BFC976 /* Data+Extensions.swift in Sources */,
				B3B5FBBC269D121B00104A0C /* Offerings.swift in Sources */,
				9A65E03B25918B0900DE00B0 /* PurchaserInfoStrings.swift in Sources */,
				B3B5FBB6269CED6400104A0C /* ErrorDetails.swift in Sources */,
				2D991ACA268BA56900085481 /* StoreKitRequestFetcher.swift in Sources */,
				B3B5FBB4269CED4B00104A0C /* BackendErrorCodes.swift in Sources */,
				2DDF41B624F6F387005BC22D /* ASN1ObjectIdentifierBuilder.swift in Sources */,
				35D832D2262E56DB00E60AC5 /* HTTPStatusCodes.swift in Sources */,
				2D4E926526990AB1000E10B0 /* StoreKitWrapper.swift in Sources */,
				2DDF419624F6F331005BC22D /* ProductsRequestFactory.swift in Sources */,
				2DDF419724F6F331005BC22D /* DateExtensions.swift in Sources */,
				9A65E0A52591A23500DE00B0 /* PurchaseStrings.swift in Sources */,
				B3C1AEFA268FF4DB0013D50D /* ProductInfoEnums.swift in Sources */,
				2DC5623024EC63730031F69B /* OperationDispatcher.swift in Sources */,
				35F6FD62267426D600ABCB53 /* ETagAndResponseWrapper.swift in Sources */,
				9A65E03625918B0500DE00B0 /* ConfigureStrings.swift in Sources */,
				2D11F5E1250FF886005A70E8 /* AttributionStrings.swift in Sources */,
				2CD72944268A826F00BFC976 /* Date+Extensions.swift in Sources */,
				B3AA6238268B926F00894871 /* SystemInfo.swift in Sources */,
				2DDF41B524F6F387005BC22D /* AppleReceiptBuilder.swift in Sources */,
				B34D2AA626976FC700D88C3A /* ErrorCode.swift in Sources */,
				B39E811D268E887500D31189 /* SubscriberAttribute.swift in Sources */,
				B33CEAA0268CDCC9008A3144 /* ISOPeriodFormatter.swift in Sources */,
				2DDF41A324F6F331005BC22D /* ReceiptParser.swift in Sources */,
				2DDF41BA24F6F392005BC22D /* ISO3601DateFormatter.swift in Sources */,
				35D832F4262E606500E60AC5 /* HTTPResponse.swift in Sources */,
				2DDF41AE24F6F37C005BC22D /* InAppPurchase.swift in Sources */,
				B32B750126868C1D005647BF /* EntitlementInfo.swift in Sources */,
				2DC19195255F36D10039389A /* Logger.swift in Sources */,
				2DDF419F24F6F331005BC22D /* ReceiptParsingError.swift in Sources */,
				2DDF419D24F6F331005BC22D /* IntroEligibilityCalculator.swift in Sources */,
				B3B5FBBF269E081E00104A0C /* InMemoryCachedObject.swift in Sources */,
				9A65E0802591977900DE00B0 /* ReceiptStrings.swift in Sources */,
				B3DDB55926854865008CCF23 /* PurchaseOwnershipType.swift in Sources */,
				2DC5623224EC63730031F69B /* TransactionsFactory.swift in Sources */,
				2DDF41B424F6F387005BC22D /* ASN1ContainerBuilder.swift in Sources */,
				2DDF41AC24F6F37C005BC22D /* ASN1Container.swift in Sources */,
				9A65E07B2591977500DE00B0 /* NetworkStrings.swift in Sources */,
				F5BE424026962ACF00254A30 /* ReceiptRefreshPolicy.swift in Sources */,
				9A65E0762591977200DE00B0 /* IdentityStrings.swift in Sources */,
				80E80EF226970E04008F245A /* RCReceiptFetcher.swift in Sources */,
				2CD7294A268A828F00BFC976 /* Dictionary+Extensions.swift in Sources */,
				F5BE443D26977F9B00254A30 /* HTTPRequest.swift in Sources */,
				2DDF41AB24F6F37C005BC22D /* AppleReceipt.swift in Sources */,
				2DDF41BB24F6F392005BC22D /* UInt8+Extensions.swift in Sources */,
				B3B5FBC1269E17CE00104A0C /* DeviceCache.swift in Sources */,
				F5BE424226965F9F00254A30 /* ProductInfoExtractor.swift in Sources */,
				2DDF41AD24F6F37C005BC22D /* ASN1ObjectIdentifier.swift in Sources */,
				35549323269E298B005F9AE9 /* OfferingsFactory.swift in Sources */,
				2CD72948268A828400BFC976 /* Locale+Extensions.swift in Sources */,
				2DC5622E24EC636C0031F69B /* Transaction.swift in Sources */,
				9A65E0AA2591A23800DE00B0 /* RestoreStrings.swift in Sources */,
				35D832CD262A5B7500E60AC5 /* ETagManager.swift in Sources */,
				2DDF41BC24F6F392005BC22D /* ArraySlice_UInt8+Extensions.swift in Sources */,
				A5E6842D2696233D00EC9CB0 /* AttributionData.swift in Sources */,
				9A65E0A02591A23200DE00B0 /* OfferingStrings.swift in Sources */,
				2DDF41A224F6F331005BC22D /* ProductsManager.swift in Sources */,
				B3AA6236268A81C700894871 /* EntitlementInfos.swift in Sources */,
				B372EC56268FEF020099171E /* ProductInfo.swift in Sources */,
				B32B74FF26868AEB005647BF /* Package.swift in Sources */,
				2DDF41B324F6F387005BC22D /* InAppPurchaseBuilder.swift in Sources */,
				B34D2AA0269606E400D88C3A /* IntroEligibility.swift in Sources */,
				B372EC54268FEDC60099171E /* PromotionalOffer.swift in Sources */,
				9A65DFDE258AD60A00DE00B0 /* LogIntent.swift in Sources */,
				0313FD41268A506400168386 /* DateProvider.swift in Sources */,
				B39E811A268E849900D31189 /* AttributionNetwork.swift in Sources */,
				37E35C8515C5E2D01B0AF5C1 /* Strings.swift in Sources */,
			);
			runOnlyForDeploymentPostprocessing = 0;
		};
		2DC5621A24EC63430031F69B /* Sources */ = {
			isa = PBXSourcesBuildPhase;
			buildActionMask = 2147483647;
			files = (
				2DDF41E824F6F61B005BC22D /* MockSKDiscount.swift in Sources */,
				2DDF41CB24F6F4C3005BC22D /* ASN1ObjectIdentifierBuilderTests.swift in Sources */,
				B36824BF268FBC8700957E4C /* SubscriberAttributeTests.swift in Sources */,
				2DDF41CF24F6F4C3005BC22D /* ReceiptParsing+TestsWithRealReceipts.swift in Sources */,
				2DDF41C924F6F4C3005BC22D /* UInt8+ExtensionsTests.swift in Sources */,
				2D4D6AF524F717B800B656BE /* ContainerFactory.swift in Sources */,
				2DDF41CA24F6F4C3005BC22D /* ArraySlice_UInt8+ExtensionsTests.swift in Sources */,
				2DDF41DB24F6F4DB005BC22D /* IntroEligibilityCalculatorTests.swift in Sources */,
				2DDF41E124F6F527005BC22D /* MockReceiptParser.swift in Sources */,
				2DDF41E224F6F527005BC22D /* MockProductsRequest.swift in Sources */,
				35D83300262FAD8000E60AC5 /* ETagManagerTests.swift in Sources */,
				2DDF41CC24F6F4C3005BC22D /* AppleReceiptBuilderTests.swift in Sources */,
				B3DF6A46269512690030D57C /* ProductInfoExtensions.swift in Sources */,
				2DDF41CD24F6F4C3005BC22D /* ASN1ContainerBuilderTests.swift in Sources */,
				B3C1AEFB268FF7210013D50D /* ProductInfoTests.swift in Sources */,
				2DDF41DC24F6F4DB005BC22D /* ProductsManagerTests.swift in Sources */,
				B34D2AA4269649EC00D88C3A /* MockProductDiscount.swift in Sources */,
				2DDF41C824F6F4C3005BC22D /* ISO3601DateFormatterTests.swift in Sources */,
				35D83312262FBD4200E60AC5 /* MockETagManager.swift in Sources */,
				2DDF41E624F6F5DC005BC22D /* MockSKProduct.swift in Sources */,
				2DDF41DE24F6F527005BC22D /* MockAppleReceiptBuilder.swift in Sources */,
				2DDF41E324F6F527005BC22D /* MockASN1ContainerBuilder.swift in Sources */,
				2DDF41DA24F6F4DB005BC22D /* ReceiptParserTests.swift in Sources */,
				F5BE424326966B0000254A30 /* ProductInfoExtractorTests.swift in Sources */,
				35D8330A262FBA9A00E60AC5 /* MockUserDefaults.swift in Sources */,
				2DDF41DF24F6F527005BC22D /* MockProductsManager.swift in Sources */,
				2D991ACC268BBCD600085481 /* MockRequestFetcher.swift in Sources */,
				2DC5623724EC68090031F69B /* TransactionsFactoryTests.swift in Sources */,
				2D4D6AF424F717B800B656BE /* ASN1ObjectIdentifierEncoder.swift in Sources */,
				2DDF41EA24F6F844005BC22D /* SKProductSubscriptionDurationExtensions.swift in Sources */,
				B36824C1268FBCE000957E4C /* MockDateProvider.swift in Sources */,
				2DDF41CE24F6F4C3005BC22D /* InAppPurchaseBuilderTests.swift in Sources */,
				2DDF41E424F6F527005BC22D /* MockProductsRequestFactory.swift in Sources */,
				2DDF41E024F6F527005BC22D /* MockInAppPurchaseBuilder.swift in Sources */,
			);
			runOnlyForDeploymentPostprocessing = 0;
		};
		2DE20B68264087FB004C597D /* Sources */ = {
			isa = PBXSourcesBuildPhase;
			buildActionMask = 2147483647;
			files = (
				2DE20B6F264087FB004C597D /* StoreKitTests.swift in Sources */,
				2DE61A84264190830021CEA0 /* Constants.swift in Sources */,
			);
			runOnlyForDeploymentPostprocessing = 0;
		};
		2DE20B7B26409EB7004C597D /* Sources */ = {
			isa = PBXSourcesBuildPhase;
			buildActionMask = 2147483647;
			files = (
				2DE20B8426409EB7004C597D /* ContentView.swift in Sources */,
				2DE20B8226409EB7004C597D /* StoreKitTestAppApp.swift in Sources */,
			);
			runOnlyForDeploymentPostprocessing = 0;
		};
		352629F91F7C4B9100C04F2C /* Sources */ = {
			isa = PBXSourcesBuildPhase;
			buildActionMask = 2147483647;
			files = (
				352E88442229B1A70046A10A /* RCPurchasesErrorUtils.m in Sources */,
				351F4FB01F803D0700F245F4 /* RCPurchaserInfo.m in Sources */,
				2DD4490024088473002F5694 /* RCPurchases+SubscriberAttributes.m in Sources */,
				350FBDEA1F7EEF070065833D /* RCPurchases.m in Sources */,
				2D50332B2406EA61009CAE61 /* RCSubscriberAttributesManager.m in Sources */,
				37E35B4BDE7D7B1EFB3EE800 /* NSError+RCExtensions.m in Sources */,
				37E352E9231D083B78E2E345 /* RCBackend.m in Sources */,
				37E35D561B3F5AC49FD6C2CF /* RCHTTPClient.m in Sources */,
				2D4C18A924F47E5000F268CD /* Purchases.swift in Sources */,
<<<<<<< HEAD
				37E358DB4F4016AC297D6B00 /* RCOfferingsFactory.m in Sources */,
=======
				37E35A7ED3312F10B80FFE2B /* RCDeviceCache.m in Sources */,
				37E353437E49AA49D6ECC03F /* RCInMemoryCachedObject.m in Sources */,
>>>>>>> 10a2ba66
				37E353E153F6B5C6DE54DE4B /* RCAttributionFetcher.m in Sources */,
				37E352279076F9A5A48D1460 /* RCAttributionTypeFactory.m in Sources */,
				37E35537842F30D829D76252 /* RCIdentityManager.m in Sources */,
				37E351DC8105A9C75F8CFE31 /* RCPurchaserInfoManager.m in Sources */,
			);
			runOnlyForDeploymentPostprocessing = 0;
		};
		35262A1A1F7D77E600C04F2C /* Sources */ = {
			isa = PBXSourcesBuildPhase;
			buildActionMask = 2147483647;
			files = (
				2DEB976B247DB85400A92099 /* SKProductSubscriptionDurationExtensions.swift in Sources */,
				37E354BE25CE61E55E4FD89C /* MockDeviceCache.swift in Sources */,
				37E351AB03EE37534CA10B59 /* MockInMemoryCachedOfferings.swift in Sources */,
				37E351E3AC0B5F67305B4CB6 /* DeviceCacheTests.swift in Sources */,
				37E35AF213F2F79CB067FDC2 /* InMemoryCachedObjectTests.swift in Sources */,
				37E353851D42047D5B0A57D0 /* MockDateProvider.swift in Sources */,
				B33C43F22672986D006B8C8C /* ObjCThrowExceptionMatcher.swift in Sources */,
				2DD02D5724AD0B0500419CD9 /* RCIntroEligibilityTests.swift in Sources */,
				37E354C46A8A3C2DC861C224 /* MockHTTPClient.swift in Sources */,
				37E351A24D613F0DFE6AF05F /* MockBackend.swift in Sources */,
				2D4D6AF124F6FEE000B656BE /* MockIntroEligibilityCalculator.swift in Sources */,
				37E3524628A1D7568679FEE2 /* SubscriberAttributesManagerTests.swift in Sources */,
				37E352897F7CB3A122F9739F /* PurchasesSubscriberAttributesTests.swift in Sources */,
				35D8331C262FC23100E60AC5 /* MockUserDefaults.swift in Sources */,
				37E35DD380900220C34BB222 /* MockTransaction.swift in Sources */,
				37E3554836D4DA9336B9FA70 /* MockProductDiscount.swift in Sources */,
				37E35398FCB4931573C56CAF /* MockReceiptFetcher.swift in Sources */,
				37E35AD0B0D9EF0CDA29DAC2 /* MockStoreKitWrapper.swift in Sources */,
				37E35EBDFC5CD3068E1792A3 /* MockNotificationCenter.swift in Sources */,
				35D83317262FC21400E60AC5 /* MockETagManager.swift in Sources */,
				2D8E9D482523747D00AFEE11 /* NSDictionaryExtensionsTests.swift in Sources */,
				37E354E0A9A371481540B2B0 /* MockAttributionFetcher.swift in Sources */,
				2D390255259CF46000DB19C0 /* MockPaymentDiscount.swift in Sources */,
				37E35EDC57C486AC2D66B4B8 /* MockOfferingsFactory.swift in Sources */,
				2DD7BA4D24C63A830066B4C2 /* MockSystemInfo.swift in Sources */,
				37E35EB7B35C86140B96C58B /* MockIdentityManager.swift in Sources */,
				37E357E33F0E20D92EE6372E /* MockSKProduct.swift in Sources */,
				2D3E29CE25E8009000456FA8 /* MockAttributionTypeFactory.swift in Sources */,
				37E3524CB70618E6C5F3DB49 /* MockPurchasesDelegate.swift in Sources */,
				37E35B1F34D1624509012749 /* MockSubscriberAttributesManager.swift in Sources */,
				B36824C3268FBE1500957E4C /* BackendSubscriberAttributesTests.swift in Sources */,
				F5BE4245269676E200254A30 /* StoreKitRequestFetcherTests.swift in Sources */,
				37E35AD3BB8E99D2AA325825 /* DeviceCacheSubscriberAttributesTests.swift in Sources */,
				2D991ACD268BBE8600085481 /* MockRequestFetcher.swift in Sources */,
				2D80736A268A691A0072284E /* MockProductsManager.swift in Sources */,
				37E35F549AEB655AB6DA83B3 /* MockSKDiscount.swift in Sources */,
				2D4D6AF324F7172900B656BE /* MockProductsRequest.swift in Sources */,
				37E35D195CD0599FDB381D04 /* HTTPClientTests.swift in Sources */,
				37E3555F3FB596CAB8F46868 /* BackendTests.swift in Sources */,
				37E356538C6A9A05887CAE12 /* NSError+RCExtensionsTests.swift in Sources */,
				37E359E815ECBE0B9074FA19 /* NSDate+RCExtensionsTests.swift in Sources */,
				B33C43EF267295E2006B8C8C /* RCObjC.m in Sources */,
				37E35F150166B248756AAFEF /* NSData+RCExtensionsTests.swift in Sources */,
				37E3595F797614307CBA329A /* StoreKitWrapperTests.swift in Sources */,
				2DDA3E4824DB101C00EDFE5B /* MockOperationDispatcher.swift in Sources */,
				37E35DD66736A6669A746334 /* PurchaserInfoTests.swift in Sources */,
				37E35AC4C81DB6A27C5AA1CE /* OfferingsTests.swift in Sources */,
				37E35A37D97E9E2B0CA09300 /* ISOPeriodFormatterTests.swift in Sources */,
				37E35861EE73539B60226BC2 /* EntitlementInfosTests.swift in Sources */,
				B3DF6A472695145E0030D57C /* ProductInfoExtensions.swift in Sources */,
				37E3599326581376E0142EEC /* SystemInfoTests.swift in Sources */,
				37E35F67255A87BD86B39D43 /* MockReceiptParser.swift in Sources */,
				37E35ED080CFE0FBB7A58802 /* AttributionFetcherTests.swift in Sources */,
				37E35A1AD4361FC6D30EDB62 /* AttributionTypeFactoryTests.swift in Sources */,
				B3DF6A452694DCBA0030D57C /* PurchasesTests.swift in Sources */,
				37E359F038FEA41F207662A5 /* MockPurchaserInfoManager.swift in Sources */,
				37E35FF7952D59C0AE3879D3 /* IdentityManagerTests.swift in Sources */,
				37E35D6F8CF6DFB88F0A2F61 /* PurchaserInfoManagerTests.swift in Sources */,
			);
			runOnlyForDeploymentPostprocessing = 0;
		};
		B387F46F2683FDDB0028701F /* Sources */ = {
			isa = PBXSourcesBuildPhase;
			buildActionMask = 2147483647;
			files = (
				B39E8118268E832000D31189 /* RCAttributionNetworkAPI.m in Sources */,
				B3AA35A1268682410007771B /* RCPurchasesAPI.m in Sources */,
				B3083A11269931CF007B5503 /* RCOfferingAPI.m in Sources */,
				B33CEA9E268BC39D008A3144 /* RCTransactionAPI.m in Sources */,
				B3AA35A0268682410007771B /* RCEntitlementInfoAPI.m in Sources */,
				B34D2AA126960A3200D88C3A /* RCIntroEligibilityAPI.m in Sources */,
				B3AA6234268A7BA900894871 /* RCEntitlementInfosAPI.m in Sources */,
				B387F47A2683FDEA0028701F /* main.m in Sources */,
				B3D3C47026856AFF00CB3C21 /* APITester.swift in Sources */,
				B3B5FBBA269D100400104A0C /* RCOfferingsAPI.m in Sources */,
			);
			runOnlyForDeploymentPostprocessing = 0;
		};
/* End PBXSourcesBuildPhase section */

/* Begin PBXTargetDependency section */
		2DC5622124EC63430031F69B /* PBXTargetDependency */ = {
			isa = PBXTargetDependency;
			target = 2DC5621524EC63420031F69B /* PurchasesCoreSwift */;
			targetProxy = 2DC5622024EC63430031F69B /* PBXContainerItemProxy */;
		};
		2DC5623524EC63A20031F69B /* PBXTargetDependency */ = {
			isa = PBXTargetDependency;
			target = 2DC5621524EC63420031F69B /* PurchasesCoreSwift */;
			targetProxy = 2DC5623424EC63A20031F69B /* PBXContainerItemProxy */;
		};
		2DE20B8F26409EC0004C597D /* PBXTargetDependency */ = {
			isa = PBXTargetDependency;
			target = 2DE20B7E26409EB7004C597D /* StoreKitTestApp */;
			targetProxy = 2DE20B8E26409EC0004C597D /* PBXContainerItemProxy */;
		};
		35DFC68320B8757C004584CC /* PBXTargetDependency */ = {
			isa = PBXTargetDependency;
			target = 352629FD1F7C4B9100C04F2C /* Purchases */;
			targetProxy = 35DFC68220B8757C004584CC /* PBXContainerItemProxy */;
		};
		B387F48826840B7F0028701F /* PBXTargetDependency */ = {
			isa = PBXTargetDependency;
			target = 352629FD1F7C4B9100C04F2C /* Purchases */;
			targetProxy = B387F48726840B7F0028701F /* PBXContainerItemProxy */;
		};
/* End PBXTargetDependency section */

/* Begin XCBuildConfiguration section */
		2DC5622824EC63430031F69B /* Debug */ = {
			isa = XCBuildConfiguration;
			buildSettings = {
				BUILD_LIBRARY_FOR_DISTRIBUTION = YES;
				CLANG_ENABLE_OBJC_WEAK = YES;
				CLANG_WARN_QUOTED_INCLUDE_IN_FRAMEWORK_HEADER = YES;
				CODE_SIGN_STYLE = Automatic;
				DEFINES_MODULE = YES;
				DEVELOPMENT_TEAM = 8SXR2327BM;
				DYLIB_COMPATIBILITY_VERSION = 1;
				DYLIB_CURRENT_VERSION = 1;
				DYLIB_INSTALL_NAME_BASE = "@rpath";
				INFOPLIST_FILE = PurchasesCoreSwift/Info.plist;
				INSTALL_PATH = "$(LOCAL_LIBRARY_DIR)/Frameworks";
				IPHONEOS_DEPLOYMENT_TARGET = 9.0;
				LD_RUNPATH_SEARCH_PATHS = (
					"$(inherited)",
					"@executable_path/Frameworks",
					"@loader_path/Frameworks",
				);
				MACH_O_TYPE = staticlib;
				MACOSX_DEPLOYMENT_TARGET = 10.12;
				MTL_ENABLE_DEBUG_INFO = INCLUDE_SOURCE;
				MTL_FAST_MATH = YES;
				PRODUCT_BUNDLE_IDENTIFIER = com.revenuecat.PurchasesCoreSwift;
				PRODUCT_NAME = "$(TARGET_NAME:c99extidentifier)";
				SDKROOT = "";
				SKIP_INSTALL = YES;
				SUPPORTED_PLATFORMS = "macosx iphonesimulator iphoneos watchsimulator watchos appletvsimulator appletvos";
				SWIFT_ACTIVE_COMPILATION_CONDITIONS = DEBUG;
				SWIFT_OPTIMIZATION_LEVEL = "-Onone";
				SWIFT_VERSION = 5.0;
				TARGETED_DEVICE_FAMILY = "1,2,3,4,6";
				TVOS_DEPLOYMENT_TARGET = 9.0;
				WATCHOS_DEPLOYMENT_TARGET = 6.2;
			};
			name = Debug;
		};
		2DC5622924EC63430031F69B /* Release */ = {
			isa = XCBuildConfiguration;
			buildSettings = {
				BUILD_LIBRARY_FOR_DISTRIBUTION = YES;
				CLANG_ENABLE_OBJC_WEAK = YES;
				CLANG_WARN_QUOTED_INCLUDE_IN_FRAMEWORK_HEADER = YES;
				CODE_SIGN_IDENTITY = "Apple Development";
				CODE_SIGN_STYLE = Manual;
				DEFINES_MODULE = YES;
				DEVELOPMENT_TEAM = "";
				DYLIB_COMPATIBILITY_VERSION = 1;
				DYLIB_CURRENT_VERSION = 1;
				DYLIB_INSTALL_NAME_BASE = "@rpath";
				INFOPLIST_FILE = PurchasesCoreSwift/Info.plist;
				INSTALL_PATH = "$(LOCAL_LIBRARY_DIR)/Frameworks";
				IPHONEOS_DEPLOYMENT_TARGET = 9.0;
				LD_RUNPATH_SEARCH_PATHS = (
					"$(inherited)",
					"@executable_path/Frameworks",
					"@loader_path/Frameworks",
				);
				MACH_O_TYPE = staticlib;
				MACOSX_DEPLOYMENT_TARGET = 10.12;
				MTL_FAST_MATH = YES;
				PRODUCT_BUNDLE_IDENTIFIER = com.revenuecat.PurchasesCoreSwift;
				PRODUCT_NAME = "$(TARGET_NAME:c99extidentifier)";
				PROVISIONING_PROFILE_SPECIFIER = "";
				SDKROOT = "";
				SKIP_INSTALL = YES;
				SUPPORTED_PLATFORMS = "macosx iphonesimulator iphoneos watchsimulator watchos appletvsimulator appletvos";
				SWIFT_VERSION = 5.0;
				TARGETED_DEVICE_FAMILY = "1,2,3,4,6";
				TVOS_DEPLOYMENT_TARGET = 9.0;
				WATCHOS_DEPLOYMENT_TARGET = 6.2;
			};
			name = Release;
		};
		2DC5622B24EC63430031F69B /* Debug */ = {
			isa = XCBuildConfiguration;
			buildSettings = {
				ALWAYS_EMBED_SWIFT_STANDARD_LIBRARIES = "$(inherited)";
				CLANG_ENABLE_OBJC_WEAK = YES;
				CLANG_WARN_QUOTED_INCLUDE_IN_FRAMEWORK_HEADER = YES;
				CODE_SIGN_STYLE = Automatic;
				DEVELOPMENT_TEAM = 8SXR2327BM;
				INFOPLIST_FILE = PurchasesCoreSwiftTests/Info.plist;
				IPHONEOS_DEPLOYMENT_TARGET = 9.0;
				LD_RUNPATH_SEARCH_PATHS = (
					"$(inherited)",
					"@executable_path/Frameworks",
					"@loader_path/Frameworks",
				);
				MACOSX_DEPLOYMENT_TARGET = 10.12;
				MTL_ENABLE_DEBUG_INFO = INCLUDE_SOURCE;
				MTL_FAST_MATH = YES;
				PRODUCT_BUNDLE_IDENTIFIER = com.revenuecat.PurchasesCoreSwiftTests;
				PRODUCT_NAME = "$(TARGET_NAME)";
				SDKROOT = iphoneos;
				SWIFT_ACTIVE_COMPILATION_CONDITIONS = DEBUG;
				SWIFT_OPTIMIZATION_LEVEL = "-Onone";
				SWIFT_VERSION = 5.0;
				TARGETED_DEVICE_FAMILY = "1,2";
				TVOS_DEPLOYMENT_TARGET = 9.0;
				WATCHOS_DEPLOYMENT_TARGET = 6.2;
			};
			name = Debug;
		};
		2DC5622C24EC63430031F69B /* Release */ = {
			isa = XCBuildConfiguration;
			buildSettings = {
				ALWAYS_EMBED_SWIFT_STANDARD_LIBRARIES = "$(inherited)";
				CLANG_ENABLE_OBJC_WEAK = YES;
				CLANG_WARN_QUOTED_INCLUDE_IN_FRAMEWORK_HEADER = YES;
				CODE_SIGN_STYLE = Automatic;
				DEVELOPMENT_TEAM = 8SXR2327BM;
				INFOPLIST_FILE = PurchasesCoreSwiftTests/Info.plist;
				IPHONEOS_DEPLOYMENT_TARGET = 9.0;
				LD_RUNPATH_SEARCH_PATHS = (
					"$(inherited)",
					"@executable_path/Frameworks",
					"@loader_path/Frameworks",
				);
				MACOSX_DEPLOYMENT_TARGET = 10.12;
				MTL_FAST_MATH = YES;
				PRODUCT_BUNDLE_IDENTIFIER = com.revenuecat.PurchasesCoreSwiftTests;
				PRODUCT_NAME = "$(TARGET_NAME)";
				SDKROOT = iphoneos;
				SWIFT_VERSION = 5.0;
				TARGETED_DEVICE_FAMILY = "1,2";
				TVOS_DEPLOYMENT_TARGET = 9.0;
				WATCHOS_DEPLOYMENT_TARGET = 6.2;
			};
			name = Release;
		};
		2DE20B71264087FB004C597D /* Debug */ = {
			isa = XCBuildConfiguration;
			buildSettings = {
				CLANG_ENABLE_OBJC_WEAK = YES;
				CLANG_WARN_QUOTED_INCLUDE_IN_FRAMEWORK_HEADER = YES;
				CODE_SIGN_STYLE = Automatic;
				INFOPLIST_FILE = StoreKitTests/Info.plist;
				IPHONEOS_DEPLOYMENT_TARGET = 14.1;
				LD_RUNPATH_SEARCH_PATHS = (
					"$(inherited)",
					"@executable_path/Frameworks",
					"@loader_path/Frameworks",
				);
				MACOSX_DEPLOYMENT_TARGET = 11.0;
				MTL_ENABLE_DEBUG_INFO = INCLUDE_SOURCE;
				MTL_FAST_MATH = YES;
				PRODUCT_BUNDLE_IDENTIFIER = com.revenuecat.StoreKitTests;
				PRODUCT_NAME = "$(TARGET_NAME)";
				SWIFT_ACTIVE_COMPILATION_CONDITIONS = DEBUG;
				SWIFT_OPTIMIZATION_LEVEL = "-Onone";
				SWIFT_VERSION = 5.0;
				TARGETED_DEVICE_FAMILY = "1,2";
				TEST_HOST = "$(BUILT_PRODUCTS_DIR)/StoreKitTestApp.app/StoreKitTestApp";
				TVOS_DEPLOYMENT_TARGET = 14.1;
				WATCHOS_DEPLOYMENT_TARGET = 7.1;
			};
			name = Debug;
		};
		2DE20B72264087FB004C597D /* Release */ = {
			isa = XCBuildConfiguration;
			buildSettings = {
				CLANG_ENABLE_OBJC_WEAK = YES;
				CLANG_WARN_QUOTED_INCLUDE_IN_FRAMEWORK_HEADER = YES;
				CODE_SIGN_STYLE = Automatic;
				INFOPLIST_FILE = StoreKitTests/Info.plist;
				IPHONEOS_DEPLOYMENT_TARGET = 14.1;
				LD_RUNPATH_SEARCH_PATHS = (
					"$(inherited)",
					"@executable_path/Frameworks",
					"@loader_path/Frameworks",
				);
				MACOSX_DEPLOYMENT_TARGET = 11.0;
				MTL_FAST_MATH = YES;
				PRODUCT_BUNDLE_IDENTIFIER = com.revenuecat.StoreKitTests;
				PRODUCT_NAME = "$(TARGET_NAME)";
				SWIFT_VERSION = 5.0;
				TARGETED_DEVICE_FAMILY = "1,2";
				TEST_HOST = "$(BUILT_PRODUCTS_DIR)/StoreKitTestApp.app/StoreKitTestApp";
				TVOS_DEPLOYMENT_TARGET = 14.1;
				WATCHOS_DEPLOYMENT_TARGET = 7.1;
			};
			name = Release;
		};
		2DE20B8C26409EB8004C597D /* Debug */ = {
			isa = XCBuildConfiguration;
			buildSettings = {
				ASSETCATALOG_COMPILER_APPICON_NAME = AppIcon;
				ASSETCATALOG_COMPILER_GLOBAL_ACCENT_COLOR_NAME = AccentColor;
				CLANG_ENABLE_OBJC_WEAK = YES;
				CLANG_WARN_QUOTED_INCLUDE_IN_FRAMEWORK_HEADER = YES;
				CODE_SIGN_STYLE = Automatic;
				DEVELOPMENT_ASSET_PATHS = "\"StoreKitTestApp/Preview Content\"";
				ENABLE_PREVIEWS = YES;
				INFOPLIST_FILE = StoreKitTestApp/Info.plist;
				IPHONEOS_DEPLOYMENT_TARGET = 14.1;
				LD_RUNPATH_SEARCH_PATHS = (
					"$(inherited)",
					"@executable_path/Frameworks",
				);
				MTL_ENABLE_DEBUG_INFO = INCLUDE_SOURCE;
				MTL_FAST_MATH = YES;
				PRODUCT_BUNDLE_IDENTIFIER = com.revenuecat.StoreKitTestApp;
				PRODUCT_NAME = "$(TARGET_NAME)";
				SWIFT_ACTIVE_COMPILATION_CONDITIONS = DEBUG;
				SWIFT_OPTIMIZATION_LEVEL = "-Onone";
				SWIFT_VERSION = 5.0;
				TARGETED_DEVICE_FAMILY = "1,2";
			};
			name = Debug;
		};
		2DE20B8D26409EB8004C597D /* Release */ = {
			isa = XCBuildConfiguration;
			buildSettings = {
				ASSETCATALOG_COMPILER_APPICON_NAME = AppIcon;
				ASSETCATALOG_COMPILER_GLOBAL_ACCENT_COLOR_NAME = AccentColor;
				CLANG_ENABLE_OBJC_WEAK = YES;
				CLANG_WARN_QUOTED_INCLUDE_IN_FRAMEWORK_HEADER = YES;
				CODE_SIGN_STYLE = Automatic;
				DEVELOPMENT_ASSET_PATHS = "\"StoreKitTestApp/Preview Content\"";
				ENABLE_PREVIEWS = YES;
				INFOPLIST_FILE = StoreKitTestApp/Info.plist;
				IPHONEOS_DEPLOYMENT_TARGET = 14.1;
				LD_RUNPATH_SEARCH_PATHS = (
					"$(inherited)",
					"@executable_path/Frameworks",
				);
				MTL_FAST_MATH = YES;
				PRODUCT_BUNDLE_IDENTIFIER = com.revenuecat.StoreKitTestApp;
				PRODUCT_NAME = "$(TARGET_NAME)";
				SWIFT_VERSION = 5.0;
				TARGETED_DEVICE_FAMILY = "1,2";
			};
			name = Release;
		};
		35262A101F7C4B9100C04F2C /* Debug */ = {
			isa = XCBuildConfiguration;
			buildSettings = {
				ALWAYS_SEARCH_USER_PATHS = NO;
				CLANG_ANALYZER_NONNULL = YES;
				CLANG_ANALYZER_NUMBER_OBJECT_CONVERSION = YES_AGGRESSIVE;
				CLANG_CXX_LANGUAGE_STANDARD = "gnu++14";
				CLANG_CXX_LIBRARY = "libc++";
				CLANG_ENABLE_MODULES = YES;
				CLANG_ENABLE_OBJC_ARC = YES;
				CLANG_WARN_BLOCK_CAPTURE_AUTORELEASING = YES;
				CLANG_WARN_BOOL_CONVERSION = YES;
				CLANG_WARN_COMMA = YES;
				CLANG_WARN_CONSTANT_CONVERSION = YES;
				CLANG_WARN_DEPRECATED_OBJC_IMPLEMENTATIONS = YES;
				CLANG_WARN_DIRECT_OBJC_ISA_USAGE = YES_ERROR;
				CLANG_WARN_DOCUMENTATION_COMMENTS = YES;
				CLANG_WARN_EMPTY_BODY = YES;
				CLANG_WARN_ENUM_CONVERSION = YES;
				CLANG_WARN_INFINITE_RECURSION = YES;
				CLANG_WARN_INT_CONVERSION = YES;
				CLANG_WARN_NON_LITERAL_NULL_CONVERSION = YES;
				CLANG_WARN_OBJC_IMPLICIT_RETAIN_SELF = YES;
				CLANG_WARN_OBJC_LITERAL_CONVERSION = YES;
				CLANG_WARN_OBJC_ROOT_CLASS = YES_ERROR;
				CLANG_WARN_RANGE_LOOP_ANALYSIS = YES;
				CLANG_WARN_STRICT_PROTOTYPES = YES;
				CLANG_WARN_SUSPICIOUS_MOVE = YES;
				CLANG_WARN_UNGUARDED_AVAILABILITY = YES_AGGRESSIVE;
				CLANG_WARN_UNREACHABLE_CODE = YES;
				CLANG_WARN__DUPLICATE_METHOD_MATCH = YES;
				COPY_PHASE_STRIP = NO;
				CURRENT_PROJECT_VERSION = 1;
				DEBUG_INFORMATION_FORMAT = dwarf;
				ENABLE_STRICT_OBJC_MSGSEND = YES;
				ENABLE_TESTABILITY = YES;
				GCC_C_LANGUAGE_STANDARD = gnu11;
				GCC_DYNAMIC_NO_PIC = NO;
				GCC_NO_COMMON_BLOCKS = YES;
				GCC_OPTIMIZATION_LEVEL = 0;
				GCC_PREPROCESSOR_DEFINITIONS = (
					"DEBUG=1",
					"$(inherited)",
				);
				GCC_WARN_64_TO_32_BIT_CONVERSION = YES;
				GCC_WARN_ABOUT_RETURN_TYPE = YES_ERROR;
				GCC_WARN_UNDECLARED_SELECTOR = YES;
				GCC_WARN_UNINITIALIZED_AUTOS = YES_AGGRESSIVE;
				GCC_WARN_UNUSED_FUNCTION = YES;
				GCC_WARN_UNUSED_VARIABLE = YES;
				MTL_ENABLE_DEBUG_INFO = YES;
				ONLY_ACTIVE_ARCH = YES;
				SDKROOT = iphoneos;
				SUPPORTS_MACCATALYST = YES;
				VERSIONING_SYSTEM = "apple-generic";
				VERSION_INFO_PREFIX = "";
			};
			name = Debug;
		};
		35262A111F7C4B9100C04F2C /* Release */ = {
			isa = XCBuildConfiguration;
			buildSettings = {
				ALWAYS_SEARCH_USER_PATHS = NO;
				CLANG_ANALYZER_NONNULL = YES;
				CLANG_ANALYZER_NUMBER_OBJECT_CONVERSION = YES_AGGRESSIVE;
				CLANG_CXX_LANGUAGE_STANDARD = "gnu++14";
				CLANG_CXX_LIBRARY = "libc++";
				CLANG_ENABLE_MODULES = YES;
				CLANG_ENABLE_OBJC_ARC = YES;
				CLANG_WARN_BLOCK_CAPTURE_AUTORELEASING = YES;
				CLANG_WARN_BOOL_CONVERSION = YES;
				CLANG_WARN_COMMA = YES;
				CLANG_WARN_CONSTANT_CONVERSION = YES;
				CLANG_WARN_DEPRECATED_OBJC_IMPLEMENTATIONS = YES;
				CLANG_WARN_DIRECT_OBJC_ISA_USAGE = YES_ERROR;
				CLANG_WARN_DOCUMENTATION_COMMENTS = YES;
				CLANG_WARN_EMPTY_BODY = YES;
				CLANG_WARN_ENUM_CONVERSION = YES;
				CLANG_WARN_INFINITE_RECURSION = YES;
				CLANG_WARN_INT_CONVERSION = YES;
				CLANG_WARN_NON_LITERAL_NULL_CONVERSION = YES;
				CLANG_WARN_OBJC_IMPLICIT_RETAIN_SELF = YES;
				CLANG_WARN_OBJC_LITERAL_CONVERSION = YES;
				CLANG_WARN_OBJC_ROOT_CLASS = YES_ERROR;
				CLANG_WARN_RANGE_LOOP_ANALYSIS = YES;
				CLANG_WARN_STRICT_PROTOTYPES = YES;
				CLANG_WARN_SUSPICIOUS_MOVE = YES;
				CLANG_WARN_UNGUARDED_AVAILABILITY = YES_AGGRESSIVE;
				CLANG_WARN_UNREACHABLE_CODE = YES;
				CLANG_WARN__DUPLICATE_METHOD_MATCH = YES;
				COPY_PHASE_STRIP = NO;
				CURRENT_PROJECT_VERSION = 1;
				DEBUG_INFORMATION_FORMAT = "dwarf-with-dsym";
				ENABLE_NS_ASSERTIONS = NO;
				ENABLE_STRICT_OBJC_MSGSEND = YES;
				GCC_C_LANGUAGE_STANDARD = gnu11;
				GCC_NO_COMMON_BLOCKS = YES;
				GCC_WARN_64_TO_32_BIT_CONVERSION = YES;
				GCC_WARN_ABOUT_RETURN_TYPE = YES_ERROR;
				GCC_WARN_UNDECLARED_SELECTOR = YES;
				GCC_WARN_UNINITIALIZED_AUTOS = YES_AGGRESSIVE;
				GCC_WARN_UNUSED_FUNCTION = YES;
				GCC_WARN_UNUSED_VARIABLE = YES;
				MTL_ENABLE_DEBUG_INFO = NO;
				SDKROOT = iphoneos;
				SUPPORTS_MACCATALYST = YES;
				SWIFT_COMPILATION_MODE = wholemodule;
				SWIFT_OPTIMIZATION_LEVEL = "-O";
				VALIDATE_PRODUCT = YES;
				VERSIONING_SYSTEM = "apple-generic";
				VERSION_INFO_PREFIX = "";
			};
			name = Release;
		};
		35262A131F7C4B9100C04F2C /* Debug */ = {
			isa = XCBuildConfiguration;
			buildSettings = {
				BUILD_LIBRARY_FOR_DISTRIBUTION = YES;
				CLANG_ENABLE_MODULES = YES;
				CLANG_ENABLE_OBJC_WEAK = YES;
				CODE_SIGN_IDENTITY = "Apple Development";
				CODE_SIGN_STYLE = Automatic;
				COMBINE_HIDPI_IMAGES = YES;
				DEFINES_MODULE = YES;
				DEVELOPMENT_TEAM = "";
				DYLIB_COMPATIBILITY_VERSION = 1;
				DYLIB_CURRENT_VERSION = 1;
				DYLIB_INSTALL_NAME_BASE = "@rpath";
				INFOPLIST_FILE = Purchases/Info.plist;
				INSTALL_PATH = "$(LOCAL_LIBRARY_DIR)/Frameworks";
				IPHONEOS_DEPLOYMENT_TARGET = 9.0;
				MACOSX_DEPLOYMENT_TARGET = 10.12;
				OTHER_LDFLAGS = "-all_load";
				PRODUCT_BUNDLE_IDENTIFIER = com.purchases.Purchases;
				PRODUCT_NAME = "$(TARGET_NAME:c99extidentifier)";
				SDKROOT = "";
				SKIP_INSTALL = YES;
				SUPPORTED_PLATFORMS = "macosx iphonesimulator iphoneos watchsimulator watchos appletvsimulator appletvos";
				SWIFT_INCLUDE_PATHS = "$(SRCROOT)/Purchases";
				SWIFT_OPTIMIZATION_LEVEL = "-Onone";
				SWIFT_VERSION = 5.0;
				TARGETED_DEVICE_FAMILY = "1,2,3,4,6";
				TVOS_DEPLOYMENT_TARGET = 9.0;
				WATCHOS_DEPLOYMENT_TARGET = 6.2;
			};
			name = Debug;
		};
		35262A141F7C4B9100C04F2C /* Release */ = {
			isa = XCBuildConfiguration;
			buildSettings = {
				BUILD_LIBRARY_FOR_DISTRIBUTION = YES;
				CLANG_ENABLE_MODULES = YES;
				CLANG_ENABLE_OBJC_WEAK = YES;
				CODE_SIGN_IDENTITY = "Apple Development";
				CODE_SIGN_STYLE = Manual;
				COMBINE_HIDPI_IMAGES = YES;
				DEFINES_MODULE = YES;
				DEVELOPMENT_TEAM = "";
				DYLIB_COMPATIBILITY_VERSION = 1;
				DYLIB_CURRENT_VERSION = 1;
				DYLIB_INSTALL_NAME_BASE = "@rpath";
				INFOPLIST_FILE = Purchases/Info.plist;
				INSTALL_PATH = "$(LOCAL_LIBRARY_DIR)/Frameworks";
				IPHONEOS_DEPLOYMENT_TARGET = 9.0;
				MACOSX_DEPLOYMENT_TARGET = 10.12;
				OTHER_LDFLAGS = "-all_load";
				PRODUCT_BUNDLE_IDENTIFIER = com.purchases.Purchases;
				PRODUCT_NAME = "$(TARGET_NAME:c99extidentifier)";
				PROVISIONING_PROFILE_SPECIFIER = "";
				SDKROOT = "";
				SKIP_INSTALL = YES;
				SUPPORTED_PLATFORMS = "macosx iphonesimulator iphoneos watchsimulator watchos appletvsimulator appletvos";
				SWIFT_INCLUDE_PATHS = "$(SRCROOT)/Purchases";
				SWIFT_VERSION = 5.0;
				TARGETED_DEVICE_FAMILY = "1,2,3,4,6";
				TVOS_DEPLOYMENT_TARGET = 9.0;
				WATCHOS_DEPLOYMENT_TARGET = 6.2;
			};
			name = Release;
		};
		35262A271F7D77E600C04F2C /* Debug */ = {
			isa = XCBuildConfiguration;
			buildSettings = {
				ALWAYS_EMBED_SWIFT_STANDARD_LIBRARIES = "$(inherited)";
				CLANG_ENABLE_MODULES = YES;
				CODE_SIGN_STYLE = Automatic;
				DEVELOPMENT_TEAM = 8SXR2327BM;
				INFOPLIST_FILE = PurchasesTests/Info.plist;
				IPHONEOS_DEPLOYMENT_TARGET = 9.0;
				LD_RUNPATH_SEARCH_PATHS = (
					"$(inherited)",
					"@executable_path/Frameworks",
					"@loader_path/Frameworks",
				);
				MACOSX_DEPLOYMENT_TARGET = 10.12;
				PRODUCT_BUNDLE_IDENTIFIER = com.purchases.PurchasesTests;
				PRODUCT_NAME = "$(TARGET_NAME)";
				SDKROOT = iphoneos;
				SUPPORTED_PLATFORMS = "iphonesimulator iphoneos macosx";
				SWIFT_ACTIVE_COMPILATION_CONDITIONS = DEBUG;
				SWIFT_OBJC_BRIDGING_HEADER = "PurchasesTests/PurchasesTests-Bridging-Header.h";
				SWIFT_OPTIMIZATION_LEVEL = "-Onone";
				SWIFT_PRECOMPILE_BRIDGING_HEADER = YES;
				SWIFT_VERSION = 5.0;
				TARGETED_DEVICE_FAMILY = "1,2";
				TVOS_DEPLOYMENT_TARGET = 9.0;
				WATCHOS_DEPLOYMENT_TARGET = 6.2;
			};
			name = Debug;
		};
		35262A281F7D77E600C04F2C /* Release */ = {
			isa = XCBuildConfiguration;
			buildSettings = {
				ALWAYS_EMBED_SWIFT_STANDARD_LIBRARIES = "$(inherited)";
				CLANG_ENABLE_MODULES = YES;
				CODE_SIGN_STYLE = Automatic;
				DEVELOPMENT_TEAM = 8SXR2327BM;
				INFOPLIST_FILE = PurchasesTests/Info.plist;
				IPHONEOS_DEPLOYMENT_TARGET = 9.0;
				LD_RUNPATH_SEARCH_PATHS = (
					"$(inherited)",
					"@executable_path/Frameworks",
					"@loader_path/Frameworks",
				);
				MACOSX_DEPLOYMENT_TARGET = 10.12;
				PRODUCT_BUNDLE_IDENTIFIER = com.purchases.PurchasesTests;
				PRODUCT_NAME = "$(TARGET_NAME)";
				SDKROOT = iphoneos;
				SUPPORTED_PLATFORMS = "iphonesimulator iphoneos macosx";
				SWIFT_COMPILATION_MODE = wholemodule;
				SWIFT_OBJC_BRIDGING_HEADER = "PurchasesTests/PurchasesTests-Bridging-Header.h";
				SWIFT_OPTIMIZATION_LEVEL = "-O";
				SWIFT_PRECOMPILE_BRIDGING_HEADER = YES;
				SWIFT_VERSION = 5.0;
				TARGETED_DEVICE_FAMILY = "1,2";
				TVOS_DEPLOYMENT_TARGET = 9.0;
				WATCHOS_DEPLOYMENT_TARGET = 6.2;
			};
			name = Release;
		};
		B387F4782683FDDB0028701F /* Debug */ = {
			isa = XCBuildConfiguration;
			buildSettings = {
				CLANG_ENABLE_MODULES = YES;
				CLANG_ENABLE_OBJC_WEAK = YES;
				CLANG_WARN_QUOTED_INCLUDE_IN_FRAMEWORK_HEADER = NO;
				CODE_SIGN_STYLE = Automatic;
				GCC_WARN_ABOUT_DEPRECATED_FUNCTIONS = NO;
				LD_RUNPATH_SEARCH_PATHS = (
					"$(inherited)",
					"@executable_path/../Frameworks",
					"@loader_path/../Frameworks",
				);
				LIBRARY_SEARCH_PATHS = "$(SDKROOT)/usr/lib/swift";
				MACOSX_DEPLOYMENT_TARGET = 11.3;
				MTL_ENABLE_DEBUG_INFO = INCLUDE_SOURCE;
				MTL_FAST_MATH = YES;
				PRODUCT_NAME = "$(TARGET_NAME)";
				SDKROOT = macosx;
				SWIFT_OBJC_BRIDGING_HEADER = "PublicSDKAPITester/APITester-Bridging-Header.h";
				SWIFT_OPTIMIZATION_LEVEL = "-Onone";
				SWIFT_VERSION = 5.0;
			};
			name = Debug;
		};
		B387F4792683FDDB0028701F /* Release */ = {
			isa = XCBuildConfiguration;
			buildSettings = {
				CLANG_ENABLE_MODULES = YES;
				CLANG_ENABLE_OBJC_WEAK = YES;
				CLANG_WARN_QUOTED_INCLUDE_IN_FRAMEWORK_HEADER = NO;
				CODE_SIGN_STYLE = Automatic;
				GCC_WARN_ABOUT_DEPRECATED_FUNCTIONS = NO;
				LD_RUNPATH_SEARCH_PATHS = (
					"$(inherited)",
					"@executable_path/../Frameworks",
					"@loader_path/../Frameworks",
				);
				LIBRARY_SEARCH_PATHS = "$(SDKROOT)/usr/lib/swift";
				MACOSX_DEPLOYMENT_TARGET = 11.3;
				MTL_FAST_MATH = YES;
				PRODUCT_NAME = "$(TARGET_NAME)";
				SDKROOT = macosx;
				SWIFT_OBJC_BRIDGING_HEADER = "PublicSDKAPITester/APITester-Bridging-Header.h";
				SWIFT_VERSION = 5.0;
			};
			name = Release;
		};
/* End XCBuildConfiguration section */

/* Begin XCConfigurationList section */
		2DC5622724EC63430031F69B /* Build configuration list for PBXNativeTarget "PurchasesCoreSwift" */ = {
			isa = XCConfigurationList;
			buildConfigurations = (
				2DC5622824EC63430031F69B /* Debug */,
				2DC5622924EC63430031F69B /* Release */,
			);
			defaultConfigurationIsVisible = 0;
			defaultConfigurationName = Release;
		};
		2DC5622A24EC63430031F69B /* Build configuration list for PBXNativeTarget "PurchasesCoreSwiftTests" */ = {
			isa = XCConfigurationList;
			buildConfigurations = (
				2DC5622B24EC63430031F69B /* Debug */,
				2DC5622C24EC63430031F69B /* Release */,
			);
			defaultConfigurationIsVisible = 0;
			defaultConfigurationName = Release;
		};
		2DE20B73264087FB004C597D /* Build configuration list for PBXNativeTarget "StoreKitTests" */ = {
			isa = XCConfigurationList;
			buildConfigurations = (
				2DE20B71264087FB004C597D /* Debug */,
				2DE20B72264087FB004C597D /* Release */,
			);
			defaultConfigurationIsVisible = 0;
			defaultConfigurationName = Release;
		};
		2DE20B8B26409EB8004C597D /* Build configuration list for PBXNativeTarget "StoreKitTestApp" */ = {
			isa = XCConfigurationList;
			buildConfigurations = (
				2DE20B8C26409EB8004C597D /* Debug */,
				2DE20B8D26409EB8004C597D /* Release */,
			);
			defaultConfigurationIsVisible = 0;
			defaultConfigurationName = Release;
		};
		352629F81F7C4B9100C04F2C /* Build configuration list for PBXProject "Purchases" */ = {
			isa = XCConfigurationList;
			buildConfigurations = (
				35262A101F7C4B9100C04F2C /* Debug */,
				35262A111F7C4B9100C04F2C /* Release */,
			);
			defaultConfigurationIsVisible = 0;
			defaultConfigurationName = Release;
		};
		35262A121F7C4B9100C04F2C /* Build configuration list for PBXNativeTarget "Purchases" */ = {
			isa = XCConfigurationList;
			buildConfigurations = (
				35262A131F7C4B9100C04F2C /* Debug */,
				35262A141F7C4B9100C04F2C /* Release */,
			);
			defaultConfigurationIsVisible = 0;
			defaultConfigurationName = Release;
		};
		35262A261F7D77E600C04F2C /* Build configuration list for PBXNativeTarget "PurchasesTests" */ = {
			isa = XCConfigurationList;
			buildConfigurations = (
				35262A271F7D77E600C04F2C /* Debug */,
				35262A281F7D77E600C04F2C /* Release */,
			);
			defaultConfigurationIsVisible = 0;
			defaultConfigurationName = Release;
		};
		B387F4772683FDDB0028701F /* Build configuration list for PBXNativeTarget "APITester" */ = {
			isa = XCConfigurationList;
			buildConfigurations = (
				B387F4782683FDDB0028701F /* Debug */,
				B387F4792683FDDB0028701F /* Release */,
			);
			defaultConfigurationIsVisible = 0;
			defaultConfigurationName = Release;
		};
/* End XCConfigurationList section */

/* Begin XCRemoteSwiftPackageReference section */
		B3D5CFBB267282630056FA67 /* XCRemoteSwiftPackageReference "Nimble" */ = {
			isa = XCRemoteSwiftPackageReference;
			repositoryURL = "https://github.com/Quick/Nimble.git";
			requirement = {
				kind = exactVersion;
				version = 9.2.0;
			};
		};
		B3D5CFBE267282760056FA67 /* XCRemoteSwiftPackageReference "OHHTTPStubs" */ = {
			isa = XCRemoteSwiftPackageReference;
			repositoryURL = "https://github.com/AliSoftware/OHHTTPStubs.git";
			requirement = {
				kind = exactVersion;
				version = 9.1.0;
			};
		};
/* End XCRemoteSwiftPackageReference section */

/* Begin XCSwiftPackageProductDependency section */
		B3D5CFBC267282630056FA67 /* Nimble */ = {
			isa = XCSwiftPackageProductDependency;
			package = B3D5CFBB267282630056FA67 /* XCRemoteSwiftPackageReference "Nimble" */;
			productName = Nimble;
		};
		B3D5CFBF267282760056FA67 /* OHHTTPStubsSwift */ = {
			isa = XCSwiftPackageProductDependency;
			package = B3D5CFBE267282760056FA67 /* XCRemoteSwiftPackageReference "OHHTTPStubs" */;
			productName = OHHTTPStubsSwift;
		};
		B3D5CFC1267282760056FA67 /* OHHTTPStubs */ = {
			isa = XCSwiftPackageProductDependency;
			package = B3D5CFBE267282760056FA67 /* XCRemoteSwiftPackageReference "OHHTTPStubs" */;
			productName = OHHTTPStubs;
		};
		B3D5CFC32672827D0056FA67 /* Nimble */ = {
			isa = XCSwiftPackageProductDependency;
			package = B3D5CFBB267282630056FA67 /* XCRemoteSwiftPackageReference "Nimble" */;
			productName = Nimble;
		};
		B3D5CFC52672827D0056FA67 /* OHHTTPStubs */ = {
			isa = XCSwiftPackageProductDependency;
			package = B3D5CFBE267282760056FA67 /* XCRemoteSwiftPackageReference "OHHTTPStubs" */;
			productName = OHHTTPStubs;
		};
		B3D5CFC72672827D0056FA67 /* OHHTTPStubsSwift */ = {
			isa = XCSwiftPackageProductDependency;
			package = B3D5CFBE267282760056FA67 /* XCRemoteSwiftPackageReference "OHHTTPStubs" */;
			productName = OHHTTPStubsSwift;
		};
		B3D5CFC9267282860056FA67 /* Nimble */ = {
			isa = XCSwiftPackageProductDependency;
			package = B3D5CFBB267282630056FA67 /* XCRemoteSwiftPackageReference "Nimble" */;
			productName = Nimble;
		};
/* End XCSwiftPackageProductDependency section */
	};
	rootObject = 352629F51F7C4B9100C04F2C /* Project object */;
}<|MERGE_RESOLUTION|>--- conflicted
+++ resolved
@@ -688,11 +688,8 @@
 		2DC5621724EC63420031F69B /* PurchasesCoreSwift */ = {
 			isa = PBXGroup;
 			children = (
-<<<<<<< HEAD
+				A5E6842B2696232500EC9CB0 /* Attribution */,
 				B3B5FBBD269E080A00104A0C /* Caching */,
-=======
-				A5E6842B2696232500EC9CB0 /* Attribution */,
->>>>>>> 10a2ba66
 				2CD72940268A820E00BFC976 /* FoundationExtensions */,
 				2D1A28CB24AA6F4B006BE931 /* LocalReceiptParsing */,
 				35D832CB262A5B3400E60AC5 /* Networking */,
@@ -1294,15 +1291,6 @@
 			path = SwiftObjcCompatibility;
 			sourceTree = "<group>";
 		};
-<<<<<<< HEAD
-		B3B5FBBD269E080A00104A0C /* Caching */ = {
-			isa = PBXGroup;
-			children = (
-				B3B5FBBE269E081E00104A0C /* InMemoryCachedObject.swift */,
-				B3B5FBC0269E17CE00104A0C /* DeviceCache.swift */,
-			);
-			path = Caching;
-=======
 		B3B5FBB7269CED6D00104A0C /* Error Handling */ = {
 			isa = PBXGroup;
 			children = (
@@ -1311,7 +1299,15 @@
 				B3B5FBB5269CED6400104A0C /* ErrorDetails.swift */,
 			);
 			path = "Error Handling";
->>>>>>> 10a2ba66
+			sourceTree = "<group>";
+		};
+		B3B5FBBD269E080A00104A0C /* Caching */ = {
+			isa = PBXGroup;
+			children = (
+				B3B5FBBE269E081E00104A0C /* InMemoryCachedObject.swift */,
+				B3B5FBC0269E17CE00104A0C /* DeviceCache.swift */,
+			);
+			path = Caching;
 			sourceTree = "<group>";
 		};
 		B3DDB55726854850008CCF23 /* Public */ = {
@@ -1363,11 +1359,7 @@
 				37E3500156786798CB166571 /* RCPurchases+Protected.h in Headers */,
 				2D1FFAD525B8707400367C63 /* RCPurchaserInfoManager+Protected.h in Headers */,
 				2DAF814E25B24243002C621E /* RCIdentityManager+Protected.h in Headers */,
-<<<<<<< HEAD
 				37E358D3F3C7C0388FF5C2BD /* RCOfferingsFactory.h in Headers */,
-=======
-				37E35010ECA71A4CE6E16307 /* RCDeviceCache+Protected.h in Headers */,
->>>>>>> 10a2ba66
 				3589D15624C21DBD00A65CBB /* RCAttributionTypeFactory+Protected.h in Headers */,
 				37E35CB9C20AFAFBC98ADA27 /* RCAttributionFetcher.h in Headers */,
 				37E35054EF6315E99DC20AEC /* RCAttributionTypeFactory.h in Headers */,
@@ -1810,12 +1802,7 @@
 				37E352E9231D083B78E2E345 /* RCBackend.m in Sources */,
 				37E35D561B3F5AC49FD6C2CF /* RCHTTPClient.m in Sources */,
 				2D4C18A924F47E5000F268CD /* Purchases.swift in Sources */,
-<<<<<<< HEAD
 				37E358DB4F4016AC297D6B00 /* RCOfferingsFactory.m in Sources */,
-=======
-				37E35A7ED3312F10B80FFE2B /* RCDeviceCache.m in Sources */,
-				37E353437E49AA49D6ECC03F /* RCInMemoryCachedObject.m in Sources */,
->>>>>>> 10a2ba66
 				37E353E153F6B5C6DE54DE4B /* RCAttributionFetcher.m in Sources */,
 				37E352279076F9A5A48D1460 /* RCAttributionTypeFactory.m in Sources */,
 				37E35537842F30D829D76252 /* RCIdentityManager.m in Sources */,
