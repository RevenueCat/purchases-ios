--- conflicted
+++ resolved
@@ -222,12 +222,9 @@
 		B32B750126868C1D005647BF /* EntitlementInfo.swift in Sources */ = {isa = PBXBuildFile; fileRef = B32B750026868C1D005647BF /* EntitlementInfo.swift */; };
 		B33C43EF267295E2006B8C8C /* RCObjC.m in Sources */ = {isa = PBXBuildFile; fileRef = B33C43EC2672953D006B8C8C /* RCObjC.m */; };
 		B33C43F22672986D006B8C8C /* ObjCThrowExceptionMatcher.swift in Sources */ = {isa = PBXBuildFile; fileRef = B33C43F12672986D006B8C8C /* ObjCThrowExceptionMatcher.swift */; };
-<<<<<<< HEAD
 		B33CEA9B268BC206008A3144 /* RCSystemInfoAPI.m in Sources */ = {isa = PBXBuildFile; fileRef = B3AA623C268BA6C500894871 /* RCSystemInfoAPI.m */; };
 		B33CEA9E268BC39D008A3144 /* RCTransactionAPI.m in Sources */ = {isa = PBXBuildFile; fileRef = B33CEA9D268BC39D008A3144 /* RCTransactionAPI.m */; };
-=======
 		B33CEAA0268CDCC9008A3144 /* ISOPeriodFormatter.swift in Sources */ = {isa = PBXBuildFile; fileRef = B33CEA9F268CDCC9008A3144 /* ISOPeriodFormatter.swift */; };
->>>>>>> e241d2eb
 		B387F47A2683FDEA0028701F /* main.m in Sources */ = {isa = PBXBuildFile; fileRef = B387F46D2683FDAC0028701F /* main.m */; };
 		B3AA35A0268682410007771B /* RCEntitlementInfoAPI.m in Sources */ = {isa = PBXBuildFile; fileRef = B3AA359D268682410007771B /* RCEntitlementInfoAPI.m */; };
 		B3AA35A1268682410007771B /* RCPurchasesAPI.m in Sources */ = {isa = PBXBuildFile; fileRef = B3AA359F268682410007771B /* RCPurchasesAPI.m */; };
@@ -541,12 +538,9 @@
 		B33C43EB2672953D006B8C8C /* RCObjC.h */ = {isa = PBXFileReference; lastKnownFileType = sourcecode.c.h; path = RCObjC.h; sourceTree = "<group>"; };
 		B33C43EC2672953D006B8C8C /* RCObjC.m */ = {isa = PBXFileReference; lastKnownFileType = sourcecode.c.objc; path = RCObjC.m; sourceTree = "<group>"; };
 		B33C43F12672986D006B8C8C /* ObjCThrowExceptionMatcher.swift */ = {isa = PBXFileReference; lastKnownFileType = sourcecode.swift; path = ObjCThrowExceptionMatcher.swift; sourceTree = "<group>"; };
-<<<<<<< HEAD
 		B33CEA9C268BC39D008A3144 /* RCTransactionAPI.h */ = {isa = PBXFileReference; lastKnownFileType = sourcecode.c.h; path = RCTransactionAPI.h; sourceTree = "<group>"; };
 		B33CEA9D268BC39D008A3144 /* RCTransactionAPI.m */ = {isa = PBXFileReference; lastKnownFileType = sourcecode.c.objc; path = RCTransactionAPI.m; sourceTree = "<group>"; };
-=======
 		B33CEA9F268CDCC9008A3144 /* ISOPeriodFormatter.swift */ = {isa = PBXFileReference; lastKnownFileType = sourcecode.swift; path = ISOPeriodFormatter.swift; sourceTree = "<group>"; };
->>>>>>> e241d2eb
 		B387F46D2683FDAC0028701F /* main.m */ = {isa = PBXFileReference; lastKnownFileType = sourcecode.c.objc; path = main.m; sourceTree = "<group>"; };
 		B387F4732683FDDB0028701F /* APITester */ = {isa = PBXFileReference; explicitFileType = "compiled.mach-o.executable"; includeInIndex = 0; path = APITester; sourceTree = BUILT_PRODUCTS_DIR; };
 		B3AA359C268682410007771B /* RCEntitlementInfoAPI.h */ = {isa = PBXFileReference; fileEncoding = 4; lastKnownFileType = sourcecode.c.h; path = RCEntitlementInfoAPI.h; sourceTree = "<group>"; };
@@ -761,11 +755,8 @@
 				2DDA3E4624DB0B5400EDFE5B /* OperationDispatcher.swift */,
 				37E3567189CF6A746EE3CCC2 /* DateExtensions.swift */,
 				0313FD40268A506400168386 /* DateProvider.swift */,
-<<<<<<< HEAD
 				B3AA6237268B926F00894871 /* SystemInfo.swift */,
-=======
 				B33CEA9F268CDCC9008A3144 /* ISOPeriodFormatter.swift */,
->>>>>>> e241d2eb
 			);
 			path = Misc;
 			sourceTree = "<group>";
@@ -1224,14 +1215,6 @@
 		37E35F096CF853E5C61F978A /* Misc */ = {
 			isa = PBXGroup;
 			children = (
-<<<<<<< HEAD
-				2DEB9766247DB46900A92099 /* RCISOPeriodFormatter.h */,
-				37E35CC6289D46E544F5F006 /* RCISOPeriodFormatter.m */,
-=======
-				37E353471F474D9092560033 /* RCSystemInfo.h */,
-				37E35A7A70B77C0526EA3A28 /* RCSystemInfo.m */,
-				37E35DE721FC2A73255D505E /* RCCrossPlatformSupport.h */,
->>>>>>> e241d2eb
 			);
 			path = Misc;
 			sourceTree = "<group>";
