// !$*UTF8*$!
{
	archiveVersion = 1;
	classes = {
	};
	objectVersion = 52;
	objects = {

/* Begin PBXBuildFile section */
		0313FD41268A506400168386 /* DateProvider.swift in Sources */ = {isa = PBXBuildFile; fileRef = 0313FD40268A506400168386 /* DateProvider.swift */; };
		2CD72942268A823900BFC976 /* Data+Extensions.swift in Sources */ = {isa = PBXBuildFile; fileRef = 2CD72941268A823900BFC976 /* Data+Extensions.swift */; };
		2CD72944268A826F00BFC976 /* Date+Extensions.swift in Sources */ = {isa = PBXBuildFile; fileRef = 2CD72943268A826F00BFC976 /* Date+Extensions.swift */; };
		2CD72948268A828400BFC976 /* Locale+Extensions.swift in Sources */ = {isa = PBXBuildFile; fileRef = 2CD72947268A828400BFC976 /* Locale+Extensions.swift */; };
		2D11F5E1250FF886005A70E8 /* AttributionStrings.swift in Sources */ = {isa = PBXBuildFile; fileRef = 2D11F5E0250FF886005A70E8 /* AttributionStrings.swift */; };
		2D1FFAD525B8707400367C63 /* RCPurchaserInfoManager+Protected.h in Headers */ = {isa = PBXBuildFile; fileRef = 2D1FFAD425B8707400367C63 /* RCPurchaserInfoManager+Protected.h */; settings = {ATTRIBUTES = (Private, ); }; };
		2D22679125F2D9AD00E6950C /* PurchasesTests-Bridging-Header.h in Headers */ = {isa = PBXBuildFile; fileRef = 35262A291F7D783F00C04F2C /* PurchasesTests-Bridging-Header.h */; };
		2D390255259CF46000DB19C0 /* MockPaymentDiscount.swift in Sources */ = {isa = PBXBuildFile; fileRef = 2D390254259CF46000DB19C0 /* MockPaymentDiscount.swift */; };
		2D3E29CE25E8009000456FA8 /* MockAttributionTypeFactory.swift in Sources */ = {isa = PBXBuildFile; fileRef = 37E35DA3E083FE37DAF15954 /* MockAttributionTypeFactory.swift */; };
		2D4C18A924F47E5000F268CD /* Purchases.swift in Sources */ = {isa = PBXBuildFile; fileRef = 2D4C18A824F47E4400F268CD /* Purchases.swift */; };
		2D4D6AF124F6FEE000B656BE /* MockIntroEligibilityCalculator.swift in Sources */ = {isa = PBXBuildFile; fileRef = 2DA0068E24E2E515002C59D3 /* MockIntroEligibilityCalculator.swift */; };
		2D4D6AF324F7172900B656BE /* MockProductsRequest.swift in Sources */ = {isa = PBXBuildFile; fileRef = 2D4D6AF224F7172900B656BE /* MockProductsRequest.swift */; };
		2D4D6AF424F717B800B656BE /* ASN1ObjectIdentifierEncoder.swift in Sources */ = {isa = PBXBuildFile; fileRef = 37E35C4A4B241A545D1D06BD /* ASN1ObjectIdentifierEncoder.swift */; };
		2D4D6AF524F717B800B656BE /* ContainerFactory.swift in Sources */ = {isa = PBXBuildFile; fileRef = 37E35092F0E41512E0D610BA /* ContainerFactory.swift */; };
		2D4D6AF624F7193700B656BE /* verifyReceiptSample1.txt in Resources */ = {isa = PBXBuildFile; fileRef = 2DDE559A24C8B5E300DCB087 /* verifyReceiptSample1.txt */; };
		2D4D6AF724F7193700B656BE /* base64encodedreceiptsample1.txt in Resources */ = {isa = PBXBuildFile; fileRef = 2DDE559B24C8B5E300DCB087 /* base64encodedreceiptsample1.txt */; };
		2D4E926526990AB1000E10B0 /* StoreKitWrapper.swift in Sources */ = {isa = PBXBuildFile; fileRef = 2D4E926426990AB1000E10B0 /* StoreKitWrapper.swift */; };
		2D5033242406E4E8009CAE61 /* RCTypeDefsPreMigration.h in Headers */ = {isa = PBXBuildFile; fileRef = 2D5033212406E4E8009CAE61 /* RCTypeDefsPreMigration.h */; settings = {ATTRIBUTES = (Private, ); }; };
		2D50332A2406EA61009CAE61 /* RCSubscriberAttributesManager.h in Headers */ = {isa = PBXBuildFile; fileRef = 2D5033272406EA61009CAE61 /* RCSubscriberAttributesManager.h */; settings = {ATTRIBUTES = (Private, ); }; };
		2D50332B2406EA61009CAE61 /* RCSubscriberAttributesManager.m in Sources */ = {isa = PBXBuildFile; fileRef = 2D5033282406EA61009CAE61 /* RCSubscriberAttributesManager.m */; };
		2D80736A268A691A0072284E /* MockProductsManager.swift in Sources */ = {isa = PBXBuildFile; fileRef = 37E35C9439E087F63ECC4F59 /* MockProductsManager.swift */; };
		2D8E9D482523747D00AFEE11 /* DictionaryExtensionsTests.swift in Sources */ = {isa = PBXBuildFile; fileRef = 2DD269162522A20A006AC4BC /* DictionaryExtensionsTests.swift */; };
		2D991ACA268BA56900085481 /* StoreKitRequestFetcher.swift in Sources */ = {isa = PBXBuildFile; fileRef = 2D991AC9268BA56900085481 /* StoreKitRequestFetcher.swift */; };
		2D991ACC268BBCD600085481 /* MockRequestFetcher.swift in Sources */ = {isa = PBXBuildFile; fileRef = 37E35609E46E869675A466C1 /* MockRequestFetcher.swift */; };
		2D991ACD268BBE8600085481 /* MockRequestFetcher.swift in Sources */ = {isa = PBXBuildFile; fileRef = 37E35609E46E869675A466C1 /* MockRequestFetcher.swift */; };
		2DAF814E25B24243002C621E /* RCIdentityManager+Protected.h in Headers */ = {isa = PBXBuildFile; fileRef = 2DAF814D25B24243002C621E /* RCIdentityManager+Protected.h */; settings = {ATTRIBUTES = (Private, ); }; };
		2DC19195255F36D10039389A /* Logger.swift in Sources */ = {isa = PBXBuildFile; fileRef = 2DC19194255F36D10039389A /* Logger.swift */; };
		2DC5622624EC63430031F69B /* PurchasesCoreSwift.h in Headers */ = {isa = PBXBuildFile; fileRef = 2DC5621824EC63430031F69B /* PurchasesCoreSwift.h */; settings = {ATTRIBUTES = (Public, ); }; };
		2DC5622E24EC636C0031F69B /* Transaction.swift in Sources */ = {isa = PBXBuildFile; fileRef = 37E355CBB3F3A31A32687B14 /* Transaction.swift */; };
		2DC5623024EC63730031F69B /* OperationDispatcher.swift in Sources */ = {isa = PBXBuildFile; fileRef = 2DDA3E4624DB0B5400EDFE5B /* OperationDispatcher.swift */; };
		2DC5623224EC63730031F69B /* TransactionsFactory.swift in Sources */ = {isa = PBXBuildFile; fileRef = 3597020F24BF6A710010506E /* TransactionsFactory.swift */; };
		2DC5623724EC68090031F69B /* TransactionsFactoryTests.swift in Sources */ = {isa = PBXBuildFile; fileRef = 3597021124BF6AAC0010506E /* TransactionsFactoryTests.swift */; };
		2DD02D5724AD0B0500419CD9 /* RCIntroEligibilityTests.swift in Sources */ = {isa = PBXBuildFile; fileRef = 2DD02D5624AD0B0500419CD9 /* RCIntroEligibilityTests.swift */; };
		2DD448FF24088473002F5694 /* RCPurchases+SubscriberAttributes.h in Headers */ = {isa = PBXBuildFile; fileRef = 2DD448FD24088473002F5694 /* RCPurchases+SubscriberAttributes.h */; settings = {ATTRIBUTES = (Private, ); }; };
		2DD4490024088473002F5694 /* RCPurchases+SubscriberAttributes.m in Sources */ = {isa = PBXBuildFile; fileRef = 2DD448FE24088473002F5694 /* RCPurchases+SubscriberAttributes.m */; };
		2DD7BA4D24C63A830066B4C2 /* MockSystemInfo.swift in Sources */ = {isa = PBXBuildFile; fileRef = 2DD7BA4C24C63A830066B4C2 /* MockSystemInfo.swift */; };
		2DDA3E4824DB101C00EDFE5B /* MockOperationDispatcher.swift in Sources */ = {isa = PBXBuildFile; fileRef = 37E35659EB530A5109AFAB50 /* MockOperationDispatcher.swift */; };
		2DDF419624F6F331005BC22D /* ProductsRequestFactory.swift in Sources */ = {isa = PBXBuildFile; fileRef = 37E35E8DCF998D9DB63850F8 /* ProductsRequestFactory.swift */; };
		2DDF419724F6F331005BC22D /* DateExtensions.swift in Sources */ = {isa = PBXBuildFile; fileRef = 37E3567189CF6A746EE3CCC2 /* DateExtensions.swift */; };
		2DDF419D24F6F331005BC22D /* IntroEligibilityCalculator.swift in Sources */ = {isa = PBXBuildFile; fileRef = 2D97458E24BDFCEF006245E9 /* IntroEligibilityCalculator.swift */; };
		2DDF419F24F6F331005BC22D /* ReceiptParsingError.swift in Sources */ = {isa = PBXBuildFile; fileRef = 2D8F622224D30F9D00F993AA /* ReceiptParsingError.swift */; };
		2DDF41A224F6F331005BC22D /* ProductsManager.swift in Sources */ = {isa = PBXBuildFile; fileRef = 37E35C7060D7E486F5958BED /* ProductsManager.swift */; };
		2DDF41A324F6F331005BC22D /* ReceiptParser.swift in Sources */ = {isa = PBXBuildFile; fileRef = 2D5BB46A24C8E8ED00E27537 /* ReceiptParser.swift */; };
		2DDF41AB24F6F37C005BC22D /* AppleReceipt.swift in Sources */ = {isa = PBXBuildFile; fileRef = 2DDF41A724F6F37C005BC22D /* AppleReceipt.swift */; };
		2DDF41AC24F6F37C005BC22D /* ASN1Container.swift in Sources */ = {isa = PBXBuildFile; fileRef = 2DDF41A824F6F37C005BC22D /* ASN1Container.swift */; };
		2DDF41AD24F6F37C005BC22D /* ASN1ObjectIdentifier.swift in Sources */ = {isa = PBXBuildFile; fileRef = 2DDF41A924F6F37C005BC22D /* ASN1ObjectIdentifier.swift */; };
		2DDF41AE24F6F37C005BC22D /* InAppPurchase.swift in Sources */ = {isa = PBXBuildFile; fileRef = 2DDF41AA24F6F37C005BC22D /* InAppPurchase.swift */; };
		2DDF41B324F6F387005BC22D /* InAppPurchaseBuilder.swift in Sources */ = {isa = PBXBuildFile; fileRef = 2DDF41AF24F6F387005BC22D /* InAppPurchaseBuilder.swift */; };
		2DDF41B424F6F387005BC22D /* ASN1ContainerBuilder.swift in Sources */ = {isa = PBXBuildFile; fileRef = 2DDF41B024F6F387005BC22D /* ASN1ContainerBuilder.swift */; };
		2DDF41B524F6F387005BC22D /* AppleReceiptBuilder.swift in Sources */ = {isa = PBXBuildFile; fileRef = 2DDF41B124F6F387005BC22D /* AppleReceiptBuilder.swift */; };
		2DDF41B624F6F387005BC22D /* ASN1ObjectIdentifierBuilder.swift in Sources */ = {isa = PBXBuildFile; fileRef = 2DDF41B224F6F387005BC22D /* ASN1ObjectIdentifierBuilder.swift */; };
		2DDF41BA24F6F392005BC22D /* ISO3601DateFormatter.swift in Sources */ = {isa = PBXBuildFile; fileRef = 2DDF41B724F6F392005BC22D /* ISO3601DateFormatter.swift */; };
		2DDF41BB24F6F392005BC22D /* UInt8+Extensions.swift in Sources */ = {isa = PBXBuildFile; fileRef = 2DDF41B824F6F392005BC22D /* UInt8+Extensions.swift */; };
		2DDF41BC24F6F392005BC22D /* ArraySlice_UInt8+Extensions.swift in Sources */ = {isa = PBXBuildFile; fileRef = 2DDF41B924F6F392005BC22D /* ArraySlice_UInt8+Extensions.swift */; };
		2DDF41C824F6F4C3005BC22D /* ISO3601DateFormatterTests.swift in Sources */ = {isa = PBXBuildFile; fileRef = 2DDF41BE24F6F4C3005BC22D /* ISO3601DateFormatterTests.swift */; };
		2DDF41C924F6F4C3005BC22D /* UInt8+ExtensionsTests.swift in Sources */ = {isa = PBXBuildFile; fileRef = 2DDF41BF24F6F4C3005BC22D /* UInt8+ExtensionsTests.swift */; };
		2DDF41CA24F6F4C3005BC22D /* ArraySlice_UInt8+ExtensionsTests.swift in Sources */ = {isa = PBXBuildFile; fileRef = 2DDF41C024F6F4C3005BC22D /* ArraySlice_UInt8+ExtensionsTests.swift */; };
		2DDF41CB24F6F4C3005BC22D /* ASN1ObjectIdentifierBuilderTests.swift in Sources */ = {isa = PBXBuildFile; fileRef = 2DDF41C224F6F4C3005BC22D /* ASN1ObjectIdentifierBuilderTests.swift */; };
		2DDF41CC24F6F4C3005BC22D /* AppleReceiptBuilderTests.swift in Sources */ = {isa = PBXBuildFile; fileRef = 2DDF41C324F6F4C3005BC22D /* AppleReceiptBuilderTests.swift */; };
		2DDF41CD24F6F4C3005BC22D /* ASN1ContainerBuilderTests.swift in Sources */ = {isa = PBXBuildFile; fileRef = 2DDF41C424F6F4C3005BC22D /* ASN1ContainerBuilderTests.swift */; };
		2DDF41CE24F6F4C3005BC22D /* InAppPurchaseBuilderTests.swift in Sources */ = {isa = PBXBuildFile; fileRef = 2DDF41C524F6F4C3005BC22D /* InAppPurchaseBuilderTests.swift */; };
		2DDF41CF24F6F4C3005BC22D /* ReceiptParsing+TestsWithRealReceipts.swift in Sources */ = {isa = PBXBuildFile; fileRef = 2DDF41C724F6F4C3005BC22D /* ReceiptParsing+TestsWithRealReceipts.swift */; };
		2DDF41DA24F6F4DB005BC22D /* ReceiptParserTests.swift in Sources */ = {isa = PBXBuildFile; fileRef = 37E351D0EBC4698E1D3585A6 /* ReceiptParserTests.swift */; };
		2DDF41DB24F6F4DB005BC22D /* IntroEligibilityCalculatorTests.swift in Sources */ = {isa = PBXBuildFile; fileRef = 37E354B18710B488B8B0D443 /* IntroEligibilityCalculatorTests.swift */; };
		2DDF41DC24F6F4DB005BC22D /* ProductsManagerTests.swift in Sources */ = {isa = PBXBuildFile; fileRef = 37E351F0E21361EAEC078A0D /* ProductsManagerTests.swift */; };
		2DDF41DE24F6F527005BC22D /* MockAppleReceiptBuilder.swift in Sources */ = {isa = PBXBuildFile; fileRef = 37E35C1554F296F7F1317747 /* MockAppleReceiptBuilder.swift */; };
		2DDF41DF24F6F527005BC22D /* MockProductsManager.swift in Sources */ = {isa = PBXBuildFile; fileRef = 37E35C9439E087F63ECC4F59 /* MockProductsManager.swift */; };
		2DDF41E024F6F527005BC22D /* MockInAppPurchaseBuilder.swift in Sources */ = {isa = PBXBuildFile; fileRef = 37E355744D64075AA91342DE /* MockInAppPurchaseBuilder.swift */; };
		2DDF41E124F6F527005BC22D /* MockReceiptParser.swift in Sources */ = {isa = PBXBuildFile; fileRef = 37E354B13440508B46C9A530 /* MockReceiptParser.swift */; };
		2DDF41E224F6F527005BC22D /* MockProductsRequest.swift in Sources */ = {isa = PBXBuildFile; fileRef = 37E35B08709090FBBFB16EBD /* MockProductsRequest.swift */; };
		2DDF41E324F6F527005BC22D /* MockASN1ContainerBuilder.swift in Sources */ = {isa = PBXBuildFile; fileRef = 37E351EB3689AF304E5B1031 /* MockASN1ContainerBuilder.swift */; };
		2DDF41E424F6F527005BC22D /* MockProductsRequestFactory.swift in Sources */ = {isa = PBXBuildFile; fileRef = 37E35F783903362B65FB7AF3 /* MockProductsRequestFactory.swift */; };
		2DDF41E624F6F5DC005BC22D /* MockSKProduct.swift in Sources */ = {isa = PBXBuildFile; fileRef = 2DDF41E524F6F5DC005BC22D /* MockSKProduct.swift */; };
		2DDF41E824F6F61B005BC22D /* MockSKDiscount.swift in Sources */ = {isa = PBXBuildFile; fileRef = 2DDF41E724F6F61B005BC22D /* MockSKDiscount.swift */; };
		2DDF41EA24F6F844005BC22D /* SKProductSubscriptionDurationExtensions.swift in Sources */ = {isa = PBXBuildFile; fileRef = 2DDF41E924F6F844005BC22D /* SKProductSubscriptionDurationExtensions.swift */; };
		2DE20B6F264087FB004C597D /* StoreKitTests.swift in Sources */ = {isa = PBXBuildFile; fileRef = 2DE20B6E264087FB004C597D /* StoreKitTests.swift */; };
		2DE20B7426408802004C597D /* Purchases.framework in Frameworks */ = {isa = PBXBuildFile; fileRef = 352629FE1F7C4B9100C04F2C /* Purchases.framework */; };
		2DE20B7626408807004C597D /* StoreKitTest.framework in Frameworks */ = {isa = PBXBuildFile; fileRef = 2DE20B7526408806004C597D /* StoreKitTest.framework */; };
		2DE20B7A26408921004C597D /* Configuration.storekit in Resources */ = {isa = PBXBuildFile; fileRef = 2DE20B7926408921004C597D /* Configuration.storekit */; };
		2DE20B8226409EB7004C597D /* StoreKitTestAppApp.swift in Sources */ = {isa = PBXBuildFile; fileRef = 2DE20B8126409EB7004C597D /* StoreKitTestAppApp.swift */; };
		2DE20B8426409EB7004C597D /* ContentView.swift in Sources */ = {isa = PBXBuildFile; fileRef = 2DE20B8326409EB7004C597D /* ContentView.swift */; };
		2DE20B8626409EB8004C597D /* Assets.xcassets in Resources */ = {isa = PBXBuildFile; fileRef = 2DE20B8526409EB8004C597D /* Assets.xcassets */; };
		2DE20B8926409EB8004C597D /* Preview Assets.xcassets in Resources */ = {isa = PBXBuildFile; fileRef = 2DE20B8826409EB8004C597D /* Preview Assets.xcassets */; };
		2DE20B9026409EC7004C597D /* Purchases.framework in Frameworks */ = {isa = PBXBuildFile; fileRef = 352629FE1F7C4B9100C04F2C /* Purchases.framework */; };
		2DE20B9226409ECF004C597D /* StoreKit.framework in Frameworks */ = {isa = PBXBuildFile; fileRef = 2DE20B9126409ECF004C597D /* StoreKit.framework */; };
		2DE61A84264190830021CEA0 /* Constants.swift in Sources */ = {isa = PBXBuildFile; fileRef = 2DE61A83264190830021CEA0 /* Constants.swift */; };
		2DE63BB324EC73F3001288D6 /* PurchasesCoreSwift.framework in Frameworks */ = {isa = PBXBuildFile; fileRef = 2DC5621624EC63420031F69B /* PurchasesCoreSwift.framework */; };
		2DEB976B247DB85400A92099 /* SKProductSubscriptionDurationExtensions.swift in Sources */ = {isa = PBXBuildFile; fileRef = 2DEB976A247DB85400A92099 /* SKProductSubscriptionDurationExtensions.swift */; };
		350FBDE91F7EEF070065833D /* RCPurchases.h in Headers */ = {isa = PBXBuildFile; fileRef = 350FBDE71F7EEF070065833D /* RCPurchases.h */; settings = {ATTRIBUTES = (Public, ); }; };
		350FBDEA1F7EEF070065833D /* RCPurchases.m in Sources */ = {isa = PBXBuildFile; fileRef = 350FBDE81F7EEF070065833D /* RCPurchases.m */; };
		351F4FAF1F803D0700F245F4 /* RCPurchaserInfo.h in Headers */ = {isa = PBXBuildFile; fileRef = 351F4FAD1F803D0700F245F4 /* RCPurchaserInfo.h */; settings = {ATTRIBUTES = (Public, ); }; };
		351F4FB01F803D0700F245F4 /* RCPurchaserInfo.m in Sources */ = {isa = PBXBuildFile; fileRef = 351F4FAE1F803D0700F245F4 /* RCPurchaserInfo.m */; };
		35262A0F1F7C4B9100C04F2C /* Purchases.h in Headers */ = {isa = PBXBuildFile; fileRef = 35262A011F7C4B9100C04F2C /* Purchases.h */; settings = {ATTRIBUTES = (Public, ); }; };
		35262A231F7D77E600C04F2C /* Purchases.framework in Frameworks */ = {isa = PBXBuildFile; fileRef = 352629FE1F7C4B9100C04F2C /* Purchases.framework */; };
		354895D4267AE4B4001DC5B1 /* AttributionKey.swift in Sources */ = {isa = PBXBuildFile; fileRef = 354895D3267AE4B4001DC5B1 /* AttributionKey.swift */; };
		354895D6267BEDE3001DC5B1 /* SpecialSubscriberAttributes.swift in Sources */ = {isa = PBXBuildFile; fileRef = 354895D5267BEDE3001DC5B1 /* SpecialSubscriberAttributes.swift */; };
		35549323269E298B005F9AE9 /* OfferingsFactory.swift in Sources */ = {isa = PBXBuildFile; fileRef = 35549322269E298B005F9AE9 /* OfferingsFactory.swift */; };
		356D65F620B873AF00576D45 /* Purchases.framework in Copy Frameworks */ = {isa = PBXBuildFile; fileRef = 352629FE1F7C4B9100C04F2C /* Purchases.framework */; settings = {ATTRIBUTES = (CodeSignOnCopy, RemoveHeadersOnCopy, ); }; };
<<<<<<< HEAD
=======
		3589D15624C21DBD00A65CBB /* RCAttributionTypeFactory+Protected.h in Headers */ = {isa = PBXBuildFile; fileRef = 3589D15524C21DBD00A65CBB /* RCAttributionTypeFactory+Protected.h */; settings = {ATTRIBUTES = (Private, ); }; };
		35D0E5D026A5886C0099EAD8 /* ErrorUtils.swift in Sources */ = {isa = PBXBuildFile; fileRef = 35D0E5CF26A5886C0099EAD8 /* ErrorUtils.swift */; };
		35D5DE05268FABFD002B2DBA /* MockAttributionDataMigrator.swift in Sources */ = {isa = PBXBuildFile; fileRef = 35D5DE04268FABFD002B2DBA /* MockAttributionDataMigrator.swift */; };
		35D5DE09268FB3D7002B2DBA /* RCAttributionPoster.m in Sources */ = {isa = PBXBuildFile; fileRef = 35D5DE08268FB3D7002B2DBA /* RCAttributionPoster.m */; };
		35D5DE0B268FBB82002B2DBA /* AttributionFetcherTests.swift in Sources */ = {isa = PBXBuildFile; fileRef = 35D5DE0A268FBB82002B2DBA /* AttributionFetcherTests.swift */; };
>>>>>>> bc12ad54
		35D832CD262A5B7500E60AC5 /* ETagManager.swift in Sources */ = {isa = PBXBuildFile; fileRef = 35D832CC262A5B7500E60AC5 /* ETagManager.swift */; };
		35D832D2262E56DB00E60AC5 /* HTTPStatusCodes.swift in Sources */ = {isa = PBXBuildFile; fileRef = 35D832D1262E56DB00E60AC5 /* HTTPStatusCodes.swift */; };
		35D832F4262E606500E60AC5 /* HTTPResponse.swift in Sources */ = {isa = PBXBuildFile; fileRef = 35D832F3262E606500E60AC5 /* HTTPResponse.swift */; };
		35D83300262FAD8000E60AC5 /* ETagManagerTests.swift in Sources */ = {isa = PBXBuildFile; fileRef = 35D832FF262FAD8000E60AC5 /* ETagManagerTests.swift */; };
		35D8330A262FBA9A00E60AC5 /* MockUserDefaults.swift in Sources */ = {isa = PBXBuildFile; fileRef = 37E357D16038F07915D7825D /* MockUserDefaults.swift */; };
		35D83312262FBD4200E60AC5 /* MockETagManager.swift in Sources */ = {isa = PBXBuildFile; fileRef = 35D83311262FBD4200E60AC5 /* MockETagManager.swift */; };
		35D83317262FC21400E60AC5 /* MockETagManager.swift in Sources */ = {isa = PBXBuildFile; fileRef = 35D83316262FC21400E60AC5 /* MockETagManager.swift */; };
		35D8331C262FC23100E60AC5 /* MockUserDefaults.swift in Sources */ = {isa = PBXBuildFile; fileRef = 35D8331B262FC23100E60AC5 /* MockUserDefaults.swift */; };
		35F6FD62267426D600ABCB53 /* ETagAndResponseWrapper.swift in Sources */ = {isa = PBXBuildFile; fileRef = 35F6FD61267426D600ABCB53 /* ETagAndResponseWrapper.swift */; };
		35F82BA926A849100051DF03 /* RCPurchasesErrorUtilsAPI.m in Sources */ = {isa = PBXBuildFile; fileRef = 35F82BA726A849080051DF03 /* RCPurchasesErrorUtilsAPI.m */; };
		35F82BAB26A84E130051DF03 /* DictionaryExtensions.swift in Sources */ = {isa = PBXBuildFile; fileRef = 35F82BAA26A84E130051DF03 /* DictionaryExtensions.swift */; };
		35F82BAC26A988810051DF03 /* RCAttributionPoster.h in Headers */ = {isa = PBXBuildFile; fileRef = 35D5DE06268FB39C002B2DBA /* RCAttributionPoster.h */; settings = {ATTRIBUTES = (Private, ); }; };
		35F82BB226A98EC50051DF03 /* AttributionDataMigratorTests.swift in Sources */ = {isa = PBXBuildFile; fileRef = 35F82BB126A98EC50051DF03 /* AttributionDataMigratorTests.swift */; };
		35F82BB426A9A74D0051DF03 /* HTTPClient.swift in Sources */ = {isa = PBXBuildFile; fileRef = 35F82BB326A9A74D0051DF03 /* HTTPClient.swift */; };
		35F82BB626A9B8040051DF03 /* AttributionDataMigrator.swift in Sources */ = {isa = PBXBuildFile; fileRef = 35F82BB526A9B8030051DF03 /* AttributionDataMigrator.swift */; };
		37E3500156786798CB166571 /* RCPurchases+Protected.h in Headers */ = {isa = PBXBuildFile; fileRef = 37E352DAD631B3A45C041148 /* RCPurchases+Protected.h */; settings = {ATTRIBUTES = (Private, ); }; };
		37E3509E9E39B1FFE93351B1 /* NSError+RCExtensions.h in Headers */ = {isa = PBXBuildFile; fileRef = 37E35D12020065BE7D6E473D /* NSError+RCExtensions.h */; settings = {ATTRIBUTES = (Private, ); }; };
		37E351A24D613F0DFE6AF05F /* MockBackend.swift in Sources */ = {isa = PBXBuildFile; fileRef = 37E35645928A0009F4C105A7 /* MockBackend.swift */; };
		37E351AB03EE37534CA10B59 /* MockInMemoryCachedOfferings.swift in Sources */ = {isa = PBXBuildFile; fileRef = 37E35C5A65AAF701DED59800 /* MockInMemoryCachedOfferings.swift */; };
		37E351DC8105A9C75F8CFE31 /* RCPurchaserInfoManager.m in Sources */ = {isa = PBXBuildFile; fileRef = 37E3531E6D800F71A856C9E2 /* RCPurchaserInfoManager.m */; };
		37E351E3AC0B5F67305B4CB6 /* DeviceCacheTests.swift in Sources */ = {isa = PBXBuildFile; fileRef = 37E35D87B7E6F91E27E98F42 /* DeviceCacheTests.swift */; };
		37E3524628A1D7568679FEE2 /* SubscriberAttributesManagerTests.swift in Sources */ = {isa = PBXBuildFile; fileRef = 37E3567E972B9B04FE079ABA /* SubscriberAttributesManagerTests.swift */; };
		37E3524CB70618E6C5F3DB49 /* MockPurchasesDelegate.swift in Sources */ = {isa = PBXBuildFile; fileRef = 37E35838A7FD36982EE14100 /* MockPurchasesDelegate.swift */; };
		37E352897F7CB3A122F9739F /* PurchasesSubscriberAttributesTests.swift in Sources */ = {isa = PBXBuildFile; fileRef = 37E3508E52201122137D4B4A /* PurchasesSubscriberAttributesTests.swift */; };
		37E352E9231D083B78E2E345 /* RCBackend.m in Sources */ = {isa = PBXBuildFile; fileRef = 37E35E282619939718FC7DBE /* RCBackend.m */; };
		37E353851D42047D5B0A57D0 /* MockDateProvider.swift in Sources */ = {isa = PBXBuildFile; fileRef = 37E3578BD602C7B8E2274279 /* MockDateProvider.swift */; };
		37E35398FCB4931573C56CAF /* MockReceiptFetcher.swift in Sources */ = {isa = PBXBuildFile; fileRef = 37E352B11676F7DC51559E84 /* MockReceiptFetcher.swift */; };
		37E353E153F6B5C6DE54DE4B /* RCAttributionFetcher.m in Sources */ = {isa = PBXBuildFile; fileRef = 37E35B99BA2A8F048F2482F8 /* RCAttributionFetcher.m */; };
		37E354BE25CE61E55E4FD89C /* MockDeviceCache.swift in Sources */ = {isa = PBXBuildFile; fileRef = 37E354BEB8FDE39CAB7C4D69 /* MockDeviceCache.swift */; };
		37E354C46A8A3C2DC861C224 /* MockHTTPClient.swift in Sources */ = {isa = PBXBuildFile; fileRef = 37E35292137BBF2810CE4F4B /* MockHTTPClient.swift */; };
		37E354E0A9A371481540B2B0 /* MockAttributionFetcher.swift in Sources */ = {isa = PBXBuildFile; fileRef = 37E351CD1EE6B897F434EA40 /* MockAttributionFetcher.swift */; };
		37E354F65C32F553F4697C0E /* RCBackend.h in Headers */ = {isa = PBXBuildFile; fileRef = 37E35A6E091B8CD9C967383C /* RCBackend.h */; settings = {ATTRIBUTES = (Private, ); }; };
		37E35537842F30D829D76252 /* RCIdentityManager.m in Sources */ = {isa = PBXBuildFile; fileRef = 37E358CFE61BD929C7FDE4CD /* RCIdentityManager.m */; };
		37E3554836D4DA9336B9FA70 /* MockProductDiscount.swift in Sources */ = {isa = PBXBuildFile; fileRef = 37E3572040A16F10B957563A /* MockProductDiscount.swift */; };
		37E3555F3FB596CAB8F46868 /* BackendTests.swift in Sources */ = {isa = PBXBuildFile; fileRef = 37E358BF58C99AC39073B96C /* BackendTests.swift */; };
		37E356538C6A9A05887CAE12 /* NSError+RCExtensionsTests.swift in Sources */ = {isa = PBXBuildFile; fileRef = 37E353AF2CAD3CEDE6D9B368 /* NSError+RCExtensionsTests.swift */; };
		37E357E33F0E20D92EE6372E /* MockSKProduct.swift in Sources */ = {isa = PBXBuildFile; fileRef = 37E357FBA3184BDE6E95DED4 /* MockSKProduct.swift */; };
		37E35861EE73539B60226BC2 /* EntitlementInfosTests.swift in Sources */ = {isa = PBXBuildFile; fileRef = 37E3582920E16E065502E5FC /* EntitlementInfosTests.swift */; };
		37E3595F797614307CBA329A /* StoreKitWrapperTests.swift in Sources */ = {isa = PBXBuildFile; fileRef = 37E352F86A0A8EB05BAD77C4 /* StoreKitWrapperTests.swift */; };
		37E3599326581376E0142EEC /* SystemInfoTests.swift in Sources */ = {isa = PBXBuildFile; fileRef = 37E35EEE7783629CDE41B70C /* SystemInfoTests.swift */; };
		37E359E815ECBE0B9074FA19 /* NSDate+RCExtensionsTests.swift in Sources */ = {isa = PBXBuildFile; fileRef = 37E3508EC20EEBAB4EAC4C82 /* NSDate+RCExtensionsTests.swift */; };
		37E359F038FEA41F207662A5 /* MockPurchaserInfoManager.swift in Sources */ = {isa = PBXBuildFile; fileRef = 37E35EBCDDD1A08F8105C46C /* MockPurchaserInfoManager.swift */; };
		37E35A37D97E9E2B0CA09300 /* ISOPeriodFormatterTests.swift in Sources */ = {isa = PBXBuildFile; fileRef = 37E35B9AC7A350CA2437049D /* ISOPeriodFormatterTests.swift */; };
		37E35AC4C81DB6A27C5AA1CE /* OfferingsTests.swift in Sources */ = {isa = PBXBuildFile; fileRef = 37E357C2D977BBB081216B5F /* OfferingsTests.swift */; };
		37E35AD0B0D9EF0CDA29DAC2 /* MockStoreKitWrapper.swift in Sources */ = {isa = PBXBuildFile; fileRef = 37E351AC0FF9607719F7A29A /* MockStoreKitWrapper.swift */; };
		37E35AD3BB8E99D2AA325825 /* DeviceCacheSubscriberAttributesTests.swift in Sources */ = {isa = PBXBuildFile; fileRef = 37E35C4A795A0F056381A1B3 /* DeviceCacheSubscriberAttributesTests.swift */; };
		37E35AF213F2F79CB067FDC2 /* InMemoryCachedObjectTests.swift in Sources */ = {isa = PBXBuildFile; fileRef = 37E35E3250FBBB03D92E06EC /* InMemoryCachedObjectTests.swift */; };
		37E35B1F34D1624509012749 /* MockSubscriberAttributesManager.swift in Sources */ = {isa = PBXBuildFile; fileRef = 37E351D48260D9DC8B1EE360 /* MockSubscriberAttributesManager.swift */; };
		37E35B4BDE7D7B1EFB3EE800 /* NSError+RCExtensions.m in Sources */ = {isa = PBXBuildFile; fileRef = 37E35088AB7C4F7A242D3ED5 /* NSError+RCExtensions.m */; };
		37E35B94F66AD4C3BC3E3D54 /* RCPurchaserInfoManager.h in Headers */ = {isa = PBXBuildFile; fileRef = 37E35A375CFEFEE4D6DEFD11 /* RCPurchaserInfoManager.h */; settings = {ATTRIBUTES = (Private, ); }; };
		37E35C8515C5E2D01B0AF5C1 /* Strings.swift in Sources */ = {isa = PBXBuildFile; fileRef = 37E3507939634ED5A9280544 /* Strings.swift */; };
		37E35CB9C20AFAFBC98ADA27 /* RCAttributionFetcher.h in Headers */ = {isa = PBXBuildFile; fileRef = 37E356E2B50E2DCA5EB8A87D /* RCAttributionFetcher.h */; settings = {ATTRIBUTES = (Private, ); }; };
		37E35D01E3A0F5FC8E0B16F7 /* RCIdentityManager.h in Headers */ = {isa = PBXBuildFile; fileRef = 37E35B6C44C7460FC0522E01 /* RCIdentityManager.h */; settings = {ATTRIBUTES = (Private, ); }; };
		37E35D04747C56E85F1B9679 /* RCPurchaserInfo+Protected.h in Headers */ = {isa = PBXBuildFile; fileRef = 37E35F19DF256C1D0125CC76 /* RCPurchaserInfo+Protected.h */; settings = {ATTRIBUTES = (Private, ); }; };
		37E35D195CD0599FDB381D04 /* HTTPClientTests.swift in Sources */ = {isa = PBXBuildFile; fileRef = 37E353CBE9CF2572A72A347F /* HTTPClientTests.swift */; };
		37E35D6F8CF6DFB88F0A2F61 /* PurchaserInfoManagerTests.swift in Sources */ = {isa = PBXBuildFile; fileRef = 37E35E992F1916C7F3911E7B /* PurchaserInfoManagerTests.swift */; };
		37E35DD380900220C34BB222 /* MockTransaction.swift in Sources */ = {isa = PBXBuildFile; fileRef = 37E3550C031F1FD95B366998 /* MockTransaction.swift */; };
		37E35DD66736A6669A746334 /* PurchaserInfoTests.swift in Sources */ = {isa = PBXBuildFile; fileRef = 37E359D8F304C83184560135 /* PurchaserInfoTests.swift */; };
		37E35EB7B35C86140B96C58B /* MockIdentityManager.swift in Sources */ = {isa = PBXBuildFile; fileRef = 37E3571B552018D47A6ED7C6 /* MockIdentityManager.swift */; };
		37E35EBDFC5CD3068E1792A3 /* MockNotificationCenter.swift in Sources */ = {isa = PBXBuildFile; fileRef = 37E35A0D4A561C51185F82EB /* MockNotificationCenter.swift */; };
		37E35EDC57C486AC2D66B4B8 /* MockOfferingsFactory.swift in Sources */ = {isa = PBXBuildFile; fileRef = 37E3555B4BE0A4F7222E7B00 /* MockOfferingsFactory.swift */; };
		37E35F150166B248756AAFEF /* NSData+RCExtensionsTests.swift in Sources */ = {isa = PBXBuildFile; fileRef = 37E35ABEE9FD79CCA64E4F8B /* NSData+RCExtensionsTests.swift */; };
		37E35F549AEB655AB6DA83B3 /* MockSKDiscount.swift in Sources */ = {isa = PBXBuildFile; fileRef = 37E35EABF6D7AFE367718784 /* MockSKDiscount.swift */; };
		37E35F67255A87BD86B39D43 /* MockReceiptParser.swift in Sources */ = {isa = PBXBuildFile; fileRef = 37E3558F697A939D2BBD7FEC /* MockReceiptParser.swift */; };
		37E35FF7952D59C0AE3879D3 /* IdentityManagerTests.swift in Sources */ = {isa = PBXBuildFile; fileRef = 37E35294EBC1E5A879C95540 /* IdentityManagerTests.swift */; };
		80E80EF226970E04008F245A /* RCReceiptFetcher.swift in Sources */ = {isa = PBXBuildFile; fileRef = 80E80EF026970DC3008F245A /* RCReceiptFetcher.swift */; };
		9A65DFDE258AD60A00DE00B0 /* LogIntent.swift in Sources */ = {isa = PBXBuildFile; fileRef = 9A65DFDD258AD60A00DE00B0 /* LogIntent.swift */; };
		9A65E03625918B0500DE00B0 /* ConfigureStrings.swift in Sources */ = {isa = PBXBuildFile; fileRef = 9A65E03525918B0500DE00B0 /* ConfigureStrings.swift */; };
		9A65E03B25918B0900DE00B0 /* PurchaserInfoStrings.swift in Sources */ = {isa = PBXBuildFile; fileRef = 9A65E03A25918B0900DE00B0 /* PurchaserInfoStrings.swift */; };
		9A65E0762591977200DE00B0 /* IdentityStrings.swift in Sources */ = {isa = PBXBuildFile; fileRef = 9A65E0752591977200DE00B0 /* IdentityStrings.swift */; };
		9A65E07B2591977500DE00B0 /* NetworkStrings.swift in Sources */ = {isa = PBXBuildFile; fileRef = 9A65E07A2591977500DE00B0 /* NetworkStrings.swift */; };
		9A65E0802591977900DE00B0 /* ReceiptStrings.swift in Sources */ = {isa = PBXBuildFile; fileRef = 9A65E07F2591977900DE00B0 /* ReceiptStrings.swift */; };
		9A65E0A02591A23200DE00B0 /* OfferingStrings.swift in Sources */ = {isa = PBXBuildFile; fileRef = 9A65E09F2591A23200DE00B0 /* OfferingStrings.swift */; };
		9A65E0A52591A23500DE00B0 /* PurchaseStrings.swift in Sources */ = {isa = PBXBuildFile; fileRef = 9A65E0A42591A23500DE00B0 /* PurchaseStrings.swift */; };
		9A65E0AA2591A23800DE00B0 /* RestoreStrings.swift in Sources */ = {isa = PBXBuildFile; fileRef = 9A65E0A92591A23800DE00B0 /* RestoreStrings.swift */; };
		A5E6842D2696233D00EC9CB0 /* AttributionData.swift in Sources */ = {isa = PBXBuildFile; fileRef = A5E6842C2696233D00EC9CB0 /* AttributionData.swift */; };
		B3083A11269931CF007B5503 /* RCOfferingAPI.m in Sources */ = {isa = PBXBuildFile; fileRef = B3083A10269931CF007B5503 /* RCOfferingAPI.m */; };
		B3083A132699334C007B5503 /* Offering.swift in Sources */ = {isa = PBXBuildFile; fileRef = B3083A122699334C007B5503 /* Offering.swift */; };
		B32B74FF26868AEB005647BF /* Package.swift in Sources */ = {isa = PBXBuildFile; fileRef = B3D3C4712685784800CB3C21 /* Package.swift */; };
		B32B750126868C1D005647BF /* EntitlementInfo.swift in Sources */ = {isa = PBXBuildFile; fileRef = B32B750026868C1D005647BF /* EntitlementInfo.swift */; };
		B33C43EF267295E2006B8C8C /* RCObjC.m in Sources */ = {isa = PBXBuildFile; fileRef = B33C43EC2672953D006B8C8C /* RCObjC.m */; };
		B33C43F22672986D006B8C8C /* ObjCThrowExceptionMatcher.swift in Sources */ = {isa = PBXBuildFile; fileRef = B33C43F12672986D006B8C8C /* ObjCThrowExceptionMatcher.swift */; };
		B33CEA9E268BC39D008A3144 /* RCTransactionAPI.m in Sources */ = {isa = PBXBuildFile; fileRef = B33CEA9D268BC39D008A3144 /* RCTransactionAPI.m */; };
		B33CEAA0268CDCC9008A3144 /* ISOPeriodFormatter.swift in Sources */ = {isa = PBXBuildFile; fileRef = B33CEA9F268CDCC9008A3144 /* ISOPeriodFormatter.swift */; };
		B34D2AA0269606E400D88C3A /* IntroEligibility.swift in Sources */ = {isa = PBXBuildFile; fileRef = B3DF6A4F269524080030D57C /* IntroEligibility.swift */; };
		B34D2AA126960A3200D88C3A /* RCIntroEligibilityAPI.m in Sources */ = {isa = PBXBuildFile; fileRef = B3DF6A4D269522040030D57C /* RCIntroEligibilityAPI.m */; };
		B34D2AA4269649EC00D88C3A /* MockProductDiscount.swift in Sources */ = {isa = PBXBuildFile; fileRef = 37E3572040A16F10B957563A /* MockProductDiscount.swift */; };
		B34D2AA626976FC700D88C3A /* ErrorCode.swift in Sources */ = {isa = PBXBuildFile; fileRef = B34D2AA526976FC700D88C3A /* ErrorCode.swift */; };
		B36824BE268FBC5B00957E4C /* XCTest.framework in Frameworks */ = {isa = PBXBuildFile; fileRef = B36824BD268FBC5B00957E4C /* XCTest.framework */; };
		B36824BF268FBC8700957E4C /* SubscriberAttributeTests.swift in Sources */ = {isa = PBXBuildFile; fileRef = 2D8DB34A24072AAE00BE3D31 /* SubscriberAttributeTests.swift */; };
		B36824C1268FBCE000957E4C /* MockDateProvider.swift in Sources */ = {isa = PBXBuildFile; fileRef = 37E3578BD602C7B8E2274279 /* MockDateProvider.swift */; };
		B36824C3268FBE1500957E4C /* BackendSubscriberAttributesTests.swift in Sources */ = {isa = PBXBuildFile; fileRef = 37E357F69438004E1F443C03 /* BackendSubscriberAttributesTests.swift */; };
		B372EC54268FEDC60099171E /* PromotionalOffer.swift in Sources */ = {isa = PBXBuildFile; fileRef = B372EC53268FEDC60099171E /* PromotionalOffer.swift */; };
		B372EC56268FEF020099171E /* ProductInfo.swift in Sources */ = {isa = PBXBuildFile; fileRef = B372EC55268FEF020099171E /* ProductInfo.swift */; };
		B387F47A2683FDEA0028701F /* main.m in Sources */ = {isa = PBXBuildFile; fileRef = B387F46D2683FDAC0028701F /* main.m */; };
		B39E8118268E832000D31189 /* RCAttributionNetworkAPI.m in Sources */ = {isa = PBXBuildFile; fileRef = B39E8117268E832000D31189 /* RCAttributionNetworkAPI.m */; };
		B39E811A268E849900D31189 /* AttributionNetwork.swift in Sources */ = {isa = PBXBuildFile; fileRef = B39E8119268E849900D31189 /* AttributionNetwork.swift */; };
		B39E811D268E887500D31189 /* SubscriberAttribute.swift in Sources */ = {isa = PBXBuildFile; fileRef = B39E811C268E887500D31189 /* SubscriberAttribute.swift */; };
		B3AA35A0268682410007771B /* RCEntitlementInfoAPI.m in Sources */ = {isa = PBXBuildFile; fileRef = B3AA359D268682410007771B /* RCEntitlementInfoAPI.m */; };
		B3AA35A1268682410007771B /* RCPurchasesAPI.m in Sources */ = {isa = PBXBuildFile; fileRef = B3AA359F268682410007771B /* RCPurchasesAPI.m */; };
		B3AA6234268A7BA900894871 /* RCEntitlementInfosAPI.m in Sources */ = {isa = PBXBuildFile; fileRef = B3AA6232268A7BA900894871 /* RCEntitlementInfosAPI.m */; };
		B3AA6236268A81C700894871 /* EntitlementInfos.swift in Sources */ = {isa = PBXBuildFile; fileRef = B3AA6235268A81C700894871 /* EntitlementInfos.swift */; };
		B3AA6238268B926F00894871 /* SystemInfo.swift in Sources */ = {isa = PBXBuildFile; fileRef = B3AA6237268B926F00894871 /* SystemInfo.swift */; };
		B3B5FBB4269CED4B00104A0C /* BackendErrorCode.swift in Sources */ = {isa = PBXBuildFile; fileRef = B3B5FBB3269CED4B00104A0C /* BackendErrorCode.swift */; };
		B3B5FBB6269CED6400104A0C /* ErrorDetails.swift in Sources */ = {isa = PBXBuildFile; fileRef = B3B5FBB5269CED6400104A0C /* ErrorDetails.swift */; };
		B3B5FBBA269D100400104A0C /* RCOfferingsAPI.m in Sources */ = {isa = PBXBuildFile; fileRef = B3B5FBB9269D100400104A0C /* RCOfferingsAPI.m */; };
		B3B5FBBC269D121B00104A0C /* Offerings.swift in Sources */ = {isa = PBXBuildFile; fileRef = B3B5FBBB269D121B00104A0C /* Offerings.swift */; };
		B3B5FBBF269E081E00104A0C /* InMemoryCachedObject.swift in Sources */ = {isa = PBXBuildFile; fileRef = B3B5FBBE269E081E00104A0C /* InMemoryCachedObject.swift */; };
		B3B5FBC1269E17CE00104A0C /* DeviceCache.swift in Sources */ = {isa = PBXBuildFile; fileRef = B3B5FBC0269E17CE00104A0C /* DeviceCache.swift */; };
		B3C1AEFA268FF4DB0013D50D /* ProductInfoEnums.swift in Sources */ = {isa = PBXBuildFile; fileRef = B3C1AEF9268FF4DB0013D50D /* ProductInfoEnums.swift */; };
		B3C1AEFB268FF7210013D50D /* ProductInfoTests.swift in Sources */ = {isa = PBXBuildFile; fileRef = 37E350E57B0A393455A72B40 /* ProductInfoTests.swift */; };
		B3D3C47026856AFF00CB3C21 /* APITester.swift in Sources */ = {isa = PBXBuildFile; fileRef = B3D3C46F26856AFF00CB3C21 /* APITester.swift */; };
		B3D5CFBD267282630056FA67 /* Nimble in Frameworks */ = {isa = PBXBuildFile; productRef = B3D5CFBC267282630056FA67 /* Nimble */; };
		B3D5CFC0267282760056FA67 /* OHHTTPStubsSwift in Frameworks */ = {isa = PBXBuildFile; productRef = B3D5CFBF267282760056FA67 /* OHHTTPStubsSwift */; };
		B3D5CFC2267282760056FA67 /* OHHTTPStubs in Frameworks */ = {isa = PBXBuildFile; productRef = B3D5CFC1267282760056FA67 /* OHHTTPStubs */; };
		B3D5CFC42672827D0056FA67 /* Nimble in Frameworks */ = {isa = PBXBuildFile; productRef = B3D5CFC32672827D0056FA67 /* Nimble */; };
		B3D5CFC62672827D0056FA67 /* OHHTTPStubs in Frameworks */ = {isa = PBXBuildFile; productRef = B3D5CFC52672827D0056FA67 /* OHHTTPStubs */; };
		B3D5CFC82672827D0056FA67 /* OHHTTPStubsSwift in Frameworks */ = {isa = PBXBuildFile; productRef = B3D5CFC72672827D0056FA67 /* OHHTTPStubsSwift */; };
		B3D5CFCA267282860056FA67 /* Nimble in Frameworks */ = {isa = PBXBuildFile; productRef = B3D5CFC9267282860056FA67 /* Nimble */; };
		B3DDB55926854865008CCF23 /* PurchaseOwnershipType.swift in Sources */ = {isa = PBXBuildFile; fileRef = B3DDB55826854865008CCF23 /* PurchaseOwnershipType.swift */; };
		B3DF6A452694DCBA0030D57C /* PurchasesTests.swift in Sources */ = {isa = PBXBuildFile; fileRef = 37E35DE5707E845DA3FF51BC /* PurchasesTests.swift */; };
		B3DF6A46269512690030D57C /* ProductInfoExtensions.swift in Sources */ = {isa = PBXBuildFile; fileRef = 37E3583675928C01D92E3166 /* ProductInfoExtensions.swift */; };
		B3DF6A472695145E0030D57C /* ProductInfoExtensions.swift in Sources */ = {isa = PBXBuildFile; fileRef = 37E3583675928C01D92E3166 /* ProductInfoExtensions.swift */; };
		F5BE424026962ACF00254A30 /* ReceiptRefreshPolicy.swift in Sources */ = {isa = PBXBuildFile; fileRef = F5BE423F26962ACF00254A30 /* ReceiptRefreshPolicy.swift */; };
		F5BE424226965F9F00254A30 /* ProductInfoExtractor.swift in Sources */ = {isa = PBXBuildFile; fileRef = F5BE424126965F9F00254A30 /* ProductInfoExtractor.swift */; };
		F5BE424326966B0000254A30 /* ProductInfoExtractorTests.swift in Sources */ = {isa = PBXBuildFile; fileRef = 37E3548189DA008320B3FC98 /* ProductInfoExtractorTests.swift */; };
		F5BE4245269676E200254A30 /* StoreKitRequestFetcherTests.swift in Sources */ = {isa = PBXBuildFile; fileRef = F5BE4244269676E200254A30 /* StoreKitRequestFetcherTests.swift */; };
		F5BE443D26977F9B00254A30 /* HTTPRequest.swift in Sources */ = {isa = PBXBuildFile; fileRef = F5BE443C26977F9B00254A30 /* HTTPRequest.swift */; };
		F5BE44432698581100254A30 /* AttributionTypeFactory.swift in Sources */ = {isa = PBXBuildFile; fileRef = F5BE44422698581100254A30 /* AttributionTypeFactory.swift */; };
		F5BE444526985A0900254A30 /* String+Extensions.swift in Sources */ = {isa = PBXBuildFile; fileRef = F5BE444426985A0900254A30 /* String+Extensions.swift */; };
		F5BE444726985E7B00254A30 /* AttributionTypeFactoryTests.swift in Sources */ = {isa = PBXBuildFile; fileRef = 37E350420D54B99BB39448E0 /* AttributionTypeFactoryTests.swift */; };
		F5BE4479269E4A4C00254A30 /* AdClientProxy.swift in Sources */ = {isa = PBXBuildFile; fileRef = F5BE4478269E4A4C00254A30 /* AdClientProxy.swift */; };
		F5BE447B269E4A7500254A30 /* TrackingManagerProxy.swift in Sources */ = {isa = PBXBuildFile; fileRef = F5BE447A269E4A7500254A30 /* TrackingManagerProxy.swift */; };
		F5BE447D269E4ADB00254A30 /* ASIdentifierManagerProxy.swift in Sources */ = {isa = PBXBuildFile; fileRef = F5BE447C269E4ADB00254A30 /* ASIdentifierManagerProxy.swift */; };
/* End PBXBuildFile section */

/* Begin PBXContainerItemProxy section */
		2DC5622024EC63430031F69B /* PBXContainerItemProxy */ = {
			isa = PBXContainerItemProxy;
			containerPortal = 352629F51F7C4B9100C04F2C /* Project object */;
			proxyType = 1;
			remoteGlobalIDString = 2DC5621524EC63420031F69B;
			remoteInfo = PurchasesCoreSwift;
		};
		2DC5623424EC63A20031F69B /* PBXContainerItemProxy */ = {
			isa = PBXContainerItemProxy;
			containerPortal = 352629F51F7C4B9100C04F2C /* Project object */;
			proxyType = 1;
			remoteGlobalIDString = 2DC5621524EC63420031F69B;
			remoteInfo = PurchasesCoreSwift;
		};
		2DE20B8E26409EC0004C597D /* PBXContainerItemProxy */ = {
			isa = PBXContainerItemProxy;
			containerPortal = 352629F51F7C4B9100C04F2C /* Project object */;
			proxyType = 1;
			remoteGlobalIDString = 2DE20B7E26409EB7004C597D;
			remoteInfo = StoreKitTestApp;
		};
		35DFC68220B8757C004584CC /* PBXContainerItemProxy */ = {
			isa = PBXContainerItemProxy;
			containerPortal = 352629F51F7C4B9100C04F2C /* Project object */;
			proxyType = 1;
			remoteGlobalIDString = 352629FD1F7C4B9100C04F2C;
			remoteInfo = Purchases;
		};
		B387F48726840B7F0028701F /* PBXContainerItemProxy */ = {
			isa = PBXContainerItemProxy;
			containerPortal = 352629F51F7C4B9100C04F2C /* Project object */;
			proxyType = 1;
			remoteGlobalIDString = 352629FD1F7C4B9100C04F2C;
			remoteInfo = Purchases;
		};
/* End PBXContainerItemProxy section */

/* Begin PBXCopyFilesBuildPhase section */
		350FBDD91F7DFD900065833D /* Copy Frameworks */ = {
			isa = PBXCopyFilesBuildPhase;
			buildActionMask = 2147483647;
			dstPath = "";
			dstSubfolderSpec = 10;
			files = (
				356D65F620B873AF00576D45 /* Purchases.framework in Copy Frameworks */,
			);
			name = "Copy Frameworks";
			runOnlyForDeploymentPostprocessing = 0;
		};
		B387F4712683FDDB0028701F /* CopyFiles */ = {
			isa = PBXCopyFilesBuildPhase;
			buildActionMask = 2147483647;
			dstPath = /usr/share/man/man1/;
			dstSubfolderSpec = 0;
			files = (
			);
			runOnlyForDeploymentPostprocessing = 1;
		};
/* End PBXCopyFilesBuildPhase section */

/* Begin PBXFileReference section */
		0313FD40268A506400168386 /* DateProvider.swift */ = {isa = PBXFileReference; lastKnownFileType = sourcecode.swift; path = DateProvider.swift; sourceTree = "<group>"; };
		2CD72941268A823900BFC976 /* Data+Extensions.swift */ = {isa = PBXFileReference; lastKnownFileType = sourcecode.swift; path = "Data+Extensions.swift"; sourceTree = "<group>"; };
		2CD72943268A826F00BFC976 /* Date+Extensions.swift */ = {isa = PBXFileReference; lastKnownFileType = sourcecode.swift; path = "Date+Extensions.swift"; sourceTree = "<group>"; };
		2CD72947268A828400BFC976 /* Locale+Extensions.swift */ = {isa = PBXFileReference; lastKnownFileType = sourcecode.swift; path = "Locale+Extensions.swift"; sourceTree = "<group>"; };
		2D11F5E0250FF886005A70E8 /* AttributionStrings.swift */ = {isa = PBXFileReference; lastKnownFileType = sourcecode.swift; path = AttributionStrings.swift; sourceTree = "<group>"; };
		2D1FFAD425B8707400367C63 /* RCPurchaserInfoManager+Protected.h */ = {isa = PBXFileReference; lastKnownFileType = sourcecode.c.h; path = "RCPurchaserInfoManager+Protected.h"; sourceTree = "<group>"; };
		2D390254259CF46000DB19C0 /* MockPaymentDiscount.swift */ = {isa = PBXFileReference; lastKnownFileType = sourcecode.swift; path = MockPaymentDiscount.swift; sourceTree = "<group>"; };
		2D4C18A824F47E4400F268CD /* Purchases.swift */ = {isa = PBXFileReference; lastKnownFileType = sourcecode.swift; path = Purchases.swift; sourceTree = "<group>"; };
		2D4D6AF224F7172900B656BE /* MockProductsRequest.swift */ = {isa = PBXFileReference; fileEncoding = 4; lastKnownFileType = sourcecode.swift; path = MockProductsRequest.swift; sourceTree = "<group>"; };
		2D4E926426990AB1000E10B0 /* StoreKitWrapper.swift */ = {isa = PBXFileReference; lastKnownFileType = sourcecode.swift; path = StoreKitWrapper.swift; sourceTree = "<group>"; };
		2D5033212406E4E8009CAE61 /* RCTypeDefsPreMigration.h */ = {isa = PBXFileReference; fileEncoding = 4; lastKnownFileType = sourcecode.c.h; name = RCTypeDefsPreMigration.h; path = Purchases/SwiftObjcCompatibility/RCTypeDefsPreMigration.h; sourceTree = SOURCE_ROOT; };
		2D5033272406EA61009CAE61 /* RCSubscriberAttributesManager.h */ = {isa = PBXFileReference; fileEncoding = 4; lastKnownFileType = sourcecode.c.h; name = RCSubscriberAttributesManager.h; path = Purchases/SubscriberAttributes/RCSubscriberAttributesManager.h; sourceTree = SOURCE_ROOT; };
		2D5033282406EA61009CAE61 /* RCSubscriberAttributesManager.m */ = {isa = PBXFileReference; fileEncoding = 4; lastKnownFileType = sourcecode.c.objc; name = RCSubscriberAttributesManager.m; path = Purchases/SubscriberAttributes/RCSubscriberAttributesManager.m; sourceTree = SOURCE_ROOT; };
		2D5BB46A24C8E8ED00E27537 /* ReceiptParser.swift */ = {isa = PBXFileReference; lastKnownFileType = sourcecode.swift; path = ReceiptParser.swift; sourceTree = "<group>"; };
		2D8DB34A24072AAE00BE3D31 /* SubscriberAttributeTests.swift */ = {isa = PBXFileReference; fileEncoding = 4; lastKnownFileType = sourcecode.swift; path = SubscriberAttributeTests.swift; sourceTree = "<group>"; };
		2D8F622224D30F9D00F993AA /* ReceiptParsingError.swift */ = {isa = PBXFileReference; lastKnownFileType = sourcecode.swift; path = ReceiptParsingError.swift; sourceTree = "<group>"; };
		2D97458E24BDFCEF006245E9 /* IntroEligibilityCalculator.swift */ = {isa = PBXFileReference; lastKnownFileType = sourcecode.swift; path = IntroEligibilityCalculator.swift; sourceTree = "<group>"; };
		2D991AC9268BA56900085481 /* StoreKitRequestFetcher.swift */ = {isa = PBXFileReference; lastKnownFileType = sourcecode.swift; path = StoreKitRequestFetcher.swift; sourceTree = "<group>"; };
		2DA0068E24E2E515002C59D3 /* MockIntroEligibilityCalculator.swift */ = {isa = PBXFileReference; fileEncoding = 4; lastKnownFileType = sourcecode.swift; path = MockIntroEligibilityCalculator.swift; sourceTree = "<group>"; };
		2DAF814D25B24243002C621E /* RCIdentityManager+Protected.h */ = {isa = PBXFileReference; lastKnownFileType = sourcecode.c.h; path = "RCIdentityManager+Protected.h"; sourceTree = "<group>"; };
		2DBB3E10269C9B8700BBF431 /* SwiftStyleGuide.swift */ = {isa = PBXFileReference; lastKnownFileType = sourcecode.swift; path = SwiftStyleGuide.swift; sourceTree = "<group>"; };
		2DC19194255F36D10039389A /* Logger.swift */ = {isa = PBXFileReference; lastKnownFileType = sourcecode.swift; path = Logger.swift; sourceTree = "<group>"; };
		2DC5621624EC63420031F69B /* PurchasesCoreSwift.framework */ = {isa = PBXFileReference; explicitFileType = wrapper.framework; includeInIndex = 0; path = PurchasesCoreSwift.framework; sourceTree = BUILT_PRODUCTS_DIR; };
		2DC5621824EC63430031F69B /* PurchasesCoreSwift.h */ = {isa = PBXFileReference; lastKnownFileType = sourcecode.c.h; path = PurchasesCoreSwift.h; sourceTree = "<group>"; };
		2DC5621924EC63430031F69B /* Info.plist */ = {isa = PBXFileReference; lastKnownFileType = text.plist.xml; path = Info.plist; sourceTree = "<group>"; };
		2DC5621E24EC63430031F69B /* PurchasesCoreSwiftTests.xctest */ = {isa = PBXFileReference; explicitFileType = wrapper.cfbundle; includeInIndex = 0; path = PurchasesCoreSwiftTests.xctest; sourceTree = BUILT_PRODUCTS_DIR; };
		2DC5622524EC63430031F69B /* Info.plist */ = {isa = PBXFileReference; lastKnownFileType = text.plist.xml; path = Info.plist; sourceTree = "<group>"; };
		2DD02D5624AD0B0500419CD9 /* RCIntroEligibilityTests.swift */ = {isa = PBXFileReference; lastKnownFileType = sourcecode.swift; path = RCIntroEligibilityTests.swift; sourceTree = "<group>"; };
		2DD269162522A20A006AC4BC /* DictionaryExtensionsTests.swift */ = {isa = PBXFileReference; lastKnownFileType = sourcecode.swift; path = DictionaryExtensionsTests.swift; sourceTree = "<group>"; };
		2DD448FD24088473002F5694 /* RCPurchases+SubscriberAttributes.h */ = {isa = PBXFileReference; fileEncoding = 4; lastKnownFileType = sourcecode.c.h; name = "RCPurchases+SubscriberAttributes.h"; path = "Purchases/SubscriberAttributes/RCPurchases+SubscriberAttributes.h"; sourceTree = SOURCE_ROOT; };
		2DD448FE24088473002F5694 /* RCPurchases+SubscriberAttributes.m */ = {isa = PBXFileReference; fileEncoding = 4; lastKnownFileType = sourcecode.c.objc; name = "RCPurchases+SubscriberAttributes.m"; path = "Purchases/SubscriberAttributes/RCPurchases+SubscriberAttributes.m"; sourceTree = SOURCE_ROOT; };
		2DD7BA4C24C63A830066B4C2 /* MockSystemInfo.swift */ = {isa = PBXFileReference; lastKnownFileType = sourcecode.swift; path = MockSystemInfo.swift; sourceTree = "<group>"; };
		2DDA3E4624DB0B5400EDFE5B /* OperationDispatcher.swift */ = {isa = PBXFileReference; lastKnownFileType = sourcecode.swift; path = OperationDispatcher.swift; sourceTree = "<group>"; };
		2DDE559A24C8B5E300DCB087 /* verifyReceiptSample1.txt */ = {isa = PBXFileReference; fileEncoding = 4; lastKnownFileType = text; path = verifyReceiptSample1.txt; sourceTree = "<group>"; };
		2DDE559B24C8B5E300DCB087 /* base64encodedreceiptsample1.txt */ = {isa = PBXFileReference; fileEncoding = 4; lastKnownFileType = text; path = base64encodedreceiptsample1.txt; sourceTree = "<group>"; };
		2DDF41A724F6F37C005BC22D /* AppleReceipt.swift */ = {isa = PBXFileReference; fileEncoding = 4; lastKnownFileType = sourcecode.swift; path = AppleReceipt.swift; sourceTree = "<group>"; };
		2DDF41A824F6F37C005BC22D /* ASN1Container.swift */ = {isa = PBXFileReference; fileEncoding = 4; lastKnownFileType = sourcecode.swift; path = ASN1Container.swift; sourceTree = "<group>"; };
		2DDF41A924F6F37C005BC22D /* ASN1ObjectIdentifier.swift */ = {isa = PBXFileReference; fileEncoding = 4; lastKnownFileType = sourcecode.swift; path = ASN1ObjectIdentifier.swift; sourceTree = "<group>"; };
		2DDF41AA24F6F37C005BC22D /* InAppPurchase.swift */ = {isa = PBXFileReference; fileEncoding = 4; lastKnownFileType = sourcecode.swift; path = InAppPurchase.swift; sourceTree = "<group>"; };
		2DDF41AF24F6F387005BC22D /* InAppPurchaseBuilder.swift */ = {isa = PBXFileReference; fileEncoding = 4; lastKnownFileType = sourcecode.swift; path = InAppPurchaseBuilder.swift; sourceTree = "<group>"; };
		2DDF41B024F6F387005BC22D /* ASN1ContainerBuilder.swift */ = {isa = PBXFileReference; fileEncoding = 4; lastKnownFileType = sourcecode.swift; path = ASN1ContainerBuilder.swift; sourceTree = "<group>"; };
		2DDF41B124F6F387005BC22D /* AppleReceiptBuilder.swift */ = {isa = PBXFileReference; fileEncoding = 4; lastKnownFileType = sourcecode.swift; path = AppleReceiptBuilder.swift; sourceTree = "<group>"; };
		2DDF41B224F6F387005BC22D /* ASN1ObjectIdentifierBuilder.swift */ = {isa = PBXFileReference; fileEncoding = 4; lastKnownFileType = sourcecode.swift; path = ASN1ObjectIdentifierBuilder.swift; sourceTree = "<group>"; };
		2DDF41B724F6F392005BC22D /* ISO3601DateFormatter.swift */ = {isa = PBXFileReference; fileEncoding = 4; lastKnownFileType = sourcecode.swift; path = ISO3601DateFormatter.swift; sourceTree = "<group>"; };
		2DDF41B824F6F392005BC22D /* UInt8+Extensions.swift */ = {isa = PBXFileReference; fileEncoding = 4; lastKnownFileType = sourcecode.swift; path = "UInt8+Extensions.swift"; sourceTree = "<group>"; };
		2DDF41B924F6F392005BC22D /* ArraySlice_UInt8+Extensions.swift */ = {isa = PBXFileReference; fileEncoding = 4; lastKnownFileType = sourcecode.swift; path = "ArraySlice_UInt8+Extensions.swift"; sourceTree = "<group>"; };
		2DDF41BE24F6F4C3005BC22D /* ISO3601DateFormatterTests.swift */ = {isa = PBXFileReference; fileEncoding = 4; lastKnownFileType = sourcecode.swift; path = ISO3601DateFormatterTests.swift; sourceTree = "<group>"; };
		2DDF41BF24F6F4C3005BC22D /* UInt8+ExtensionsTests.swift */ = {isa = PBXFileReference; fileEncoding = 4; lastKnownFileType = sourcecode.swift; path = "UInt8+ExtensionsTests.swift"; sourceTree = "<group>"; };
		2DDF41C024F6F4C3005BC22D /* ArraySlice_UInt8+ExtensionsTests.swift */ = {isa = PBXFileReference; fileEncoding = 4; lastKnownFileType = sourcecode.swift; path = "ArraySlice_UInt8+ExtensionsTests.swift"; sourceTree = "<group>"; };
		2DDF41C224F6F4C3005BC22D /* ASN1ObjectIdentifierBuilderTests.swift */ = {isa = PBXFileReference; fileEncoding = 4; lastKnownFileType = sourcecode.swift; path = ASN1ObjectIdentifierBuilderTests.swift; sourceTree = "<group>"; };
		2DDF41C324F6F4C3005BC22D /* AppleReceiptBuilderTests.swift */ = {isa = PBXFileReference; fileEncoding = 4; lastKnownFileType = sourcecode.swift; path = AppleReceiptBuilderTests.swift; sourceTree = "<group>"; };
		2DDF41C424F6F4C3005BC22D /* ASN1ContainerBuilderTests.swift */ = {isa = PBXFileReference; fileEncoding = 4; lastKnownFileType = sourcecode.swift; path = ASN1ContainerBuilderTests.swift; sourceTree = "<group>"; };
		2DDF41C524F6F4C3005BC22D /* InAppPurchaseBuilderTests.swift */ = {isa = PBXFileReference; fileEncoding = 4; lastKnownFileType = sourcecode.swift; path = InAppPurchaseBuilderTests.swift; sourceTree = "<group>"; };
		2DDF41C724F6F4C3005BC22D /* ReceiptParsing+TestsWithRealReceipts.swift */ = {isa = PBXFileReference; fileEncoding = 4; lastKnownFileType = sourcecode.swift; path = "ReceiptParsing+TestsWithRealReceipts.swift"; sourceTree = "<group>"; };
		2DDF41E524F6F5DC005BC22D /* MockSKProduct.swift */ = {isa = PBXFileReference; fileEncoding = 4; lastKnownFileType = sourcecode.swift; path = MockSKProduct.swift; sourceTree = "<group>"; };
		2DDF41E724F6F61B005BC22D /* MockSKDiscount.swift */ = {isa = PBXFileReference; fileEncoding = 4; lastKnownFileType = sourcecode.swift; path = MockSKDiscount.swift; sourceTree = "<group>"; };
		2DDF41E924F6F844005BC22D /* SKProductSubscriptionDurationExtensions.swift */ = {isa = PBXFileReference; fileEncoding = 4; lastKnownFileType = sourcecode.swift; path = SKProductSubscriptionDurationExtensions.swift; sourceTree = "<group>"; };
		2DE20B6C264087FB004C597D /* StoreKitTests.xctest */ = {isa = PBXFileReference; explicitFileType = wrapper.cfbundle; includeInIndex = 0; path = StoreKitTests.xctest; sourceTree = BUILT_PRODUCTS_DIR; };
		2DE20B6E264087FB004C597D /* StoreKitTests.swift */ = {isa = PBXFileReference; lastKnownFileType = sourcecode.swift; path = StoreKitTests.swift; sourceTree = "<group>"; };
		2DE20B70264087FB004C597D /* Info.plist */ = {isa = PBXFileReference; lastKnownFileType = text.plist.xml; path = Info.plist; sourceTree = "<group>"; };
		2DE20B7526408806004C597D /* StoreKitTest.framework */ = {isa = PBXFileReference; lastKnownFileType = wrapper.framework; name = StoreKitTest.framework; path = Developer/Library/Frameworks/StoreKitTest.framework; sourceTree = SDKROOT; };
		2DE20B7926408921004C597D /* Configuration.storekit */ = {isa = PBXFileReference; lastKnownFileType = text; name = Configuration.storekit; path = IntegrationTests/PurchaseTester/Configuration.storekit; sourceTree = SOURCE_ROOT; };
		2DE20B7F26409EB7004C597D /* StoreKitTestApp.app */ = {isa = PBXFileReference; explicitFileType = wrapper.application; includeInIndex = 0; path = StoreKitTestApp.app; sourceTree = BUILT_PRODUCTS_DIR; };
		2DE20B8126409EB7004C597D /* StoreKitTestAppApp.swift */ = {isa = PBXFileReference; lastKnownFileType = sourcecode.swift; path = StoreKitTestAppApp.swift; sourceTree = "<group>"; };
		2DE20B8326409EB7004C597D /* ContentView.swift */ = {isa = PBXFileReference; lastKnownFileType = sourcecode.swift; path = ContentView.swift; sourceTree = "<group>"; };
		2DE20B8526409EB8004C597D /* Assets.xcassets */ = {isa = PBXFileReference; lastKnownFileType = folder.assetcatalog; path = Assets.xcassets; sourceTree = "<group>"; };
		2DE20B8826409EB8004C597D /* Preview Assets.xcassets */ = {isa = PBXFileReference; lastKnownFileType = folder.assetcatalog; path = "Preview Assets.xcassets"; sourceTree = "<group>"; };
		2DE20B8A26409EB8004C597D /* Info.plist */ = {isa = PBXFileReference; lastKnownFileType = text.plist.xml; path = Info.plist; sourceTree = "<group>"; };
		2DE20B9126409ECF004C597D /* StoreKit.framework */ = {isa = PBXFileReference; lastKnownFileType = wrapper.framework; name = StoreKit.framework; path = Platforms/MacOSX.platform/Developer/SDKs/MacOSX11.3.sdk/System/iOSSupport/System/Library/Frameworks/StoreKit.framework; sourceTree = DEVELOPER_DIR; };
		2DE61A83264190830021CEA0 /* Constants.swift */ = {isa = PBXFileReference; lastKnownFileType = sourcecode.swift; path = Constants.swift; sourceTree = "<group>"; };
		2DEB976A247DB85400A92099 /* SKProductSubscriptionDurationExtensions.swift */ = {isa = PBXFileReference; lastKnownFileType = sourcecode.swift; path = SKProductSubscriptionDurationExtensions.swift; sourceTree = "<group>"; };
		2DEC0CFB24A2A1B100B0E5BB /* Package.swift */ = {isa = PBXFileReference; fileEncoding = 4; lastKnownFileType = sourcecode.swift; path = Package.swift; sourceTree = SOURCE_ROOT; };
		33FFC8744F2BAE7BD8889A4C /* Pods_Purchases.framework */ = {isa = PBXFileReference; explicitFileType = wrapper.framework; includeInIndex = 0; path = Pods_Purchases.framework; sourceTree = BUILT_PRODUCTS_DIR; };
		350A1B84226E3E8700CCA10F /* AppKit.framework */ = {isa = PBXFileReference; lastKnownFileType = wrapper.framework; name = AppKit.framework; path = System/Library/Frameworks/AppKit.framework; sourceTree = SDKROOT; };
		350FBDD71F7DF17F0065833D /* OHHTTPStubs.framework */ = {isa = PBXFileReference; lastKnownFileType = wrapper.framework; name = OHHTTPStubs.framework; path = Carthage/Build/iOS/OHHTTPStubs.framework; sourceTree = SOURCE_ROOT; };
		350FBDDC1F7EA3570065833D /* Nimble.framework */ = {isa = PBXFileReference; lastKnownFileType = wrapper.framework; name = Nimble.framework; path = Carthage/Build/iOS/Nimble.framework; sourceTree = SOURCE_ROOT; };
		350FBDE71F7EEF070065833D /* RCPurchases.h */ = {isa = PBXFileReference; lastKnownFileType = sourcecode.c.h; path = RCPurchases.h; sourceTree = "<group>"; };
		350FBDE81F7EEF070065833D /* RCPurchases.m */ = {isa = PBXFileReference; lastKnownFileType = sourcecode.c.objc; path = RCPurchases.m; sourceTree = "<group>"; };
		351F4FAD1F803D0700F245F4 /* RCPurchaserInfo.h */ = {isa = PBXFileReference; lastKnownFileType = sourcecode.c.h; path = RCPurchaserInfo.h; sourceTree = "<group>"; };
		351F4FAE1F803D0700F245F4 /* RCPurchaserInfo.m */ = {isa = PBXFileReference; lastKnownFileType = sourcecode.c.objc; path = RCPurchaserInfo.m; sourceTree = "<group>"; };
		352629FE1F7C4B9100C04F2C /* Purchases.framework */ = {isa = PBXFileReference; explicitFileType = wrapper.framework; includeInIndex = 0; path = Purchases.framework; sourceTree = BUILT_PRODUCTS_DIR; };
		35262A011F7C4B9100C04F2C /* Purchases.h */ = {isa = PBXFileReference; lastKnownFileType = sourcecode.c.h; path = Purchases.h; sourceTree = "<group>"; };
		35262A021F7C4B9100C04F2C /* Info.plist */ = {isa = PBXFileReference; lastKnownFileType = text.plist.xml; path = Info.plist; sourceTree = "<group>"; };
		35262A1E1F7D77E600C04F2C /* PurchasesTests.xctest */ = {isa = PBXFileReference; explicitFileType = wrapper.cfbundle; includeInIndex = 0; path = PurchasesTests.xctest; sourceTree = BUILT_PRODUCTS_DIR; };
		35262A221F7D77E600C04F2C /* Info.plist */ = {isa = PBXFileReference; lastKnownFileType = text.plist.xml; path = Info.plist; sourceTree = "<group>"; };
		35262A291F7D783F00C04F2C /* PurchasesTests-Bridging-Header.h */ = {isa = PBXFileReference; lastKnownFileType = sourcecode.c.h; path = "PurchasesTests-Bridging-Header.h"; sourceTree = "<group>"; };
		3530C18822653E8F00D6DF52 /* AdSupport.framework */ = {isa = PBXFileReference; lastKnownFileType = wrapper.framework; name = AdSupport.framework; path = System/Library/Frameworks/AdSupport.framework; sourceTree = SDKROOT; };
		354895D1267AE383001DC5B1 /* AttributionDataMigrator.swift */ = {isa = PBXFileReference; lastKnownFileType = sourcecode.swift; path = AttributionDataMigrator.swift; sourceTree = "<group>"; };
		354895D3267AE4B4001DC5B1 /* AttributionKey.swift */ = {isa = PBXFileReference; lastKnownFileType = sourcecode.swift; path = AttributionKey.swift; sourceTree = "<group>"; };
		354895D5267BEDE3001DC5B1 /* SpecialSubscriberAttributes.swift */ = {isa = PBXFileReference; lastKnownFileType = sourcecode.swift; path = SpecialSubscriberAttributes.swift; sourceTree = "<group>"; };
		354895D7267D546F001DC5B1 /* AttributionNetwork.swift */ = {isa = PBXFileReference; lastKnownFileType = sourcecode.swift; path = AttributionNetwork.swift; sourceTree = "<group>"; };
		35549322269E298B005F9AE9 /* OfferingsFactory.swift */ = {isa = PBXFileReference; lastKnownFileType = sourcecode.swift; path = OfferingsFactory.swift; sourceTree = "<group>"; };
		357C9BC022725CFA006BC624 /* iAd.framework */ = {isa = PBXFileReference; lastKnownFileType = wrapper.framework; name = iAd.framework; path = Platforms/iPhoneOS.platform/Developer/SDKs/iPhoneOS12.2.sdk/System/Library/Frameworks/iAd.framework; sourceTree = DEVELOPER_DIR; };
		3597020F24BF6A710010506E /* TransactionsFactory.swift */ = {isa = PBXFileReference; lastKnownFileType = sourcecode.swift; path = TransactionsFactory.swift; sourceTree = "<group>"; };
		3597021124BF6AAC0010506E /* TransactionsFactoryTests.swift */ = {isa = PBXFileReference; lastKnownFileType = sourcecode.swift; path = TransactionsFactoryTests.swift; sourceTree = "<group>"; };
		35D0E5CF26A5886C0099EAD8 /* ErrorUtils.swift */ = {isa = PBXFileReference; lastKnownFileType = sourcecode.swift; path = ErrorUtils.swift; sourceTree = "<group>"; };
		35D5DE04268FABFD002B2DBA /* MockAttributionDataMigrator.swift */ = {isa = PBXFileReference; lastKnownFileType = sourcecode.swift; path = MockAttributionDataMigrator.swift; sourceTree = "<group>"; };
		35D5DE06268FB39C002B2DBA /* RCAttributionPoster.h */ = {isa = PBXFileReference; lastKnownFileType = sourcecode.c.h; path = RCAttributionPoster.h; sourceTree = "<group>"; };
		35D5DE08268FB3D7002B2DBA /* RCAttributionPoster.m */ = {isa = PBXFileReference; lastKnownFileType = sourcecode.c.objc; path = RCAttributionPoster.m; sourceTree = "<group>"; };
		35D5DE0A268FBB82002B2DBA /* AttributionFetcherTests.swift */ = {isa = PBXFileReference; lastKnownFileType = sourcecode.swift; path = AttributionFetcherTests.swift; sourceTree = "<group>"; };
		35D832CC262A5B7500E60AC5 /* ETagManager.swift */ = {isa = PBXFileReference; lastKnownFileType = sourcecode.swift; path = ETagManager.swift; sourceTree = "<group>"; };
		35D832D1262E56DB00E60AC5 /* HTTPStatusCodes.swift */ = {isa = PBXFileReference; lastKnownFileType = sourcecode.swift; path = HTTPStatusCodes.swift; sourceTree = "<group>"; };
		35D832F3262E606500E60AC5 /* HTTPResponse.swift */ = {isa = PBXFileReference; lastKnownFileType = sourcecode.swift; path = HTTPResponse.swift; sourceTree = "<group>"; };
		35D832FF262FAD8000E60AC5 /* ETagManagerTests.swift */ = {isa = PBXFileReference; fileEncoding = 4; lastKnownFileType = sourcecode.swift; path = ETagManagerTests.swift; sourceTree = "<group>"; };
		35D83311262FBD4200E60AC5 /* MockETagManager.swift */ = {isa = PBXFileReference; lastKnownFileType = sourcecode.swift; path = MockETagManager.swift; sourceTree = "<group>"; };
		35D83316262FC21400E60AC5 /* MockETagManager.swift */ = {isa = PBXFileReference; lastKnownFileType = sourcecode.swift; path = MockETagManager.swift; sourceTree = "<group>"; };
		35D8331B262FC23100E60AC5 /* MockUserDefaults.swift */ = {isa = PBXFileReference; lastKnownFileType = sourcecode.swift; path = MockUserDefaults.swift; sourceTree = "<group>"; };
		35F6FD61267426D600ABCB53 /* ETagAndResponseWrapper.swift */ = {isa = PBXFileReference; lastKnownFileType = sourcecode.swift; path = ETagAndResponseWrapper.swift; sourceTree = "<group>"; };
		35F82BA526A848CB0051DF03 /* RCPurchasesErrorUtilsAPI.h */ = {isa = PBXFileReference; lastKnownFileType = sourcecode.c.h; path = RCPurchasesErrorUtilsAPI.h; sourceTree = "<group>"; };
		35F82BA726A849080051DF03 /* RCPurchasesErrorUtilsAPI.m */ = {isa = PBXFileReference; lastKnownFileType = sourcecode.c.objc; path = RCPurchasesErrorUtilsAPI.m; sourceTree = "<group>"; };
		35F82BAA26A84E130051DF03 /* DictionaryExtensions.swift */ = {isa = PBXFileReference; lastKnownFileType = sourcecode.swift; path = DictionaryExtensions.swift; sourceTree = "<group>"; };
		35F82BB126A98EC50051DF03 /* AttributionDataMigratorTests.swift */ = {isa = PBXFileReference; fileEncoding = 4; lastKnownFileType = sourcecode.swift; path = AttributionDataMigratorTests.swift; sourceTree = "<group>"; };
		35F82BB326A9A74D0051DF03 /* HTTPClient.swift */ = {isa = PBXFileReference; lastKnownFileType = sourcecode.swift; path = HTTPClient.swift; sourceTree = "<group>"; };
		35F82BB526A9B8030051DF03 /* AttributionDataMigrator.swift */ = {isa = PBXFileReference; fileEncoding = 4; lastKnownFileType = sourcecode.swift; path = AttributionDataMigrator.swift; sourceTree = "<group>"; };
		35F82BB726A9B8200051DF03 /* AttributionKey.swift */ = {isa = PBXFileReference; fileEncoding = 4; lastKnownFileType = sourcecode.swift; path = AttributionKey.swift; sourceTree = "<group>"; };
		35F82BB926A9B8290051DF03 /* SpecialSubscriberAttributes.swift */ = {isa = PBXFileReference; fileEncoding = 4; lastKnownFileType = sourcecode.swift; path = SpecialSubscriberAttributes.swift; sourceTree = "<group>"; };
		37E350420D54B99BB39448E0 /* AttributionTypeFactoryTests.swift */ = {isa = PBXFileReference; fileEncoding = 4; lastKnownFileType = sourcecode.swift; path = AttributionTypeFactoryTests.swift; sourceTree = "<group>"; };
		37E3507939634ED5A9280544 /* Strings.swift */ = {isa = PBXFileReference; fileEncoding = 4; lastKnownFileType = sourcecode.swift; path = Strings.swift; sourceTree = "<group>"; };
		37E35088AB7C4F7A242D3ED5 /* NSError+RCExtensions.m */ = {isa = PBXFileReference; fileEncoding = 4; lastKnownFileType = sourcecode.c.objc; path = "NSError+RCExtensions.m"; sourceTree = "<group>"; };
		37E3508E52201122137D4B4A /* PurchasesSubscriberAttributesTests.swift */ = {isa = PBXFileReference; fileEncoding = 4; lastKnownFileType = sourcecode.swift; path = PurchasesSubscriberAttributesTests.swift; sourceTree = "<group>"; };
		37E3508EC20EEBAB4EAC4C82 /* NSDate+RCExtensionsTests.swift */ = {isa = PBXFileReference; fileEncoding = 4; lastKnownFileType = sourcecode.swift; path = "NSDate+RCExtensionsTests.swift"; sourceTree = "<group>"; };
		37E35092F0E41512E0D610BA /* ContainerFactory.swift */ = {isa = PBXFileReference; fileEncoding = 4; lastKnownFileType = sourcecode.swift; path = ContainerFactory.swift; sourceTree = "<group>"; };
		37E350E57B0A393455A72B40 /* ProductInfoTests.swift */ = {isa = PBXFileReference; fileEncoding = 4; lastKnownFileType = sourcecode.swift; path = ProductInfoTests.swift; sourceTree = "<group>"; };
		37E351AC0FF9607719F7A29A /* MockStoreKitWrapper.swift */ = {isa = PBXFileReference; fileEncoding = 4; lastKnownFileType = sourcecode.swift; path = MockStoreKitWrapper.swift; sourceTree = "<group>"; };
		37E351CD1EE6B897F434EA40 /* MockAttributionFetcher.swift */ = {isa = PBXFileReference; fileEncoding = 4; lastKnownFileType = sourcecode.swift; path = MockAttributionFetcher.swift; sourceTree = "<group>"; };
		37E351D0EBC4698E1D3585A6 /* ReceiptParserTests.swift */ = {isa = PBXFileReference; fileEncoding = 4; lastKnownFileType = sourcecode.swift; path = ReceiptParserTests.swift; sourceTree = "<group>"; };
		37E351D48260D9DC8B1EE360 /* MockSubscriberAttributesManager.swift */ = {isa = PBXFileReference; fileEncoding = 4; lastKnownFileType = sourcecode.swift; path = MockSubscriberAttributesManager.swift; sourceTree = "<group>"; };
		37E351EB3689AF304E5B1031 /* MockASN1ContainerBuilder.swift */ = {isa = PBXFileReference; fileEncoding = 4; lastKnownFileType = sourcecode.swift; path = MockASN1ContainerBuilder.swift; sourceTree = "<group>"; };
		37E351F0E21361EAEC078A0D /* ProductsManagerTests.swift */ = {isa = PBXFileReference; fileEncoding = 4; lastKnownFileType = sourcecode.swift; path = ProductsManagerTests.swift; sourceTree = "<group>"; };
		37E35292137BBF2810CE4F4B /* MockHTTPClient.swift */ = {isa = PBXFileReference; fileEncoding = 4; lastKnownFileType = sourcecode.swift; path = MockHTTPClient.swift; sourceTree = "<group>"; };
		37E35294EBC1E5A879C95540 /* IdentityManagerTests.swift */ = {isa = PBXFileReference; fileEncoding = 4; lastKnownFileType = sourcecode.swift; path = IdentityManagerTests.swift; sourceTree = "<group>"; };
		37E352B11676F7DC51559E84 /* MockReceiptFetcher.swift */ = {isa = PBXFileReference; fileEncoding = 4; lastKnownFileType = sourcecode.swift; path = MockReceiptFetcher.swift; sourceTree = "<group>"; };
		37E352DAD631B3A45C041148 /* RCPurchases+Protected.h */ = {isa = PBXFileReference; fileEncoding = 4; lastKnownFileType = sourcecode.c.h; path = "RCPurchases+Protected.h"; sourceTree = "<group>"; };
		37E352F86A0A8EB05BAD77C4 /* StoreKitWrapperTests.swift */ = {isa = PBXFileReference; fileEncoding = 4; lastKnownFileType = sourcecode.swift; path = StoreKitWrapperTests.swift; sourceTree = "<group>"; };
		37E3531E6D800F71A856C9E2 /* RCPurchaserInfoManager.m */ = {isa = PBXFileReference; fileEncoding = 4; lastKnownFileType = sourcecode.c.objc; path = RCPurchaserInfoManager.m; sourceTree = "<group>"; };
		37E353AF2CAD3CEDE6D9B368 /* NSError+RCExtensionsTests.swift */ = {isa = PBXFileReference; fileEncoding = 4; lastKnownFileType = sourcecode.swift; path = "NSError+RCExtensionsTests.swift"; sourceTree = "<group>"; };
		37E353CBE9CF2572A72A347F /* HTTPClientTests.swift */ = {isa = PBXFileReference; fileEncoding = 4; lastKnownFileType = sourcecode.swift; path = HTTPClientTests.swift; sourceTree = "<group>"; };
		37E3548189DA008320B3FC98 /* ProductInfoExtractorTests.swift */ = {isa = PBXFileReference; fileEncoding = 4; lastKnownFileType = sourcecode.swift; path = ProductInfoExtractorTests.swift; sourceTree = "<group>"; };
		37E354B13440508B46C9A530 /* MockReceiptParser.swift */ = {isa = PBXFileReference; fileEncoding = 4; lastKnownFileType = sourcecode.swift; path = MockReceiptParser.swift; sourceTree = "<group>"; };
		37E354B18710B488B8B0D443 /* IntroEligibilityCalculatorTests.swift */ = {isa = PBXFileReference; fileEncoding = 4; lastKnownFileType = sourcecode.swift; path = IntroEligibilityCalculatorTests.swift; sourceTree = "<group>"; };
		37E354BEB8FDE39CAB7C4D69 /* MockDeviceCache.swift */ = {isa = PBXFileReference; fileEncoding = 4; lastKnownFileType = sourcecode.swift; path = MockDeviceCache.swift; sourceTree = "<group>"; };
		37E3550C031F1FD95B366998 /* MockTransaction.swift */ = {isa = PBXFileReference; fileEncoding = 4; lastKnownFileType = sourcecode.swift; path = MockTransaction.swift; sourceTree = "<group>"; };
		37E3555B4BE0A4F7222E7B00 /* MockOfferingsFactory.swift */ = {isa = PBXFileReference; fileEncoding = 4; lastKnownFileType = sourcecode.swift; path = MockOfferingsFactory.swift; sourceTree = "<group>"; };
		37E355744D64075AA91342DE /* MockInAppPurchaseBuilder.swift */ = {isa = PBXFileReference; fileEncoding = 4; lastKnownFileType = sourcecode.swift; path = MockInAppPurchaseBuilder.swift; sourceTree = "<group>"; };
		37E3558F697A939D2BBD7FEC /* MockReceiptParser.swift */ = {isa = PBXFileReference; fileEncoding = 4; lastKnownFileType = sourcecode.swift; path = MockReceiptParser.swift; sourceTree = "<group>"; };
		37E355CBB3F3A31A32687B14 /* Transaction.swift */ = {isa = PBXFileReference; fileEncoding = 4; lastKnownFileType = sourcecode.swift; path = Transaction.swift; sourceTree = "<group>"; };
		37E35609E46E869675A466C1 /* MockRequestFetcher.swift */ = {isa = PBXFileReference; fileEncoding = 4; lastKnownFileType = sourcecode.swift; path = MockRequestFetcher.swift; sourceTree = "<group>"; };
		37E35645928A0009F4C105A7 /* MockBackend.swift */ = {isa = PBXFileReference; fileEncoding = 4; lastKnownFileType = sourcecode.swift; path = MockBackend.swift; sourceTree = "<group>"; };
		37E35659EB530A5109AFAB50 /* MockOperationDispatcher.swift */ = {isa = PBXFileReference; fileEncoding = 4; lastKnownFileType = sourcecode.swift; path = MockOperationDispatcher.swift; sourceTree = "<group>"; };
		37E3567189CF6A746EE3CCC2 /* DateExtensions.swift */ = {isa = PBXFileReference; fileEncoding = 4; lastKnownFileType = sourcecode.swift; path = DateExtensions.swift; sourceTree = "<group>"; };
		37E3567E972B9B04FE079ABA /* SubscriberAttributesManagerTests.swift */ = {isa = PBXFileReference; fileEncoding = 4; lastKnownFileType = sourcecode.swift; path = SubscriberAttributesManagerTests.swift; sourceTree = "<group>"; };
		37E356E2B50E2DCA5EB8A87D /* RCAttributionFetcher.h */ = {isa = PBXFileReference; fileEncoding = 4; lastKnownFileType = sourcecode.c.h; path = RCAttributionFetcher.h; sourceTree = "<group>"; };
		37E3571B552018D47A6ED7C6 /* MockIdentityManager.swift */ = {isa = PBXFileReference; fileEncoding = 4; lastKnownFileType = sourcecode.swift; path = MockIdentityManager.swift; sourceTree = "<group>"; };
		37E3572040A16F10B957563A /* MockProductDiscount.swift */ = {isa = PBXFileReference; fileEncoding = 4; lastKnownFileType = sourcecode.swift; path = MockProductDiscount.swift; sourceTree = "<group>"; };
		37E3578BD602C7B8E2274279 /* MockDateProvider.swift */ = {isa = PBXFileReference; fileEncoding = 4; lastKnownFileType = sourcecode.swift; path = MockDateProvider.swift; sourceTree = "<group>"; };
		37E357C2D977BBB081216B5F /* OfferingsTests.swift */ = {isa = PBXFileReference; fileEncoding = 4; lastKnownFileType = sourcecode.swift; path = OfferingsTests.swift; sourceTree = "<group>"; };
		37E357D16038F07915D7825D /* MockUserDefaults.swift */ = {isa = PBXFileReference; fileEncoding = 4; lastKnownFileType = sourcecode.swift; path = MockUserDefaults.swift; sourceTree = "<group>"; };
		37E357F69438004E1F443C03 /* BackendSubscriberAttributesTests.swift */ = {isa = PBXFileReference; fileEncoding = 4; lastKnownFileType = sourcecode.swift; path = BackendSubscriberAttributesTests.swift; sourceTree = "<group>"; };
		37E357FBA3184BDE6E95DED4 /* MockSKProduct.swift */ = {isa = PBXFileReference; fileEncoding = 4; lastKnownFileType = sourcecode.swift; path = MockSKProduct.swift; sourceTree = "<group>"; };
		37E3582920E16E065502E5FC /* EntitlementInfosTests.swift */ = {isa = PBXFileReference; fileEncoding = 4; lastKnownFileType = sourcecode.swift; path = EntitlementInfosTests.swift; sourceTree = "<group>"; };
		37E3583675928C01D92E3166 /* ProductInfoExtensions.swift */ = {isa = PBXFileReference; fileEncoding = 4; lastKnownFileType = sourcecode.swift; path = ProductInfoExtensions.swift; sourceTree = "<group>"; };
		37E35838A7FD36982EE14100 /* MockPurchasesDelegate.swift */ = {isa = PBXFileReference; fileEncoding = 4; lastKnownFileType = sourcecode.swift; path = MockPurchasesDelegate.swift; sourceTree = "<group>"; };
		37E358BF58C99AC39073B96C /* BackendTests.swift */ = {isa = PBXFileReference; fileEncoding = 4; lastKnownFileType = sourcecode.swift; path = BackendTests.swift; sourceTree = "<group>"; };
		37E358CFE61BD929C7FDE4CD /* RCIdentityManager.m */ = {isa = PBXFileReference; fileEncoding = 4; lastKnownFileType = sourcecode.c.objc; path = RCIdentityManager.m; sourceTree = "<group>"; };
		37E359D8F304C83184560135 /* PurchaserInfoTests.swift */ = {isa = PBXFileReference; fileEncoding = 4; lastKnownFileType = sourcecode.swift; path = PurchaserInfoTests.swift; sourceTree = "<group>"; };
		37E35A0D4A561C51185F82EB /* MockNotificationCenter.swift */ = {isa = PBXFileReference; fileEncoding = 4; lastKnownFileType = sourcecode.swift; path = MockNotificationCenter.swift; sourceTree = "<group>"; };
		37E35A375CFEFEE4D6DEFD11 /* RCPurchaserInfoManager.h */ = {isa = PBXFileReference; fileEncoding = 4; lastKnownFileType = sourcecode.c.h; path = RCPurchaserInfoManager.h; sourceTree = "<group>"; };
		37E35A6E091B8CD9C967383C /* RCBackend.h */ = {isa = PBXFileReference; fileEncoding = 4; lastKnownFileType = sourcecode.c.h; path = RCBackend.h; sourceTree = "<group>"; };
		37E35ABEE9FD79CCA64E4F8B /* NSData+RCExtensionsTests.swift */ = {isa = PBXFileReference; fileEncoding = 4; lastKnownFileType = sourcecode.swift; path = "NSData+RCExtensionsTests.swift"; sourceTree = "<group>"; };
		37E35B08709090FBBFB16EBD /* MockProductsRequest.swift */ = {isa = PBXFileReference; fileEncoding = 4; lastKnownFileType = sourcecode.swift; path = MockProductsRequest.swift; sourceTree = "<group>"; };
		37E35B6C44C7460FC0522E01 /* RCIdentityManager.h */ = {isa = PBXFileReference; fileEncoding = 4; lastKnownFileType = sourcecode.c.h; path = RCIdentityManager.h; sourceTree = "<group>"; };
		37E35B99BA2A8F048F2482F8 /* RCAttributionFetcher.m */ = {isa = PBXFileReference; fileEncoding = 4; lastKnownFileType = sourcecode.c.objc; path = RCAttributionFetcher.m; sourceTree = "<group>"; };
		37E35B9AC7A350CA2437049D /* ISOPeriodFormatterTests.swift */ = {isa = PBXFileReference; fileEncoding = 4; lastKnownFileType = sourcecode.swift; path = ISOPeriodFormatterTests.swift; sourceTree = "<group>"; };
		37E35C1554F296F7F1317747 /* MockAppleReceiptBuilder.swift */ = {isa = PBXFileReference; fileEncoding = 4; lastKnownFileType = sourcecode.swift; path = MockAppleReceiptBuilder.swift; sourceTree = "<group>"; };
		37E35C4A4B241A545D1D06BD /* ASN1ObjectIdentifierEncoder.swift */ = {isa = PBXFileReference; fileEncoding = 4; lastKnownFileType = sourcecode.swift; path = ASN1ObjectIdentifierEncoder.swift; sourceTree = "<group>"; };
		37E35C4A795A0F056381A1B3 /* DeviceCacheSubscriberAttributesTests.swift */ = {isa = PBXFileReference; fileEncoding = 4; lastKnownFileType = sourcecode.swift; path = DeviceCacheSubscriberAttributesTests.swift; sourceTree = "<group>"; };
		37E35C5A65AAF701DED59800 /* MockInMemoryCachedOfferings.swift */ = {isa = PBXFileReference; fileEncoding = 4; lastKnownFileType = sourcecode.swift; path = MockInMemoryCachedOfferings.swift; sourceTree = "<group>"; };
		37E35C7060D7E486F5958BED /* ProductsManager.swift */ = {isa = PBXFileReference; fileEncoding = 4; lastKnownFileType = sourcecode.swift; path = ProductsManager.swift; sourceTree = "<group>"; };
		37E35C9439E087F63ECC4F59 /* MockProductsManager.swift */ = {isa = PBXFileReference; fileEncoding = 4; lastKnownFileType = sourcecode.swift; path = MockProductsManager.swift; sourceTree = "<group>"; };
		37E35D12020065BE7D6E473D /* NSError+RCExtensions.h */ = {isa = PBXFileReference; fileEncoding = 4; lastKnownFileType = sourcecode.c.h; path = "NSError+RCExtensions.h"; sourceTree = "<group>"; };
		37E35D87B7E6F91E27E98F42 /* DeviceCacheTests.swift */ = {isa = PBXFileReference; fileEncoding = 4; lastKnownFileType = sourcecode.swift; path = DeviceCacheTests.swift; sourceTree = "<group>"; };
		37E35DA3E083FE37DAF15954 /* MockAttributionTypeFactory.swift */ = {isa = PBXFileReference; fileEncoding = 4; lastKnownFileType = sourcecode.swift; path = MockAttributionTypeFactory.swift; sourceTree = "<group>"; };
		37E35DE5707E845DA3FF51BC /* PurchasesTests.swift */ = {isa = PBXFileReference; fileEncoding = 4; lastKnownFileType = sourcecode.swift; path = PurchasesTests.swift; sourceTree = "<group>"; };
		37E35E282619939718FC7DBE /* RCBackend.m */ = {isa = PBXFileReference; fileEncoding = 4; lastKnownFileType = sourcecode.c.objc; path = RCBackend.m; sourceTree = "<group>"; };
		37E35E3250FBBB03D92E06EC /* InMemoryCachedObjectTests.swift */ = {isa = PBXFileReference; fileEncoding = 4; lastKnownFileType = sourcecode.swift; path = InMemoryCachedObjectTests.swift; sourceTree = "<group>"; };
		37E35E8DCF998D9DB63850F8 /* ProductsRequestFactory.swift */ = {isa = PBXFileReference; fileEncoding = 4; lastKnownFileType = sourcecode.swift; path = ProductsRequestFactory.swift; sourceTree = "<group>"; };
		37E35E992F1916C7F3911E7B /* PurchaserInfoManagerTests.swift */ = {isa = PBXFileReference; fileEncoding = 4; lastKnownFileType = sourcecode.swift; path = PurchaserInfoManagerTests.swift; sourceTree = "<group>"; };
		37E35EABF6D7AFE367718784 /* MockSKDiscount.swift */ = {isa = PBXFileReference; fileEncoding = 4; lastKnownFileType = sourcecode.swift; path = MockSKDiscount.swift; sourceTree = "<group>"; };
		37E35EBCDDD1A08F8105C46C /* MockPurchaserInfoManager.swift */ = {isa = PBXFileReference; fileEncoding = 4; lastKnownFileType = sourcecode.swift; path = MockPurchaserInfoManager.swift; sourceTree = "<group>"; };
		37E35EEE7783629CDE41B70C /* SystemInfoTests.swift */ = {isa = PBXFileReference; fileEncoding = 4; lastKnownFileType = sourcecode.swift; path = SystemInfoTests.swift; sourceTree = "<group>"; };
		37E35F19DF256C1D0125CC76 /* RCPurchaserInfo+Protected.h */ = {isa = PBXFileReference; fileEncoding = 4; lastKnownFileType = sourcecode.c.h; path = "RCPurchaserInfo+Protected.h"; sourceTree = "<group>"; };
		37E35F783903362B65FB7AF3 /* MockProductsRequestFactory.swift */ = {isa = PBXFileReference; fileEncoding = 4; lastKnownFileType = sourcecode.swift; path = MockProductsRequestFactory.swift; sourceTree = "<group>"; };
		6B5DC754D48165CE32D8133B /* Pods_PurchasesCoreSwift.framework */ = {isa = PBXFileReference; explicitFileType = wrapper.framework; includeInIndex = 0; path = Pods_PurchasesCoreSwift.framework; sourceTree = BUILT_PRODUCTS_DIR; };
		80E80EF026970DC3008F245A /* RCReceiptFetcher.swift */ = {isa = PBXFileReference; lastKnownFileType = sourcecode.swift; path = RCReceiptFetcher.swift; sourceTree = "<group>"; };
		84C3F1AC1D7E1E64341D3936 /* Pods_Purchases_PurchasesTests.framework */ = {isa = PBXFileReference; explicitFileType = wrapper.framework; includeInIndex = 0; path = Pods_Purchases_PurchasesTests.framework; sourceTree = BUILT_PRODUCTS_DIR; };
		9A65DFDD258AD60A00DE00B0 /* LogIntent.swift */ = {isa = PBXFileReference; fileEncoding = 4; lastKnownFileType = sourcecode.swift; path = LogIntent.swift; sourceTree = "<group>"; };
		9A65E03525918B0500DE00B0 /* ConfigureStrings.swift */ = {isa = PBXFileReference; fileEncoding = 4; lastKnownFileType = sourcecode.swift; path = ConfigureStrings.swift; sourceTree = "<group>"; };
		9A65E03A25918B0900DE00B0 /* PurchaserInfoStrings.swift */ = {isa = PBXFileReference; fileEncoding = 4; lastKnownFileType = sourcecode.swift; path = PurchaserInfoStrings.swift; sourceTree = "<group>"; };
		9A65E0752591977200DE00B0 /* IdentityStrings.swift */ = {isa = PBXFileReference; fileEncoding = 4; lastKnownFileType = sourcecode.swift; path = IdentityStrings.swift; sourceTree = "<group>"; };
		9A65E07A2591977500DE00B0 /* NetworkStrings.swift */ = {isa = PBXFileReference; fileEncoding = 4; lastKnownFileType = sourcecode.swift; path = NetworkStrings.swift; sourceTree = "<group>"; };
		9A65E07F2591977900DE00B0 /* ReceiptStrings.swift */ = {isa = PBXFileReference; fileEncoding = 4; lastKnownFileType = sourcecode.swift; path = ReceiptStrings.swift; sourceTree = "<group>"; };
		9A65E09F2591A23200DE00B0 /* OfferingStrings.swift */ = {isa = PBXFileReference; fileEncoding = 4; lastKnownFileType = sourcecode.swift; path = OfferingStrings.swift; sourceTree = "<group>"; };
		9A65E0A42591A23500DE00B0 /* PurchaseStrings.swift */ = {isa = PBXFileReference; fileEncoding = 4; lastKnownFileType = sourcecode.swift; path = PurchaseStrings.swift; sourceTree = "<group>"; };
		9A65E0A92591A23800DE00B0 /* RestoreStrings.swift */ = {isa = PBXFileReference; fileEncoding = 4; lastKnownFileType = sourcecode.swift; path = RestoreStrings.swift; sourceTree = "<group>"; };
		A5E6842C2696233D00EC9CB0 /* AttributionData.swift */ = {isa = PBXFileReference; lastKnownFileType = sourcecode.swift; path = AttributionData.swift; sourceTree = "<group>"; };
		A976872C3EDAC0B4F4B45481 /* Pods_PurchasesCoreSwift_PurchasesCoreSwiftTests.framework */ = {isa = PBXFileReference; explicitFileType = wrapper.framework; includeInIndex = 0; path = Pods_PurchasesCoreSwift_PurchasesCoreSwiftTests.framework; sourceTree = BUILT_PRODUCTS_DIR; };
		B3083A0F269931CF007B5503 /* RCOfferingAPI.h */ = {isa = PBXFileReference; lastKnownFileType = sourcecode.c.h; path = RCOfferingAPI.h; sourceTree = "<group>"; };
		B3083A10269931CF007B5503 /* RCOfferingAPI.m */ = {isa = PBXFileReference; lastKnownFileType = sourcecode.c.objc; path = RCOfferingAPI.m; sourceTree = "<group>"; };
		B3083A122699334C007B5503 /* Offering.swift */ = {isa = PBXFileReference; lastKnownFileType = sourcecode.swift; path = Offering.swift; sourceTree = "<group>"; };
		B32B750026868C1D005647BF /* EntitlementInfo.swift */ = {isa = PBXFileReference; fileEncoding = 4; lastKnownFileType = sourcecode.swift; path = EntitlementInfo.swift; sourceTree = "<group>"; };
		B33C43EB2672953D006B8C8C /* RCObjC.h */ = {isa = PBXFileReference; lastKnownFileType = sourcecode.c.h; path = RCObjC.h; sourceTree = "<group>"; };
		B33C43EC2672953D006B8C8C /* RCObjC.m */ = {isa = PBXFileReference; lastKnownFileType = sourcecode.c.objc; path = RCObjC.m; sourceTree = "<group>"; };
		B33C43F12672986D006B8C8C /* ObjCThrowExceptionMatcher.swift */ = {isa = PBXFileReference; lastKnownFileType = sourcecode.swift; path = ObjCThrowExceptionMatcher.swift; sourceTree = "<group>"; };
		B33CEA9C268BC39D008A3144 /* RCTransactionAPI.h */ = {isa = PBXFileReference; lastKnownFileType = sourcecode.c.h; path = RCTransactionAPI.h; sourceTree = "<group>"; };
		B33CEA9D268BC39D008A3144 /* RCTransactionAPI.m */ = {isa = PBXFileReference; lastKnownFileType = sourcecode.c.objc; path = RCTransactionAPI.m; sourceTree = "<group>"; };
		B33CEA9F268CDCC9008A3144 /* ISOPeriodFormatter.swift */ = {isa = PBXFileReference; lastKnownFileType = sourcecode.swift; path = ISOPeriodFormatter.swift; sourceTree = "<group>"; };
		B34D2AA526976FC700D88C3A /* ErrorCode.swift */ = {isa = PBXFileReference; lastKnownFileType = sourcecode.swift; path = ErrorCode.swift; sourceTree = "<group>"; };
		B36824BD268FBC5B00957E4C /* XCTest.framework */ = {isa = PBXFileReference; lastKnownFileType = wrapper.framework; name = XCTest.framework; path = Platforms/iPhoneOS.platform/Developer/Library/Frameworks/XCTest.framework; sourceTree = DEVELOPER_DIR; };
		B372EC53268FEDC60099171E /* PromotionalOffer.swift */ = {isa = PBXFileReference; lastKnownFileType = sourcecode.swift; path = PromotionalOffer.swift; sourceTree = "<group>"; };
		B372EC55268FEF020099171E /* ProductInfo.swift */ = {isa = PBXFileReference; lastKnownFileType = sourcecode.swift; path = ProductInfo.swift; sourceTree = "<group>"; };
		B387F46D2683FDAC0028701F /* main.m */ = {isa = PBXFileReference; lastKnownFileType = sourcecode.c.objc; path = main.m; sourceTree = "<group>"; };
		B387F4732683FDDB0028701F /* APITester */ = {isa = PBXFileReference; explicitFileType = "compiled.mach-o.executable"; includeInIndex = 0; path = APITester; sourceTree = BUILT_PRODUCTS_DIR; };
		B39E8116268E832000D31189 /* RCAttributionNetworkAPI.h */ = {isa = PBXFileReference; lastKnownFileType = sourcecode.c.h; path = RCAttributionNetworkAPI.h; sourceTree = "<group>"; };
		B39E8117268E832000D31189 /* RCAttributionNetworkAPI.m */ = {isa = PBXFileReference; lastKnownFileType = sourcecode.c.objc; path = RCAttributionNetworkAPI.m; sourceTree = "<group>"; };
		B39E8119268E849900D31189 /* AttributionNetwork.swift */ = {isa = PBXFileReference; lastKnownFileType = sourcecode.swift; path = AttributionNetwork.swift; sourceTree = "<group>"; };
		B39E811C268E887500D31189 /* SubscriberAttribute.swift */ = {isa = PBXFileReference; lastKnownFileType = sourcecode.swift; path = SubscriberAttribute.swift; sourceTree = "<group>"; };
		B3AA359C268682410007771B /* RCEntitlementInfoAPI.h */ = {isa = PBXFileReference; fileEncoding = 4; lastKnownFileType = sourcecode.c.h; path = RCEntitlementInfoAPI.h; sourceTree = "<group>"; };
		B3AA359D268682410007771B /* RCEntitlementInfoAPI.m */ = {isa = PBXFileReference; fileEncoding = 4; lastKnownFileType = sourcecode.c.objc; path = RCEntitlementInfoAPI.m; sourceTree = "<group>"; };
		B3AA359E268682410007771B /* RCPurchasesAPI.h */ = {isa = PBXFileReference; fileEncoding = 4; lastKnownFileType = sourcecode.c.h; path = RCPurchasesAPI.h; sourceTree = "<group>"; };
		B3AA359F268682410007771B /* RCPurchasesAPI.m */ = {isa = PBXFileReference; fileEncoding = 4; lastKnownFileType = sourcecode.c.objc; path = RCPurchasesAPI.m; sourceTree = "<group>"; };
		B3AA6232268A7BA900894871 /* RCEntitlementInfosAPI.m */ = {isa = PBXFileReference; fileEncoding = 4; lastKnownFileType = sourcecode.c.objc; path = RCEntitlementInfosAPI.m; sourceTree = "<group>"; };
		B3AA6233268A7BA900894871 /* RCEntitlementInfosAPI.h */ = {isa = PBXFileReference; fileEncoding = 4; lastKnownFileType = sourcecode.c.h; path = RCEntitlementInfosAPI.h; sourceTree = "<group>"; };
		B3AA6235268A81C700894871 /* EntitlementInfos.swift */ = {isa = PBXFileReference; lastKnownFileType = sourcecode.swift; path = EntitlementInfos.swift; sourceTree = "<group>"; };
		B3AA6237268B926F00894871 /* SystemInfo.swift */ = {isa = PBXFileReference; lastKnownFileType = sourcecode.swift; path = SystemInfo.swift; sourceTree = "<group>"; };
		B3B5FBB3269CED4B00104A0C /* BackendErrorCode.swift */ = {isa = PBXFileReference; lastKnownFileType = sourcecode.swift; path = BackendErrorCode.swift; sourceTree = "<group>"; };
		B3B5FBB5269CED6400104A0C /* ErrorDetails.swift */ = {isa = PBXFileReference; lastKnownFileType = sourcecode.swift; path = ErrorDetails.swift; sourceTree = "<group>"; };
		B3B5FBB8269D100400104A0C /* RCOfferingsAPI.h */ = {isa = PBXFileReference; lastKnownFileType = sourcecode.c.h; path = RCOfferingsAPI.h; sourceTree = "<group>"; };
		B3B5FBB9269D100400104A0C /* RCOfferingsAPI.m */ = {isa = PBXFileReference; lastKnownFileType = sourcecode.c.objc; path = RCOfferingsAPI.m; sourceTree = "<group>"; };
		B3B5FBBB269D121B00104A0C /* Offerings.swift */ = {isa = PBXFileReference; lastKnownFileType = sourcecode.swift; path = Offerings.swift; sourceTree = "<group>"; };
		B3B5FBBE269E081E00104A0C /* InMemoryCachedObject.swift */ = {isa = PBXFileReference; lastKnownFileType = sourcecode.swift; path = InMemoryCachedObject.swift; sourceTree = "<group>"; };
		B3B5FBC0269E17CE00104A0C /* DeviceCache.swift */ = {isa = PBXFileReference; lastKnownFileType = sourcecode.swift; path = DeviceCache.swift; sourceTree = "<group>"; };
		B3C1AEF9268FF4DB0013D50D /* ProductInfoEnums.swift */ = {isa = PBXFileReference; lastKnownFileType = sourcecode.swift; path = ProductInfoEnums.swift; sourceTree = "<group>"; };
		B3D3C46E26856AFE00CB3C21 /* APITester-Bridging-Header.h */ = {isa = PBXFileReference; lastKnownFileType = sourcecode.c.h; path = "APITester-Bridging-Header.h"; sourceTree = "<group>"; };
		B3D3C46F26856AFF00CB3C21 /* APITester.swift */ = {isa = PBXFileReference; lastKnownFileType = sourcecode.swift; path = APITester.swift; sourceTree = "<group>"; };
		B3D3C4712685784800CB3C21 /* Package.swift */ = {isa = PBXFileReference; fileEncoding = 4; lastKnownFileType = sourcecode.swift; path = Package.swift; sourceTree = "<group>"; };
		B3DDB55826854865008CCF23 /* PurchaseOwnershipType.swift */ = {isa = PBXFileReference; lastKnownFileType = sourcecode.swift; path = PurchaseOwnershipType.swift; sourceTree = "<group>"; };
		B3DF6A4C269522040030D57C /* RCIntroEligibilityAPI.h */ = {isa = PBXFileReference; lastKnownFileType = sourcecode.c.h; path = RCIntroEligibilityAPI.h; sourceTree = "<group>"; };
		B3DF6A4D269522040030D57C /* RCIntroEligibilityAPI.m */ = {isa = PBXFileReference; lastKnownFileType = sourcecode.c.objc; path = RCIntroEligibilityAPI.m; sourceTree = "<group>"; };
		B3DF6A4F269524080030D57C /* IntroEligibility.swift */ = {isa = PBXFileReference; lastKnownFileType = sourcecode.swift; path = IntroEligibility.swift; sourceTree = "<group>"; };
		F5BE423F26962ACF00254A30 /* ReceiptRefreshPolicy.swift */ = {isa = PBXFileReference; lastKnownFileType = sourcecode.swift; path = ReceiptRefreshPolicy.swift; sourceTree = "<group>"; };
		F5BE424126965F9F00254A30 /* ProductInfoExtractor.swift */ = {isa = PBXFileReference; lastKnownFileType = sourcecode.swift; path = ProductInfoExtractor.swift; sourceTree = "<group>"; };
		F5BE4244269676E200254A30 /* StoreKitRequestFetcherTests.swift */ = {isa = PBXFileReference; fileEncoding = 4; lastKnownFileType = sourcecode.swift; path = StoreKitRequestFetcherTests.swift; sourceTree = "<group>"; };
		F5BE443C26977F9B00254A30 /* HTTPRequest.swift */ = {isa = PBXFileReference; lastKnownFileType = sourcecode.swift; path = HTTPRequest.swift; sourceTree = "<group>"; };
		F5BE44422698581100254A30 /* AttributionTypeFactory.swift */ = {isa = PBXFileReference; lastKnownFileType = sourcecode.swift; path = AttributionTypeFactory.swift; sourceTree = "<group>"; };
		F5BE444426985A0900254A30 /* String+Extensions.swift */ = {isa = PBXFileReference; lastKnownFileType = sourcecode.swift; path = "String+Extensions.swift"; sourceTree = "<group>"; };
		F5BE4478269E4A4C00254A30 /* AdClientProxy.swift */ = {isa = PBXFileReference; lastKnownFileType = sourcecode.swift; path = AdClientProxy.swift; sourceTree = "<group>"; };
		F5BE447A269E4A7500254A30 /* TrackingManagerProxy.swift */ = {isa = PBXFileReference; lastKnownFileType = sourcecode.swift; path = TrackingManagerProxy.swift; sourceTree = "<group>"; };
		F5BE447C269E4ADB00254A30 /* ASIdentifierManagerProxy.swift */ = {isa = PBXFileReference; lastKnownFileType = sourcecode.swift; path = ASIdentifierManagerProxy.swift; sourceTree = "<group>"; };
/* End PBXFileReference section */

/* Begin PBXFrameworksBuildPhase section */
		2DC5621324EC63420031F69B /* Frameworks */ = {
			isa = PBXFrameworksBuildPhase;
			buildActionMask = 2147483647;
			files = (
			);
			runOnlyForDeploymentPostprocessing = 0;
		};
		2DC5621B24EC63430031F69B /* Frameworks */ = {
			isa = PBXFrameworksBuildPhase;
			buildActionMask = 2147483647;
			files = (
				B36824BE268FBC5B00957E4C /* XCTest.framework in Frameworks */,
				B3D5CFC82672827D0056FA67 /* OHHTTPStubsSwift in Frameworks */,
				B3D5CFC62672827D0056FA67 /* OHHTTPStubs in Frameworks */,
				B3D5CFC42672827D0056FA67 /* Nimble in Frameworks */,
			);
			runOnlyForDeploymentPostprocessing = 0;
		};
		2DE20B69264087FB004C597D /* Frameworks */ = {
			isa = PBXFrameworksBuildPhase;
			buildActionMask = 2147483647;
			files = (
				B3D5CFCA267282860056FA67 /* Nimble in Frameworks */,
				2DE20B7626408807004C597D /* StoreKitTest.framework in Frameworks */,
				2DE20B7426408802004C597D /* Purchases.framework in Frameworks */,
			);
			runOnlyForDeploymentPostprocessing = 0;
		};
		2DE20B7C26409EB7004C597D /* Frameworks */ = {
			isa = PBXFrameworksBuildPhase;
			buildActionMask = 2147483647;
			files = (
				2DE20B9226409ECF004C597D /* StoreKit.framework in Frameworks */,
				2DE20B9026409EC7004C597D /* Purchases.framework in Frameworks */,
			);
			runOnlyForDeploymentPostprocessing = 0;
		};
		352629FA1F7C4B9100C04F2C /* Frameworks */ = {
			isa = PBXFrameworksBuildPhase;
			buildActionMask = 2147483647;
			files = (
				2DE63BB324EC73F3001288D6 /* PurchasesCoreSwift.framework in Frameworks */,
			);
			runOnlyForDeploymentPostprocessing = 0;
		};
		35262A1B1F7D77E600C04F2C /* Frameworks */ = {
			isa = PBXFrameworksBuildPhase;
			buildActionMask = 2147483647;
			files = (
				35262A231F7D77E600C04F2C /* Purchases.framework in Frameworks */,
				B3D5CFC0267282760056FA67 /* OHHTTPStubsSwift in Frameworks */,
				B3D5CFBD267282630056FA67 /* Nimble in Frameworks */,
				B3D5CFC2267282760056FA67 /* OHHTTPStubs in Frameworks */,
			);
			runOnlyForDeploymentPostprocessing = 0;
		};
		B387F4702683FDDB0028701F /* Frameworks */ = {
			isa = PBXFrameworksBuildPhase;
			buildActionMask = 2147483647;
			files = (
			);
			runOnlyForDeploymentPostprocessing = 0;
		};
/* End PBXFrameworksBuildPhase section */

/* Begin PBXGroup section */
		2CD72940268A820E00BFC976 /* FoundationExtensions */ = {
			isa = PBXGroup;
			children = (
				2CD72941268A823900BFC976 /* Data+Extensions.swift */,
				2CD72943268A826F00BFC976 /* Date+Extensions.swift */,
				2CD72947268A828400BFC976 /* Locale+Extensions.swift */,
<<<<<<< HEAD
				2CD72949268A828F00BFC976 /* Dictionary+Extensions.swift */,
				F5BE444426985A0900254A30 /* String+Extensions.swift */,
=======
>>>>>>> bc12ad54
			);
			path = FoundationExtensions;
			sourceTree = "<group>";
		};
		2D11F5DE250FF63E005A70E8 /* Logging */ = {
			isa = PBXGroup;
			children = (
				2D11F5DF250FF658005A70E8 /* Strings */,
				2DC19194255F36D10039389A /* Logger.swift */,
				9A65DFDD258AD60A00DE00B0 /* LogIntent.swift */,
			);
			path = Logging;
			sourceTree = "<group>";
		};
		2D11F5DF250FF658005A70E8 /* Strings */ = {
			isa = PBXGroup;
			children = (
				2D11F5E0250FF886005A70E8 /* AttributionStrings.swift */,
				9A65E09F2591A23200DE00B0 /* OfferingStrings.swift */,
				9A65E0A42591A23500DE00B0 /* PurchaseStrings.swift */,
				9A65E0A92591A23800DE00B0 /* RestoreStrings.swift */,
				9A65E0752591977200DE00B0 /* IdentityStrings.swift */,
				9A65E07A2591977500DE00B0 /* NetworkStrings.swift */,
				9A65E07F2591977900DE00B0 /* ReceiptStrings.swift */,
				9A65E03525918B0500DE00B0 /* ConfigureStrings.swift */,
				9A65E03A25918B0900DE00B0 /* PurchaserInfoStrings.swift */,
				37E3507939634ED5A9280544 /* Strings.swift */,
			);
			path = Strings;
			sourceTree = "<group>";
		};
		2D1A28CB24AA6F4B006BE931 /* LocalReceiptParsing */ = {
			isa = PBXGroup;
			children = (
				2D5BB46A24C8E8ED00E27537 /* ReceiptParser.swift */,
				2D8F622224D30F9D00F993AA /* ReceiptParsingError.swift */,
				37E35FCF87558ACB498521F1 /* BasicTypes */,
				37E355596456B3DFA01EF081 /* Builders */,
				37E35556F2D7B8B28B169C77 /* DataConverters */,
			);
			path = LocalReceiptParsing;
			sourceTree = "<group>";
		};
		2D5033202406E4C7009CAE61 /* SubscriberAttributes */ = {
			isa = PBXGroup;
			children = (
				2DD448FD24088473002F5694 /* RCPurchases+SubscriberAttributes.h */,
				2DD448FE24088473002F5694 /* RCPurchases+SubscriberAttributes.m */,
				2D5033272406EA61009CAE61 /* RCSubscriberAttributesManager.h */,
				2D5033282406EA61009CAE61 /* RCSubscriberAttributesManager.m */,
			);
			path = SubscriberAttributes;
			sourceTree = "<group>";
		};
		2DC5621724EC63420031F69B /* PurchasesCoreSwift */ = {
			isa = PBXGroup;
			children = (
				A5E6842B2696232500EC9CB0 /* Attribution */,
				B3B5FBBD269E080A00104A0C /* Caching */,
				2CD72940268A820E00BFC976 /* FoundationExtensions */,
				2D1A28CB24AA6F4B006BE931 /* LocalReceiptParsing */,
				35D832CB262A5B3400E60AC5 /* Networking */,
				354895D0267AE32D001DC5B1 /* SubscriberAttributes */,
				2D11F5DE250FF63E005A70E8 /* Logging */,
				2DDA3E4524DB0B4500EDFE5B /* Misc */,
				B3DDB55726854850008CCF23 /* Public */,
				354235D524C11138008C84EE /* Purchasing */,
				B39E811B268E885900D31189 /* SubscriberAttributes */,
				F5BE44412698580200254A30 /* Attribution */,
				2DC5621924EC63430031F69B /* Info.plist */,
				2D97458E24BDFCEF006245E9 /* IntroEligibilityCalculator.swift */,
				2DC5621824EC63430031F69B /* PurchasesCoreSwift.h */,
				37E355CBB3F3A31A32687B14 /* Transaction.swift */,
			);
			path = PurchasesCoreSwift;
			sourceTree = "<group>";
		};
		2DC5622224EC63430031F69B /* PurchasesCoreSwiftTests */ = {
			isa = PBXGroup;
			children = (
				35F82BBB26A9BFA60051DF03 /* Misc */,
				2DD02D5924AD128A00419CD9 /* LocalReceiptParsing */,
				2DDF41DD24F6F4F9005BC22D /* Mocks */,
				354235D624C11160008C84EE /* Purchasing */,
				35D832FE262FAD6900E60AC5 /* Networking */,
				2DDE559824C8B5D100DCB087 /* Resources */,
				B36824BB268FBB9B00957E4C /* SubscriberAttributes */,
				F5BE444626985E6E00254A30 /* Attribution */,
				37E35A5970D1604E8C8011FC /* TestHelpers */,
				2DC5622524EC63430031F69B /* Info.plist */,
				37E354B18710B488B8B0D443 /* IntroEligibilityCalculatorTests.swift */,
			);
			path = PurchasesCoreSwiftTests;
			sourceTree = "<group>";
		};
		2DD02D5924AD128A00419CD9 /* LocalReceiptParsing */ = {
			isa = PBXGroup;
			children = (
				2DDF41C124F6F4C3005BC22D /* Builders */,
				2DDF41BD24F6F4C3005BC22D /* DataConverters */,
				2DDF41C624F6F4C3005BC22D /* TestsAgainstRealReceipts */,
				37E351D0EBC4698E1D3585A6 /* ReceiptParserTests.swift */,
			);
			path = LocalReceiptParsing;
			sourceTree = "<group>";
		};
		2DDA3E4524DB0B4500EDFE5B /* Misc */ = {
			isa = PBXGroup;
			children = (
				2DDA3E4624DB0B5400EDFE5B /* OperationDispatcher.swift */,
				37E3567189CF6A746EE3CCC2 /* DateExtensions.swift */,
				0313FD40268A506400168386 /* DateProvider.swift */,
				B3AA6237268B926F00894871 /* SystemInfo.swift */,
				B33CEA9F268CDCC9008A3144 /* ISOPeriodFormatter.swift */,
				35F82BAA26A84E130051DF03 /* DictionaryExtensions.swift */,
			);
			path = Misc;
			sourceTree = "<group>";
		};
		2DDE559824C8B5D100DCB087 /* Resources */ = {
			isa = PBXGroup;
			children = (
				2DDE559924C8B5E300DCB087 /* receipts */,
			);
			path = Resources;
			sourceTree = "<group>";
		};
		2DDE559924C8B5E300DCB087 /* receipts */ = {
			isa = PBXGroup;
			children = (
				2DDE559A24C8B5E300DCB087 /* verifyReceiptSample1.txt */,
				2DDE559B24C8B5E300DCB087 /* base64encodedreceiptsample1.txt */,
			);
			path = receipts;
			sourceTree = "<group>";
		};
		2DDF41BD24F6F4C3005BC22D /* DataConverters */ = {
			isa = PBXGroup;
			children = (
				2DDF41BE24F6F4C3005BC22D /* ISO3601DateFormatterTests.swift */,
				2DDF41BF24F6F4C3005BC22D /* UInt8+ExtensionsTests.swift */,
				2DDF41C024F6F4C3005BC22D /* ArraySlice_UInt8+ExtensionsTests.swift */,
			);
			path = DataConverters;
			sourceTree = "<group>";
		};
		2DDF41C124F6F4C3005BC22D /* Builders */ = {
			isa = PBXGroup;
			children = (
				2DDF41C224F6F4C3005BC22D /* ASN1ObjectIdentifierBuilderTests.swift */,
				2DDF41C324F6F4C3005BC22D /* AppleReceiptBuilderTests.swift */,
				2DDF41C424F6F4C3005BC22D /* ASN1ContainerBuilderTests.swift */,
				2DDF41C524F6F4C3005BC22D /* InAppPurchaseBuilderTests.swift */,
			);
			path = Builders;
			sourceTree = "<group>";
		};
		2DDF41C624F6F4C3005BC22D /* TestsAgainstRealReceipts */ = {
			isa = PBXGroup;
			children = (
				2DDF41C724F6F4C3005BC22D /* ReceiptParsing+TestsWithRealReceipts.swift */,
			);
			path = TestsAgainstRealReceipts;
			sourceTree = "<group>";
		};
		2DDF41DD24F6F4F9005BC22D /* Mocks */ = {
			isa = PBXGroup;
			children = (
				37E35C1554F296F7F1317747 /* MockAppleReceiptBuilder.swift */,
				37E351EB3689AF304E5B1031 /* MockASN1ContainerBuilder.swift */,
				35D83311262FBD4200E60AC5 /* MockETagManager.swift */,
				37E355744D64075AA91342DE /* MockInAppPurchaseBuilder.swift */,
				37E35C9439E087F63ECC4F59 /* MockProductsManager.swift */,
				37E35B08709090FBBFB16EBD /* MockProductsRequest.swift */,
				37E35F783903362B65FB7AF3 /* MockProductsRequestFactory.swift */,
				37E354B13440508B46C9A530 /* MockReceiptParser.swift */,
				2DDF41E724F6F61B005BC22D /* MockSKDiscount.swift */,
				2DDF41E524F6F5DC005BC22D /* MockSKProduct.swift */,
				37E357D16038F07915D7825D /* MockUserDefaults.swift */,
				2DDF41E924F6F844005BC22D /* SKProductSubscriptionDurationExtensions.swift */,
			);
			path = Mocks;
			sourceTree = "<group>";
		};
		2DE20B6D264087FB004C597D /* StoreKitTests */ = {
			isa = PBXGroup;
			children = (
				2DE20B7926408921004C597D /* Configuration.storekit */,
				2DE20B6E264087FB004C597D /* StoreKitTests.swift */,
				2DE20B70264087FB004C597D /* Info.plist */,
				2DE61A83264190830021CEA0 /* Constants.swift */,
			);
			path = StoreKitTests;
			sourceTree = "<group>";
		};
		2DE20B8026409EB7004C597D /* StoreKitTestApp */ = {
			isa = PBXGroup;
			children = (
				2DE20B8126409EB7004C597D /* StoreKitTestAppApp.swift */,
				2DE20B8326409EB7004C597D /* ContentView.swift */,
				2DE20B8526409EB8004C597D /* Assets.xcassets */,
				2DE20B8A26409EB8004C597D /* Info.plist */,
				2DE20B8726409EB8004C597D /* Preview Content */,
			);
			path = StoreKitTestApp;
			sourceTree = "<group>";
		};
		2DE20B8726409EB8004C597D /* Preview Content */ = {
			isa = PBXGroup;
			children = (
				2DE20B8826409EB8004C597D /* Preview Assets.xcassets */,
			);
			path = "Preview Content";
			sourceTree = "<group>";
		};
		350FBDD61F7DF1640065833D /* Frameworks */ = {
			isa = PBXGroup;
			children = (
				350FBDDC1F7EA3570065833D /* Nimble.framework */,
				350FBDD71F7DF17F0065833D /* OHHTTPStubs.framework */,
			);
			name = Frameworks;
			sourceTree = "<group>";
		};
		350FBDE61F7EEEDF0065833D /* Public */ = {
			isa = PBXGroup;
			children = (
				35262A011F7C4B9100C04F2C /* Purchases.h */,
				350FBDE71F7EEF070065833D /* RCPurchases.h */,
				350FBDE81F7EEF070065833D /* RCPurchases.m */,
				351F4FAD1F803D0700F245F4 /* RCPurchaserInfo.h */,
				351F4FAE1F803D0700F245F4 /* RCPurchaserInfo.m */,
			);
			path = Public;
			sourceTree = "<group>";
		};
		352629F41F7C4B9100C04F2C = {
			isa = PBXGroup;
			children = (
				2DBB3E10269C9B8700BBF431 /* SwiftStyleGuide.swift */,
				B387F46B2683FD730028701F /* PublicSDKAPITester */,
				2D4C18A824F47E4400F268CD /* Purchases.swift */,
				2DEC0CFB24A2A1B100B0E5BB /* Package.swift */,
				35262A001F7C4B9100C04F2C /* Purchases */,
				35262A1F1F7D77E600C04F2C /* PurchasesTests */,
				2DC5621724EC63420031F69B /* PurchasesCoreSwift */,
				2DC5622224EC63430031F69B /* PurchasesCoreSwiftTests */,
				2DE20B6D264087FB004C597D /* StoreKitTests */,
				2DE20B8026409EB7004C597D /* StoreKitTestApp */,
				352629FF1F7C4B9100C04F2C /* Products */,
				3530C18722653E8F00D6DF52 /* Frameworks */,
			);
			sourceTree = "<group>";
		};
		352629FF1F7C4B9100C04F2C /* Products */ = {
			isa = PBXGroup;
			children = (
				352629FE1F7C4B9100C04F2C /* Purchases.framework */,
				35262A1E1F7D77E600C04F2C /* PurchasesTests.xctest */,
				2DC5621624EC63420031F69B /* PurchasesCoreSwift.framework */,
				2DC5621E24EC63430031F69B /* PurchasesCoreSwiftTests.xctest */,
				2DE20B6C264087FB004C597D /* StoreKitTests.xctest */,
				2DE20B7F26409EB7004C597D /* StoreKitTestApp.app */,
				B387F4732683FDDB0028701F /* APITester */,
			);
			name = Products;
			sourceTree = "<group>";
		};
		35262A001F7C4B9100C04F2C /* Purchases */ = {
			isa = PBXGroup;
			children = (
				35262A021F7C4B9100C04F2C /* Info.plist */,
				37E35EF24BD787B115DEAB51 /* FoundationExtensions */,
				37E351964CD7F8A14A2E6391 /* Networking */,
				37E3529AD4F30D0B6D56853B /* ProtectedExtensions */,
				350FBDE61F7EEEDF0065833D /* Public */,
				2D5033202406E4C7009CAE61 /* SubscriberAttributes */,
				B39E811E268E9FF000D31189 /* SwiftObjcCompatibility */,
				37E352A0E961EA2ADD444D60 /* Attribution */,
				37E35FFBCCC4C666B8A5F9A0 /* Identity */,
			);
			path = Purchases;
			sourceTree = "<group>";
		};
		35262A1F1F7D77E600C04F2C /* PurchasesTests */ = {
			isa = PBXGroup;
			children = (
				B33C43F026729848006B8C8C /* TestHelpers */,
				35262A291F7D783F00C04F2C /* PurchasesTests-Bridging-Header.h */,
				35262A221F7D77E600C04F2C /* Info.plist */,
				350FBDD61F7DF1640065833D /* Frameworks */,
				37E35081077192045E3A8080 /* Mocks */,
				37E35AE0CDC4C2AA8260FB58 /* Caching */,
				37E353592BA71F362DD61153 /* FoundationExtensions */,
				37E35E77A60AC8D3F0E1A23D /* SubscriberAttributes */,
				37E35555C264F76E6CFFC2C8 /* Purchasing */,
				37E35F2DF6910CF4AF147DEB /* Networking */,
				37E35FF455726D96C243B1B7 /* Misc */,
				37E3557F0B3E2D6F256D92C7 /* Attribution */,
				37E35BCB85973ABD4CEC5904 /* Identity */,
			);
			path = PurchasesTests;
			sourceTree = "<group>";
		};
		3530C18722653E8F00D6DF52 /* Frameworks */ = {
			isa = PBXGroup;
			children = (
				B36824BD268FBC5B00957E4C /* XCTest.framework */,
				2DE20B9126409ECF004C597D /* StoreKit.framework */,
				2DE20B7526408806004C597D /* StoreKitTest.framework */,
				357C9BC022725CFA006BC624 /* iAd.framework */,
				350A1B84226E3E8700CCA10F /* AppKit.framework */,
				3530C18822653E8F00D6DF52 /* AdSupport.framework */,
				33FFC8744F2BAE7BD8889A4C /* Pods_Purchases.framework */,
				84C3F1AC1D7E1E64341D3936 /* Pods_Purchases_PurchasesTests.framework */,
				6B5DC754D48165CE32D8133B /* Pods_PurchasesCoreSwift.framework */,
				A976872C3EDAC0B4F4B45481 /* Pods_PurchasesCoreSwift_PurchasesCoreSwiftTests.framework */,
			);
			name = Frameworks;
			sourceTree = "<group>";
		};
		354235D524C11138008C84EE /* Purchasing */ = {
			isa = PBXGroup;
			children = (
				80E80EF026970DC3008F245A /* RCReceiptFetcher.swift */,
				B372EC55268FEF020099171E /* ProductInfo.swift */,
				37E35C7060D7E486F5958BED /* ProductsManager.swift */,
				37E35E8DCF998D9DB63850F8 /* ProductsRequestFactory.swift */,
				B372EC53268FEDC60099171E /* PromotionalOffer.swift */,
				3597020F24BF6A710010506E /* TransactionsFactory.swift */,
				B3C1AEF9268FF4DB0013D50D /* ProductInfoEnums.swift */,
				F5BE423F26962ACF00254A30 /* ReceiptRefreshPolicy.swift */,
				2D991AC9268BA56900085481 /* StoreKitRequestFetcher.swift */,
				F5BE424126965F9F00254A30 /* ProductInfoExtractor.swift */,
				2D4E926426990AB1000E10B0 /* StoreKitWrapper.swift */,
				35549322269E298B005F9AE9 /* OfferingsFactory.swift */,
			);
			path = Purchasing;
			sourceTree = "<group>";
		};
		354235D624C11160008C84EE /* Purchasing */ = {
			isa = PBXGroup;
			children = (
				37E3583675928C01D92E3166 /* ProductInfoExtensions.swift */,
				37E3548189DA008320B3FC98 /* ProductInfoExtractorTests.swift */,
				37E350E57B0A393455A72B40 /* ProductInfoTests.swift */,
				37E351F0E21361EAEC078A0D /* ProductsManagerTests.swift */,
				37E352F86A0A8EB05BAD77C4 /* StoreKitWrapperTests.swift */,
				3597021124BF6AAC0010506E /* TransactionsFactoryTests.swift */,
			);
			path = Purchasing;
			sourceTree = "<group>";
		};
		354895D0267AE32D001DC5B1 /* SubscriberAttributes */ = {
			isa = PBXGroup;
			children = (
				354895D1267AE383001DC5B1 /* AttributionDataMigrator.swift */,
				354895D3267AE4B4001DC5B1 /* AttributionKey.swift */,
				354895D5267BEDE3001DC5B1 /* SpecialSubscriberAttributes.swift */,
				354895D7267D546F001DC5B1 /* AttributionNetwork.swift */,
			);
			path = SubscriberAttributes;
			sourceTree = "<group>";
		};
		35D832CB262A5B3400E60AC5 /* Networking */ = {
			isa = PBXGroup;
			children = (
				35D832CC262A5B7500E60AC5 /* ETagManager.swift */,
				35D832F3262E606500E60AC5 /* HTTPResponse.swift */,
				F5BE443C26977F9B00254A30 /* HTTPRequest.swift */,
				35D832D1262E56DB00E60AC5 /* HTTPStatusCodes.swift */,
				35F6FD61267426D600ABCB53 /* ETagAndResponseWrapper.swift */,
				35F82BB326A9A74D0051DF03 /* HTTPClient.swift */,
			);
			path = Networking;
			sourceTree = "<group>";
		};
		35D832FE262FAD6900E60AC5 /* Networking */ = {
			isa = PBXGroup;
			children = (
				35D832FF262FAD8000E60AC5 /* ETagManagerTests.swift */,
			);
			path = Networking;
			sourceTree = "<group>";
		};
		35F82BBB26A9BFA60051DF03 /* Misc */ = {
			isa = PBXGroup;
			children = (
				2DD269162522A20A006AC4BC /* DictionaryExtensionsTests.swift */,
			);
			path = Misc;
			sourceTree = "<group>";
		};
		37E35081077192045E3A8080 /* Mocks */ = {
			isa = PBXGroup;
			children = (
				35D5DE04268FABFD002B2DBA /* MockAttributionDataMigrator.swift */,
				37E351CD1EE6B897F434EA40 /* MockAttributionFetcher.swift */,
				37E35DA3E083FE37DAF15954 /* MockAttributionTypeFactory.swift */,
				37E35645928A0009F4C105A7 /* MockBackend.swift */,
				37E3578BD602C7B8E2274279 /* MockDateProvider.swift */,
				37E354BEB8FDE39CAB7C4D69 /* MockDeviceCache.swift */,
				35D83316262FC21400E60AC5 /* MockETagManager.swift */,
				37E35292137BBF2810CE4F4B /* MockHTTPClient.swift */,
				37E3571B552018D47A6ED7C6 /* MockIdentityManager.swift */,
				37E35C5A65AAF701DED59800 /* MockInMemoryCachedOfferings.swift */,
				2DA0068E24E2E515002C59D3 /* MockIntroEligibilityCalculator.swift */,
				37E35A0D4A561C51185F82EB /* MockNotificationCenter.swift */,
				37E3555B4BE0A4F7222E7B00 /* MockOfferingsFactory.swift */,
				37E35659EB530A5109AFAB50 /* MockOperationDispatcher.swift */,
				2D390254259CF46000DB19C0 /* MockPaymentDiscount.swift */,
				37E3572040A16F10B957563A /* MockProductDiscount.swift */,
				2D4D6AF224F7172900B656BE /* MockProductsRequest.swift */,
				37E35EBCDDD1A08F8105C46C /* MockPurchaserInfoManager.swift */,
				37E35838A7FD36982EE14100 /* MockPurchasesDelegate.swift */,
				37E352B11676F7DC51559E84 /* MockReceiptFetcher.swift */,
				37E3558F697A939D2BBD7FEC /* MockReceiptParser.swift */,
				37E35609E46E869675A466C1 /* MockRequestFetcher.swift */,
				37E35EABF6D7AFE367718784 /* MockSKDiscount.swift */,
				37E357FBA3184BDE6E95DED4 /* MockSKProduct.swift */,
				37E351AC0FF9607719F7A29A /* MockStoreKitWrapper.swift */,
				37E351D48260D9DC8B1EE360 /* MockSubscriberAttributesManager.swift */,
				2DD7BA4C24C63A830066B4C2 /* MockSystemInfo.swift */,
				37E3550C031F1FD95B366998 /* MockTransaction.swift */,
				35D8331B262FC23100E60AC5 /* MockUserDefaults.swift */,
				2DEB976A247DB85400A92099 /* SKProductSubscriptionDurationExtensions.swift */,
			);
			path = Mocks;
			sourceTree = "<group>";
		};
		37E351964CD7F8A14A2E6391 /* Networking */ = {
			isa = PBXGroup;
			children = (
				37E35A6E091B8CD9C967383C /* RCBackend.h */,
				37E35E282619939718FC7DBE /* RCBackend.m */,
			);
			path = Networking;
			sourceTree = "<group>";
		};
		37E3529AD4F30D0B6D56853B /* ProtectedExtensions */ = {
			isa = PBXGroup;
			children = (
				2DAF814D25B24243002C621E /* RCIdentityManager+Protected.h */,
				37E35F19DF256C1D0125CC76 /* RCPurchaserInfo+Protected.h */,
				2D1FFAD425B8707400367C63 /* RCPurchaserInfoManager+Protected.h */,
				37E352DAD631B3A45C041148 /* RCPurchases+Protected.h */,
			);
			path = ProtectedExtensions;
			sourceTree = "<group>";
		};
		37E352A0E961EA2ADD444D60 /* Attribution */ = {
			isa = PBXGroup;
			children = (
				37E35B99BA2A8F048F2482F8 /* RCAttributionFetcher.m */,
				37E356E2B50E2DCA5EB8A87D /* RCAttributionFetcher.h */,
<<<<<<< HEAD
=======
				37E3580957BA17D5C2EEF8A8 /* RCAttributionTypeFactory.m */,
				37E3557795D5EC2CE5A6CCB5 /* RCAttributionTypeFactory.h */,
				35D5DE06268FB39C002B2DBA /* RCAttributionPoster.h */,
				35D5DE08268FB3D7002B2DBA /* RCAttributionPoster.m */,
>>>>>>> bc12ad54
			);
			path = Attribution;
			sourceTree = "<group>";
		};
		37E353592BA71F362DD61153 /* FoundationExtensions */ = {
			isa = PBXGroup;
			children = (
				37E353AF2CAD3CEDE6D9B368 /* NSError+RCExtensionsTests.swift */,
				37E3508EC20EEBAB4EAC4C82 /* NSDate+RCExtensionsTests.swift */,
				37E35ABEE9FD79CCA64E4F8B /* NSData+RCExtensionsTests.swift */,
			);
			path = FoundationExtensions;
			sourceTree = "<group>";
		};
		37E35555C264F76E6CFFC2C8 /* Purchasing */ = {
			isa = PBXGroup;
			children = (
				F5BE4244269676E200254A30 /* StoreKitRequestFetcherTests.swift */,
				37E35DE5707E845DA3FF51BC /* PurchasesTests.swift */,
				37E359D8F304C83184560135 /* PurchaserInfoTests.swift */,
				37E357C2D977BBB081216B5F /* OfferingsTests.swift */,
				37E3582920E16E065502E5FC /* EntitlementInfosTests.swift */,
				2DD02D5624AD0B0500419CD9 /* RCIntroEligibilityTests.swift */,
			);
			path = Purchasing;
			sourceTree = "<group>";
		};
		37E35556F2D7B8B28B169C77 /* DataConverters */ = {
			isa = PBXGroup;
			children = (
				2DDF41B924F6F392005BC22D /* ArraySlice_UInt8+Extensions.swift */,
				2DDF41B724F6F392005BC22D /* ISO3601DateFormatter.swift */,
				2DDF41B824F6F392005BC22D /* UInt8+Extensions.swift */,
			);
			path = DataConverters;
			sourceTree = "<group>";
		};
		37E355596456B3DFA01EF081 /* Builders */ = {
			isa = PBXGroup;
			children = (
				2DDF41B124F6F387005BC22D /* AppleReceiptBuilder.swift */,
				2DDF41B024F6F387005BC22D /* ASN1ContainerBuilder.swift */,
				2DDF41B224F6F387005BC22D /* ASN1ObjectIdentifierBuilder.swift */,
				2DDF41AF24F6F387005BC22D /* InAppPurchaseBuilder.swift */,
			);
			path = Builders;
			sourceTree = "<group>";
		};
		37E3557F0B3E2D6F256D92C7 /* Attribution */ = {
			isa = PBXGroup;
			children = (
<<<<<<< HEAD
				37E35AB7A67D86DBD95B2243 /* AttributionFetcherTests.swift */,
=======
				35D5DE0A268FBB82002B2DBA /* AttributionFetcherTests.swift */,
				37E350420D54B99BB39448E0 /* AttributionTypeFactoryTests.swift */,
>>>>>>> bc12ad54
			);
			path = Attribution;
			sourceTree = "<group>";
		};
		37E35A5970D1604E8C8011FC /* TestHelpers */ = {
			isa = PBXGroup;
			children = (
				37E35C4A4B241A545D1D06BD /* ASN1ObjectIdentifierEncoder.swift */,
				37E35092F0E41512E0D610BA /* ContainerFactory.swift */,
			);
			path = TestHelpers;
			sourceTree = "<group>";
		};
		37E35AE0CDC4C2AA8260FB58 /* Caching */ = {
			isa = PBXGroup;
			children = (
				37E35D87B7E6F91E27E98F42 /* DeviceCacheTests.swift */,
				37E35E3250FBBB03D92E06EC /* InMemoryCachedObjectTests.swift */,
			);
			path = Caching;
			sourceTree = "<group>";
		};
		37E35BCB85973ABD4CEC5904 /* Identity */ = {
			isa = PBXGroup;
			children = (
				37E35294EBC1E5A879C95540 /* IdentityManagerTests.swift */,
				37E35E992F1916C7F3911E7B /* PurchaserInfoManagerTests.swift */,
			);
			path = Identity;
			sourceTree = "<group>";
		};
		37E35E77A60AC8D3F0E1A23D /* SubscriberAttributes */ = {
			isa = PBXGroup;
			children = (
				37E357F69438004E1F443C03 /* BackendSubscriberAttributesTests.swift */,
				37E3567E972B9B04FE079ABA /* SubscriberAttributesManagerTests.swift */,
				37E3508E52201122137D4B4A /* PurchasesSubscriberAttributesTests.swift */,
				37E35C4A795A0F056381A1B3 /* DeviceCacheSubscriberAttributesTests.swift */,
			);
			path = SubscriberAttributes;
			sourceTree = "<group>";
		};
		37E35EF24BD787B115DEAB51 /* FoundationExtensions */ = {
			isa = PBXGroup;
			children = (
				37E35D12020065BE7D6E473D /* NSError+RCExtensions.h */,
				37E35088AB7C4F7A242D3ED5 /* NSError+RCExtensions.m */,
			);
			path = FoundationExtensions;
			sourceTree = "<group>";
		};
		37E35F2DF6910CF4AF147DEB /* Networking */ = {
			isa = PBXGroup;
			children = (
				37E353CBE9CF2572A72A347F /* HTTPClientTests.swift */,
				37E358BF58C99AC39073B96C /* BackendTests.swift */,
			);
			path = Networking;
			sourceTree = "<group>";
		};
		37E35FCF87558ACB498521F1 /* BasicTypes */ = {
			isa = PBXGroup;
			children = (
				2DDF41A724F6F37C005BC22D /* AppleReceipt.swift */,
				2DDF41A824F6F37C005BC22D /* ASN1Container.swift */,
				2DDF41A924F6F37C005BC22D /* ASN1ObjectIdentifier.swift */,
				2DDF41AA24F6F37C005BC22D /* InAppPurchase.swift */,
			);
			path = BasicTypes;
			sourceTree = "<group>";
		};
		37E35FF455726D96C243B1B7 /* Misc */ = {
			isa = PBXGroup;
			children = (
				37E35B9AC7A350CA2437049D /* ISOPeriodFormatterTests.swift */,
				37E35EEE7783629CDE41B70C /* SystemInfoTests.swift */,
			);
			path = Misc;
			sourceTree = "<group>";
		};
		37E35FFBCCC4C666B8A5F9A0 /* Identity */ = {
			isa = PBXGroup;
			children = (
				37E35B6C44C7460FC0522E01 /* RCIdentityManager.h */,
				37E358CFE61BD929C7FDE4CD /* RCIdentityManager.m */,
				37E3531E6D800F71A856C9E2 /* RCPurchaserInfoManager.m */,
				37E35A375CFEFEE4D6DEFD11 /* RCPurchaserInfoManager.h */,
			);
			path = Identity;
			sourceTree = "<group>";
		};
		A5E6842B2696232500EC9CB0 /* Attribution */ = {
			isa = PBXGroup;
			children = (
				A5E6842C2696233D00EC9CB0 /* AttributionData.swift */,
			);
			path = Attribution;
			sourceTree = "<group>";
		};
		B33C43F026729848006B8C8C /* TestHelpers */ = {
			isa = PBXGroup;
			children = (
				B33C43EB2672953D006B8C8C /* RCObjC.h */,
				B33C43EC2672953D006B8C8C /* RCObjC.m */,
				B33C43F12672986D006B8C8C /* ObjCThrowExceptionMatcher.swift */,
			);
			path = TestHelpers;
			sourceTree = "<group>";
		};
		B36824BB268FBB9B00957E4C /* SubscriberAttributes */ = {
			isa = PBXGroup;
			children = (
				35F82BB126A98EC50051DF03 /* AttributionDataMigratorTests.swift */,
				2D8DB34A24072AAE00BE3D31 /* SubscriberAttributeTests.swift */,
			);
			path = SubscriberAttributes;
			sourceTree = "<group>";
		};
		B387F46B2683FD730028701F /* PublicSDKAPITester */ = {
			isa = PBXGroup;
			children = (
				B3D3C46E26856AFE00CB3C21 /* APITester-Bridging-Header.h */,
				B3D3C46F26856AFF00CB3C21 /* APITester.swift */,
				B387F46D2683FDAC0028701F /* main.m */,
				B39E8116268E832000D31189 /* RCAttributionNetworkAPI.h */,
				B39E8117268E832000D31189 /* RCAttributionNetworkAPI.m */,
				B3AA359C268682410007771B /* RCEntitlementInfoAPI.h */,
				B3AA359D268682410007771B /* RCEntitlementInfoAPI.m */,
				B3AA6233268A7BA900894871 /* RCEntitlementInfosAPI.h */,
				B3AA6232268A7BA900894871 /* RCEntitlementInfosAPI.m */,
				B3DF6A4C269522040030D57C /* RCIntroEligibilityAPI.h */,
				B3DF6A4D269522040030D57C /* RCIntroEligibilityAPI.m */,
				B3083A0F269931CF007B5503 /* RCOfferingAPI.h */,
				B3083A10269931CF007B5503 /* RCOfferingAPI.m */,
				B3B5FBB8269D100400104A0C /* RCOfferingsAPI.h */,
				B3B5FBB9269D100400104A0C /* RCOfferingsAPI.m */,
				B3AA359E268682410007771B /* RCPurchasesAPI.h */,
				B3AA359F268682410007771B /* RCPurchasesAPI.m */,
				B33CEA9C268BC39D008A3144 /* RCTransactionAPI.h */,
				B33CEA9D268BC39D008A3144 /* RCTransactionAPI.m */,
				35F82BA526A848CB0051DF03 /* RCPurchasesErrorUtilsAPI.h */,
				35F82BA726A849080051DF03 /* RCPurchasesErrorUtilsAPI.m */,
			);
			path = PublicSDKAPITester;
			sourceTree = "<group>";
		};
		B39E811B268E885900D31189 /* SubscriberAttributes */ = {
			isa = PBXGroup;
			children = (
				35F82BB526A9B8030051DF03 /* AttributionDataMigrator.swift */,
				35F82BB726A9B8200051DF03 /* AttributionKey.swift */,
				35F82BB926A9B8290051DF03 /* SpecialSubscriberAttributes.swift */,
				B39E811C268E887500D31189 /* SubscriberAttribute.swift */,
			);
			path = SubscriberAttributes;
			sourceTree = "<group>";
		};
		B39E811E268E9FF000D31189 /* SwiftObjcCompatibility */ = {
			isa = PBXGroup;
			children = (
				2D5033212406E4E8009CAE61 /* RCTypeDefsPreMigration.h */,
			);
			path = SwiftObjcCompatibility;
			sourceTree = "<group>";
		};
		B3B5FBB7269CED6D00104A0C /* Error Handling */ = {
			isa = PBXGroup;
			children = (
				B3B5FBB3269CED4B00104A0C /* BackendErrorCode.swift */,
				B34D2AA526976FC700D88C3A /* ErrorCode.swift */,
				B3B5FBB5269CED6400104A0C /* ErrorDetails.swift */,
				35D0E5CF26A5886C0099EAD8 /* ErrorUtils.swift */,
			);
			path = "Error Handling";
			sourceTree = "<group>";
		};
		B3B5FBBD269E080A00104A0C /* Caching */ = {
			isa = PBXGroup;
			children = (
				B3B5FBBE269E081E00104A0C /* InMemoryCachedObject.swift */,
				B3B5FBC0269E17CE00104A0C /* DeviceCache.swift */,
			);
			path = Caching;
			sourceTree = "<group>";
		};
		B3DDB55726854850008CCF23 /* Public */ = {
			isa = PBXGroup;
			children = (
				B3B5FBB7269CED6D00104A0C /* Error Handling */,
				B32B750026868C1D005647BF /* EntitlementInfo.swift */,
				B3AA6235268A81C700894871 /* EntitlementInfos.swift */,
				B3DF6A4F269524080030D57C /* IntroEligibility.swift */,
				B3D3C4712685784800CB3C21 /* Package.swift */,
				B3DDB55826854865008CCF23 /* PurchaseOwnershipType.swift */,
				B39E8119268E849900D31189 /* AttributionNetwork.swift */,
				B3083A122699334C007B5503 /* Offering.swift */,
				B3B5FBBB269D121B00104A0C /* Offerings.swift */,
			);
			path = Public;
			sourceTree = "<group>";
		};
		F5BE44412698580200254A30 /* Attribution */ = {
			isa = PBXGroup;
			children = (
				F5BE44422698581100254A30 /* AttributionTypeFactory.swift */,
				F5BE4478269E4A4C00254A30 /* AdClientProxy.swift */,
				F5BE447A269E4A7500254A30 /* TrackingManagerProxy.swift */,
				F5BE447C269E4ADB00254A30 /* ASIdentifierManagerProxy.swift */,
			);
			path = Attribution;
			sourceTree = "<group>";
		};
		F5BE444626985E6E00254A30 /* Attribution */ = {
			isa = PBXGroup;
			children = (
				37E350420D54B99BB39448E0 /* AttributionTypeFactoryTests.swift */,
			);
			path = Attribution;
			sourceTree = "<group>";
		};
/* End PBXGroup section */

/* Begin PBXHeadersBuildPhase section */
		2DC5621124EC63420031F69B /* Headers */ = {
			isa = PBXHeadersBuildPhase;
			buildActionMask = 2147483647;
			files = (
				2DC5622624EC63430031F69B /* PurchasesCoreSwift.h in Headers */,
			);
			runOnlyForDeploymentPostprocessing = 0;
		};
		352629FB1F7C4B9100C04F2C /* Headers */ = {
			isa = PBXHeadersBuildPhase;
			buildActionMask = 2147483647;
			files = (
				2D22679125F2D9AD00E6950C /* PurchasesTests-Bridging-Header.h in Headers */,
				350FBDE91F7EEF070065833D /* RCPurchases.h in Headers */,
				351F4FAF1F803D0700F245F4 /* RCPurchaserInfo.h in Headers */,
				35262A0F1F7C4B9100C04F2C /* Purchases.h in Headers */,
				37E35B94F66AD4C3BC3E3D54 /* RCPurchaserInfoManager.h in Headers */,
				2D5033242406E4E8009CAE61 /* RCTypeDefsPreMigration.h in Headers */,
				2D50332A2406EA61009CAE61 /* RCSubscriberAttributesManager.h in Headers */,
				2DD448FF24088473002F5694 /* RCPurchases+SubscriberAttributes.h in Headers */,
				37E3509E9E39B1FFE93351B1 /* NSError+RCExtensions.h in Headers */,
				37E354F65C32F553F4697C0E /* RCBackend.h in Headers */,
				37E35D04747C56E85F1B9679 /* RCPurchaserInfo+Protected.h in Headers */,
				37E3500156786798CB166571 /* RCPurchases+Protected.h in Headers */,
				2D1FFAD525B8707400367C63 /* RCPurchaserInfoManager+Protected.h in Headers */,
				35F82BAC26A988810051DF03 /* RCAttributionPoster.h in Headers */,
				2DAF814E25B24243002C621E /* RCIdentityManager+Protected.h in Headers */,
<<<<<<< HEAD
=======
				3589D15624C21DBD00A65CBB /* RCAttributionTypeFactory+Protected.h in Headers */,
>>>>>>> bc12ad54
				37E35CB9C20AFAFBC98ADA27 /* RCAttributionFetcher.h in Headers */,
				37E35D01E3A0F5FC8E0B16F7 /* RCIdentityManager.h in Headers */,
			);
			runOnlyForDeploymentPostprocessing = 0;
		};
/* End PBXHeadersBuildPhase section */

/* Begin PBXNativeTarget section */
		2DC5621524EC63420031F69B /* PurchasesCoreSwift */ = {
			isa = PBXNativeTarget;
			buildConfigurationList = 2DC5622724EC63430031F69B /* Build configuration list for PBXNativeTarget "PurchasesCoreSwift" */;
			buildPhases = (
				2DC5621124EC63420031F69B /* Headers */,
				2DC5621224EC63420031F69B /* Sources */,
				2DC5621324EC63420031F69B /* Frameworks */,
				2DC5621424EC63420031F69B /* Resources */,
				F578415E26A0407A00EA3D8A /* Check TARGET_OS macro */,
			);
			buildRules = (
			);
			dependencies = (
			);
			name = PurchasesCoreSwift;
			productName = PurchasesCoreSwift;
			productReference = 2DC5621624EC63420031F69B /* PurchasesCoreSwift.framework */;
			productType = "com.apple.product-type.framework";
		};
		2DC5621D24EC63430031F69B /* PurchasesCoreSwiftTests */ = {
			isa = PBXNativeTarget;
			buildConfigurationList = 2DC5622A24EC63430031F69B /* Build configuration list for PBXNativeTarget "PurchasesCoreSwiftTests" */;
			buildPhases = (
				2DC5621A24EC63430031F69B /* Sources */,
				2DC5621B24EC63430031F69B /* Frameworks */,
				2DC5621C24EC63430031F69B /* Resources */,
			);
			buildRules = (
			);
			dependencies = (
				2DC5622124EC63430031F69B /* PBXTargetDependency */,
			);
			name = PurchasesCoreSwiftTests;
			packageProductDependencies = (
				B3D5CFC32672827D0056FA67 /* Nimble */,
				B3D5CFC52672827D0056FA67 /* OHHTTPStubs */,
				B3D5CFC72672827D0056FA67 /* OHHTTPStubsSwift */,
			);
			productName = PurchasesCoreSwiftTests;
			productReference = 2DC5621E24EC63430031F69B /* PurchasesCoreSwiftTests.xctest */;
			productType = "com.apple.product-type.bundle.unit-test";
		};
		2DE20B6B264087FB004C597D /* StoreKitTests */ = {
			isa = PBXNativeTarget;
			buildConfigurationList = 2DE20B73264087FB004C597D /* Build configuration list for PBXNativeTarget "StoreKitTests" */;
			buildPhases = (
				2DE20B68264087FB004C597D /* Sources */,
				2DE20B69264087FB004C597D /* Frameworks */,
				2DE20B6A264087FB004C597D /* Resources */,
			);
			buildRules = (
			);
			dependencies = (
				2DE20B8F26409EC0004C597D /* PBXTargetDependency */,
			);
			name = StoreKitTests;
			packageProductDependencies = (
				B3D5CFC9267282860056FA67 /* Nimble */,
			);
			productName = StoreKitTests;
			productReference = 2DE20B6C264087FB004C597D /* StoreKitTests.xctest */;
			productType = "com.apple.product-type.bundle.unit-test";
		};
		2DE20B7E26409EB7004C597D /* StoreKitTestApp */ = {
			isa = PBXNativeTarget;
			buildConfigurationList = 2DE20B8B26409EB8004C597D /* Build configuration list for PBXNativeTarget "StoreKitTestApp" */;
			buildPhases = (
				2DE20B7B26409EB7004C597D /* Sources */,
				2DE20B7C26409EB7004C597D /* Frameworks */,
				2DE20B7D26409EB7004C597D /* Resources */,
			);
			buildRules = (
			);
			dependencies = (
			);
			name = StoreKitTestApp;
			productName = StoreKitTestApp;
			productReference = 2DE20B7F26409EB7004C597D /* StoreKitTestApp.app */;
			productType = "com.apple.product-type.application";
		};
		352629FD1F7C4B9100C04F2C /* Purchases */ = {
			isa = PBXNativeTarget;
			buildConfigurationList = 35262A121F7C4B9100C04F2C /* Build configuration list for PBXNativeTarget "Purchases" */;
			buildPhases = (
				352629F91F7C4B9100C04F2C /* Sources */,
				352629FA1F7C4B9100C04F2C /* Frameworks */,
				352629FB1F7C4B9100C04F2C /* Headers */,
				352629FC1F7C4B9100C04F2C /* Resources */,
				B385A1532674324500C6F132 /* Swiftlint */,
			);
			buildRules = (
			);
			dependencies = (
				2DC5623524EC63A20031F69B /* PBXTargetDependency */,
			);
			name = Purchases;
			productName = Purchases;
			productReference = 352629FE1F7C4B9100C04F2C /* Purchases.framework */;
			productType = "com.apple.product-type.framework";
		};
		35262A1D1F7D77E600C04F2C /* PurchasesTests */ = {
			isa = PBXNativeTarget;
			buildConfigurationList = 35262A261F7D77E600C04F2C /* Build configuration list for PBXNativeTarget "PurchasesTests" */;
			buildPhases = (
				35262A1A1F7D77E600C04F2C /* Sources */,
				35262A1B1F7D77E600C04F2C /* Frameworks */,
				35262A1C1F7D77E600C04F2C /* Resources */,
				350FBDD91F7DFD900065833D /* Copy Frameworks */,
			);
			buildRules = (
			);
			dependencies = (
				35DFC68320B8757C004584CC /* PBXTargetDependency */,
			);
			name = PurchasesTests;
			packageProductDependencies = (
				B3D5CFBC267282630056FA67 /* Nimble */,
				B3D5CFBF267282760056FA67 /* OHHTTPStubsSwift */,
				B3D5CFC1267282760056FA67 /* OHHTTPStubs */,
			);
			productName = PurchasesTests;
			productReference = 35262A1E1F7D77E600C04F2C /* PurchasesTests.xctest */;
			productType = "com.apple.product-type.bundle.unit-test";
		};
		B387F4722683FDDB0028701F /* APITester */ = {
			isa = PBXNativeTarget;
			buildConfigurationList = B387F4772683FDDB0028701F /* Build configuration list for PBXNativeTarget "APITester" */;
			buildPhases = (
				B387F46F2683FDDB0028701F /* Sources */,
				B387F4702683FDDB0028701F /* Frameworks */,
				B387F4712683FDDB0028701F /* CopyFiles */,
			);
			buildRules = (
			);
			dependencies = (
				B387F48826840B7F0028701F /* PBXTargetDependency */,
			);
			name = APITester;
			productName = APITester;
			productReference = B387F4732683FDDB0028701F /* APITester */;
			productType = "com.apple.product-type.tool";
		};
/* End PBXNativeTarget section */

/* Begin PBXProject section */
		352629F51F7C4B9100C04F2C /* Project object */ = {
			isa = PBXProject;
			attributes = {
				LastSwiftUpdateCheck = 1250;
				LastUpgradeCheck = 0930;
				ORGANIZATIONNAME = Purchases;
				TargetAttributes = {
					2DC5621524EC63420031F69B = {
						CreatedOnToolsVersion = 12.0;
						LastSwiftMigration = 1250;
						ProvisioningStyle = Automatic;
					};
					2DC5621D24EC63430031F69B = {
						CreatedOnToolsVersion = 12.0;
						ProvisioningStyle = Automatic;
					};
					2DE20B6B264087FB004C597D = {
						CreatedOnToolsVersion = 12.5;
						ProvisioningStyle = Automatic;
						TestTargetID = 2DE20B7E26409EB7004C597D;
					};
					2DE20B7E26409EB7004C597D = {
						CreatedOnToolsVersion = 12.5;
						ProvisioningStyle = Automatic;
					};
					352629FD1F7C4B9100C04F2C = {
						CreatedOnToolsVersion = 9.0;
						LastSwiftMigration = 1200;
						ProvisioningStyle = Automatic;
					};
					35262A1D1F7D77E600C04F2C = {
						CreatedOnToolsVersion = 9.0;
						LastSwiftMigration = 1100;
						ProvisioningStyle = Automatic;
					};
					B387F4722683FDDB0028701F = {
						CreatedOnToolsVersion = 12.5.1;
						LastSwiftMigration = 1250;
					};
				};
			};
			buildConfigurationList = 352629F81F7C4B9100C04F2C /* Build configuration list for PBXProject "Purchases" */;
			compatibilityVersion = "Xcode 8.0";
			developmentRegion = en;
			hasScannedForEncodings = 0;
			knownRegions = (
				en,
				Base,
			);
			mainGroup = 352629F41F7C4B9100C04F2C;
			packageReferences = (
				B3D5CFBB267282630056FA67 /* XCRemoteSwiftPackageReference "Nimble" */,
				B3D5CFBE267282760056FA67 /* XCRemoteSwiftPackageReference "OHHTTPStubs" */,
			);
			productRefGroup = 352629FF1F7C4B9100C04F2C /* Products */;
			projectDirPath = "";
			projectRoot = "";
			targets = (
				352629FD1F7C4B9100C04F2C /* Purchases */,
				35262A1D1F7D77E600C04F2C /* PurchasesTests */,
				2DC5621524EC63420031F69B /* PurchasesCoreSwift */,
				2DC5621D24EC63430031F69B /* PurchasesCoreSwiftTests */,
				2DE20B7E26409EB7004C597D /* StoreKitTestApp */,
				2DE20B6B264087FB004C597D /* StoreKitTests */,
				B387F4722683FDDB0028701F /* APITester */,
			);
		};
/* End PBXProject section */

/* Begin PBXResourcesBuildPhase section */
		2DC5621424EC63420031F69B /* Resources */ = {
			isa = PBXResourcesBuildPhase;
			buildActionMask = 2147483647;
			files = (
			);
			runOnlyForDeploymentPostprocessing = 0;
		};
		2DC5621C24EC63430031F69B /* Resources */ = {
			isa = PBXResourcesBuildPhase;
			buildActionMask = 2147483647;
			files = (
				2D4D6AF624F7193700B656BE /* verifyReceiptSample1.txt in Resources */,
				2D4D6AF724F7193700B656BE /* base64encodedreceiptsample1.txt in Resources */,
			);
			runOnlyForDeploymentPostprocessing = 0;
		};
		2DE20B6A264087FB004C597D /* Resources */ = {
			isa = PBXResourcesBuildPhase;
			buildActionMask = 2147483647;
			files = (
				2DE20B7A26408921004C597D /* Configuration.storekit in Resources */,
			);
			runOnlyForDeploymentPostprocessing = 0;
		};
		2DE20B7D26409EB7004C597D /* Resources */ = {
			isa = PBXResourcesBuildPhase;
			buildActionMask = 2147483647;
			files = (
				2DE20B8926409EB8004C597D /* Preview Assets.xcassets in Resources */,
				2DE20B8626409EB8004C597D /* Assets.xcassets in Resources */,
			);
			runOnlyForDeploymentPostprocessing = 0;
		};
		352629FC1F7C4B9100C04F2C /* Resources */ = {
			isa = PBXResourcesBuildPhase;
			buildActionMask = 2147483647;
			files = (
			);
			runOnlyForDeploymentPostprocessing = 0;
		};
		35262A1C1F7D77E600C04F2C /* Resources */ = {
			isa = PBXResourcesBuildPhase;
			buildActionMask = 2147483647;
			files = (
			);
			runOnlyForDeploymentPostprocessing = 0;
		};
/* End PBXResourcesBuildPhase section */

/* Begin PBXShellScriptBuildPhase section */
		B385A1532674324500C6F132 /* Swiftlint */ = {
			isa = PBXShellScriptBuildPhase;
			buildActionMask = 2147483647;
			files = (
			);
			inputFileListPaths = (
			);
			inputPaths = (
			);
			name = Swiftlint;
			outputFileListPaths = (
			);
			outputPaths = (
			);
			runOnlyForDeploymentPostprocessing = 0;
			shellPath = /bin/sh;
			shellScript = "scripts/swiftlint.sh\n";
		};
		F578415E26A0407A00EA3D8A /* Check TARGET_OS macro */ = {
			isa = PBXShellScriptBuildPhase;
			buildActionMask = 2147483647;
			files = (
			);
			inputFileListPaths = (
			);
			inputPaths = (
			);
			name = "Check TARGET_OS macro";
			outputFileListPaths = (
			);
			outputPaths = (
			);
			runOnlyForDeploymentPostprocessing = 0;
			shellPath = /bin/sh;
			shellScript = "if grep -rl 2>/dev/null --include=\"*.swift\" \"TARGET_OS\" \"${SRCROOT}\"; then\n  echo \"error: TARGET_OS macro has been found in some Swift files\"\n  exit 1\nfi\n\n";
		};
/* End PBXShellScriptBuildPhase section */

/* Begin PBXSourcesBuildPhase section */
		2DC5621224EC63420031F69B /* Sources */ = {
			isa = PBXSourcesBuildPhase;
			buildActionMask = 2147483647;
			files = (
				B3083A132699334C007B5503 /* Offering.swift in Sources */,
				2CD72942268A823900BFC976 /* Data+Extensions.swift in Sources */,
				B3B5FBBC269D121B00104A0C /* Offerings.swift in Sources */,
				9A65E03B25918B0900DE00B0 /* PurchaserInfoStrings.swift in Sources */,
				B3B5FBB6269CED6400104A0C /* ErrorDetails.swift in Sources */,
				2D991ACA268BA56900085481 /* StoreKitRequestFetcher.swift in Sources */,
				B3B5FBB4269CED4B00104A0C /* BackendErrorCode.swift in Sources */,
				2DDF41B624F6F387005BC22D /* ASN1ObjectIdentifierBuilder.swift in Sources */,
				35D832D2262E56DB00E60AC5 /* HTTPStatusCodes.swift in Sources */,
				2D4E926526990AB1000E10B0 /* StoreKitWrapper.swift in Sources */,
				2DDF419624F6F331005BC22D /* ProductsRequestFactory.swift in Sources */,
				2DDF419724F6F331005BC22D /* DateExtensions.swift in Sources */,
				9A65E0A52591A23500DE00B0 /* PurchaseStrings.swift in Sources */,
				B3C1AEFA268FF4DB0013D50D /* ProductInfoEnums.swift in Sources */,
				2DC5623024EC63730031F69B /* OperationDispatcher.swift in Sources */,
				35F6FD62267426D600ABCB53 /* ETagAndResponseWrapper.swift in Sources */,
				9A65E03625918B0500DE00B0 /* ConfigureStrings.swift in Sources */,
				354895D6267BEDE3001DC5B1 /* SpecialSubscriberAttributes.swift in Sources */,
				2D11F5E1250FF886005A70E8 /* AttributionStrings.swift in Sources */,
				2CD72944268A826F00BFC976 /* Date+Extensions.swift in Sources */,
				B3AA6238268B926F00894871 /* SystemInfo.swift in Sources */,
				2DDF41B524F6F387005BC22D /* AppleReceiptBuilder.swift in Sources */,
				B34D2AA626976FC700D88C3A /* ErrorCode.swift in Sources */,
				B39E811D268E887500D31189 /* SubscriberAttribute.swift in Sources */,
				F5BE4479269E4A4C00254A30 /* AdClientProxy.swift in Sources */,
				B33CEAA0268CDCC9008A3144 /* ISOPeriodFormatter.swift in Sources */,
				2DDF41A324F6F331005BC22D /* ReceiptParser.swift in Sources */,
				2DDF41BA24F6F392005BC22D /* ISO3601DateFormatter.swift in Sources */,
				35D832F4262E606500E60AC5 /* HTTPResponse.swift in Sources */,
				2DDF41AE24F6F37C005BC22D /* InAppPurchase.swift in Sources */,
				B32B750126868C1D005647BF /* EntitlementInfo.swift in Sources */,
				35F82BB426A9A74D0051DF03 /* HTTPClient.swift in Sources */,
				2DC19195255F36D10039389A /* Logger.swift in Sources */,
				2DDF419F24F6F331005BC22D /* ReceiptParsingError.swift in Sources */,
				2DDF419D24F6F331005BC22D /* IntroEligibilityCalculator.swift in Sources */,
				B3B5FBBF269E081E00104A0C /* InMemoryCachedObject.swift in Sources */,
				9A65E0802591977900DE00B0 /* ReceiptStrings.swift in Sources */,
				B3DDB55926854865008CCF23 /* PurchaseOwnershipType.swift in Sources */,
				2DC5623224EC63730031F69B /* TransactionsFactory.swift in Sources */,
				2DDF41B424F6F387005BC22D /* ASN1ContainerBuilder.swift in Sources */,
				2DDF41AC24F6F37C005BC22D /* ASN1Container.swift in Sources */,
				9A65E07B2591977500DE00B0 /* NetworkStrings.swift in Sources */,
				F5BE424026962ACF00254A30 /* ReceiptRefreshPolicy.swift in Sources */,
				9A65E0762591977200DE00B0 /* IdentityStrings.swift in Sources */,
				80E80EF226970E04008F245A /* RCReceiptFetcher.swift in Sources */,
<<<<<<< HEAD
				F5BE447D269E4ADB00254A30 /* ASIdentifierManagerProxy.swift in Sources */,
				2CD7294A268A828F00BFC976 /* Dictionary+Extensions.swift in Sources */,
=======
>>>>>>> bc12ad54
				F5BE443D26977F9B00254A30 /* HTTPRequest.swift in Sources */,
				2DDF41AB24F6F37C005BC22D /* AppleReceipt.swift in Sources */,
				2DDF41BB24F6F392005BC22D /* UInt8+Extensions.swift in Sources */,
				F5BE444526985A0900254A30 /* String+Extensions.swift in Sources */,
				B3B5FBC1269E17CE00104A0C /* DeviceCache.swift in Sources */,
				F5BE424226965F9F00254A30 /* ProductInfoExtractor.swift in Sources */,
				2DDF41AD24F6F37C005BC22D /* ASN1ObjectIdentifier.swift in Sources */,
				35549323269E298B005F9AE9 /* OfferingsFactory.swift in Sources */,
				2CD72948268A828400BFC976 /* Locale+Extensions.swift in Sources */,
				2DC5622E24EC636C0031F69B /* Transaction.swift in Sources */,
				9A65E0AA2591A23800DE00B0 /* RestoreStrings.swift in Sources */,
				35F82BB626A9B8040051DF03 /* AttributionDataMigrator.swift in Sources */,
				35D832CD262A5B7500E60AC5 /* ETagManager.swift in Sources */,
				2DDF41BC24F6F392005BC22D /* ArraySlice_UInt8+Extensions.swift in Sources */,
				A5E6842D2696233D00EC9CB0 /* AttributionData.swift in Sources */,
				354895D4267AE4B4001DC5B1 /* AttributionKey.swift in Sources */,
				35F82BAB26A84E130051DF03 /* DictionaryExtensions.swift in Sources */,
				9A65E0A02591A23200DE00B0 /* OfferingStrings.swift in Sources */,
				2DDF41A224F6F331005BC22D /* ProductsManager.swift in Sources */,
				B3AA6236268A81C700894871 /* EntitlementInfos.swift in Sources */,
				B372EC56268FEF020099171E /* ProductInfo.swift in Sources */,
				F5BE44432698581100254A30 /* AttributionTypeFactory.swift in Sources */,
				B32B74FF26868AEB005647BF /* Package.swift in Sources */,
				2DDF41B324F6F387005BC22D /* InAppPurchaseBuilder.swift in Sources */,
				F5BE447B269E4A7500254A30 /* TrackingManagerProxy.swift in Sources */,
				B34D2AA0269606E400D88C3A /* IntroEligibility.swift in Sources */,
				35D0E5D026A5886C0099EAD8 /* ErrorUtils.swift in Sources */,
				B372EC54268FEDC60099171E /* PromotionalOffer.swift in Sources */,
				9A65DFDE258AD60A00DE00B0 /* LogIntent.swift in Sources */,
				0313FD41268A506400168386 /* DateProvider.swift in Sources */,
				B39E811A268E849900D31189 /* AttributionNetwork.swift in Sources */,
				37E35C8515C5E2D01B0AF5C1 /* Strings.swift in Sources */,
			);
			runOnlyForDeploymentPostprocessing = 0;
		};
		2DC5621A24EC63430031F69B /* Sources */ = {
			isa = PBXSourcesBuildPhase;
			buildActionMask = 2147483647;
			files = (
				2DDF41E824F6F61B005BC22D /* MockSKDiscount.swift in Sources */,
				2DDF41CB24F6F4C3005BC22D /* ASN1ObjectIdentifierBuilderTests.swift in Sources */,
				B36824BF268FBC8700957E4C /* SubscriberAttributeTests.swift in Sources */,
				2DDF41CF24F6F4C3005BC22D /* ReceiptParsing+TestsWithRealReceipts.swift in Sources */,
				2DDF41C924F6F4C3005BC22D /* UInt8+ExtensionsTests.swift in Sources */,
				2D4D6AF524F717B800B656BE /* ContainerFactory.swift in Sources */,
				2DDF41CA24F6F4C3005BC22D /* ArraySlice_UInt8+ExtensionsTests.swift in Sources */,
				2DDF41DB24F6F4DB005BC22D /* IntroEligibilityCalculatorTests.swift in Sources */,
				2DDF41E124F6F527005BC22D /* MockReceiptParser.swift in Sources */,
				35F82BB226A98EC50051DF03 /* AttributionDataMigratorTests.swift in Sources */,
				2DDF41E224F6F527005BC22D /* MockProductsRequest.swift in Sources */,
				35D83300262FAD8000E60AC5 /* ETagManagerTests.swift in Sources */,
				2DDF41CC24F6F4C3005BC22D /* AppleReceiptBuilderTests.swift in Sources */,
				B3DF6A46269512690030D57C /* ProductInfoExtensions.swift in Sources */,
				2DDF41CD24F6F4C3005BC22D /* ASN1ContainerBuilderTests.swift in Sources */,
				B3C1AEFB268FF7210013D50D /* ProductInfoTests.swift in Sources */,
				2DDF41DC24F6F4DB005BC22D /* ProductsManagerTests.swift in Sources */,
				B34D2AA4269649EC00D88C3A /* MockProductDiscount.swift in Sources */,
				2DDF41C824F6F4C3005BC22D /* ISO3601DateFormatterTests.swift in Sources */,
				35D83312262FBD4200E60AC5 /* MockETagManager.swift in Sources */,
				2DDF41E624F6F5DC005BC22D /* MockSKProduct.swift in Sources */,
				2DDF41DE24F6F527005BC22D /* MockAppleReceiptBuilder.swift in Sources */,
				2DDF41E324F6F527005BC22D /* MockASN1ContainerBuilder.swift in Sources */,
				2DDF41DA24F6F4DB005BC22D /* ReceiptParserTests.swift in Sources */,
				F5BE424326966B0000254A30 /* ProductInfoExtractorTests.swift in Sources */,
				35D8330A262FBA9A00E60AC5 /* MockUserDefaults.swift in Sources */,
				2DDF41DF24F6F527005BC22D /* MockProductsManager.swift in Sources */,
				2D991ACC268BBCD600085481 /* MockRequestFetcher.swift in Sources */,
				2DC5623724EC68090031F69B /* TransactionsFactoryTests.swift in Sources */,
				2D4D6AF424F717B800B656BE /* ASN1ObjectIdentifierEncoder.swift in Sources */,
				F5BE444726985E7B00254A30 /* AttributionTypeFactoryTests.swift in Sources */,
				2DDF41EA24F6F844005BC22D /* SKProductSubscriptionDurationExtensions.swift in Sources */,
				B36824C1268FBCE000957E4C /* MockDateProvider.swift in Sources */,
				2DDF41CE24F6F4C3005BC22D /* InAppPurchaseBuilderTests.swift in Sources */,
				2DDF41E424F6F527005BC22D /* MockProductsRequestFactory.swift in Sources */,
				2DDF41E024F6F527005BC22D /* MockInAppPurchaseBuilder.swift in Sources */,
			);
			runOnlyForDeploymentPostprocessing = 0;
		};
		2DE20B68264087FB004C597D /* Sources */ = {
			isa = PBXSourcesBuildPhase;
			buildActionMask = 2147483647;
			files = (
				2DE20B6F264087FB004C597D /* StoreKitTests.swift in Sources */,
				2DE61A84264190830021CEA0 /* Constants.swift in Sources */,
			);
			runOnlyForDeploymentPostprocessing = 0;
		};
		2DE20B7B26409EB7004C597D /* Sources */ = {
			isa = PBXSourcesBuildPhase;
			buildActionMask = 2147483647;
			files = (
				2DE20B8426409EB7004C597D /* ContentView.swift in Sources */,
				2DE20B8226409EB7004C597D /* StoreKitTestAppApp.swift in Sources */,
			);
			runOnlyForDeploymentPostprocessing = 0;
		};
		352629F91F7C4B9100C04F2C /* Sources */ = {
			isa = PBXSourcesBuildPhase;
			buildActionMask = 2147483647;
			files = (
				351F4FB01F803D0700F245F4 /* RCPurchaserInfo.m in Sources */,
				2DD4490024088473002F5694 /* RCPurchases+SubscriberAttributes.m in Sources */,
				350FBDEA1F7EEF070065833D /* RCPurchases.m in Sources */,
				2D50332B2406EA61009CAE61 /* RCSubscriberAttributesManager.m in Sources */,
				37E35B4BDE7D7B1EFB3EE800 /* NSError+RCExtensions.m in Sources */,
				37E352E9231D083B78E2E345 /* RCBackend.m in Sources */,
				2D4C18A924F47E5000F268CD /* Purchases.swift in Sources */,
				37E353E153F6B5C6DE54DE4B /* RCAttributionFetcher.m in Sources */,
				37E35537842F30D829D76252 /* RCIdentityManager.m in Sources */,
				37E351DC8105A9C75F8CFE31 /* RCPurchaserInfoManager.m in Sources */,
				35D5DE09268FB3D7002B2DBA /* RCAttributionPoster.m in Sources */,
			);
			runOnlyForDeploymentPostprocessing = 0;
		};
		35262A1A1F7D77E600C04F2C /* Sources */ = {
			isa = PBXSourcesBuildPhase;
			buildActionMask = 2147483647;
			files = (
				2DEB976B247DB85400A92099 /* SKProductSubscriptionDurationExtensions.swift in Sources */,
				37E354BE25CE61E55E4FD89C /* MockDeviceCache.swift in Sources */,
				37E351AB03EE37534CA10B59 /* MockInMemoryCachedOfferings.swift in Sources */,
				37E351E3AC0B5F67305B4CB6 /* DeviceCacheTests.swift in Sources */,
				35D5DE05268FABFD002B2DBA /* MockAttributionDataMigrator.swift in Sources */,
				37E35AF213F2F79CB067FDC2 /* InMemoryCachedObjectTests.swift in Sources */,
				37E353851D42047D5B0A57D0 /* MockDateProvider.swift in Sources */,
				B33C43F22672986D006B8C8C /* ObjCThrowExceptionMatcher.swift in Sources */,
				2DD02D5724AD0B0500419CD9 /* RCIntroEligibilityTests.swift in Sources */,
				37E354C46A8A3C2DC861C224 /* MockHTTPClient.swift in Sources */,
				37E351A24D613F0DFE6AF05F /* MockBackend.swift in Sources */,
				2D4D6AF124F6FEE000B656BE /* MockIntroEligibilityCalculator.swift in Sources */,
				37E3524628A1D7568679FEE2 /* SubscriberAttributesManagerTests.swift in Sources */,
				37E352897F7CB3A122F9739F /* PurchasesSubscriberAttributesTests.swift in Sources */,
				35D8331C262FC23100E60AC5 /* MockUserDefaults.swift in Sources */,
				37E35DD380900220C34BB222 /* MockTransaction.swift in Sources */,
				37E3554836D4DA9336B9FA70 /* MockProductDiscount.swift in Sources */,
				37E35398FCB4931573C56CAF /* MockReceiptFetcher.swift in Sources */,
				37E35AD0B0D9EF0CDA29DAC2 /* MockStoreKitWrapper.swift in Sources */,
				37E35EBDFC5CD3068E1792A3 /* MockNotificationCenter.swift in Sources */,
				35D83317262FC21400E60AC5 /* MockETagManager.swift in Sources */,
				2D8E9D482523747D00AFEE11 /* DictionaryExtensionsTests.swift in Sources */,
				37E354E0A9A371481540B2B0 /* MockAttributionFetcher.swift in Sources */,
				2D390255259CF46000DB19C0 /* MockPaymentDiscount.swift in Sources */,
				37E35EDC57C486AC2D66B4B8 /* MockOfferingsFactory.swift in Sources */,
				2DD7BA4D24C63A830066B4C2 /* MockSystemInfo.swift in Sources */,
				37E35EB7B35C86140B96C58B /* MockIdentityManager.swift in Sources */,
				37E357E33F0E20D92EE6372E /* MockSKProduct.swift in Sources */,
				2D3E29CE25E8009000456FA8 /* MockAttributionTypeFactory.swift in Sources */,
				37E3524CB70618E6C5F3DB49 /* MockPurchasesDelegate.swift in Sources */,
				37E35B1F34D1624509012749 /* MockSubscriberAttributesManager.swift in Sources */,
				B36824C3268FBE1500957E4C /* BackendSubscriberAttributesTests.swift in Sources */,
				F5BE4245269676E200254A30 /* StoreKitRequestFetcherTests.swift in Sources */,
				37E35AD3BB8E99D2AA325825 /* DeviceCacheSubscriberAttributesTests.swift in Sources */,
				2D991ACD268BBE8600085481 /* MockRequestFetcher.swift in Sources */,
				2D80736A268A691A0072284E /* MockProductsManager.swift in Sources */,
				37E35F549AEB655AB6DA83B3 /* MockSKDiscount.swift in Sources */,
				2D4D6AF324F7172900B656BE /* MockProductsRequest.swift in Sources */,
				37E35D195CD0599FDB381D04 /* HTTPClientTests.swift in Sources */,
				37E3555F3FB596CAB8F46868 /* BackendTests.swift in Sources */,
				37E356538C6A9A05887CAE12 /* NSError+RCExtensionsTests.swift in Sources */,
				37E359E815ECBE0B9074FA19 /* NSDate+RCExtensionsTests.swift in Sources */,
				B33C43EF267295E2006B8C8C /* RCObjC.m in Sources */,
				37E35F150166B248756AAFEF /* NSData+RCExtensionsTests.swift in Sources */,
				35D5DE0B268FBB82002B2DBA /* AttributionFetcherTests.swift in Sources */,
				37E3595F797614307CBA329A /* StoreKitWrapperTests.swift in Sources */,
				2DDA3E4824DB101C00EDFE5B /* MockOperationDispatcher.swift in Sources */,
				37E35DD66736A6669A746334 /* PurchaserInfoTests.swift in Sources */,
				37E35AC4C81DB6A27C5AA1CE /* OfferingsTests.swift in Sources */,
				37E35A37D97E9E2B0CA09300 /* ISOPeriodFormatterTests.swift in Sources */,
				37E35861EE73539B60226BC2 /* EntitlementInfosTests.swift in Sources */,
				B3DF6A472695145E0030D57C /* ProductInfoExtensions.swift in Sources */,
				37E3599326581376E0142EEC /* SystemInfoTests.swift in Sources */,
				37E35F67255A87BD86B39D43 /* MockReceiptParser.swift in Sources */,
<<<<<<< HEAD
				37E35ED080CFE0FBB7A58802 /* AttributionFetcherTests.swift in Sources */,
=======
				37E35A1AD4361FC6D30EDB62 /* AttributionTypeFactoryTests.swift in Sources */,
>>>>>>> bc12ad54
				B3DF6A452694DCBA0030D57C /* PurchasesTests.swift in Sources */,
				37E359F038FEA41F207662A5 /* MockPurchaserInfoManager.swift in Sources */,
				37E35FF7952D59C0AE3879D3 /* IdentityManagerTests.swift in Sources */,
				37E35D6F8CF6DFB88F0A2F61 /* PurchaserInfoManagerTests.swift in Sources */,
			);
			runOnlyForDeploymentPostprocessing = 0;
		};
		B387F46F2683FDDB0028701F /* Sources */ = {
			isa = PBXSourcesBuildPhase;
			buildActionMask = 2147483647;
			files = (
				B39E8118268E832000D31189 /* RCAttributionNetworkAPI.m in Sources */,
				B3AA35A1268682410007771B /* RCPurchasesAPI.m in Sources */,
				B3083A11269931CF007B5503 /* RCOfferingAPI.m in Sources */,
				B33CEA9E268BC39D008A3144 /* RCTransactionAPI.m in Sources */,
				B3AA35A0268682410007771B /* RCEntitlementInfoAPI.m in Sources */,
				B34D2AA126960A3200D88C3A /* RCIntroEligibilityAPI.m in Sources */,
				B3AA6234268A7BA900894871 /* RCEntitlementInfosAPI.m in Sources */,
				B387F47A2683FDEA0028701F /* main.m in Sources */,
				B3D3C47026856AFF00CB3C21 /* APITester.swift in Sources */,
				35F82BA926A849100051DF03 /* RCPurchasesErrorUtilsAPI.m in Sources */,
				B3B5FBBA269D100400104A0C /* RCOfferingsAPI.m in Sources */,
			);
			runOnlyForDeploymentPostprocessing = 0;
		};
/* End PBXSourcesBuildPhase section */

/* Begin PBXTargetDependency section */
		2DC5622124EC63430031F69B /* PBXTargetDependency */ = {
			isa = PBXTargetDependency;
			target = 2DC5621524EC63420031F69B /* PurchasesCoreSwift */;
			targetProxy = 2DC5622024EC63430031F69B /* PBXContainerItemProxy */;
		};
		2DC5623524EC63A20031F69B /* PBXTargetDependency */ = {
			isa = PBXTargetDependency;
			target = 2DC5621524EC63420031F69B /* PurchasesCoreSwift */;
			targetProxy = 2DC5623424EC63A20031F69B /* PBXContainerItemProxy */;
		};
		2DE20B8F26409EC0004C597D /* PBXTargetDependency */ = {
			isa = PBXTargetDependency;
			target = 2DE20B7E26409EB7004C597D /* StoreKitTestApp */;
			targetProxy = 2DE20B8E26409EC0004C597D /* PBXContainerItemProxy */;
		};
		35DFC68320B8757C004584CC /* PBXTargetDependency */ = {
			isa = PBXTargetDependency;
			target = 352629FD1F7C4B9100C04F2C /* Purchases */;
			targetProxy = 35DFC68220B8757C004584CC /* PBXContainerItemProxy */;
		};
		B387F48826840B7F0028701F /* PBXTargetDependency */ = {
			isa = PBXTargetDependency;
			target = 352629FD1F7C4B9100C04F2C /* Purchases */;
			targetProxy = B387F48726840B7F0028701F /* PBXContainerItemProxy */;
		};
/* End PBXTargetDependency section */

/* Begin XCBuildConfiguration section */
		2DC5622824EC63430031F69B /* Debug */ = {
			isa = XCBuildConfiguration;
			buildSettings = {
				APPLICATION_EXTENSION_API_ONLY = YES;
				BUILD_LIBRARY_FOR_DISTRIBUTION = YES;
				CLANG_ENABLE_OBJC_WEAK = YES;
				CLANG_WARN_QUOTED_INCLUDE_IN_FRAMEWORK_HEADER = YES;
				CODE_SIGN_STYLE = Automatic;
				DEFINES_MODULE = YES;
				DEVELOPMENT_TEAM = 8SXR2327BM;
				DYLIB_COMPATIBILITY_VERSION = 1;
				DYLIB_CURRENT_VERSION = 1;
				DYLIB_INSTALL_NAME_BASE = "@rpath";
				INFOPLIST_FILE = PurchasesCoreSwift/Info.plist;
				INSTALL_PATH = "$(LOCAL_LIBRARY_DIR)/Frameworks";
				IPHONEOS_DEPLOYMENT_TARGET = 9.0;
				LD_RUNPATH_SEARCH_PATHS = (
					"$(inherited)",
					"@executable_path/Frameworks",
					"@loader_path/Frameworks",
				);
				MACH_O_TYPE = staticlib;
				MACOSX_DEPLOYMENT_TARGET = 10.12;
				MTL_ENABLE_DEBUG_INFO = INCLUDE_SOURCE;
				MTL_FAST_MATH = YES;
				PRODUCT_BUNDLE_IDENTIFIER = com.revenuecat.PurchasesCoreSwift;
				PRODUCT_NAME = "$(TARGET_NAME:c99extidentifier)";
				SDKROOT = "";
				SKIP_INSTALL = YES;
				SUPPORTED_PLATFORMS = "macosx iphonesimulator iphoneos watchsimulator watchos appletvsimulator appletvos";
				SWIFT_ACTIVE_COMPILATION_CONDITIONS = DEBUG;
				SWIFT_OPTIMIZATION_LEVEL = "-Onone";
				SWIFT_VERSION = 5.0;
				TARGETED_DEVICE_FAMILY = "1,2,3,4,6";
				TVOS_DEPLOYMENT_TARGET = 9.0;
				WATCHOS_DEPLOYMENT_TARGET = 6.2;
			};
			name = Debug;
		};
		2DC5622924EC63430031F69B /* Release */ = {
			isa = XCBuildConfiguration;
			buildSettings = {
				APPLICATION_EXTENSION_API_ONLY = YES;
				BUILD_LIBRARY_FOR_DISTRIBUTION = YES;
				CLANG_ENABLE_OBJC_WEAK = YES;
				CLANG_WARN_QUOTED_INCLUDE_IN_FRAMEWORK_HEADER = YES;
				CODE_SIGN_IDENTITY = "Apple Development";
				CODE_SIGN_STYLE = Manual;
				DEFINES_MODULE = YES;
				DEVELOPMENT_TEAM = "";
				DYLIB_COMPATIBILITY_VERSION = 1;
				DYLIB_CURRENT_VERSION = 1;
				DYLIB_INSTALL_NAME_BASE = "@rpath";
				INFOPLIST_FILE = PurchasesCoreSwift/Info.plist;
				INSTALL_PATH = "$(LOCAL_LIBRARY_DIR)/Frameworks";
				IPHONEOS_DEPLOYMENT_TARGET = 9.0;
				LD_RUNPATH_SEARCH_PATHS = (
					"$(inherited)",
					"@executable_path/Frameworks",
					"@loader_path/Frameworks",
				);
				MACH_O_TYPE = staticlib;
				MACOSX_DEPLOYMENT_TARGET = 10.12;
				MTL_FAST_MATH = YES;
				PRODUCT_BUNDLE_IDENTIFIER = com.revenuecat.PurchasesCoreSwift;
				PRODUCT_NAME = "$(TARGET_NAME:c99extidentifier)";
				PROVISIONING_PROFILE_SPECIFIER = "";
				SDKROOT = "";
				SKIP_INSTALL = YES;
				SUPPORTED_PLATFORMS = "macosx iphonesimulator iphoneos watchsimulator watchos appletvsimulator appletvos";
				SWIFT_VERSION = 5.0;
				TARGETED_DEVICE_FAMILY = "1,2,3,4,6";
				TVOS_DEPLOYMENT_TARGET = 9.0;
				WATCHOS_DEPLOYMENT_TARGET = 6.2;
			};
			name = Release;
		};
		2DC5622B24EC63430031F69B /* Debug */ = {
			isa = XCBuildConfiguration;
			buildSettings = {
				ALWAYS_EMBED_SWIFT_STANDARD_LIBRARIES = "$(inherited)";
				CLANG_ENABLE_OBJC_WEAK = YES;
				CLANG_WARN_QUOTED_INCLUDE_IN_FRAMEWORK_HEADER = YES;
				CODE_SIGN_STYLE = Automatic;
				DEVELOPMENT_TEAM = 8SXR2327BM;
				INFOPLIST_FILE = PurchasesCoreSwiftTests/Info.plist;
				IPHONEOS_DEPLOYMENT_TARGET = 9.0;
				LD_RUNPATH_SEARCH_PATHS = (
					"$(inherited)",
					"@executable_path/Frameworks",
					"@loader_path/Frameworks",
				);
				MACOSX_DEPLOYMENT_TARGET = 10.12;
				MTL_ENABLE_DEBUG_INFO = INCLUDE_SOURCE;
				MTL_FAST_MATH = YES;
				PRODUCT_BUNDLE_IDENTIFIER = com.revenuecat.PurchasesCoreSwiftTests;
				PRODUCT_NAME = "$(TARGET_NAME)";
				SDKROOT = iphoneos;
				SWIFT_ACTIVE_COMPILATION_CONDITIONS = DEBUG;
				SWIFT_OPTIMIZATION_LEVEL = "-Onone";
				SWIFT_VERSION = 5.0;
				TARGETED_DEVICE_FAMILY = "1,2";
				TVOS_DEPLOYMENT_TARGET = 9.0;
				WATCHOS_DEPLOYMENT_TARGET = 6.2;
			};
			name = Debug;
		};
		2DC5622C24EC63430031F69B /* Release */ = {
			isa = XCBuildConfiguration;
			buildSettings = {
				ALWAYS_EMBED_SWIFT_STANDARD_LIBRARIES = "$(inherited)";
				CLANG_ENABLE_OBJC_WEAK = YES;
				CLANG_WARN_QUOTED_INCLUDE_IN_FRAMEWORK_HEADER = YES;
				CODE_SIGN_STYLE = Automatic;
				DEVELOPMENT_TEAM = 8SXR2327BM;
				INFOPLIST_FILE = PurchasesCoreSwiftTests/Info.plist;
				IPHONEOS_DEPLOYMENT_TARGET = 9.0;
				LD_RUNPATH_SEARCH_PATHS = (
					"$(inherited)",
					"@executable_path/Frameworks",
					"@loader_path/Frameworks",
				);
				MACOSX_DEPLOYMENT_TARGET = 10.12;
				MTL_FAST_MATH = YES;
				PRODUCT_BUNDLE_IDENTIFIER = com.revenuecat.PurchasesCoreSwiftTests;
				PRODUCT_NAME = "$(TARGET_NAME)";
				SDKROOT = iphoneos;
				SWIFT_VERSION = 5.0;
				TARGETED_DEVICE_FAMILY = "1,2";
				TVOS_DEPLOYMENT_TARGET = 9.0;
				WATCHOS_DEPLOYMENT_TARGET = 6.2;
			};
			name = Release;
		};
		2DE20B71264087FB004C597D /* Debug */ = {
			isa = XCBuildConfiguration;
			buildSettings = {
				CLANG_ENABLE_OBJC_WEAK = YES;
				CLANG_WARN_QUOTED_INCLUDE_IN_FRAMEWORK_HEADER = YES;
				CODE_SIGN_STYLE = Automatic;
				INFOPLIST_FILE = StoreKitTests/Info.plist;
				IPHONEOS_DEPLOYMENT_TARGET = 14.1;
				LD_RUNPATH_SEARCH_PATHS = (
					"$(inherited)",
					"@executable_path/Frameworks",
					"@loader_path/Frameworks",
				);
				MACOSX_DEPLOYMENT_TARGET = 11.0;
				MTL_ENABLE_DEBUG_INFO = INCLUDE_SOURCE;
				MTL_FAST_MATH = YES;
				PRODUCT_BUNDLE_IDENTIFIER = com.revenuecat.StoreKitTests;
				PRODUCT_NAME = "$(TARGET_NAME)";
				SWIFT_ACTIVE_COMPILATION_CONDITIONS = DEBUG;
				SWIFT_OPTIMIZATION_LEVEL = "-Onone";
				SWIFT_VERSION = 5.0;
				TARGETED_DEVICE_FAMILY = "1,2";
				TEST_HOST = "$(BUILT_PRODUCTS_DIR)/StoreKitTestApp.app/StoreKitTestApp";
				TVOS_DEPLOYMENT_TARGET = 14.1;
				WATCHOS_DEPLOYMENT_TARGET = 7.1;
			};
			name = Debug;
		};
		2DE20B72264087FB004C597D /* Release */ = {
			isa = XCBuildConfiguration;
			buildSettings = {
				CLANG_ENABLE_OBJC_WEAK = YES;
				CLANG_WARN_QUOTED_INCLUDE_IN_FRAMEWORK_HEADER = YES;
				CODE_SIGN_STYLE = Automatic;
				INFOPLIST_FILE = StoreKitTests/Info.plist;
				IPHONEOS_DEPLOYMENT_TARGET = 14.1;
				LD_RUNPATH_SEARCH_PATHS = (
					"$(inherited)",
					"@executable_path/Frameworks",
					"@loader_path/Frameworks",
				);
				MACOSX_DEPLOYMENT_TARGET = 11.0;
				MTL_FAST_MATH = YES;
				PRODUCT_BUNDLE_IDENTIFIER = com.revenuecat.StoreKitTests;
				PRODUCT_NAME = "$(TARGET_NAME)";
				SWIFT_VERSION = 5.0;
				TARGETED_DEVICE_FAMILY = "1,2";
				TEST_HOST = "$(BUILT_PRODUCTS_DIR)/StoreKitTestApp.app/StoreKitTestApp";
				TVOS_DEPLOYMENT_TARGET = 14.1;
				WATCHOS_DEPLOYMENT_TARGET = 7.1;
			};
			name = Release;
		};
		2DE20B8C26409EB8004C597D /* Debug */ = {
			isa = XCBuildConfiguration;
			buildSettings = {
				ASSETCATALOG_COMPILER_APPICON_NAME = AppIcon;
				ASSETCATALOG_COMPILER_GLOBAL_ACCENT_COLOR_NAME = AccentColor;
				CLANG_ENABLE_OBJC_WEAK = YES;
				CLANG_WARN_QUOTED_INCLUDE_IN_FRAMEWORK_HEADER = YES;
				CODE_SIGN_STYLE = Automatic;
				DEVELOPMENT_ASSET_PATHS = "\"StoreKitTestApp/Preview Content\"";
				DEVELOPMENT_TEAM = "";
				ENABLE_PREVIEWS = YES;
				INFOPLIST_FILE = StoreKitTestApp/Info.plist;
				IPHONEOS_DEPLOYMENT_TARGET = 14.1;
				LD_RUNPATH_SEARCH_PATHS = (
					"$(inherited)",
					"@executable_path/Frameworks",
				);
				MTL_ENABLE_DEBUG_INFO = INCLUDE_SOURCE;
				MTL_FAST_MATH = YES;
				PRODUCT_BUNDLE_IDENTIFIER = com.revenuecat.StoreKitTestApp;
				PRODUCT_NAME = "$(TARGET_NAME)";
				SWIFT_ACTIVE_COMPILATION_CONDITIONS = DEBUG;
				SWIFT_OPTIMIZATION_LEVEL = "-Onone";
				SWIFT_VERSION = 5.0;
				TARGETED_DEVICE_FAMILY = "1,2";
			};
			name = Debug;
		};
		2DE20B8D26409EB8004C597D /* Release */ = {
			isa = XCBuildConfiguration;
			buildSettings = {
				ASSETCATALOG_COMPILER_APPICON_NAME = AppIcon;
				ASSETCATALOG_COMPILER_GLOBAL_ACCENT_COLOR_NAME = AccentColor;
				CLANG_ENABLE_OBJC_WEAK = YES;
				CLANG_WARN_QUOTED_INCLUDE_IN_FRAMEWORK_HEADER = YES;
				CODE_SIGN_STYLE = Automatic;
				DEVELOPMENT_ASSET_PATHS = "\"StoreKitTestApp/Preview Content\"";
				DEVELOPMENT_TEAM = "";
				ENABLE_PREVIEWS = YES;
				INFOPLIST_FILE = StoreKitTestApp/Info.plist;
				IPHONEOS_DEPLOYMENT_TARGET = 14.1;
				LD_RUNPATH_SEARCH_PATHS = (
					"$(inherited)",
					"@executable_path/Frameworks",
				);
				MTL_FAST_MATH = YES;
				PRODUCT_BUNDLE_IDENTIFIER = com.revenuecat.StoreKitTestApp;
				PRODUCT_NAME = "$(TARGET_NAME)";
				SWIFT_VERSION = 5.0;
				TARGETED_DEVICE_FAMILY = "1,2";
			};
			name = Release;
		};
		35262A101F7C4B9100C04F2C /* Debug */ = {
			isa = XCBuildConfiguration;
			buildSettings = {
				ALWAYS_SEARCH_USER_PATHS = NO;
				CLANG_ANALYZER_NONNULL = YES;
				CLANG_ANALYZER_NUMBER_OBJECT_CONVERSION = YES_AGGRESSIVE;
				CLANG_CXX_LANGUAGE_STANDARD = "gnu++14";
				CLANG_CXX_LIBRARY = "libc++";
				CLANG_ENABLE_MODULES = YES;
				CLANG_ENABLE_OBJC_ARC = YES;
				CLANG_WARN_BLOCK_CAPTURE_AUTORELEASING = YES;
				CLANG_WARN_BOOL_CONVERSION = YES;
				CLANG_WARN_COMMA = YES;
				CLANG_WARN_CONSTANT_CONVERSION = YES;
				CLANG_WARN_DEPRECATED_OBJC_IMPLEMENTATIONS = YES;
				CLANG_WARN_DIRECT_OBJC_ISA_USAGE = YES_ERROR;
				CLANG_WARN_DOCUMENTATION_COMMENTS = YES;
				CLANG_WARN_EMPTY_BODY = YES;
				CLANG_WARN_ENUM_CONVERSION = YES;
				CLANG_WARN_INFINITE_RECURSION = YES;
				CLANG_WARN_INT_CONVERSION = YES;
				CLANG_WARN_NON_LITERAL_NULL_CONVERSION = YES;
				CLANG_WARN_OBJC_IMPLICIT_RETAIN_SELF = YES;
				CLANG_WARN_OBJC_LITERAL_CONVERSION = YES;
				CLANG_WARN_OBJC_ROOT_CLASS = YES_ERROR;
				CLANG_WARN_RANGE_LOOP_ANALYSIS = YES;
				CLANG_WARN_STRICT_PROTOTYPES = YES;
				CLANG_WARN_SUSPICIOUS_MOVE = YES;
				CLANG_WARN_UNGUARDED_AVAILABILITY = YES_AGGRESSIVE;
				CLANG_WARN_UNREACHABLE_CODE = YES;
				CLANG_WARN__DUPLICATE_METHOD_MATCH = YES;
				COPY_PHASE_STRIP = NO;
				CURRENT_PROJECT_VERSION = 1;
				DEBUG_INFORMATION_FORMAT = dwarf;
				ENABLE_STRICT_OBJC_MSGSEND = YES;
				ENABLE_TESTABILITY = YES;
				GCC_C_LANGUAGE_STANDARD = gnu11;
				GCC_DYNAMIC_NO_PIC = NO;
				GCC_NO_COMMON_BLOCKS = YES;
				GCC_OPTIMIZATION_LEVEL = 0;
				GCC_PREPROCESSOR_DEFINITIONS = (
					"DEBUG=1",
					"$(inherited)",
				);
				GCC_WARN_64_TO_32_BIT_CONVERSION = YES;
				GCC_WARN_ABOUT_RETURN_TYPE = YES_ERROR;
				GCC_WARN_UNDECLARED_SELECTOR = YES;
				GCC_WARN_UNINITIALIZED_AUTOS = YES_AGGRESSIVE;
				GCC_WARN_UNUSED_FUNCTION = YES;
				GCC_WARN_UNUSED_VARIABLE = YES;
				MTL_ENABLE_DEBUG_INFO = YES;
				ONLY_ACTIVE_ARCH = YES;
				SDKROOT = iphoneos;
				SUPPORTS_MACCATALYST = YES;
				VERSIONING_SYSTEM = "apple-generic";
				VERSION_INFO_PREFIX = "";
			};
			name = Debug;
		};
		35262A111F7C4B9100C04F2C /* Release */ = {
			isa = XCBuildConfiguration;
			buildSettings = {
				ALWAYS_SEARCH_USER_PATHS = NO;
				CLANG_ANALYZER_NONNULL = YES;
				CLANG_ANALYZER_NUMBER_OBJECT_CONVERSION = YES_AGGRESSIVE;
				CLANG_CXX_LANGUAGE_STANDARD = "gnu++14";
				CLANG_CXX_LIBRARY = "libc++";
				CLANG_ENABLE_MODULES = YES;
				CLANG_ENABLE_OBJC_ARC = YES;
				CLANG_WARN_BLOCK_CAPTURE_AUTORELEASING = YES;
				CLANG_WARN_BOOL_CONVERSION = YES;
				CLANG_WARN_COMMA = YES;
				CLANG_WARN_CONSTANT_CONVERSION = YES;
				CLANG_WARN_DEPRECATED_OBJC_IMPLEMENTATIONS = YES;
				CLANG_WARN_DIRECT_OBJC_ISA_USAGE = YES_ERROR;
				CLANG_WARN_DOCUMENTATION_COMMENTS = YES;
				CLANG_WARN_EMPTY_BODY = YES;
				CLANG_WARN_ENUM_CONVERSION = YES;
				CLANG_WARN_INFINITE_RECURSION = YES;
				CLANG_WARN_INT_CONVERSION = YES;
				CLANG_WARN_NON_LITERAL_NULL_CONVERSION = YES;
				CLANG_WARN_OBJC_IMPLICIT_RETAIN_SELF = YES;
				CLANG_WARN_OBJC_LITERAL_CONVERSION = YES;
				CLANG_WARN_OBJC_ROOT_CLASS = YES_ERROR;
				CLANG_WARN_RANGE_LOOP_ANALYSIS = YES;
				CLANG_WARN_STRICT_PROTOTYPES = YES;
				CLANG_WARN_SUSPICIOUS_MOVE = YES;
				CLANG_WARN_UNGUARDED_AVAILABILITY = YES_AGGRESSIVE;
				CLANG_WARN_UNREACHABLE_CODE = YES;
				CLANG_WARN__DUPLICATE_METHOD_MATCH = YES;
				COPY_PHASE_STRIP = NO;
				CURRENT_PROJECT_VERSION = 1;
				DEBUG_INFORMATION_FORMAT = "dwarf-with-dsym";
				ENABLE_NS_ASSERTIONS = NO;
				ENABLE_STRICT_OBJC_MSGSEND = YES;
				GCC_C_LANGUAGE_STANDARD = gnu11;
				GCC_NO_COMMON_BLOCKS = YES;
				GCC_WARN_64_TO_32_BIT_CONVERSION = YES;
				GCC_WARN_ABOUT_RETURN_TYPE = YES_ERROR;
				GCC_WARN_UNDECLARED_SELECTOR = YES;
				GCC_WARN_UNINITIALIZED_AUTOS = YES_AGGRESSIVE;
				GCC_WARN_UNUSED_FUNCTION = YES;
				GCC_WARN_UNUSED_VARIABLE = YES;
				MTL_ENABLE_DEBUG_INFO = NO;
				SDKROOT = iphoneos;
				SUPPORTS_MACCATALYST = YES;
				SWIFT_COMPILATION_MODE = wholemodule;
				SWIFT_OPTIMIZATION_LEVEL = "-O";
				VALIDATE_PRODUCT = YES;
				VERSIONING_SYSTEM = "apple-generic";
				VERSION_INFO_PREFIX = "";
			};
			name = Release;
		};
		35262A131F7C4B9100C04F2C /* Debug */ = {
			isa = XCBuildConfiguration;
			buildSettings = {
				APPLICATION_EXTENSION_API_ONLY = YES;
				BUILD_LIBRARY_FOR_DISTRIBUTION = YES;
				CLANG_ENABLE_MODULES = YES;
				CLANG_ENABLE_OBJC_WEAK = YES;
				CODE_SIGN_IDENTITY = "Apple Development";
				CODE_SIGN_STYLE = Automatic;
				COMBINE_HIDPI_IMAGES = YES;
				DEFINES_MODULE = YES;
				DEVELOPMENT_TEAM = "";
				DYLIB_COMPATIBILITY_VERSION = 1;
				DYLIB_CURRENT_VERSION = 1;
				DYLIB_INSTALL_NAME_BASE = "@rpath";
				INFOPLIST_FILE = Purchases/Info.plist;
				INSTALL_PATH = "$(LOCAL_LIBRARY_DIR)/Frameworks";
				IPHONEOS_DEPLOYMENT_TARGET = 9.0;
				MACOSX_DEPLOYMENT_TARGET = 10.12;
				OTHER_LDFLAGS = "-all_load";
				PRODUCT_BUNDLE_IDENTIFIER = com.purchases.Purchases;
				PRODUCT_NAME = "$(TARGET_NAME:c99extidentifier)";
				SDKROOT = "";
				SKIP_INSTALL = YES;
				SUPPORTED_PLATFORMS = "macosx iphonesimulator iphoneos watchsimulator watchos appletvsimulator appletvos";
				SWIFT_INCLUDE_PATHS = "$(SRCROOT)/Purchases";
				SWIFT_OPTIMIZATION_LEVEL = "-Onone";
				SWIFT_VERSION = 5.0;
				TARGETED_DEVICE_FAMILY = "1,2,3,4,6";
				TVOS_DEPLOYMENT_TARGET = 9.0;
				WATCHOS_DEPLOYMENT_TARGET = 6.2;
			};
			name = Debug;
		};
		35262A141F7C4B9100C04F2C /* Release */ = {
			isa = XCBuildConfiguration;
			buildSettings = {
				APPLICATION_EXTENSION_API_ONLY = YES;
				BUILD_LIBRARY_FOR_DISTRIBUTION = YES;
				CLANG_ENABLE_MODULES = YES;
				CLANG_ENABLE_OBJC_WEAK = YES;
				CODE_SIGN_IDENTITY = "Apple Development";
				CODE_SIGN_STYLE = Manual;
				COMBINE_HIDPI_IMAGES = YES;
				DEFINES_MODULE = YES;
				DEVELOPMENT_TEAM = "";
				DYLIB_COMPATIBILITY_VERSION = 1;
				DYLIB_CURRENT_VERSION = 1;
				DYLIB_INSTALL_NAME_BASE = "@rpath";
				INFOPLIST_FILE = Purchases/Info.plist;
				INSTALL_PATH = "$(LOCAL_LIBRARY_DIR)/Frameworks";
				IPHONEOS_DEPLOYMENT_TARGET = 9.0;
				MACOSX_DEPLOYMENT_TARGET = 10.12;
				OTHER_LDFLAGS = "-all_load";
				PRODUCT_BUNDLE_IDENTIFIER = com.purchases.Purchases;
				PRODUCT_NAME = "$(TARGET_NAME:c99extidentifier)";
				PROVISIONING_PROFILE_SPECIFIER = "";
				SDKROOT = "";
				SKIP_INSTALL = YES;
				SUPPORTED_PLATFORMS = "macosx iphonesimulator iphoneos watchsimulator watchos appletvsimulator appletvos";
				SWIFT_INCLUDE_PATHS = "$(SRCROOT)/Purchases";
				SWIFT_VERSION = 5.0;
				TARGETED_DEVICE_FAMILY = "1,2,3,4,6";
				TVOS_DEPLOYMENT_TARGET = 9.0;
				WATCHOS_DEPLOYMENT_TARGET = 6.2;
			};
			name = Release;
		};
		35262A271F7D77E600C04F2C /* Debug */ = {
			isa = XCBuildConfiguration;
			buildSettings = {
				ALWAYS_EMBED_SWIFT_STANDARD_LIBRARIES = "$(inherited)";
				CLANG_ENABLE_MODULES = YES;
				CODE_SIGN_STYLE = Automatic;
				DEVELOPMENT_TEAM = 8SXR2327BM;
				INFOPLIST_FILE = PurchasesTests/Info.plist;
				IPHONEOS_DEPLOYMENT_TARGET = 9.0;
				LD_RUNPATH_SEARCH_PATHS = (
					"$(inherited)",
					"@executable_path/Frameworks",
					"@loader_path/Frameworks",
				);
				MACOSX_DEPLOYMENT_TARGET = 10.12;
				PRODUCT_BUNDLE_IDENTIFIER = com.purchases.PurchasesTests;
				PRODUCT_NAME = "$(TARGET_NAME)";
				SDKROOT = iphoneos;
				SUPPORTED_PLATFORMS = "iphonesimulator iphoneos macosx";
				SWIFT_ACTIVE_COMPILATION_CONDITIONS = DEBUG;
				SWIFT_OBJC_BRIDGING_HEADER = "PurchasesTests/PurchasesTests-Bridging-Header.h";
				SWIFT_OPTIMIZATION_LEVEL = "-Onone";
				SWIFT_PRECOMPILE_BRIDGING_HEADER = YES;
				SWIFT_VERSION = 5.0;
				TARGETED_DEVICE_FAMILY = "1,2";
				TVOS_DEPLOYMENT_TARGET = 9.0;
				WATCHOS_DEPLOYMENT_TARGET = 6.2;
			};
			name = Debug;
		};
		35262A281F7D77E600C04F2C /* Release */ = {
			isa = XCBuildConfiguration;
			buildSettings = {
				ALWAYS_EMBED_SWIFT_STANDARD_LIBRARIES = "$(inherited)";
				CLANG_ENABLE_MODULES = YES;
				CODE_SIGN_STYLE = Automatic;
				DEVELOPMENT_TEAM = 8SXR2327BM;
				INFOPLIST_FILE = PurchasesTests/Info.plist;
				IPHONEOS_DEPLOYMENT_TARGET = 9.0;
				LD_RUNPATH_SEARCH_PATHS = (
					"$(inherited)",
					"@executable_path/Frameworks",
					"@loader_path/Frameworks",
				);
				MACOSX_DEPLOYMENT_TARGET = 10.12;
				PRODUCT_BUNDLE_IDENTIFIER = com.purchases.PurchasesTests;
				PRODUCT_NAME = "$(TARGET_NAME)";
				SDKROOT = iphoneos;
				SUPPORTED_PLATFORMS = "iphonesimulator iphoneos macosx";
				SWIFT_COMPILATION_MODE = wholemodule;
				SWIFT_OBJC_BRIDGING_HEADER = "PurchasesTests/PurchasesTests-Bridging-Header.h";
				SWIFT_OPTIMIZATION_LEVEL = "-O";
				SWIFT_PRECOMPILE_BRIDGING_HEADER = YES;
				SWIFT_VERSION = 5.0;
				TARGETED_DEVICE_FAMILY = "1,2";
				TVOS_DEPLOYMENT_TARGET = 9.0;
				WATCHOS_DEPLOYMENT_TARGET = 6.2;
			};
			name = Release;
		};
		B387F4782683FDDB0028701F /* Debug */ = {
			isa = XCBuildConfiguration;
			buildSettings = {
				CLANG_ENABLE_MODULES = YES;
				CLANG_ENABLE_OBJC_WEAK = YES;
				CLANG_WARN_QUOTED_INCLUDE_IN_FRAMEWORK_HEADER = NO;
				CODE_SIGN_STYLE = Automatic;
				GCC_WARN_ABOUT_DEPRECATED_FUNCTIONS = NO;
				LD_RUNPATH_SEARCH_PATHS = (
					"$(inherited)",
					"@executable_path/../Frameworks",
					"@loader_path/../Frameworks",
				);
				LIBRARY_SEARCH_PATHS = "$(SDKROOT)/usr/lib/swift";
				MACOSX_DEPLOYMENT_TARGET = 11.3;
				MTL_ENABLE_DEBUG_INFO = INCLUDE_SOURCE;
				MTL_FAST_MATH = YES;
				PRODUCT_NAME = "$(TARGET_NAME)";
				SDKROOT = macosx;
				SWIFT_OBJC_BRIDGING_HEADER = "PublicSDKAPITester/APITester-Bridging-Header.h";
				SWIFT_OPTIMIZATION_LEVEL = "-Onone";
				SWIFT_VERSION = 5.0;
			};
			name = Debug;
		};
		B387F4792683FDDB0028701F /* Release */ = {
			isa = XCBuildConfiguration;
			buildSettings = {
				CLANG_ENABLE_MODULES = YES;
				CLANG_ENABLE_OBJC_WEAK = YES;
				CLANG_WARN_QUOTED_INCLUDE_IN_FRAMEWORK_HEADER = NO;
				CODE_SIGN_STYLE = Automatic;
				GCC_WARN_ABOUT_DEPRECATED_FUNCTIONS = NO;
				LD_RUNPATH_SEARCH_PATHS = (
					"$(inherited)",
					"@executable_path/../Frameworks",
					"@loader_path/../Frameworks",
				);
				LIBRARY_SEARCH_PATHS = "$(SDKROOT)/usr/lib/swift";
				MACOSX_DEPLOYMENT_TARGET = 11.3;
				MTL_FAST_MATH = YES;
				PRODUCT_NAME = "$(TARGET_NAME)";
				SDKROOT = macosx;
				SWIFT_OBJC_BRIDGING_HEADER = "PublicSDKAPITester/APITester-Bridging-Header.h";
				SWIFT_VERSION = 5.0;
			};
			name = Release;
		};
/* End XCBuildConfiguration section */

/* Begin XCConfigurationList section */
		2DC5622724EC63430031F69B /* Build configuration list for PBXNativeTarget "PurchasesCoreSwift" */ = {
			isa = XCConfigurationList;
			buildConfigurations = (
				2DC5622824EC63430031F69B /* Debug */,
				2DC5622924EC63430031F69B /* Release */,
			);
			defaultConfigurationIsVisible = 0;
			defaultConfigurationName = Release;
		};
		2DC5622A24EC63430031F69B /* Build configuration list for PBXNativeTarget "PurchasesCoreSwiftTests" */ = {
			isa = XCConfigurationList;
			buildConfigurations = (
				2DC5622B24EC63430031F69B /* Debug */,
				2DC5622C24EC63430031F69B /* Release */,
			);
			defaultConfigurationIsVisible = 0;
			defaultConfigurationName = Release;
		};
		2DE20B73264087FB004C597D /* Build configuration list for PBXNativeTarget "StoreKitTests" */ = {
			isa = XCConfigurationList;
			buildConfigurations = (
				2DE20B71264087FB004C597D /* Debug */,
				2DE20B72264087FB004C597D /* Release */,
			);
			defaultConfigurationIsVisible = 0;
			defaultConfigurationName = Release;
		};
		2DE20B8B26409EB8004C597D /* Build configuration list for PBXNativeTarget "StoreKitTestApp" */ = {
			isa = XCConfigurationList;
			buildConfigurations = (
				2DE20B8C26409EB8004C597D /* Debug */,
				2DE20B8D26409EB8004C597D /* Release */,
			);
			defaultConfigurationIsVisible = 0;
			defaultConfigurationName = Release;
		};
		352629F81F7C4B9100C04F2C /* Build configuration list for PBXProject "Purchases" */ = {
			isa = XCConfigurationList;
			buildConfigurations = (
				35262A101F7C4B9100C04F2C /* Debug */,
				35262A111F7C4B9100C04F2C /* Release */,
			);
			defaultConfigurationIsVisible = 0;
			defaultConfigurationName = Release;
		};
		35262A121F7C4B9100C04F2C /* Build configuration list for PBXNativeTarget "Purchases" */ = {
			isa = XCConfigurationList;
			buildConfigurations = (
				35262A131F7C4B9100C04F2C /* Debug */,
				35262A141F7C4B9100C04F2C /* Release */,
			);
			defaultConfigurationIsVisible = 0;
			defaultConfigurationName = Release;
		};
		35262A261F7D77E600C04F2C /* Build configuration list for PBXNativeTarget "PurchasesTests" */ = {
			isa = XCConfigurationList;
			buildConfigurations = (
				35262A271F7D77E600C04F2C /* Debug */,
				35262A281F7D77E600C04F2C /* Release */,
			);
			defaultConfigurationIsVisible = 0;
			defaultConfigurationName = Release;
		};
		B387F4772683FDDB0028701F /* Build configuration list for PBXNativeTarget "APITester" */ = {
			isa = XCConfigurationList;
			buildConfigurations = (
				B387F4782683FDDB0028701F /* Debug */,
				B387F4792683FDDB0028701F /* Release */,
			);
			defaultConfigurationIsVisible = 0;
			defaultConfigurationName = Release;
		};
/* End XCConfigurationList section */

/* Begin XCRemoteSwiftPackageReference section */
		B3D5CFBB267282630056FA67 /* XCRemoteSwiftPackageReference "Nimble" */ = {
			isa = XCRemoteSwiftPackageReference;
			repositoryURL = "https://github.com/Quick/Nimble.git";
			requirement = {
				kind = exactVersion;
				version = 9.2.0;
			};
		};
		B3D5CFBE267282760056FA67 /* XCRemoteSwiftPackageReference "OHHTTPStubs" */ = {
			isa = XCRemoteSwiftPackageReference;
			repositoryURL = "https://github.com/AliSoftware/OHHTTPStubs.git";
			requirement = {
				kind = exactVersion;
				version = 9.1.0;
			};
		};
/* End XCRemoteSwiftPackageReference section */

/* Begin XCSwiftPackageProductDependency section */
		B3D5CFBC267282630056FA67 /* Nimble */ = {
			isa = XCSwiftPackageProductDependency;
			package = B3D5CFBB267282630056FA67 /* XCRemoteSwiftPackageReference "Nimble" */;
			productName = Nimble;
		};
		B3D5CFBF267282760056FA67 /* OHHTTPStubsSwift */ = {
			isa = XCSwiftPackageProductDependency;
			package = B3D5CFBE267282760056FA67 /* XCRemoteSwiftPackageReference "OHHTTPStubs" */;
			productName = OHHTTPStubsSwift;
		};
		B3D5CFC1267282760056FA67 /* OHHTTPStubs */ = {
			isa = XCSwiftPackageProductDependency;
			package = B3D5CFBE267282760056FA67 /* XCRemoteSwiftPackageReference "OHHTTPStubs" */;
			productName = OHHTTPStubs;
		};
		B3D5CFC32672827D0056FA67 /* Nimble */ = {
			isa = XCSwiftPackageProductDependency;
			package = B3D5CFBB267282630056FA67 /* XCRemoteSwiftPackageReference "Nimble" */;
			productName = Nimble;
		};
		B3D5CFC52672827D0056FA67 /* OHHTTPStubs */ = {
			isa = XCSwiftPackageProductDependency;
			package = B3D5CFBE267282760056FA67 /* XCRemoteSwiftPackageReference "OHHTTPStubs" */;
			productName = OHHTTPStubs;
		};
		B3D5CFC72672827D0056FA67 /* OHHTTPStubsSwift */ = {
			isa = XCSwiftPackageProductDependency;
			package = B3D5CFBE267282760056FA67 /* XCRemoteSwiftPackageReference "OHHTTPStubs" */;
			productName = OHHTTPStubsSwift;
		};
		B3D5CFC9267282860056FA67 /* Nimble */ = {
			isa = XCSwiftPackageProductDependency;
			package = B3D5CFBB267282630056FA67 /* XCRemoteSwiftPackageReference "Nimble" */;
			productName = Nimble;
		};
/* End XCSwiftPackageProductDependency section */
	};
	rootObject = 352629F51F7C4B9100C04F2C /* Project object */;
}<|MERGE_RESOLUTION|>--- conflicted
+++ resolved
@@ -105,14 +105,10 @@
 		354895D6267BEDE3001DC5B1 /* SpecialSubscriberAttributes.swift in Sources */ = {isa = PBXBuildFile; fileRef = 354895D5267BEDE3001DC5B1 /* SpecialSubscriberAttributes.swift */; };
 		35549323269E298B005F9AE9 /* OfferingsFactory.swift in Sources */ = {isa = PBXBuildFile; fileRef = 35549322269E298B005F9AE9 /* OfferingsFactory.swift */; };
 		356D65F620B873AF00576D45 /* Purchases.framework in Copy Frameworks */ = {isa = PBXBuildFile; fileRef = 352629FE1F7C4B9100C04F2C /* Purchases.framework */; settings = {ATTRIBUTES = (CodeSignOnCopy, RemoveHeadersOnCopy, ); }; };
-<<<<<<< HEAD
-=======
-		3589D15624C21DBD00A65CBB /* RCAttributionTypeFactory+Protected.h in Headers */ = {isa = PBXBuildFile; fileRef = 3589D15524C21DBD00A65CBB /* RCAttributionTypeFactory+Protected.h */; settings = {ATTRIBUTES = (Private, ); }; };
 		35D0E5D026A5886C0099EAD8 /* ErrorUtils.swift in Sources */ = {isa = PBXBuildFile; fileRef = 35D0E5CF26A5886C0099EAD8 /* ErrorUtils.swift */; };
 		35D5DE05268FABFD002B2DBA /* MockAttributionDataMigrator.swift in Sources */ = {isa = PBXBuildFile; fileRef = 35D5DE04268FABFD002B2DBA /* MockAttributionDataMigrator.swift */; };
 		35D5DE09268FB3D7002B2DBA /* RCAttributionPoster.m in Sources */ = {isa = PBXBuildFile; fileRef = 35D5DE08268FB3D7002B2DBA /* RCAttributionPoster.m */; };
 		35D5DE0B268FBB82002B2DBA /* AttributionFetcherTests.swift in Sources */ = {isa = PBXBuildFile; fileRef = 35D5DE0A268FBB82002B2DBA /* AttributionFetcherTests.swift */; };
->>>>>>> bc12ad54
 		35D832CD262A5B7500E60AC5 /* ETagManager.swift in Sources */ = {isa = PBXBuildFile; fileRef = 35D832CC262A5B7500E60AC5 /* ETagManager.swift */; };
 		35D832D2262E56DB00E60AC5 /* HTTPStatusCodes.swift in Sources */ = {isa = PBXBuildFile; fileRef = 35D832D1262E56DB00E60AC5 /* HTTPStatusCodes.swift */; };
 		35D832F4262E606500E60AC5 /* HTTPResponse.swift in Sources */ = {isa = PBXBuildFile; fileRef = 35D832F3262E606500E60AC5 /* HTTPResponse.swift */; };
@@ -201,6 +197,7 @@
 		B34D2AA126960A3200D88C3A /* RCIntroEligibilityAPI.m in Sources */ = {isa = PBXBuildFile; fileRef = B3DF6A4D269522040030D57C /* RCIntroEligibilityAPI.m */; };
 		B34D2AA4269649EC00D88C3A /* MockProductDiscount.swift in Sources */ = {isa = PBXBuildFile; fileRef = 37E3572040A16F10B957563A /* MockProductDiscount.swift */; };
 		B34D2AA626976FC700D88C3A /* ErrorCode.swift in Sources */ = {isa = PBXBuildFile; fileRef = B34D2AA526976FC700D88C3A /* ErrorCode.swift */; };
+		B35F9E0926B4BEED00095C3F /* String+Extensions.swift in Sources */ = {isa = PBXBuildFile; fileRef = B35F9E0826B4BEED00095C3F /* String+Extensions.swift */; };
 		B36824BE268FBC5B00957E4C /* XCTest.framework in Frameworks */ = {isa = PBXBuildFile; fileRef = B36824BD268FBC5B00957E4C /* XCTest.framework */; };
 		B36824BF268FBC8700957E4C /* SubscriberAttributeTests.swift in Sources */ = {isa = PBXBuildFile; fileRef = 2D8DB34A24072AAE00BE3D31 /* SubscriberAttributeTests.swift */; };
 		B36824C1268FBCE000957E4C /* MockDateProvider.swift in Sources */ = {isa = PBXBuildFile; fileRef = 37E3578BD602C7B8E2274279 /* MockDateProvider.swift */; };
@@ -242,7 +239,6 @@
 		F5BE4245269676E200254A30 /* StoreKitRequestFetcherTests.swift in Sources */ = {isa = PBXBuildFile; fileRef = F5BE4244269676E200254A30 /* StoreKitRequestFetcherTests.swift */; };
 		F5BE443D26977F9B00254A30 /* HTTPRequest.swift in Sources */ = {isa = PBXBuildFile; fileRef = F5BE443C26977F9B00254A30 /* HTTPRequest.swift */; };
 		F5BE44432698581100254A30 /* AttributionTypeFactory.swift in Sources */ = {isa = PBXBuildFile; fileRef = F5BE44422698581100254A30 /* AttributionTypeFactory.swift */; };
-		F5BE444526985A0900254A30 /* String+Extensions.swift in Sources */ = {isa = PBXBuildFile; fileRef = F5BE444426985A0900254A30 /* String+Extensions.swift */; };
 		F5BE444726985E7B00254A30 /* AttributionTypeFactoryTests.swift in Sources */ = {isa = PBXBuildFile; fileRef = 37E350420D54B99BB39448E0 /* AttributionTypeFactoryTests.swift */; };
 		F5BE4479269E4A4C00254A30 /* AdClientProxy.swift in Sources */ = {isa = PBXBuildFile; fileRef = F5BE4478269E4A4C00254A30 /* AdClientProxy.swift */; };
 		F5BE447B269E4A7500254A30 /* TrackingManagerProxy.swift in Sources */ = {isa = PBXBuildFile; fileRef = F5BE447A269E4A7500254A30 /* TrackingManagerProxy.swift */; };
@@ -528,6 +524,7 @@
 		B33CEA9D268BC39D008A3144 /* RCTransactionAPI.m */ = {isa = PBXFileReference; lastKnownFileType = sourcecode.c.objc; path = RCTransactionAPI.m; sourceTree = "<group>"; };
 		B33CEA9F268CDCC9008A3144 /* ISOPeriodFormatter.swift */ = {isa = PBXFileReference; lastKnownFileType = sourcecode.swift; path = ISOPeriodFormatter.swift; sourceTree = "<group>"; };
 		B34D2AA526976FC700D88C3A /* ErrorCode.swift */ = {isa = PBXFileReference; lastKnownFileType = sourcecode.swift; path = ErrorCode.swift; sourceTree = "<group>"; };
+		B35F9E0826B4BEED00095C3F /* String+Extensions.swift */ = {isa = PBXFileReference; fileEncoding = 4; lastKnownFileType = sourcecode.swift; path = "String+Extensions.swift"; sourceTree = "<group>"; };
 		B36824BD268FBC5B00957E4C /* XCTest.framework */ = {isa = PBXFileReference; lastKnownFileType = wrapper.framework; name = XCTest.framework; path = Platforms/iPhoneOS.platform/Developer/Library/Frameworks/XCTest.framework; sourceTree = DEVELOPER_DIR; };
 		B372EC53268FEDC60099171E /* PromotionalOffer.swift */ = {isa = PBXFileReference; lastKnownFileType = sourcecode.swift; path = PromotionalOffer.swift; sourceTree = "<group>"; };
 		B372EC55268FEF020099171E /* ProductInfo.swift */ = {isa = PBXFileReference; lastKnownFileType = sourcecode.swift; path = ProductInfo.swift; sourceTree = "<group>"; };
@@ -565,7 +562,6 @@
 		F5BE4244269676E200254A30 /* StoreKitRequestFetcherTests.swift */ = {isa = PBXFileReference; fileEncoding = 4; lastKnownFileType = sourcecode.swift; path = StoreKitRequestFetcherTests.swift; sourceTree = "<group>"; };
 		F5BE443C26977F9B00254A30 /* HTTPRequest.swift */ = {isa = PBXFileReference; lastKnownFileType = sourcecode.swift; path = HTTPRequest.swift; sourceTree = "<group>"; };
 		F5BE44422698581100254A30 /* AttributionTypeFactory.swift */ = {isa = PBXFileReference; lastKnownFileType = sourcecode.swift; path = AttributionTypeFactory.swift; sourceTree = "<group>"; };
-		F5BE444426985A0900254A30 /* String+Extensions.swift */ = {isa = PBXFileReference; lastKnownFileType = sourcecode.swift; path = "String+Extensions.swift"; sourceTree = "<group>"; };
 		F5BE4478269E4A4C00254A30 /* AdClientProxy.swift */ = {isa = PBXFileReference; lastKnownFileType = sourcecode.swift; path = AdClientProxy.swift; sourceTree = "<group>"; };
 		F5BE447A269E4A7500254A30 /* TrackingManagerProxy.swift */ = {isa = PBXFileReference; lastKnownFileType = sourcecode.swift; path = TrackingManagerProxy.swift; sourceTree = "<group>"; };
 		F5BE447C269E4ADB00254A30 /* ASIdentifierManagerProxy.swift */ = {isa = PBXFileReference; lastKnownFileType = sourcecode.swift; path = ASIdentifierManagerProxy.swift; sourceTree = "<group>"; };
@@ -644,11 +640,7 @@
 				2CD72941268A823900BFC976 /* Data+Extensions.swift */,
 				2CD72943268A826F00BFC976 /* Date+Extensions.swift */,
 				2CD72947268A828400BFC976 /* Locale+Extensions.swift */,
-<<<<<<< HEAD
-				2CD72949268A828F00BFC976 /* Dictionary+Extensions.swift */,
-				F5BE444426985A0900254A30 /* String+Extensions.swift */,
-=======
->>>>>>> bc12ad54
+				B35F9E0826B4BEED00095C3F /* String+Extensions.swift */,
 			);
 			path = FoundationExtensions;
 			sourceTree = "<group>";
@@ -1104,13 +1096,8 @@
 			children = (
 				37E35B99BA2A8F048F2482F8 /* RCAttributionFetcher.m */,
 				37E356E2B50E2DCA5EB8A87D /* RCAttributionFetcher.h */,
-<<<<<<< HEAD
-=======
-				37E3580957BA17D5C2EEF8A8 /* RCAttributionTypeFactory.m */,
-				37E3557795D5EC2CE5A6CCB5 /* RCAttributionTypeFactory.h */,
 				35D5DE06268FB39C002B2DBA /* RCAttributionPoster.h */,
 				35D5DE08268FB3D7002B2DBA /* RCAttributionPoster.m */,
->>>>>>> bc12ad54
 			);
 			path = Attribution;
 			sourceTree = "<group>";
@@ -1162,12 +1149,7 @@
 		37E3557F0B3E2D6F256D92C7 /* Attribution */ = {
 			isa = PBXGroup;
 			children = (
-<<<<<<< HEAD
-				37E35AB7A67D86DBD95B2243 /* AttributionFetcherTests.swift */,
-=======
 				35D5DE0A268FBB82002B2DBA /* AttributionFetcherTests.swift */,
-				37E350420D54B99BB39448E0 /* AttributionTypeFactoryTests.swift */,
->>>>>>> bc12ad54
 			);
 			path = Attribution;
 			sourceTree = "<group>";
@@ -1418,10 +1400,6 @@
 				2D1FFAD525B8707400367C63 /* RCPurchaserInfoManager+Protected.h in Headers */,
 				35F82BAC26A988810051DF03 /* RCAttributionPoster.h in Headers */,
 				2DAF814E25B24243002C621E /* RCIdentityManager+Protected.h in Headers */,
-<<<<<<< HEAD
-=======
-				3589D15624C21DBD00A65CBB /* RCAttributionTypeFactory+Protected.h in Headers */,
->>>>>>> bc12ad54
 				37E35CB9C20AFAFBC98ADA27 /* RCAttributionFetcher.h in Headers */,
 				37E35D01E3A0F5FC8E0B16F7 /* RCIdentityManager.h in Headers */,
 			);
@@ -1778,20 +1756,16 @@
 				B3DDB55926854865008CCF23 /* PurchaseOwnershipType.swift in Sources */,
 				2DC5623224EC63730031F69B /* TransactionsFactory.swift in Sources */,
 				2DDF41B424F6F387005BC22D /* ASN1ContainerBuilder.swift in Sources */,
+				B35F9E0926B4BEED00095C3F /* String+Extensions.swift in Sources */,
 				2DDF41AC24F6F37C005BC22D /* ASN1Container.swift in Sources */,
 				9A65E07B2591977500DE00B0 /* NetworkStrings.swift in Sources */,
 				F5BE424026962ACF00254A30 /* ReceiptRefreshPolicy.swift in Sources */,
 				9A65E0762591977200DE00B0 /* IdentityStrings.swift in Sources */,
 				80E80EF226970E04008F245A /* RCReceiptFetcher.swift in Sources */,
-<<<<<<< HEAD
 				F5BE447D269E4ADB00254A30 /* ASIdentifierManagerProxy.swift in Sources */,
-				2CD7294A268A828F00BFC976 /* Dictionary+Extensions.swift in Sources */,
-=======
->>>>>>> bc12ad54
 				F5BE443D26977F9B00254A30 /* HTTPRequest.swift in Sources */,
 				2DDF41AB24F6F37C005BC22D /* AppleReceipt.swift in Sources */,
 				2DDF41BB24F6F392005BC22D /* UInt8+Extensions.swift in Sources */,
-				F5BE444526985A0900254A30 /* String+Extensions.swift in Sources */,
 				B3B5FBC1269E17CE00104A0C /* DeviceCache.swift in Sources */,
 				F5BE424226965F9F00254A30 /* ProductInfoExtractor.swift in Sources */,
 				2DDF41AD24F6F37C005BC22D /* ASN1ObjectIdentifier.swift in Sources */,
@@ -1960,11 +1934,6 @@
 				B3DF6A472695145E0030D57C /* ProductInfoExtensions.swift in Sources */,
 				37E3599326581376E0142EEC /* SystemInfoTests.swift in Sources */,
 				37E35F67255A87BD86B39D43 /* MockReceiptParser.swift in Sources */,
-<<<<<<< HEAD
-				37E35ED080CFE0FBB7A58802 /* AttributionFetcherTests.swift in Sources */,
-=======
-				37E35A1AD4361FC6D30EDB62 /* AttributionTypeFactoryTests.swift in Sources */,
->>>>>>> bc12ad54
 				B3DF6A452694DCBA0030D57C /* PurchasesTests.swift in Sources */,
 				37E359F038FEA41F207662A5 /* MockPurchaserInfoManager.swift in Sources */,
 				37E35FF7952D59C0AE3879D3 /* IdentityManagerTests.swift in Sources */,
