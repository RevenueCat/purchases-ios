--- conflicted
+++ resolved
@@ -58,7 +58,6 @@
             attributionFetcher: attributionFetcher,
             attributionDataMigrator: MockAttributionDataMigrator())
         mockManageSubsHelper = MockManageSubscriptionsHelper(systemInfo: systemInfo,
-<<<<<<< HEAD
                                                                        customerInfoManager: customerInfoManager,
                                                                        identityManager: identityManager)
         mockBeginRefundRequestHelper = MockBeginRefundRequestHelper(systemInfo: systemInfo,
@@ -82,11 +81,6 @@
     }
 
     fileprivate func setUpOrchestrator() {
-=======
-                                                             customerInfoManager: customerInfoManager,
-                                                             identityManager: identityManager)
-        mockBeginRefundRequestHelper = MockBeginRefundRequestHelper(systemInfo: systemInfo)
->>>>>>> 5c7c778f
         orchestrator = PurchasesOrchestrator(productsManager: productsManager,
                                              storeKitWrapper: storeKitWrapper,
                                              systemInfo: systemInfo,
