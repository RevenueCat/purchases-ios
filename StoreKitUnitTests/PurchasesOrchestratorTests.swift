//
//  Copyright RevenueCat Inc. All Rights Reserved.
//
//  Licensed under the MIT License (the "License");
//  you may not use this file except in compliance with the License.
//  You may obtain a copy of the License at
//
//      https://opensource.org/licenses/MIT
//
//  PurchasesOrchestratorTests.swift
//
//  Created by Andrés Boedo on 1/9/21.

import Foundation
import Nimble
@testable import RevenueCat
import StoreKit
import XCTest

class PurchasesOrchestratorTests: StoreKitConfigTestCase {

    var productsManager: MockProductsManager!
    var storeKitWrapper: MockStoreKitWrapper!
    var systemInfo: MockSystemInfo!
    var subscriberAttributesManager: MockSubscriberAttributesManager!
    var operationDispatcher: MockOperationDispatcher!
    var receiptFetcher: MockReceiptFetcher!
    var customerInfoManager: MockCustomerInfoManager!
    var backend: MockBackend!
    var identityManager: MockIdentityManager!
    var transactionsManager: MockTransactionsManager!
    var deviceCache: MockDeviceCache!
    var mockManageSubsHelper: MockManageSubscriptionsHelper!
    var mockBeginRefundRequestHelper: MockBeginRefundRequestHelper!

    var orchestrator: PurchasesOrchestrator!

    override func setUpWithError() throws {
        try super.setUpWithError()
        try setUpSystemInfo()
        productsManager = MockProductsManager(systemInfo: systemInfo)
        operationDispatcher = MockOperationDispatcher()
        receiptFetcher = MockReceiptFetcher(requestFetcher: MockRequestFetcher(), systemInfo: systemInfo)
        deviceCache = MockDeviceCache(systemInfo: systemInfo)
        backend = MockBackend()
        customerInfoManager = MockCustomerInfoManager(operationDispatcher: OperationDispatcher(),
                                                      deviceCache: deviceCache,
                                                      backend: backend,
                                                      systemInfo: systemInfo)
        identityManager = MockIdentityManager(mockAppUserID: "appUserID")
        transactionsManager = MockTransactionsManager(receiptParser: MockReceiptParser())
        let attributionFetcher = MockAttributionFetcher(attributionFactory: MockAttributionTypeFactory(),
                                                        systemInfo: systemInfo)
        subscriberAttributesManager = MockSubscriberAttributesManager(
            backend: backend,
            deviceCache: deviceCache,
            attributionFetcher: attributionFetcher,
            attributionDataMigrator: MockAttributionDataMigrator())
        mockManageSubsHelper = MockManageSubscriptionsHelper(systemInfo: systemInfo,
                                                             customerInfoManager: customerInfoManager,
                                                             identityManager: identityManager)
        mockBeginRefundRequestHelper = MockBeginRefundRequestHelper(systemInfo: systemInfo,
                                                                    customerInfoManager: customerInfoManager,
                                                                    identityManager: identityManager)
        setupStoreKitWrapper()
        setUpOrchestrator()
        setUpStoreKit2Listener()
    }

    fileprivate func setUpStoreKit2Listener() {
        if #available(iOS 15.0, tvOS 15.0, watchOS 8.0, macOS 12.0, *) {
            orchestrator.storeKit2Listener = MockStoreKit2TransactionListener()
        }
    }

    fileprivate func setUpSystemInfo(finishTransactions: Bool = true) throws {
        systemInfo = try MockSystemInfo(platformFlavor: "xyz",
                                        platformFlavorVersion: "1.2.3",
                                        finishTransactions: finishTransactions)
    }

    fileprivate func setupStoreKitWrapper() {
        storeKitWrapper = MockStoreKitWrapper()
        storeKitWrapper.mockAddPaymentTransactionState = .purchased
        storeKitWrapper.mockCallUpdatedTransactionInstantly = true
    }

    fileprivate func setUpOrchestrator() {
        orchestrator = PurchasesOrchestrator(productsManager: productsManager,
                                             storeKitWrapper: storeKitWrapper,
                                             systemInfo: systemInfo,
                                             subscriberAttributesManager: subscriberAttributesManager,
                                             operationDispatcher: operationDispatcher,
                                             receiptFetcher: receiptFetcher,
                                             customerInfoManager: customerInfoManager,
                                             backend: backend,
                                             identityManager: identityManager,
                                             transactionsManager: transactionsManager,
                                             deviceCache: deviceCache,
                                             manageSubscriptionsHelper: mockManageSubsHelper,
                                             beginRefundRequestHelper: mockBeginRefundRequestHelper)
        storeKitWrapper.delegate = orchestrator
    }

    func testPurchaseSK1PackageSendsReceiptToBackendIfSuccessful() async throws {
        customerInfoManager.stubbedCachedCustomerInfoResult = mockCustomerInfo
        backend.stubbedPostReceiptCustomerInfo = mockCustomerInfo

        let product = try await fetchSk1Product()
        let storeProduct = try await fetchSk1StoreProduct()
        let package = Package(identifier: "package",
                              packageType: .monthly,
                              storeProduct: storeProduct,
                              offeringIdentifier: "offering")

        let payment = storeKitWrapper.payment(withProduct: product)

        _ = await withCheckedContinuation { continuation in
            orchestrator.purchase(sk1Product: product,
                                  payment: payment,
                                  package: package) { transaction, customerInfo, error, userCancelled in
                continuation.resume(returning: (transaction, customerInfo, error, userCancelled))
            }
        }

        expect(self.backend.invokedPostReceiptDataCount) == 1
    }

<<<<<<< HEAD
    func testPurchaseSK1PromotionalOffer() async throws {
=======
    func testPurchaseSK1PaymentDiscount() async throws {
>>>>>>> f9a6db79
        customerInfoManager.stubbedCachedCustomerInfoResult = mockCustomerInfo
        backend.stubbedPostReceiptCustomerInfo = mockCustomerInfo
        backend.stubbedPostOfferCompetionResult = ("signature", "identifier", UUID(), 12345, nil)

        let product = try await fetchSk1Product()

        let storeProductDiscount = StoreProductDiscount(offerIdentifier: "offerid1",
                                                        price: 11.1,
                                                        paymentMode: .payAsYouGo,
                                                        subscriptionPeriod: .init(value: 1, unit: .month))

        _ = await withCheckedContinuation { continuation in
<<<<<<< HEAD
            orchestrator.promotionalOffer(forProductDiscount: storeProductDiscount,
                                          product: product) { paymentDiscount, error in
=======
            orchestrator.paymentDiscount(forProductDiscount: storeProductDiscount,
                                         product: product) { paymentDiscount, error in
>>>>>>> f9a6db79
                continuation.resume(returning: (paymentDiscount, error))
            }
        }

        expect(self.backend.invokedPostOfferCount) == 1
    }

    func testPurchaseSK1PackageWithDiscountSendsReceiptToBackendIfSuccessful() async throws {
        customerInfoManager.stubbedCachedCustomerInfoResult = mockCustomerInfo
        backend.stubbedPostOfferCompetionResult = ("signature", "identifier", UUID(), 12345, nil)
        backend.stubbedPostReceiptCustomerInfo = mockCustomerInfo

        let product = try await fetchSk1Product()
        let storeProduct = try await fetchSk1StoreProduct()
        let package = Package(identifier: "package",
                              packageType: .monthly,
                              storeProduct: storeProduct,
                              offeringIdentifier: "offering")

        let storeProductDiscount = StoreProductDiscount(offerIdentifier: "offerid1",
                                                        price: 11.1,
                                                        paymentMode: .payAsYouGo,
                                                        subscriptionPeriod: .init(value: 1, unit: .month))

        _ = await withCheckedContinuation { continuation in
            orchestrator.purchase(sk1Product: product,
                                  storeProductDiscount: storeProductDiscount,
                                  package: package) { transaction, customerInfo, error, userCancelled in
                continuation.resume(returning: (transaction, customerInfo, error, userCancelled))
            }
        }

        expect(self.backend.invokedPostReceiptDataCount) == 1
    }

    @available(iOS 15.0, tvOS 15.0, watchOS 8.0, macOS 12.0, *)
    func testPurchaseSK2PackageReturnsCorrectValues() async throws {
        try AvailabilityChecks.iOS15APIAvailableOrSkipTest()

        customerInfoManager.stubbedCachedCustomerInfoResult = mockCustomerInfo
        backend.stubbedPostReceiptCustomerInfo = mockCustomerInfo

        let storeProduct = try await fetchSk2StoreProduct()
        let package = Package(identifier: "package",
                              packageType: .monthly,
                              storeProduct: storeProduct,
                              offeringIdentifier: "offering")

        let (transaction, customerInfo, error, userCancelled) = await withCheckedContinuation { continuation in
            orchestrator.purchase(package: package) { transaction, customerInfo, error, userCancelled in
                continuation.resume(returning: (transaction, customerInfo, error, userCancelled))
            }
        }

        expect(transaction).to(beNil())
        expect(userCancelled) == false
        expect(error).to(beNil())

        let expectedCustomerInfo = try CustomerInfo(data: [
            "request_date": "2019-08-16T10:30:42Z",
            "subscriber": [
                "first_seen": "2019-07-17T00:05:54Z",
                "original_app_user_id": "",
                "subscriptions": [:],
                "other_purchases": [:]
            ]])
        expect(customerInfo) == expectedCustomerInfo
    }

    @available(iOS 15.0, tvOS 15.0, watchOS 8.0, macOS 12.0, *)
    func testPurchaseSK2PackageHandlesPurchaseResult() async throws {
        try AvailabilityChecks.iOS15APIAvailableOrSkipTest()

        customerInfoManager.stubbedCachedCustomerInfoResult = mockCustomerInfo
        backend.stubbedPostReceiptCustomerInfo = mockCustomerInfo

        let storeProduct = try await fetchSk2StoreProduct()
        let package = Package(identifier: "package",
                              packageType: .monthly,
                              storeProduct: storeProduct,
                              offeringIdentifier: "offering")

        _ = await withCheckedContinuation { continuation in
            orchestrator.purchase(package: package) { transaction, customerInfo, error, userCancelled in
                continuation.resume(returning: (transaction, customerInfo, error, userCancelled))
            }
        }

        let mockListener = try XCTUnwrap(orchestrator.storeKit2Listener as? MockStoreKit2TransactionListener)
        expect(mockListener.invokedHandle) == true
    }

    @available(iOS 15.0, tvOS 15.0, watchOS 8.0, macOS 12.0, *)
    func testPurchaseSK2PackageSendsReceiptToBackendIfSuccessful() async throws {
        try AvailabilityChecks.iOS15APIAvailableOrSkipTest()

        customerInfoManager.stubbedCachedCustomerInfoResult = mockCustomerInfo
        backend.stubbedPostReceiptCustomerInfo = mockCustomerInfo

        let storeProduct = try await fetchSk2StoreProduct()
        let package = Package(identifier: "package",
                              packageType: .monthly,
                              storeProduct: storeProduct,
                              offeringIdentifier: "offering")

        _ = await withCheckedContinuation { continuation in
            orchestrator.purchase(package: package) { transaction, customerInfo, error, userCancelled in
                continuation.resume(returning: (transaction, customerInfo, error, userCancelled))
            }
        }

        expect(self.backend.invokedPostReceiptDataCount) == 1
    }

    @available(iOS 15.0, tvOS 15.0, watchOS 8.0, macOS 12.0, *)
    func testPurchaseSK2PackageSkipsIfPurchaseFailed() async throws {
        try AvailabilityChecks.iOS15APIAvailableOrSkipTest()

        testSession.failTransactionsEnabled = true
        customerInfoManager.stubbedCachedCustomerInfoResult = mockCustomerInfo
        backend.stubbedPostReceiptCustomerInfo = mockCustomerInfo

        let storeProduct = try await fetchSk2StoreProduct()
        let package = Package(identifier: "package",
                              packageType: .monthly,
                              storeProduct: storeProduct,
                              offeringIdentifier: "offering")

        let (transaction, customerInfo, error, userCancelled) = await withCheckedContinuation { continuation in
            orchestrator.purchase(package: package) { transaction, customerInfo, error, userCancelled in
                continuation.resume(returning: (transaction, customerInfo, error, userCancelled))
            }
        }

        expect(transaction).to(beNil())
        expect(userCancelled) == false
        expect(customerInfo).to(beNil())
        expect(error).toNot(beNil())
        expect(self.backend.invokedPostReceiptData) == false
        let mockListener = try XCTUnwrap(orchestrator.storeKit2Listener as? MockStoreKit2TransactionListener)
        expect(mockListener.invokedHandle) == false
    }

    @available(iOS 15.0, tvOS 15.0, watchOS 8.0, macOS 12.0, *)
    func testPurchaseSK2PackageReturnsMissingReceiptErrorIfSendReceiptFailed() async throws {
        try AvailabilityChecks.iOS15APIAvailableOrSkipTest()

        receiptFetcher.shouldReturnReceipt = false
        let expectedError = ErrorUtils.missingReceiptFileError()

        let storeProduct = try await fetchSk2StoreProduct()
        let package = Package(identifier: "package",
                              packageType: .monthly,
                              storeProduct: storeProduct,
                              offeringIdentifier: "offering")

        let (transaction, customerInfo, error, userCancelled) = await withCheckedContinuation { continuation in
            orchestrator.purchase(package: package) { transaction, customerInfo, error, userCancelled in
                continuation.resume(returning: (transaction, customerInfo, error, userCancelled))
            }
        }

        expect(transaction).to(beNil())
        expect(userCancelled) == false
        expect(customerInfo).to(beNil())
        expect(error).toNot(beNil())
        expect(error).to(matchError(expectedError))
        let mockListener = try XCTUnwrap(orchestrator.storeKit2Listener as? MockStoreKit2TransactionListener)
        expect(mockListener.invokedHandle) == true
    }

    @available(iOS 15.0, tvOS 15.0, watchOS 8.0, macOS 12.0, *)
    func testStoreKit2TransactionListenerDelegate() async throws {
        try AvailabilityChecks.iOS15APIAvailableOrSkipTest()

        customerInfoManager.stubbedCachedCustomerInfoResult = mockCustomerInfo

        orchestrator.transactionsUpdated()

        expect(self.backend.invokedPostReceiptData).to(beTrue())
        expect(self.backend.invokedPostReceiptDataParameters?.isRestore).to(beFalse())
    }

    func testStoreKit2TransactionListenerDelegateWithObserverMode() async throws {
        try AvailabilityChecks.iOS15APIAvailableOrSkipTest()

        try setUpSystemInfo(finishTransactions: false)
        setUpOrchestrator()

        customerInfoManager.stubbedCachedCustomerInfoResult = mockCustomerInfo

        orchestrator.transactionsUpdated()

        expect(self.backend.invokedPostReceiptData).to(beTrue())
        expect(self.backend.invokedPostReceiptDataParameters?.isRestore).to(beTrue())
    }

    func testShowManageSubscriptionsCallsCompletionWithErrorIfThereIsAFailure() {
        let message = "Failed to get managementURL from CustomerInfo. Details: customerInfo is nil."
        mockManageSubsHelper.mockError = ErrorUtils.customerInfoError(withMessage: message)
        var receivedError: Error?
        var completionCalled = false
        orchestrator.showManageSubscription { maybeError in
            completionCalled = true
            receivedError = maybeError
        }

        expect(completionCalled).toEventually(beTrue())
        expect(receivedError).toNot(beNil())
        expect(receivedError).to(matchError(ErrorCode.customerInfoError))
    }

    @available(iOS 15.0, macCatalyst 15.0, *)
    @available(watchOS, unavailable)
    @available(tvOS, unavailable)
    @available(macOS, unavailable)
    func testBeginRefundForProductCompletesWithoutErrorAndPassesThroughStatusIfSuccessful() async throws {
        let expectedStatus = RefundRequestStatus.userCancelled
        mockBeginRefundRequestHelper.maybeMockRefundRequestStatus = expectedStatus

        let refundStatus = try await orchestrator.beginRefundRequest(forProduct: "1234")
        expect(refundStatus) == expectedStatus
    }

    @available(iOS 15.0, macCatalyst 15.0, *)
    @available(watchOS, unavailable)
    @available(tvOS, unavailable)
    @available(macOS, unavailable)
    func testBeginRefundForProductCompletesWithErrorIfThereIsAFailure() async {
        let expectedError = ErrorUtils.beginRefundRequestError(withMessage: "test")
        mockBeginRefundRequestHelper.maybeMockError = expectedError

        do {
            _ = try await orchestrator.beginRefundRequest(forProduct: "1235")
            XCTFail("beginRefundRequestForProduct should have thrown an error")
        } catch {
            expect(error).to(matchError(expectedError))
        }
    }

    @available(iOS 15.0, macCatalyst 15.0, *)
    @available(watchOS, unavailable)
    @available(tvOS, unavailable)
    @available(macOS, unavailable)
    func testBeginRefundForEntitlementCompletesWithoutErrorAndPassesThroughStatusIfSuccessful() async throws {
        let expectedStatus = RefundRequestStatus.userCancelled
        mockBeginRefundRequestHelper.maybeMockRefundRequestStatus = expectedStatus

        let receivedStatus = try await orchestrator.beginRefundRequest(forEntitlement: "1234")
        expect(receivedStatus) == expectedStatus
    }

    @available(iOS 15.0, macCatalyst 15.0, *)
    @available(watchOS, unavailable)
    @available(tvOS, unavailable)
    @available(macOS, unavailable)
    func testBeginRefundForEntitlementCompletesWithErrorIfThereIsAFailure() async {
        let expectedError = ErrorUtils.beginRefundRequestError(withMessage: "test")
        mockBeginRefundRequestHelper.maybeMockError = expectedError

        do {
            _ = try await orchestrator.beginRefundRequest(forEntitlement: "1234")
            XCTFail("beginRefundRequestForEntitlement should have thrown error")
        } catch {
            expect(error).toNot(beNil())
            expect(error).to(matchError(expectedError))
        }

    }

    @available(iOS 15.0, macCatalyst 15.0, *)
    @available(watchOS, unavailable)
    @available(tvOS, unavailable)
    @available(macOS, unavailable)
    func testBeginRefundForActiveEntitlementCompletesWithoutErrorAndPassesThroughStatusIfSuccessful() async throws {
        let expectedStatus = RefundRequestStatus.userCancelled
        mockBeginRefundRequestHelper.maybeMockRefundRequestStatus = expectedStatus

        let receivedStatus = try await orchestrator.beginRefundRequestForActiveEntitlement()
        expect(receivedStatus) == expectedStatus
    }

    @available(iOS 15.0, macCatalyst 15.0, *)
    @available(watchOS, unavailable)
    @available(tvOS, unavailable)
    @available(macOS, unavailable)
    func testBeginRefundForActiveEntitlementCompletesWithErrorIfThereIsAFailure() async {
        let expectedError = ErrorUtils.beginRefundRequestError(withMessage: "test")
        mockBeginRefundRequestHelper.maybeMockError = expectedError

        do {
            _ = try await orchestrator.beginRefundRequestForActiveEntitlement()
            XCTFail("beginRefundRequestForActiveEntitlement should have thrown error")
        } catch {
            expect(error).toNot(beNil())
            expect(error).to(matchError(expectedError))
            expect(error.localizedDescription).to(equal(expectedError.localizedDescription))
        }
    }

}

private extension PurchasesOrchestratorTests {

    @MainActor
    func fetchSk1Product() async throws -> SK1Product {
        return MockSK1Product(
            mockProductIdentifier: "com.revenuecat.monthly_4.99.1_week_intro",
            mockSubscriptionGroupIdentifier: "group1")
    }

    @MainActor
    func fetchSk1StoreProduct() async throws -> SK1StoreProduct {
        return try await SK1StoreProduct(sk1Product: fetchSk1Product())
    }

    @MainActor
    @available(iOS 15.0, tvOS 15.0, watchOS 8.0, macOS 12.0, *)
    func fetchSk2Product() async throws -> SK2Product {
        let products: [Any] = try await StoreKit.Product.products(for: ["com.revenuecat.monthly_4.99.1_week_intro"])
        let firstProduct = try XCTUnwrap(products.first)
        return try XCTUnwrap(firstProduct as? SK2Product)
    }

    @MainActor
    @available(iOS 15.0, tvOS 15.0, watchOS 8.0, macOS 12.0, *)
    func fetchSk2StoreProduct() async throws -> SK2StoreProduct {
        // can't store Storekit.Product directly because it causes linking issues on OS versions
        // older than iOS 15.0 (and equivalent)
        // https://openradar.appspot.com/radar?id=4970535809187840
        let sk2Product: Any = try await fetchSk2Product()
        return SK2StoreProduct(sk2Product: try XCTUnwrap(sk2Product as? SK2Product))
    }

    var mockCustomerInfo: CustomerInfo {
        // swiftlint:disable:next force_try
        try! CustomerInfo(data: [
            "request_date": "2019-08-16T10:30:42Z",
            "subscriber": [
                "first_seen": "2019-07-17T00:05:54Z",
                "original_app_user_id": "",
                "subscriptions": [:],
                "other_purchases": [:]
            ]])
    }

}<|MERGE_RESOLUTION|>--- conflicted
+++ resolved
@@ -126,11 +126,7 @@
         expect(self.backend.invokedPostReceiptDataCount) == 1
     }
 
-<<<<<<< HEAD
     func testPurchaseSK1PromotionalOffer() async throws {
-=======
-    func testPurchaseSK1PaymentDiscount() async throws {
->>>>>>> f9a6db79
         customerInfoManager.stubbedCachedCustomerInfoResult = mockCustomerInfo
         backend.stubbedPostReceiptCustomerInfo = mockCustomerInfo
         backend.stubbedPostOfferCompetionResult = ("signature", "identifier", UUID(), 12345, nil)
@@ -143,13 +139,8 @@
                                                         subscriptionPeriod: .init(value: 1, unit: .month))
 
         _ = await withCheckedContinuation { continuation in
-<<<<<<< HEAD
             orchestrator.promotionalOffer(forProductDiscount: storeProductDiscount,
                                           product: product) { paymentDiscount, error in
-=======
-            orchestrator.paymentDiscount(forProductDiscount: storeProductDiscount,
-                                         product: product) { paymentDiscount, error in
->>>>>>> f9a6db79
                 continuation.resume(returning: (paymentDiscount, error))
             }
         }
