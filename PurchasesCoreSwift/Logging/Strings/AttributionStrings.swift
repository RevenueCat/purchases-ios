--- conflicted
+++ resolved
@@ -10,32 +10,27 @@
 
 // swiftlint:disable identifier_name
 @objc(RCAttributionStrings) public class AttributionStrings: NSObject {
-    @objc public var appsflyer_id_deprecated: String {
+    var appsflyer_id_deprecated: String {
         "The parameter key rc_appsflyer_id is deprecated. Pass networkUserId to addAttribution instead."
     }
-    public var attributes_sync_error: String {
+    var attributes_sync_error: String {
         "Error when syncing subscriber attributes. Details: %@\n UserInfo:%@"
     }
-<<<<<<< HEAD
-    @objc public var attributes_sync_success: String { "Subscriber attributes synced successfully for App User ID: %@" }
+    var attributes_sync_success: String { "Subscriber attributes synced successfully for App User ID: %@" }
     var empty_subscriber_attributes: String {
-=======
-    public var attributes_sync_success: String { "Subscriber attributes synced successfully for App User ID: %@" }
-    public var empty_subscriber_attributes: String {
->>>>>>> 2811c930
         "Called post subscriber attributes with an empty attributes dictionary!"
     }
-    public var marking_attributes_synced: String {
+    var marking_attributes_synced: String {
         "Marking the following attributes as synced for App User ID: %@: %@"
     }
-    public var method_called: String { "%@ called" }
-    @objc public var networkuserid_required_for_appsflyer: String {
+    var method_called: String { "%@ called" }
+    var networkuserid_required_for_appsflyer: String {
         "The parameter networkUserId is REQUIRED for AppsFlyer."
     }
-    @objc public var no_instance_configured_caching_attribution: String {
+    var no_instance_configured_caching_attribution: String {
         "There is no purchase instance configured, caching attribution"
     }
-    @objc public var instance_configured_posting_attribution: String {
+    var instance_configured_posting_attribution: String {
         "There is a purchase instance configured, posting attribution"
     }
     var search_ads_attribution_cancelled_missing_att_framework: String {
@@ -56,11 +51,11 @@
         "Tried to post Apple Search Ads Attribution, but authorization hasn't been granted. " +
             "Will automatically retry if authorization gets granted."
     }
-    @objc public var skip_same_attributes: String { "Attribution data is the same as latest. Skipping." }
+    var skip_same_attributes: String { "Attribution data is the same as latest. Skipping." }
     @objc public var subscriber_attributes_error: String { "Subscriber attributes errors: %@" }
-    public var unsynced_attributes_count: String { "Found %lu unsynced attributes for App User ID: %@" }
-    public var unsynced_attributes: String { "Unsynced attributes: %@" }
-    public var attribute_set_locally: String { "Attribute set locally: %@. It will be synced to the backend" +
+    var unsynced_attributes_count: String { "Found %lu unsynced attributes for App User ID: %@" }
+    var unsynced_attributes: String { "Unsynced attributes: %@" }
+    var attribute_set_locally: String { "Attribute set locally: %@. It will be synced to the backend" +
         "when the app backgrounds/foregrounds or when a purchase is made." }
     var missing_advertiser_identifiers: String { "Attribution error: identifierForAdvertisers is missing" }
     var missing_app_user_id: String { "Attribution error: can't post attribution, missing appUserId" }
