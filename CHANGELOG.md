--- conflicted
+++ resolved
@@ -1,10 +1,7 @@
-<<<<<<< HEAD
-=======
 ## 3.12.2
 - Fixed a bug where calling setDebugLogsEnabled(false) enables debug logs when it should not. 
     https://github.com/RevenueCat/purchases-ios/pull/663
 
->>>>>>> 42ac4084
 ## 3.12.1
 - Fixed an issue in some versions of Xcode where compiling would fail with `Definition conflicts with previous value` in `ETagManager.swift`
     https://github.com/revenuecat/purchases-ios/pull/659
