--- conflicted
+++ resolved
@@ -1,4 +1,3 @@
-<<<<<<< HEAD
 ## 5.2.2-customercenter.alpha.3
 
 - Fix for disabled promo offer button (#4142) 
@@ -10,7 +9,7 @@
 - Add contact support button (#4023) 
 - Fix checking eligibility (#4138)
 - Make colors nullable (#4134)
-=======
+
 ## 5.2.3
 ### Bugfixes
 * Fix Paywalls crash on iOS 18 beta (#4154) via Andy Boedo (@aboedo)
@@ -28,7 +27,6 @@
 * Clean up XCWorkspace and testing apps (#4111) via Andy Boedo (@aboedo)
 * tests trigger: add target-branch parameter to trigger from the right branch (#4121) via Andy Boedo (@aboedo)
 * Re-added the RevenueCatUI tests job on every commit (#4113) via Andy Boedo (@aboedo)
->>>>>>> af3e5cc3
 
 ## 5.2.2
 ### Dependency Updates
