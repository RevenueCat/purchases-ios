--- conflicted
+++ resolved
@@ -5,13 +5,6 @@
   - Examples
   - IntegrationTests
   - StoreKitTests
-<<<<<<< HEAD
-  - vendor
-  - scan_derived_data
-disabled_rules:
-  - trailing_comma
-identifier_name: 
-=======
   - PublicSDKAPITester
   - vendor
   - scan_derived_data
@@ -21,7 +14,6 @@
   - missing_docs
 
 identifier_name:
->>>>>>> fbef8338
   max_length: 
     warning: 60 
     error: 80
