--- conflicted
+++ resolved
@@ -6,13 +6,9 @@
   - Examples
   - IntegrationTests
   - StoreKitTests
-<<<<<<< HEAD
   - PublicSDKAPITester
   - vendor
-=======
-  - vendor
   - scan_derived_data
->>>>>>> fec8ca48
 disabled_rules:
   - trailing_comma
   - todo
