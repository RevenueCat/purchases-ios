//
//  Copyright RevenueCat Inc. All Rights Reserved.
//
//  Licensed under the MIT License (the "License");
//  you may not use this file except in compliance with the License.
//  You may obtain a copy of the License at
//
//      https://opensource.org/licenses/MIT
//
//  RCPurchasesErrorUtilsAPI.m
//
//  Created by César de la Vega on 7/21/21.

@import Purchases;
@import PurchasesCoreSwift;

#import "RCPurchasesErrorUtilsAPI.h"

@implementation RCPurchasesErrorUtilsAPI

+ (void)checkAPI {
<<<<<<< HEAD
    
    NSError* underlying = [[NSError alloc] initWithDomain:@"NetworkErrorDomain" code:28 userInfo:@{@"key": @"value"}];
    [RCPurchasesErrorUtils networkErrorWithUnderlyingError:underlying];
    [RCPurchasesErrorUtils backendErrorWithBackendCode:@12345 backendMessage:@"un mensaje"];
    [RCPurchasesErrorUtils backendErrorWithBackendCode:@12345 backendMessage:@"un mensaje" finishable:YES];
    [RCPurchasesErrorUtils unexpectedBackendResponseError];
    [RCPurchasesErrorUtils missingReceiptFileError];
    [RCPurchasesErrorUtils missingAppUserIDError];
    [RCPurchasesErrorUtils logOutAnonymousUserError];
    [RCPurchasesErrorUtils paymentDeferredError];
    [RCPurchasesErrorUtils unknownError];
=======
    NSError *underlying = [[NSError alloc] initWithDomain:@"NetworkErrorDomain" code:28 userInfo:@{@"key": @"value"}];
    NSError *error = [RCPurchasesErrorUtils networkErrorWithUnderlyingError:underlying];
    error = [RCPurchasesErrorUtils backendErrorWithBackendCode:@12345 backendMessage:@"un mensaje"];
    error = [RCPurchasesErrorUtils backendErrorWithBackendCode:@12345 backendMessage:@"un mensaje" finishable:YES];
    error = [RCPurchasesErrorUtils unexpectedBackendResponseError];
    error = [RCPurchasesErrorUtils missingReceiptFileError];
    error = [RCPurchasesErrorUtils missingAppUserIDError];
    error = [RCPurchasesErrorUtils logOutAnonymousUserError];
    error = [RCPurchasesErrorUtils paymentDeferredError];
    error = [RCPurchasesErrorUtils unknownError];
    error = [RCPurchasesErrorUtils unknownErrorWithMessage:@"🎈🐐"];
>>>>>>> a3f75659
    NSError* underlyingSKError = [[NSError alloc] initWithDomain:SKErrorDomain code:SKErrorUnknown userInfo:@{@"key": @"value"}];
    error = [RCPurchasesErrorUtils purchasesErrorWithSKError:underlyingSKError];
    NSLog(@"%@", error.localizedDescription);
}

@end<|MERGE_RESOLUTION|>--- conflicted
+++ resolved
@@ -19,19 +19,6 @@
 @implementation RCPurchasesErrorUtilsAPI
 
 + (void)checkAPI {
-<<<<<<< HEAD
-    
-    NSError* underlying = [[NSError alloc] initWithDomain:@"NetworkErrorDomain" code:28 userInfo:@{@"key": @"value"}];
-    [RCPurchasesErrorUtils networkErrorWithUnderlyingError:underlying];
-    [RCPurchasesErrorUtils backendErrorWithBackendCode:@12345 backendMessage:@"un mensaje"];
-    [RCPurchasesErrorUtils backendErrorWithBackendCode:@12345 backendMessage:@"un mensaje" finishable:YES];
-    [RCPurchasesErrorUtils unexpectedBackendResponseError];
-    [RCPurchasesErrorUtils missingReceiptFileError];
-    [RCPurchasesErrorUtils missingAppUserIDError];
-    [RCPurchasesErrorUtils logOutAnonymousUserError];
-    [RCPurchasesErrorUtils paymentDeferredError];
-    [RCPurchasesErrorUtils unknownError];
-=======
     NSError *underlying = [[NSError alloc] initWithDomain:@"NetworkErrorDomain" code:28 userInfo:@{@"key": @"value"}];
     NSError *error = [RCPurchasesErrorUtils networkErrorWithUnderlyingError:underlying];
     error = [RCPurchasesErrorUtils backendErrorWithBackendCode:@12345 backendMessage:@"un mensaje"];
@@ -43,7 +30,6 @@
     error = [RCPurchasesErrorUtils paymentDeferredError];
     error = [RCPurchasesErrorUtils unknownError];
     error = [RCPurchasesErrorUtils unknownErrorWithMessage:@"🎈🐐"];
->>>>>>> a3f75659
     NSError* underlyingSKError = [[NSError alloc] initWithDomain:SKErrorDomain code:SKErrorUnknown userInfo:@{@"key": @"value"}];
     error = [RCPurchasesErrorUtils purchasesErrorWithSKError:underlyingSKError];
     NSLog(@"%@", error.localizedDescription);
