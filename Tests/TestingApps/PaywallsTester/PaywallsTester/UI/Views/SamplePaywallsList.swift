--- conflicted
+++ resolved
@@ -95,11 +95,7 @@
                 paywallComponentsData: data,
                 offering: Self.loader.offeringWithDefaultPaywall(),
                 onDismiss: { self.display = nil }
-<<<<<<< HEAD
             ).environmentObject(Self.purchaseHandler)
-=======
-            )
->>>>>>> 0c0dbc5a
         #endif
         }
 
@@ -185,7 +181,7 @@
                     TemplateLabel(name: "Unrecognized paywall", icon: "exclamationmark.triangle")
                 }
             }
-            
+
             #if os(iOS)
             Section("Customer Center") {
                 Button {
@@ -193,7 +189,7 @@
                 } label: {
                     TemplateLabel(name: "SwiftUI", icon: "person.fill.questionmark")
                 }
-                
+
                 Button {
                     self.presentingCustomerCenter = true
                 } label: {
@@ -314,7 +310,7 @@
 
         case .unrecognizedPaywall:
             return "unrecognized"
-            
+
         case .customerCenter:
             return "customer-center"
         #if PAYWALL_COMPONENTS
