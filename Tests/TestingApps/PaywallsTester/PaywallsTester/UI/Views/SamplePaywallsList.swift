//
//  SamplePaywallsList.swift
//  PaywallsPreview
//
//  Created by Nacho Soto on 7/27/23.
//



import RevenueCat
import RevenueCatUI
import SwiftUI

struct SamplePaywallsList: View {

    @State
    private var display: Display?

    @State
    private var presentingCustomerCenter: Bool = false

    var body: some View {
        NavigationView {
            self.list(with: Self.loader)
                .navigationTitle("Example Paywalls")
        }
        .sheet(item: self.$display) { display in
            self.view(for: display)
        }
        .navigationTitle("Paywalls")
        .navigationViewStyle(StackNavigationViewStyle())
    }

    @ViewBuilder
    private func view(for display: Display) -> some View {
        switch display {
        case let .template(template, mode):
            switch mode {
            case .fullScreen:
                PaywallView(configuration: .init(
                    offering: Self.loader.offering(for: template),
                    customerInfo: Self.loader.customerInfo,
                    displayCloseButton: Self.displayCloseButton,
                    introEligibility: Self.introEligibility
                ))

            #if !os(watchOS)
            case .footer, .condensedFooter:
                CustomPaywall(offering: Self.loader.offering(for: template),
                              customerInfo: Self.loader.customerInfo,
                              condensed: mode == .condensedFooter,
                              introEligibility: Self.introEligibility)
            #endif
            }

        case let .customFont(template):
            PaywallView(
                configuration: .init(
                    offering: Self.loader.offering(for: template),
                    customerInfo: Self.loader.customerInfo,
                    fonts: Self.customFontProvider,
                    displayCloseButton: Self.displayCloseButton,
                    introEligibility: Self.introEligibility
                )
            )

        #if !os(watchOS)
        case let .customPaywall(mode):
            CustomPaywall(customerInfo: Self.loader.customerInfo,
                          condensed: mode == .condensedFooter)
        #endif

        case .missingPaywall:
            PaywallView(
                configuration: .init(
                    offering: Self.loader.offeringWithDefaultPaywall(),
                    customerInfo: Self.loader.customerInfo,
                    introEligibility: Self.introEligibility
                )
            )

        case .unrecognizedPaywall:
            PaywallView(
                configuration: .init(
                    offering: Self.loader.offeringWithUnrecognizedPaywall(),
                    customerInfo: Self.loader.customerInfo,
                    introEligibility: Self.introEligibility
                )
            )
        case .customerCenter:
            CustomerCenterView(customerCenterActionHandler: self.handleCustomerCenterAction)
        #if PAYWALL_COMPONENTS
        case .componentPaywall(let data):
<<<<<<< HEAD
            PaywallView(configuration: .init(
                offering: Self.loader.offering(with: data),
                customerInfo: Self.loader.customerInfo,
                displayCloseButton: Self.displayCloseButton,
                introEligibility: Self.introEligibility
            ))
=======
            TemplateComponentsView(
                paywallComponentsData: data,
                offering: Self.loader.offeringWithDefaultPaywall(),
                onDismiss: { self.display = nil }
            )
>>>>>>> e772e93e
        #endif
        }

    }

    private func list(with loader: SamplePaywallLoader) -> some View {
        List {

            #if PAYWALL_COMPONENTS
            Section("Components") {
                Button {
                    let data = SamplePaywallLoader.template1Components
                    data.componentsConfig.components.printAsJSON()
                    data.componentsLocalizations.printAsJSON()
                    self.display = .componentPaywall(data)
                } label: {
                    TemplateLabel(name: "Curiosity Components", icon: "iphone")
                }
                Button {
                    let data = SamplePaywallLoader.fitnessComponents
                    data.componentsConfig.components.printAsJSON()
                    data.componentsLocalizations.printAsJSON()
                    self.display = .componentPaywall(data)
                } label: {
                    TemplateLabel(name: "Fitness Components", icon: "iphone")
                }
                Button {
                    let data = SamplePaywallLoader.simpleSampleComponents
                    data.componentsConfig.components.printAsJSON()
                    data.componentsLocalizations.printAsJSON()
                    self.display = .componentPaywall(data)
                } label: {
                    TemplateLabel(name: "Simple Sample Components", icon: "iphone")
                }
            }
            #endif

            ForEach(PaywallTemplate.allCases, id: \.rawValue) { template in
                Section(template.name) {
                    ForEach(PaywallViewMode.allCases, id: \.self) { mode in
                        Button {
                            self.display = .template(template, mode)
                        } label: {
                            TemplateLabel(name: mode.name, icon: mode.icon)
                        }
                    }

                    Button {
                        self.display = .customFont(template)
                    } label: {
                        TemplateLabel(name: "Custom font", icon: "textformat")
                            .font(.body.italic())
                    }
                }
            }

            Section("Other") {
                #if !os(watchOS)
                Button {
                    self.display = .customPaywall(.footer)
                } label: {
                    TemplateLabel(name: "Custom + footer",
                                  icon: PaywallViewMode.footer.icon)
                }

                Button {
                    self.display = .customPaywall(.condensedFooter)
                } label: {
                    TemplateLabel(name: "Custom + condensed footer",
                                  icon: PaywallViewMode.condensedFooter.icon)
                }
                #endif

                Button {
                    self.display = .missingPaywall
                } label: {
                    TemplateLabel(name: "Offering with no paywall", icon: "exclamationmark.triangle")
                }

                Button {
                    self.display = .unrecognizedPaywall
                } label: {
                    TemplateLabel(name: "Unrecognized paywall", icon: "exclamationmark.triangle")
                }
            }

            #if os(iOS)
            Section("Customer Center") {
                Button {
                    self.display = .customerCenter
                } label: {
                    TemplateLabel(name: "SwiftUI", icon: "person.fill.questionmark")
                }

                Button {
                    self.presentingCustomerCenter = true
                } label: {
                    TemplateLabel(name: "Sheet", icon: "person.fill")
                }
            }
            #endif
        }
        .frame(maxWidth: .infinity)
        .buttonStyle(.plain)
        #if os(iOS)
        .presentCustomerCenter(isPresented: self.$presentingCustomerCenter, customerCenterActionHandler: self.handleCustomerCenterAction) {
            self.presentingCustomerCenter = false
        }
        #endif
    }

    #if os(watchOS)
    private static let customFontProvider = CustomPaywallFontProvider(fontName: "Courier New")
    private static let displayCloseButton = false
    #else
    private static let customFontProvider = CustomPaywallFontProvider(fontName: "Papyrus")
    private static let displayCloseButton = true
    #endif

    private static let loader: SamplePaywallLoader = .init()
    private static let introEligibility: TrialOrIntroEligibilityChecker = .init { packages in
        return Dictionary(
            uniqueKeysWithValues: Set(packages)
                .map { package in
                    let result: IntroEligibilityStatus = package.storeProduct.hasIntroDiscount
                    ? Bool.random() ? .eligible : .ineligible
                    : .noIntroOfferExists

                    return (package, result)
                }
        )
    }

}

private struct TemplateLabel: View {

    var name: String
    var icon: String

    var body: some View {
        Label(self.name, systemImage: self.icon)
            .frame(maxWidth: .infinity, alignment: .leading)
            .contentShape(Rectangle())
    }

}

// MARK: -

#if os(iOS)

extension SamplePaywallsList {

    func handleCustomerCenterAction(action: CustomerCenterAction) {
        switch action {
        case .restoreCompleted(_):
            print("CustomerCenter: restoreCompleted")
        case .restoreStarted:
            print("CustomerCenter: restoreStarted")
        case .restoreFailed(_):
            print("CustomerCenter: restoreFailed")
        case .showingManageSubscriptions:
            print("CustomerCenter: showingManageSubscriptions")
        case .refundRequestStarted(let productId):
            print("CustomerCenter: refundRequestStarted. ProductId: \(productId)")
        case .refundRequestCompleted(let status):
            print("CustomerCenter: refundRequestCompleted. Result: \(status)")
        case .feedbackSurveyCompleted(let surveyOptionID):
            print("CustomerCenter: feedbackSurveyCompleted. Result: \(surveyOptionID)")
        }
    }
}

#endif

private extension SamplePaywallsList {

    enum Display {

        case template(PaywallTemplate, PaywallViewMode)
        case customFont(PaywallTemplate)
        @available(watchOS, unavailable)
        case customPaywall(PaywallViewMode)
        case missingPaywall
        case unrecognizedPaywall
        case customerCenter
        #if PAYWALL_COMPONENTS
        case componentPaywall(PaywallComponentsData)
        #endif

    }

}

extension SamplePaywallsList.Display: Identifiable {

    public var id: String {
        switch self {
        case let .template(template, mode):
            return "template-\(template.rawValue)-\(mode)"

        case let .customFont(template):
            return "custom-font-" + template.rawValue

        case .customPaywall:
            return "custom-paywall"

        case .missingPaywall:
            return "missing"

        case .unrecognizedPaywall:
            return "unrecognized"

        case .customerCenter:
            return "customer-center"
        #if PAYWALL_COMPONENTS
        case .componentPaywall:
            return "component-paywall"
        #endif
        }
    }

}

extension PaywallTemplate {

    var name: String {
        switch self {
        case .template1:
            return "1: Minimalist"
        case .template2:
            return "2: Bold packages"
        case .template3:
            return "3: Feature list"
        case .template4:
            return "4: Horizontal packages"
        case .template5:
            return "5: Minimalist with Small Banner"
        case .template7:
            return "7: Multi-tier with Small Banner"
        }
    }

}


struct SamplePaywallsList_Previews: PreviewProvider {
    static var previews: some View {
        NavigationView {
            SamplePaywallsList()
        }
    }
}
<|MERGE_RESOLUTION|>--- conflicted
+++ resolved
@@ -91,20 +91,12 @@
             CustomerCenterView(customerCenterActionHandler: self.handleCustomerCenterAction)
         #if PAYWALL_COMPONENTS
         case .componentPaywall(let data):
-<<<<<<< HEAD
             PaywallView(configuration: .init(
                 offering: Self.loader.offering(with: data),
                 customerInfo: Self.loader.customerInfo,
                 displayCloseButton: Self.displayCloseButton,
                 introEligibility: Self.introEligibility
             ))
-=======
-            TemplateComponentsView(
-                paywallComponentsData: data,
-                offering: Self.loader.offeringWithDefaultPaywall(),
-                onDismiss: { self.display = nil }
-            )
->>>>>>> e772e93e
         #endif
         }
 
