--- conflicted
+++ resolved
@@ -102,11 +102,7 @@
 
     func processURL(_ url: URL) {
         if isDeepLinkTest(url) {
-<<<<<<< HEAD
-//            showAlert(title: "Deep Link", message: url.absoluteString)
-=======
             showAlert(message: url.absoluteString)
->>>>>>> 759b1df2
         } else {
             // set to nil to trigger re-render if presenting same paywall with new data
             paywallPreviewData = nil
@@ -141,41 +137,9 @@
         return PaywallPreviewData(paywallIDToShow: paywallID, introOfferEligible: introElgibility)
     }
 
-<<<<<<< HEAD
-//    func showAlert(title: String, message: String) {
-//        DispatchQueue.main.async {
-//            guard let topVC = topMostViewController() else { return }
-//
-//            let alert = UIAlertController(title: title, message: message, preferredStyle: .alert)
-//            alert.addAction(UIAlertAction(title: "OK", style: .default))
-//
-//            topVC.present(alert, animated: true, completion: nil)
-//        }
-//    }
-//
-//    private func topMostViewController(controller: UIViewController? = UIApplication.shared.connectedScenes
-//        .compactMap { ($0 as? UIWindowScene)?.keyWindow }
-//        .first?.rootViewController) -> UIViewController? {
-//
-//        if let nav = controller as? UINavigationController {
-//            return topMostViewController(controller: nav.visibleViewController)
-//        }
-//
-//        if let tab = controller as? UITabBarController {
-//            return topMostViewController(controller: tab.selectedViewController)
-//        }
-//
-//        if let presented = controller?.presentedViewController {
-//            return topMostViewController(controller: presented)
-//        }
-//
-//        return controller
-//    }
-=======
     func showAlert(message: String) {
         self.deepLinkAlertMessage = message
         self.shouldShowDeepLinkAlert = true
     }
->>>>>>> 759b1df2
 
 }