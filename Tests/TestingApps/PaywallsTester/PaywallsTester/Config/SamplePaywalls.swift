//
//  SamplePaywalls.swift
//  PaywallsPreview
//
//  Created by Nacho Soto on 7/27/23.
//



import Foundation
import RevenueCat
import RevenueCatUI

import UIKit

final class SamplePaywallLoader {

    private let packages: [Package]

    init() {
        self.packages = [
            Self.weeklyPackage,
            Self.monthlyPackage,
            Self.threeMonthPackage,
            Self.sixMonthPackage,
            Self.annualPackage,
            Self.lifetimePackage
        ]
    }

    func offering(for template: PaywallTemplate) -> Offering {
        return .init(
            identifier: Self.offeringIdentifier,
            serverDescription: Self.offeringIdentifier,
            metadata: [:],
            paywall: self.paywall(for: template),
            availablePackages: self.packages
        )
    }

    func offeringWithDefaultPaywall() -> Offering {
        return .init(
            identifier: Self.offeringIdentifier,
            serverDescription: Self.offeringIdentifier,
            metadata: [:],
            paywall: nil,
            availablePackages: self.packages
        )
    }

    func offeringWithUnrecognizedPaywall() -> Offering {
        return .init(
            identifier: Self.offeringIdentifier,
            serverDescription: Self.offeringIdentifier,
            metadata: [:],
            paywall: Self.unrecognizedTemplate(),
            availablePackages: self.packages
        )
    }

    let customerInfo = TestData.customerInfo

    private func paywall(for template: PaywallTemplate) -> PaywallData {
        switch template {
        case .template1:
            return Self.template1()
        case .template2:
            return Self.template2()
        case .template3:
            return Self.template3()
        case .template4:
            return Self.template4()
        case .template5:
            return Self.template5()
        case .template7:
            return Self.template7()
        }
    }

}

// MARK: - Packages

private extension SamplePaywallLoader {

    static let weeklyPackage = Package(
        identifier: Package.string(from: .weekly)!,
        packageType: .weekly,
        storeProduct: weeklyProduct.toStoreProduct(),
        offeringIdentifier: offeringIdentifier
    )
    static let monthlyPackage = Package(
        identifier: Package.string(from: .monthly)!,
        packageType: .monthly,
        storeProduct: monthlyProduct.toStoreProduct(),
        offeringIdentifier: offeringIdentifier
    )
    static let sixMonthPackage = Package(
        identifier: Package.string(from: .sixMonth)!,
        packageType: .sixMonth,
        storeProduct: sixMonthProduct.toStoreProduct(),
        offeringIdentifier: offeringIdentifier
    )
    static let threeMonthPackage = Package(
        identifier: Package.string(from: .threeMonth)!,
        packageType: .threeMonth,
        storeProduct: threeMonthProduct.toStoreProduct(),
        offeringIdentifier: offeringIdentifier
    )
    static let annualPackage = Package(
        identifier: Package.string(from: .annual)!,
        packageType: .annual,
        storeProduct: annualProduct.toStoreProduct(),
        offeringIdentifier: offeringIdentifier
    )
    static let lifetimePackage = Package(
        identifier: Package.string(from: .lifetime)!,
        packageType: .lifetime,
        storeProduct: lifetimeProduct.toStoreProduct(),
        offeringIdentifier: offeringIdentifier
    )

    static let weeklyProduct = TestStoreProduct(
        localizedTitle: "Weekly",
        price: 1.99,
        localizedPriceString: "$1.99",
        productIdentifier: "com.revenuecat.product_1",
        productType: .autoRenewableSubscription,
        localizedDescription: "PRO weekly",
        subscriptionGroupIdentifier: "group",
        subscriptionPeriod: .init(value: 1, unit: .week)
    )
    static let monthlyProduct = TestStoreProduct(
        localizedTitle: "Monthly",
        price: 6.99,
        localizedPriceString: "$6.99",
        productIdentifier: "com.revenuecat.product_2",
        productType: .autoRenewableSubscription,
        localizedDescription: "PRO monthly",
        subscriptionGroupIdentifier: "group",
        subscriptionPeriod: .init(value: 1, unit: .month),
        introductoryDiscount: .init(
            identifier: "intro",
            price: 0,
            localizedPriceString: "$0.00",
            paymentMode: .freeTrial,
            subscriptionPeriod: .init(value: 1, unit: .week),
            numberOfPeriods: 1,
            type: .introductory
        )
    )
    static let threeMonthProduct = TestStoreProduct(
        localizedTitle: "Three Months",
        price: 16.99,
        localizedPriceString: "$16.99",
        productIdentifier: "com.revenuecat.product_9",
        productType: .autoRenewableSubscription,
        localizedDescription: "PRO 3 months",
        subscriptionGroupIdentifier: "group",
        subscriptionPeriod: .init(value: 3, unit: .month),
        introductoryDiscount: .init(
            identifier: "intro",
            price: 0,
            localizedPriceString: "$0.00",
            paymentMode: .freeTrial,
            subscriptionPeriod: .init(value: 7, unit: .day),
            numberOfPeriods: 1,
            type: .introductory
        )
    )
    static let sixMonthProduct = TestStoreProduct(
        localizedTitle: "Six Months",
        price: 34.99,
        localizedPriceString: "$34.99",
        productIdentifier: "com.revenuecat.product_4",
        productType: .autoRenewableSubscription,
        localizedDescription: "PRO monthly",
        subscriptionGroupIdentifier: "group",
        subscriptionPeriod: .init(value: 6, unit: .month),
        introductoryDiscount: .init(
            identifier: "intro",
            price: 0,
            localizedPriceString: "$0.00",
            paymentMode: .freeTrial,
            subscriptionPeriod: .init(value: 7, unit: .day),
            numberOfPeriods: 1,
            type: .introductory
        )
    )
    static let annualProduct = TestStoreProduct(
        localizedTitle: "Annual",
        price: 53.99,
        localizedPriceString: "$53.99",
        productIdentifier: "com.revenuecat.product_3",
        productType: .autoRenewableSubscription,
        localizedDescription: "PRO annual",
        subscriptionGroupIdentifier: "group",
        subscriptionPeriod: .init(value: 1, unit: .year),
        introductoryDiscount: .init(
            identifier: "intro",
            price: 0,
            localizedPriceString: "$0.00",
            paymentMode: .freeTrial,
            subscriptionPeriod: .init(value: 14, unit: .day),
            numberOfPeriods: 1,
            type: .introductory
        )
    )
    static let lifetimeProduct = TestStoreProduct(
        localizedTitle: "Lifetime",
        price: 119.49,
        localizedPriceString: "$119.49",
        productIdentifier: "com.revenuecat.product_lifetime",
        productType: .consumable,
        localizedDescription: "Lifetime purchase",
        subscriptionGroupIdentifier: "group",
        subscriptionPeriod: nil
    )

}

// MARK: - Paywalls

private extension SamplePaywallLoader {

    static func template1() -> PaywallData {
        return .init(
            templateName: PaywallTemplate.template1.rawValue,
            config: .init(
                packages: [Package.string(from: PackageType.monthly)!],
                images: Self.images,
                imagesLowRes: Self.imagesLowRes,
                colors:  .init(
                    light: .init(
                        background: "#FFFFFF",
                        text1: "#000000",
                        callToActionBackground: "#5CD27A",
                        callToActionForeground: "#FFFFFF",
                        accent1: "#BC66FF"
                    ),
                    dark: .init(
                        background: "#000000",
                        text1: "#FFFFFF",
                        callToActionBackground: "#ACD27A",
                        callToActionForeground: "#000000",
                        accent1: "#B022BB"
                    )
                ),
                termsOfServiceURL: Self.tosURL
            ),
            localization: .init(
                title: "Ignite your child's curiosity",
                subtitle: "Get access to all our educational content trusted by thousands of parents.",
                callToAction: "Purchase for {{ price }}",
                callToActionWithIntroOffer: "Purchase for {{ sub_price_per_month }} per month",
                offerDetails: "{{ sub_price_per_month }} per month",
                offerDetailsWithIntroOffer: "Start your {{ sub_offer_duration }} trial, then {{ sub_price_per_month }} per month"
            ),
            assetBaseURL: Self.paywallAssetBaseURL
        )
    }

    static func template2() -> PaywallData {
        return .init(
            templateName: PaywallTemplate.template2.rawValue,
            config: .init(
                packages: Array<PackageType>([.weekly, .monthly, .annual, .lifetime])
                    .map { Package.string(from: $0)! },
                images: Self.images,
                colors:  .init(
                    light: .init(
                        background: "#FFFFFF",
                        text1: "#000000",
                        callToActionBackground: "#EC807C",
                        callToActionForeground: "#FFFFFF",
                        accent1: "#BC66FF",
                        accent2: "#222222"
                    ),
                    dark: .init(
                        background: "#000000",
                        text1: "#FFFFFF",
                        callToActionBackground: "#ACD27A",
                        callToActionForeground: "#000000",
                        accent1: "#B022BB",
                        accent2: "#CCCCCC"
                    )
                ),
                blurredBackgroundImage: true,
                termsOfServiceURL: Self.tosURL
            ),
            localization: .init(
                title: "Call to action for better conversion.",
                subtitle: "Lorem ipsum is simply dummy text of the printing and typesetting industry.",
                callToAction: "Subscribe for {{ price_per_period }}",
                offerDetails: "{{ total_price_and_per_month }}",
                offerDetailsWithIntroOffer: "{{ total_price_and_per_month }} after {{ sub_offer_duration }} trial",
                offerName: "{{ sub_period }}"
            ),
            assetBaseURL: Self.paywallAssetBaseURL
        )
    }

    static func template3() -> PaywallData {
        return .init(
            templateName: PaywallTemplate.template3.rawValue,
            config: .init(
                packages: [Package.string(from: .annual)!],
                images: Self.images,
                colors: .init(
                    light: .init(
                        background: "#FAFAFA",
                        text1: "#000000",
                        text2: "#2A2A2A",
                        callToActionBackground: "#222222",
                        callToActionForeground: "#FFFFFF",
                        accent1: "#F4E971",
                        accent2: "#121212",
                        closeButton: "#00FF00"
                    ),
                    dark: .init(
                        background: "#272727",
                        text1: "#FFFFFF",
                        text2: "#B7B7B7",
                        callToActionBackground: "#FFFFFF",
                        callToActionForeground: "#000000",
                        accent1: "#F4E971",
                        accent2: "#4A4A4A",
                        closeButton: "#00FF00"
                    )
                ),
                termsOfServiceURL: Self.tosURL
            ),
            localization: .init(
                title: "How your free trial works",
                callToAction: "Start",
                callToActionWithIntroOffer: "Start your {{ sub_offer_duration }} free",
                offerDetails: "Only {{ price_per_period }}",
                offerDetailsWithIntroOffer: "First {{ sub_offer_duration }} free, then\n{{ price }} per year ({{ sub_price_per_month }} per month)",
                features: [
                    .init(title: "Today",
                          content: "Full access to 1000+ workouts plus free meal plan worth $49.99.",
                          iconID: "tick"),
                    .init(title: "Day 7",
                          content: "Get a reminder about when your trial is about to end.",
                          iconID: "notification"),
                    .init(title: "Day 14",
                          content: "You'll automatically get subscribed. Cancel anytime before if you didn't love our app.",
                          iconID: "attachment")
                ]),
            assetBaseURL: Self.paywallAssetBaseURL
        )
    }

    static func template4() -> PaywallData {
        return .init(
            templateName: PaywallTemplate.template4.rawValue,
            config: .init(
                packages: Array<PackageType>([.monthly, .annual, .lifetime])
                    .map { Package.string(from: $0)! },
                defaultPackage: Package.string(from: .sixMonth)!,
                images: .init(background: "300883_1690710097.jpg"),
                colors: .init(
                    light: .init(
                        background: "#FFFFFF",
                        text1: "#111111",
                        callToActionBackground: "#06357D",
                        callToActionForeground: "#FFFFFF",
                        accent1: "#D4B5FC",
                        accent2: "#DFDFDF"
                    )
                ),
                termsOfServiceURL: URL(string: "https://revenuecat.com/tos")!
            ),
            localization: .init(
                title: "Get _unlimited_ access",
                callToAction: "Continue",
                offerDetails: "Cancel anytime",
                offerDetailsWithIntroOffer: "Includes {{ sub_offer_duration }} **free** trial",
                offerName: "{{ sub_duration_in_months }}"
            ),
            assetBaseURL: Self.paywallAssetBaseURL
        )
    }

    static func template5() -> PaywallData {
        return .init(
            templateName: PaywallTemplate.template5.rawValue,
            config: .init(
                packages: [PackageType.annual.identifier,
                           PackageType.monthly.identifier],
                defaultPackage: PackageType.annual.identifier,
                images: .init(
                    header: "954459_1692992845.png"
                ),
                colors: .init(
                    light: .init(
                        background: "#ffffff",
                        text1: "#000000",
                        text2: "#adf5c5",
                        text3: "#b15d5d",
                        callToActionBackground: "#45c186",
                        callToActionForeground: "#ffffff",
                        accent1: "#b24010",
                        accent2: "#027424",
                        accent3: "#D1D1D1"
                    ),
                    dark: .init(
                        background: "#000000",
                        text1: "#ffffff",
                        text2: "#adf5c5",
                        text3: "#b15d5d",
                        callToActionBackground: "#41E194",
                        callToActionForeground: "#000000",
                        accent1: "#41E194",
                        accent2: "#DFDFDF",
                        accent3: "#D1D1D1"
                    )
                ),
                termsOfServiceURL: URL(string: "https://revenuecat.com/tos")!
            ),
            localization: .init(
                title: "Spice Up Your Kitchen - Go Pro for Exclusive Benefits!",
                callToAction: "Continue",
                callToActionWithIntroOffer: "Start your Free Trial",
                offerDetails: "{{ total_price_and_per_month }}",
                offerDetailsWithIntroOffer: "Free for {{ sub_offer_duration }}, then {{ total_price_and_per_month }}",
                offerName: "{{ sub_period }}",
                features: [
                    .init(title: "Unique gourmet recipes", iconID: "tick"),
                    .init(title: "Advanced nutritional recipes", iconID: "apple"),
                    .init(title: "Personalized support from our Chef", iconID: "warning"),
                    .init(title: "Unlimited receipt collections", iconID: "bookmark")
                ]
            ),
            assetBaseURL: Self.paywallAssetBaseURL
        )
    }

    static func template7() -> PaywallData {
        return .init(
            templateName: PaywallTemplate.template7.rawValue,
            config: .init(
                images: .init(),
                imagesByTier: [
                    "basic": .init(
                        header: "954459_1703109702.png"
                    ),
                    "standard": .init(
                        header: "954459_1692992845.png"
                    ),
                    "premium": .init(
                        header: "954459_1701267532.jpeg"
                    )
                ],
                colors: .init(
                    light: .init(
                        background: "#ffffff",
                        text1: "#000000",
                        text2: "#ffffff",
                        text3: "#30A0F8AA",
                        callToActionForeground: "#ffffff",
                        accent2: "#7676801F"
                    ),
                    dark: .init(
                        background: #colorLiteral(red: 0, green: 0, blue: 0, alpha: 1).asPaywallColor,
                        text1: #colorLiteral(red: 1, green: 1, blue: 1, alpha: 1).asPaywallColor,
                        text2: #colorLiteral(red: 0.8039215803, green: 0.8039215803, blue: 0.8039215803, alpha: 1).asPaywallColor,
                        text3: #colorLiteral(red: 0, green: 0, blue: 0, alpha: 1).asPaywallColor,
                        callToActionForeground: #colorLiteral(red: 0.5315951397, green: 1, blue: 0.4162791786, alpha: 1).asPaywallColor,
                        accent2: #colorLiteral(red: 0.8078431487, green: 0.02745098062, blue: 0.3333333433, alpha: 1).asPaywallColor
                    )
                ),
                colorsByTier: [
                    "basic": .init(
                        light: .init(
                            background: "#ffffff",
                            text1: "#000000",
                            text2: "#ffffff",
                            text3: "#30A0F8AA",
                            callToActionBackground: #colorLiteral(red: 0.2588235438, green: 0.7568627596, blue: 0.9686274529, alpha: 1).asPaywallColor,
                            callToActionForeground: "#ffffff",
                            accent1: #colorLiteral(red: 0.1764705926, green: 0.4980392158, blue: 0.7568627596, alpha: 1).asPaywallColor,
                            accent2: "#7676801F",
                            accent3: #colorLiteral(red: 0.06274510175, green: 0, blue: 0.1921568662, alpha: 1).asPaywallColor
                        )
                    ),
                    "standard": .init(
                        light: .init(
                            background: "#ffffff",
                            text1: "#000000",
                            text2: "#ffffff",
                            text3: "#30A0F8AA",
                            callToActionBackground: #colorLiteral(red: 0.8549019694, green: 0.250980407, blue: 0.4784313738, alpha: 1).asPaywallColor,
                            callToActionForeground: "#ffffff",
                            accent1: #colorLiteral(red: 0.8078431487, green: 0.02745098062, blue: 0.3333333433, alpha: 1).asPaywallColor,
                            accent2: "#7676801F",
                            accent3: #colorLiteral(red: 0.1921568662, green: 0.007843137719, blue: 0.09019608051, alpha: 1).asPaywallColor
                        )
                    ),
                    "premium": .init(
                        light: .init(
                            background: "#ffffff",
                            text1: "#000000",
                            text2: "#ffffff",
                            text3: "#30A0F8AA",
                            callToActionBackground: #colorLiteral(red: 0.5843137503, green: 0.8235294223, blue: 0.4196078479, alpha: 1).asPaywallColor,
                            callToActionForeground: "#ffffff",
                            accent1: #colorLiteral(red: 0.4666666687, green: 0.7647058964, blue: 0.2666666806, alpha: 1).asPaywallColor,
                            accent2: "#7676801F",
                            accent3: #colorLiteral(red: 0.1294117719, green: 0.2156862766, blue: 0.06666667014, alpha: 1).asPaywallColor
                        )
                    )
                ],
                tiers: [
                    .init(
                        id: "basic",
                        packages: [
                            Self.sixMonthPackage.identifier,
                            Self.lifetimePackage.identifier
                        ],
                        defaultPackage: Self.sixMonthPackage.identifier
                    ),
                    .init(
                        id: "standard",
                        packages: [
                            Self.weeklyPackage.identifier,
                            Self.monthlyPackage.identifier
                        ],
                        defaultPackage: Self.weeklyPackage.identifier
                    ),
                    .init(
                        id: "premium",
                        packages: [
                            Self.threeMonthPackage.identifier,
                            Self.annualPackage.identifier
                        ],
                        defaultPackage: Self.annualPackage.identifier
                    )
                ],
                termsOfServiceURL: URL(string: "https://revenuecat.com/tos")!
            ),
            localizationByTier: [
                "basic": .init(
                    title: "Get started with our Basic plan",
                    callToAction: "{{ price_per_period }}",
                    callToActionWithIntroOffer: "Start your {{ sub_offer_duration }} free trial",
                    offerDetails: "{{ total_price_and_per_month }}",
                    offerDetailsWithIntroOffer: "Free for {{ sub_offer_duration }}, then {{ total_price_and_per_month }}",
                    offerOverrides: [
                        TestData.sixMonthPackage.identifier: .init(
                            offerDetails: "OVERRIDE six month details {{ total_price_and_per_month }}",
                            offerDetailsWithIntroOffer: "OVERRIDE six month Free for {{ sub_offer_duration }}, then {{ total_price_and_per_month }}",
                            offerName: "OVERRIDE Six Month",
                            offerBadge: "LEAST FAVORITE"
                        ),
                        TestData.lifetimePackage.identifier: .init(
                            offerDetails: "OVERRIDE life details {{ total_price_and_per_month }}",
                            offerDetailsWithIntroOffer: "OVERRIDE lifetime Free for {{ sub_offer_duration }}, then {{ total_price_and_per_month }}",
                            offerName: "OVERRIDE Lifetime ",
                            offerBadge: "LIFETIME"
                        )
                    ],
                    features: [
                        .init(title: "Access to 10 cinematic LUTs", iconID: "tick"),
                        .init(title: "Standard fonts", iconID: "tick"),
                        .init(title: "2 templates", iconID: "tick")
                    ],
                    tierName: "Basic"
                ),
                "standard": .init(
                    title: "Get started with our Standard plan",
                    callToAction: "{{ price_per_period }}",
                    callToActionWithIntroOffer: "Start your {{ sub_offer_duration }} free trial",
                    offerDetails: "{{ total_price_and_per_month }}",
                    offerDetailsWithIntroOffer: "Free for {{ sub_offer_duration }}, then {{ total_price_and_per_month }}",
                    offerOverrides: [
                        TestData.weeklyPackage.identifier: .init(
                            offerDetails: "OVERRIDE weekly details {{ total_price_and_per_month }}",
                            offerDetailsWithIntroOffer: "OVERRIDE weekly Free for {{ sub_offer_duration }}, then {{ total_price_and_per_month }}",
                            offerName: "OVERRIDE Weekly",
                            offerBadge: "{{ sub_relative_discount }}"
                        ),
                        TestData.monthlyPackage.identifier: .init(
                            offerDetails: "OVERRIDE monthly details {{ total_price_and_per_month }}",
                            offerDetailsWithIntroOffer: "OVERRIDE monthly Free for {{ sub_offer_duration }}, then {{ total_price_and_per_month }}",
                            offerName: "OVERRIDE Monthly",
                            offerBadge: "{{ sub_relative_discount }}"
                        )
                    ],
                    features: [
                        .init(title: "Access to 30 cinematic LUTs", iconID: "tick"),
                        .init(title: "Pro fonts and transition effects", iconID: "tick"),
                        .init(title: "10+ templates", iconID: "tick")
                    ],
                    tierName: "Standard"
                ),
                "premium": .init(
                    title: "Master the art of video editing",
                    callToAction: "{{ price_per_period }}",
                    callToActionWithIntroOffer: "Start your {{ sub_offer_duration }} free trial",
                    offerDetails: "{{ total_price_and_per_month }}",
                    offerDetailsWithIntroOffer: "Free for {{ sub_offer_duration }}, then {{ total_price_and_per_month }}",
                    offerOverrides: [
                        TestData.threeMonthPackage.identifier: .init(
                            offerDetails: "OVERRIDE three month details {{ total_price_and_per_month }}",
                            offerDetailsWithIntroOffer: "OVERRIDE three month Free for {{ sub_offer_duration }}, then {{ total_price_and_per_month }}",
                            offerName: "OVERRIDE Three Month",
                            offerBadge: "{{ sub_relative_discount }}"
                        ),
                        TestData.annualPackage.identifier: .init(
                            offerDetails: "OVERRIDE annual details {{ total_price_and_per_month }}",
                            offerDetailsWithIntroOffer: "OVERRIDE annual Free for {{ sub_offer_duration }}, then {{ total_price_and_per_month }}",
                            offerName: "OVERRIDE Annual",
                            offerBadge: "{{ sub_relative_discount }}"
                        )
                    ],
                    features: [
                        .init(title: "Access to all 150 of our cinematic LUTs", iconID: "tick"),
                        .init(title: "Custom design tools and transition effects", iconID: "tick"),
                        .init(title: "100+ exclusive templates", iconID: "tick")
                    ],
                    tierName: "Premium"
                )
            ],
            assetBaseURL: Self.paywallAssetBaseURL
        )
    }

    #if PAYWALL_COMPONENTS

    typealias LocaleID = PaywallComponent.LocaleID
    typealias LocalizationDictionary = PaywallComponent.LocalizationDictionary

    static func createFakePaywallComponentsData(components: [PaywallComponent], localization: [LocaleID: LocalizationDictionary]) -> PaywallComponentsData {
        PaywallComponentsData(templateName: "Component Sample",
                              assetBaseURL: URL(string:"https://assets.pawwalls.com/")!,
                              componentsConfig: PaywallComponentsData.ComponentsConfig(components: components),
                              componentsLocalizations: localization,
                              revision: 0,
                              defaultLocaleIdentifier: "en_US")
    }

    internal static func packagesComponents(slide: Int) -> PaywallComponentsData {
        return createFakePaywallComponentsData(components: packagesSample(slide: slide), localization: allStrings())
    }

    internal static var fitnessComponents: PaywallComponentsData {
        return createFakePaywallComponentsData(components: fitnessSample, localization: allStrings())
    }

    internal static var template1Components: PaywallComponentsData {
        return createFakePaywallComponentsData(components: curiosity, localization: allStrings())
    }

    internal static var simpleSampleComponents: PaywallComponentsData {
        return createFakePaywallComponentsData(components: simpleSix, localization: allStrings())
    }

    // MARK: - Package Tests

    static var packageWall: [PaywallComponent] = {
        [.stack(.init(components: [packageVStackSimple,
                                   spacer,
                                   purchasePackageButton
                                  ],
                      dimension: .vertical(),
                      spacing: nil,
                      backgroundColor: nil,
                      padding: .zero))]

    }()

    static var titleText: PaywallComponent = {
        .text(.init(
            text: "Title Text",
            textLid: "package_title",
            fontFamily: "",
            fontWeight: .regular,
            color: .init(light: "#000000"),
            padding: .zero,
            textStyle: .body
        ))
    }()

    static func packagesSample(slide: Int) -> [PaywallComponent] {
        return switch slide {
        case 1:
            packagesSample1
        case 2:
            packagesSample2
        case 3:
            packagesSample3
        case 4:
            packagesSample4
        case 5:
            packagesSample5
        case 6:
            packagesSample6
        default:
            [PaywallComponent]()
        }
    }

    // SLIDE 1
    static var packagesSample1: [PaywallComponent] = {
        [.packageGroup(.init(type: .packageGroup, defaultSelectedPackageID: "$rc_weekly", components: [purchasePackageButton]))]
    }()

    // SLIDE 2
    static var packagesSample2: [PaywallComponent] = {
        [.packageGroup(.init(type: .packageGroup, defaultSelectedPackageID: "$rc_weekly", components: [purchasePackageButton]))] +
        [.packageGroup(.init(type: .packageGroup, defaultSelectedPackageID: "$rc_monthy", components: [purchasePackageButton]))]
    }()

    // SLIDE 3
    static var packagesSample3: [PaywallComponent] = {
        [.packageGroup(.init(type: .packageGroup, defaultSelectedPackageID: "$rc_weekly", components: packageWall))]
    }()

    // SLIDE 4
    static var packagesSample4: [PaywallComponent] = {
        [.packageGroup(.init(type: .packageGroup, defaultSelectedPackageID: "$rc_weekly", components: packageWall)),
         spacer,
         .packageGroup(.init(type: .packageGroup, defaultSelectedPackageID: "$rc_monthly", components: packageWall))]
    }()

    // SLIDE 5
    static var packagesSample5: [PaywallComponent] = {
        [.packageGroup(.init(type: .packageGroup, defaultSelectedPackageID: "$rc_weekly", components:[textPackage1, textPackage2, purchasePackageButton]))]
    }()

    // SLIDE 6
    static var packagesSample6: [PaywallComponent] = {
        [.packageGroup(.init(type: .packageGroup, defaultSelectedPackageID: "$rc_weekly", components:[packageVStackA, packageVStackB, purchasePackageButton]))]
    }()

    // text packages
    static var textPackage1: PaywallComponent = {
        .package(.init(type: .package, packageID: "$rc_weekly", isButton: false, components: [simple1Text]))
    }()

    static var textPackage2: PaywallComponent = {
        .package(.init(type: .package, packageID: "$rc_monthly", isButton: false, components: [simple2Text]))
    }()

    static var simple1Text: PaywallComponent = {
     .text(.init(
         text: "Package one",
         textLid: "package_1",
         fontFamily: "",
         fontWeight: .regular,
         color: .init(light: "#000000"),
         backgroundColor: .init(light: "#AAEE00"),
         padding: .init(top: 25, bottom: 25, leading: 25, trailing: 25),
         textStyle: .body,
         selectedComponent: nil))
    }()

    static var simple2Text: PaywallComponent = {
     .text(.init(
         text: "Package one",
         textLid: "package_2",
         fontFamily: "",
         fontWeight: .regular,
         color: .init(light: "#000000"),
         backgroundColor: .init(light: "#00AAEE"),
         padding: .init(top: 25, bottom: 25, leading: 25, trailing: 25),
         textStyle: .body,
         selectedComponent: nil))
    }()


    static var packageVStackSimple: PaywallComponent = {
        .stack(.init(components: [package1, package2],
                     dimension: .vertical(.center),
                     spacing: nil,
                     backgroundColor: nil,
                     padding: .zero))
    }()

    static var packageVStackA: PaywallComponent = {
        .stack(.init(components: [spacer,
                                  package(number: 1, packageID: "$rc_weekly"),
                                  package(number: 2, packageID: "$rc_monthly"),
                                 spacer],
                     dimension: .vertical(.center),
                     spacing: nil,
                     backgroundColor: nil,
                     padding: .zero))
    }()

   static var packageVStackB: PaywallComponent = {
       .stack(.init(components: [spacer,
                                 package(number: 3, packageID: "$rc_annual"),
                                 package(number: 4, packageID: "$rc_lifetime"),
                                spacer],
                    dimension: .vertical(.center),
                    spacing: nil,
                    backgroundColor: nil,
                    padding: .zero))
   }()


    // dyanmic package
    static func package(number: Int, packageID: String) -> PaywallComponent {
        .package(.init(type: .package, packageID: packageID, components: [packageStack(number: number)]))
    }

    static func packageStack(number: Int) -> PaywallComponent {
        let packageText = packageText(number: number)
        return .stack(.init(components: [blankCheckmarkImage, packageText],
                     dimension: .horizontal(.center),
                     spacing: nil,
                     backgroundColor: nil,
                     padding: .zero,
                     selectedComponent: .init(components: [checkmarkImage, packageText],
                                              dimension: .horizontal(.center),
                                              spacing: nil,
                                              backgroundColor: nil,
                                              padding: .zero)))
    }

    static func packageText(number: Int) -> PaywallComponent {
        .text(.init(
            text: "Package one",
            textLid: "package_\(number)",
            fontFamily: "",
            fontWeight: .regular,
            color: .init(light: "#000000"),
            padding: .zero,
            textStyle: .body,
            selectedComponent: .init(
               text: "Package one",
               textLid: "package_\(number)",
               fontFamily: "",
               fontWeight: .regular,
               color: .init(light: "#000000"),
               padding: .zero,
               textStyle: .body
        )))
    }

    // package 1
    static var package1: PaywallComponent = {
        .package(.init(type: .package, packageID: "$rc_weekly", components: [package1VStack]))
    }()

    static var package1VStack: PaywallComponent = {
     .stack(.init(components: [blankCheckmarkImage, package1Text],
                  dimension: .horizontal(.center),
                  spacing: nil,
                  backgroundColor: nil,
                  padding: .zero,
                  selectedComponent: .init(components: [checkmarkImage, package1Text],
                                           dimension: .horizontal(.center),
                                           spacing: nil,
                                           backgroundColor: nil,
                                           padding: .zero)))
    }()


    static var package1Text: PaywallComponent = {
     .text(.init(
         text: "Package one",
         textLid: "package_1",
         fontFamily: "",
         fontWeight: .regular,
         color: .init(light: "#000000"),
         padding: .zero,
         textStyle: .body,
         selectedComponent: .init(
            text: "Package one",
            textLid: "package_1",
            fontFamily: "",
            fontWeight: .regular,
            color: .init(light: "#000000"),
            padding: .zero,
            textStyle: .body
     )))
    }()

    // package 2
    static var package2: PaywallComponent = {
        .package(.init(type: .package, packageID: "$rc_monthly", components: [package2VStack]))
    }()


    static var package2VStack: PaywallComponent = {
     .stack(.init(components: [blankCheckmarkImage, package2Text],
                  dimension: .horizontal(.center),
                  spacing: nil,
                  backgroundColor: nil,
                  padding: .zero,
                  selectedComponent: .init(components: [checkmarkImage, package2Text],
                                           dimension: .horizontal(.center),
                                           spacing: nil,
                                           backgroundColor: nil,
                                           padding: .zero)))
    }()


    static var package2Text: PaywallComponent = {
     .text(.init(
         text: "Package two",
         textLid: "package_2",
         fontFamily: "",
         fontWeight: .regular,
         color: .init(light: "#000000"),
         padding: .zero,
         textStyle: .body,
         selectedComponent: .init(
            text: "Package two",
            textLid: "package_2",
            fontFamily: "",
            fontWeight: .regular,
            color: .init(light: "#000000"),
            padding: .zero,
            textStyle: .body
     )))
    }()


    static var purchasePackageButton: PaywallComponent = {
        .purchaseButton(.init(textComponent: purchasePackageText))
    }()

    static var purchasePackageText: PaywallComponent.TextComponent = {
        .init(
            text: "Purchase Now! $19.99/year",
            textLid: "purchase_button_text",
            fontWeight: .regular,
            color: .init(light: "#000000"),
            backgroundColor: .init(light: "#9EE5FF"),
            padding: .init(top: 10, bottom: 10, leading: 50, trailing: 50),
            textStyle: .body
        )
    }()



    // MARK: - Simple

    static var simpleOne: [PaywallComponent] = {
            [helloWorld]
    }()

    static var simpleTwo: [PaywallComponent] = {
            [fuzzyCat]
    }()

    static var simpleThree: [PaywallComponent] = {
        let components: [PaywallComponent] = [
            .stack(.init(components:
                            [fuzzyCat, helloWorld],
                         dimension: .vertical(.center),
                         spacing: nil,
                         backgroundColor: .init(light: "#FFFFFF"), 
                         padding: .zero))]

        return components
    }()

    static var simpleFour: [PaywallComponent] = {
        let components: [PaywallComponent] = [
            .stack(.init(components:
                            [fuzzyCat, helloWorld, purchaseSimpleButton],
                         dimension: .vertical(.center),
                         spacing: nil,
                         backgroundColor: .init(light: "#FFFFFF"),
                         padding: .zero))]

        return components
    }()

    static var simpleFive: [PaywallComponent] = {
        let components: [PaywallComponent] = [
            .stack(.init(components:
                            [fuzzyCat, spacer, featureText, spacer, purchaseSimpleButton],
                         dimension: .vertical(.center),
                         spacing: nil,
                         backgroundColor: .init(light: "#FFFFFF"),
                         padding: .zero))]

        return components
    }()

    static var simpleSix: [PaywallComponent] = {
        let components: [PaywallComponent] = [
            .stack(.init(components:
                            [fuzzyCat, spacer, simpleFeatureStack(text: featureText), spacer, purchaseSimpleButton],
                         dimension: .vertical(.center),
                         spacing: nil,
                         backgroundColor: .init(light: "#FFFFFF"),
                         padding: .zero))]

        return components
    }()

    static var simpleSample: [PaywallComponent] = {
        let components: [PaywallComponent] = [
            .stack(.init(components:
                            //[fuzzyCat, spacer, simpleFeatureStack, spacer, purchaseSimpleButton],
                            [helloWorld, helloWorld],
                         dimension: .vertical(.center),
                         spacing: nil,
                         backgroundColor: .init(light: "#FFFFFF"),
                         padding: .zero))]

        return components

    }()

    static var triStacked: PaywallComponent = {
        .stack(.init(components:
                        [helloWorld, helloWorld, helloWorld],
                     dimension: .vertical(.center),
                     spacing: nil,
                     backgroundColor: .init(light: "#FFFFFF"),
                     padding: .zero))
    }()

    static var fuzzyCat: PaywallComponent = {
        .image(.init(source: fuzzyCatImageSource))
    }()



    static var checkmarkImage: PaywallComponent = {
        .image(.init(source: imageSource,
                     maxHeight: 20))
    }()

    static var blankCheckmarkImage: PaywallComponent = {
        .image(.init(url: URL(string: "https://assets.pawwalls.com/1075077_1726019114.png")!,
                     maxHeight: 20))
    }()


    static func simpleFeatureStack(text: PaywallComponent) -> PaywallComponent {
        .stack(.init(components: [checkmarkImage, text],
                     dimension: .horizontal(.center),
                     spacing: nil,
                     backgroundColor: nil,
                     padding: PaywallComponent.Padding(top: 0, bottom: 0, leading: 40, trailing: 40)))
    }

    static var featureText: PaywallComponent = {
        .text(.init(
            textLid: "feature_text",
            fontFamily: "",
            fontWeight: .regular,
            color: .init(light: "#000000"),
            padding: .zero,
            textStyle: .body
        ))
    }()

    static var helloWorld: PaywallComponent = {
        .text(.init(
            textLid: "welcome_message",
            fontFamily: "",
            fontWeight: .regular,
            color: .init(light: "#000000"),
            padding: .zero,
            textStyle: .body
        ))
    }()

    static var purchaseSimpleButton: PaywallComponent = {
        .linkButton(.init(url: URL(string: "https://pay.rev.cat/d1db8380eeb98a92/josh")!,
                      textComponent: purchaseSimpleNowText))
    }()

    static var purchaseSimpleNowText: PaywallComponent.TextComponent = {
        .init(
<<<<<<< HEAD
            text: "Purchase Now!",
=======
>>>>>>> cc12dd93
            textLid: "purchase_button_text",
            fontWeight: .regular,
            color: .init(light: "#000000"),
            backgroundColor: .init(light: "#9EE5FF"),
            padding: .init(top: 10, bottom: 10, leading: 50, trailing: 50),
            textStyle: .body
        )
    }()

    // MARK: - Fitness

    static var fitnessSample: [PaywallComponent] = {
        [.packageGroup(.init(type: .packageGroup, defaultSelectedPackageID: "$rc_weekly", components: fitnessWall))]
    }()

    static var fitnessWall: [PaywallComponent] = {
        let components: [PaywallComponent] = [.stack(.init(components: [gymZStack,
                                                                        featureImageStack1,
                                                                        featureImageStack2,
                                                                        //featureImageStack3,
                                                                        spacer,
                                                                        fitnesspackageVStack,
                                                                        //spacer,
                                                                        purchaseFitnessButton,
                                                                        fitnessFooter],
                      dimension: .vertical(.center),
                      spacing: 25,
                      backgroundColor: .init(light: "#000000"),
                      padding: .zero))]



        let encoder = JSONEncoder()
        encoder.outputFormatting = .prettyPrinted

        do {
            let jsonData = try encoder.encode(components)

            // Convert JSON data to a string if needed for debugging or logging
            if let jsonString = String(data: jsonData, encoding: .utf8) {
                print("JSON Representation:\n\(jsonString)")
            }

            // Return components as usual
            return components
        } catch {
            print("Failed to encode components: \(error)")
            return components
        }

    }()

    static var fitnesspackageVStack: PaywallComponent = {
        .stack(.init(components: [fitnessPackage1, spacer, fitnessPackage2],
                     dimension: .vertical(.center),
                     spacing: nil,
                     backgroundColor: nil,
                     padding: .zero))
    }()

    static var fitnessPackage1: PaywallComponent = {
        .package(.init(type: .package, packageID: "$rc_weekly", components: [fitnessItem(headingLid:"package_1", subHeadlingLid:"offer_details")]))
    }()

    static var fitnessPackage2: PaywallComponent = {
        .package(.init(type: .package, packageID: "$rc_monthly", components: [fitnessItem(headingLid:"package_2", subHeadlingLid:"offer_details")]))
    }()

    static func fitnessItem(headingLid: String, subHeadlingLid: String) -> PaywallComponent {

        let heading: PaywallComponent = {
         .text(.init(
             text: "",
             textLid: headingLid,
             fontFamily: "",
             fontWeight: .regular,
             color: .init(light: "#FFFFFF"),
             padding: .zero,
             textStyle: .body,
             selectedComponent: .init(
                text: "",
                textLid: headingLid,
                fontFamily: "",
                fontWeight: .regular,
                color: .init(light: "#FFFFFF"),
                padding: .zero,
                textStyle: .body
         )))
        }()



        let subHeading: PaywallComponent = {
         .text(.init(
             text: "",
             textLid: subHeadlingLid,
             fontFamily: "",
             fontWeight: .regular,
             color: .init(light: "#FFFFFF"),
             padding: .zero,
             textStyle: .caption,
             selectedComponent: .init(
                text: "",
                textLid: subHeadlingLid,
                fontFamily: "",
                fontWeight: .regular,
                color: .init(light: "#FFFFFF"),
                padding: .zero,
                textStyle: .caption
         )))
        }()


        let packageVStack: PaywallComponent = {
         .stack(.init(components: [heading, subHeading],
                      dimension: .vertical(.leading),
                      spacing: nil,
                      backgroundColor: nil,
                      padding: .init(top: 10, bottom: 10, leading: 10, trailing: 10),
                      selectedComponent: .init(components: [heading, subHeading],
                                               dimension: .vertical(.leading),
                                               spacing: nil,
                                               backgroundColor: nil,
                                               padding: .init(top: 10, bottom: 10, leading: 10, trailing: 10))))
        }()

        let topHStack: PaywallComponent = {
         .stack(.init(components: [blankCheckmarkImage, packageVStack],
                      dimension: .horizontal(.center),
                      spacing: nil,
                      backgroundColor: nil,
                      padding: .zero,
                      selectedComponent: .init(components: [checkmarkImage, packageVStack],
                                               dimension: .horizontal(.center),
                                               spacing: nil,
                                               backgroundColor: nil,
                                               padding: .zero)))
        }()


        return topHStack

    }

    // package 2
    static var fitnesspackage2: PaywallComponent = {
        .package(.init(type: .package, packageID: "$rc_monthly", components: [package2VStack]))
    }()

    static var gymZStack: PaywallComponent = {
        .stack(.init(components: [homeGym, headlineText],
                     dimension: .zlayer(.bottom),
                      spacing: 0,
                      backgroundColor: nil,
                      padding: .zero))

    }()

    static var imageURL = URL(string: "https://assets.pawwalls.com/1075077_1724796818.jpeg")!

    static var imageSource: PaywallComponent.ThemeImageUrls = .init(
        light: .init(original: imageURL, heic: imageURL, heicLowRes: imageURL)
    )

    static var treadmill: PaywallComponent = {
        .image(.init(source: imageSource,
                     fitMode: .fit,
                     maxHeight: 125,
                     cornerRadiuses: .init(topLeading: 23,
                                           topTrailing: 23,
                                           bottomLeading: 23,
                                           bottomTrailing: 23)))
    }()

    static var cycle: PaywallComponent = {
        .image(.init(source: imageSource,
                     fitMode: .fit,
                     maxHeight: 125,
                     cornerRadiuses: .init(topLeading: 23,
                                         topTrailing: 23,
                                         bottomLeading: 23,
                                         bottomTrailing: 23)))
    }()

    static var homeGym: PaywallComponent = {
        .image(.init(source: imageSource,
                     fitMode: .fill,
                     maxHeight: 200,
                     gradientColors: ["#FF000000", "#FF000000", "#00000000"]))
    }()

    static var weights: PaywallComponent = {
        .image(.init(source: imageSource,
                     fitMode: .fit,
                     maxHeight: 125,
                     cornerRadiuses: .init(topLeading: 23,
                                           topTrailing: 23,
                                           bottomLeading: 23,
                                           bottomTrailing: 23)))
    }()


    static var headlineText: PaywallComponent = {
        .text(.init(
            textLid: "fitness_coach_title",
            fontFamily: "",
            fontWeight: .black,
            color: .init(light: "#EE4444"),
            padding: .init(top: 0, bottom: 10, leading: 0, trailing: 0),
            textStyle: .largeTitle
        ))
    }()


    static var treadmillText: PaywallComponent = {
        .text(.init(
            textLid: "fitness_new_workouts",
            fontFamily: "",
            fontWeight: .semibold,
            color: .init(light: "#FFFFFF"),
            padding: .zero,
            textStyle: .title2
        ))
    }()

    static var cycleText: PaywallComponent = {
        .text(.init(
            textLid: "fitness_challenge_text",
            fontFamily: "",
            fontWeight: .semibold,
            color: .init(light: "#FFFFFF"),
            padding: .zero,
            textStyle: .title2
        ))
    }()

    static var weightsText: PaywallComponent = {
        .text(.init(
            textLid: "fitness_conquer_goals",
            fontFamily: "",
            fontWeight: .semibold,
            color: .init(light: "#FFFFFF"),
            padding: .zero,
            textStyle: .title2
        ))
    }()


    static var featureImageStack1: PaywallComponent = {
        .stack(.init(components: [treadmillText, spacer, treadmill, spacer],
                     dimension: .horizontal(.center),
                     spacing: nil,
                     backgroundColor: nil,
                     padding: PaywallComponent.Padding(top: 0, bottom: 0, leading: 40, trailing: 40)))
    }()

    static var featureImageStack2: PaywallComponent = {
        .stack(.init(components: [spacer, cycle, spacer, cycleText],
                     dimension: .horizontal(.center),
                     spacing: nil,
                     backgroundColor: nil,
                     padding: PaywallComponent.Padding(top: 0, bottom: 0, leading: 40, trailing: 40)))
    }()

    static var featureImageStack3: PaywallComponent = {
        .stack(.init(components: [weightsText, spacer, weights, spacer],
                     dimension: .horizontal(.center),
                     spacing: nil,
                     backgroundColor: nil,
                     padding: PaywallComponent.Padding(top: 0, bottom: 0, leading: 40, trailing: 40)))
    }()

    static var purchaseFitnessButton: PaywallComponent = {
        .purchaseButton(.init(textComponent: purchaseFitnessNowText))
    }()


    static var purchaseFitnessNowText: PaywallComponent.TextComponent = {
        .init(
            textLid: "fitness_start_today",
            fontWeight: .semibold,
            color: .init(light: "#FFFFFF"),
            backgroundColor: .init(light: "#DD4444"),
            padding: .init(top: 10, bottom: 10, leading: 50, trailing: 50),
            textStyle: .title3
        )
    }()

    static var fitnessFooter: PaywallComponent = {
        .stack(.init(components: [spacer, restoreFitnessPurchases, bulletFitness, termsAndConditionsFitness, spacer],
                      dimension: .horizontal(),
                     spacing: 10,
                     backgroundColor: nil,
                     padding: .zero))

    }()

    static var restoreFitnessPurchases: PaywallComponent = {
        .text(.init(
            textLid: "restore_purchases",
            fontFamily: "",
            fontWeight: .regular,
            color: .init(light: "#FFFFFF"),
            padding: .zero,
            textStyle: .caption
        ))
    }()

    static var bulletFitness: PaywallComponent = {
        .text(.init(
            textLid: "bullet_point",
            fontFamily: "",
            fontWeight: .regular,
            color: .init(light: "#FFFFFF"),
            padding: .zero,
            textStyle: .caption
        ))
    }()

    static var termsAndConditionsFitness: PaywallComponent = {
        .text(.init(
            textLid: "terms_and_conditions",
            fontFamily: "",
            fontWeight: .regular,
            color: .init(light: "#FFFFFF"),
            padding: .zero,
            textStyle: .caption
        ))
    }()

    // MARK: - Curiosity

    static var curiosity: [PaywallComponent] = {
        [.stack(.init(components: [headerZStack,
                                   spacer,
                                   headingText,
                                   subHeadingText,
                                   spacer,
                                   featureVStack,
                                   spacer,
                                   costText,
                                   purchaseButton,
                                   footerStack],
                      dimension: .vertical(),
                      spacing: nil,
                      backgroundColor: nil,
                      padding: .zero))]

    }()



    static var headerImage: PaywallComponent = {
        .image(.init(source: curiousKidImageSource))
    }()

    static let fuzzyCatImageURL = URL(string: "https://assets.pawwalls.com/954459_1701163461.jpg")!
    static let curiousKidImageURL = URL(string: "https://assets.pawwalls.com/9a17e0a7_1689854430..jpeg")!

    static var fuzzyCatImageSource: PaywallComponent.ThemeImageUrls = .init(
        light: .init(original: fuzzyCatImageURL, heic: fuzzyCatImageURL, heicLowRes: fuzzyCatImageURL)
    )
    static var curiousKidImageSource: PaywallComponent.ThemeImageUrls = .init(
        light: .init(original: curiousKidImageURL, heic: curiousKidImageURL, heicLowRes: curiousKidImageURL)
    )


    static var myGreatAppText: PaywallComponent = {
        .text(.init(
            textLid: "explore_button_text",
            fontFamily: "",
            fontWeight: .semibold,
            color: .init(light: "#f7d216"),
            padding: .init(top: 20, bottom: 0, leading: 20, trailing: 0),
            textStyle: .title
        ))
    }()

    static var myGreatAppTextOffset: PaywallComponent = {
        .text(.init(
            textLid: "explore_button_text",
            fontFamily: "",
            fontWeight: .semibold,
            color: .init(light: "#633306"),
            padding: .init(top: 21, bottom: 0, leading: 21, trailing: 0),
            textStyle: .title
        ))
    }()

    static var headerZStack: PaywallComponent = {
        .stack(.init(components: [headerImage, myGreatAppTextOffset, myGreatAppText],
                      dimension: .zlayer(.topLeading),
                      spacing: 0,
                      backgroundColor: nil,
                     padding: .zero))

    }()

    static var headingText: PaywallComponent = {
        .text(.init(
            textLid: "curiosity_headline",
            fontWeight: .heavy,
            color: .init(light: "#000000"),
            textStyle: .extraLargeTitle
        ))
    }()

    static var subHeadingText: PaywallComponent = {
        .text(.init(
            textLid: "curiosity_subheadline",
            color: .init(light: "#000000"),
            textStyle: .headline
        ))
    }()

    static var featureVStack: PaywallComponent = {
        .stack(.init(components: [feature1Text, feature2Text, feature3Text],
                     dimension: .vertical(.leading),
<<<<<<< HEAD
                     spacing: 11.5,
=======
                     width: .init(type: .fit, value: nil),
                     spacing: 0,
>>>>>>> cc12dd93
                     backgroundColor: nil,
                     padding: .zero,
                     margin: .init(top: 0, bottom: 0, leading: 40, trailing: 40)))

    }()

    static var feature1Text: PaywallComponent = {
        .text(.init(
            textLid: "feature_valuable",
            color: .init(light: "#000000"),
            padding: .zero,
            textStyle: .headline,
            horizontalAlignment: .leading
        ))
    }()

    static var feature2Text: PaywallComponent = {
        .text(.init(
            textLid: "feature_great_price",
            color: .init(light: "#000000"),
            padding: .zero,
            textStyle: .headline,
            horizontalAlignment: .leading
        ))
    }()

    static var feature3Text: PaywallComponent = {
        .text(.init(
            textLid: "feature_support",
            color: .init(light: "#000000"),
            padding: .zero,
            textStyle: .headline,
            horizontalAlignment: .leading
        ))
    }()

    static var costText: PaywallComponent = {
        .text(.init(
            textLid: "subscription_price",
            color: .init(light: "#000000"),
            textStyle: .subheadline
        ))
    }()

    static var purchaseButton: PaywallComponent = {
        .linkButton(.init(url: URL(string: "https://pay.rev.cat/d1db8380eeb98a92/josh")!,
                      textComponent: purchaseNowText))
    }()

    static var purchaseNowText: PaywallComponent.TextComponent = {
        .init(
            textLid: "purchase_for_price",
            fontWeight: .semibold,
            color: .init(light: "#FFFFFF"),
            backgroundColor: .init(light: "#00AA00"),
            padding: .init(top: 10, bottom: 10, leading: 100, trailing: 100),
            textStyle: .title3
        )
    }()

    static var restorePurchases: PaywallComponent = {
        .text(.init(
            textLid: "restore_purchases",
            fontFamily: "",
            fontWeight: .regular,
            color: .init(light: "#000000"),
            padding: .zero, 
            textStyle: .caption
        ))
    }()

    static var termsAndConditions: PaywallComponent = {
        .text(.init(
            textLid: "terms_and_conditions",
            fontFamily: "",
            fontWeight: .regular,
            color: .init(light: "#000000"),
            padding: .zero, 
            textStyle: .caption
        ))
    }()

    static var bullet: PaywallComponent = {
        .text(.init(
            textLid: "bullet_point",
            fontFamily: "",
            fontWeight: .regular,
            color: .init(light: "#000000"),
            padding: .zero,
            textStyle: .caption
        ))
    }()

    static var footerStack: PaywallComponent = {
        .stack(.init(components: [spacer, restorePurchases, bullet, termsAndConditions, spacer],
                      dimension: .horizontal(),
                     spacing: 10,
                     backgroundColor: nil,
                     padding: .zero))

    }()


    static var spacer: PaywallComponent = {
        .spacer(PaywallComponent.SpacerComponent())
    }()

    static var mainVStack: [PaywallComponent] = {
        [.stack(.init(components: imageZStack + twoHorizontal + [button],
                      dimension: .vertical(),
                      spacing: 0,
                      backgroundColor: nil,
                      padding: .zero))]

    }()

    static var twoHorizontal: [PaywallComponent] = {
        [.stack(.init(components: [verticalTextStack, middleText, verticalTextStack],
                      dimension: .horizontal(),
                      spacing: nil,
                      backgroundColor: .init(light: "#1122AA"),
                      padding: .zero))]

    }()

    static var verticalTextStack: PaywallComponent = {
        .stack(.init(components: [getStartedText, spacer, upgradeText],
                     dimension: .vertical(.leading),
                     spacing: nil,
                     backgroundColor: .init(light: "#11AA22"),
                     padding: .zero))

    }()

    static var middleText: PaywallComponent = {
        .text(.init(
            textLid: "popular_plan_label",
            color: .init(light: "#000000"),
            textStyle: .body
        ))
    }()

    static var getStartedText: PaywallComponent = {
        .text(.init(
            textLid: "get_started_text",
            color: .init(light: "#FF0000"),
            backgroundColor: .init(light: "#FF00FF"),
            textStyle: .body
        ))
    }()

    static var upgradeText: PaywallComponent = {
        .text(.init(
            textLid: "upgrade_plan_text",
            color: .init(light: "#000000"),
            backgroundColor: .init(light: "#FF00FF"),
            textStyle: .body
        ))
    }()



    static var button: PaywallComponent = {
        .linkButton(.init(url: URL(string: "https://pay.rev.cat/d1db8380eeb98a92/josh")!,
                      textComponent: purchaseNowText))
    }()




    static var imageZStack: [PaywallComponent] = {
        [.stack(.init(components: [headerImage, .text(purchaseNowText)],
                      dimension: .zlayer(.center),
                      spacing: 0,
                      backgroundColor: nil,
                      padding: .zero))]

    }()


    static func allStrings() -> [LocaleID: LocalizationDictionary] {
        mergeDictionaries(packagesPaywallStrings(),
                                fitnessPaywallStrings(),
                                curiosityPaywallStrings(),
                                simplePaywallStrings())
    }

    static func mergeDictionaries(_ dictionaries: [LocaleID: LocalizationDictionary]...) -> [LocaleID: LocalizationDictionary] {
        var result: [LocaleID: LocalizationDictionary] = [:]
        for dictionary in dictionaries {
            for (key, nestedDict) in dictionary {
                if let existing = result[key] {
                    result[key] = existing.merging(nestedDict) { (_, new) in new }
                } else {
                    result[key] = nestedDict
                }
            }
        }
        return result
    }

    static func packagesPaywallStrings() -> [LocaleID: LocalizationDictionary] {
        return [
            "en_US": [
                "offer_details": "{{ total_price_and_per_month }}",
                "sub_period": "{{ sub_period }}",
                "package_title": "Select a Package",
                "package_1": "Package One (weekly)",
                "package_2": "Package Two (monthly)",
                "package_1_selected": "Package One Selected",
                "package_2_selected": "Package Two Selected",
                "package_1_unselected": "Package One Unselected",
                "package_2_unselected": "Package Two Unselected",
                "package_3": "Package Three (annual)",
                "package_4": "Package Four (lifetime)",
                "package_5": "Package Five",
                "package_6": "Package Six",
                "purchase_button_text": "Purchase Now!"
            ],
            "fr_FR": [
                "offer_details": "{{ total_price_and_per_month }}",
                "sub_period": "{{ sub_period }}",
                "package_title": "Sélectionnez un forfait",
                "package_1": "Forfait Un",
                "package_2": "Forfait Deux",
                "package_3": "Forfait Trois",
                "package_4": "Forfait Quatre",
                "package_5": "Forfait Cinq",
                "package_6": "Forfait Six",
                "purchase_button_text": "Achetez maintenant!"
            ],
            "es_ES": [
                "offer_details": "{{ total_price_and_per_month }}",
                "sub_period": "{{ sub_period }}",
                "package_title": "Seleccione un paquete",
                "package_1": "Paquete Uno",
                "package_2": "Paquete Dos",
                "package_3": "Paquete Tres",
                "package_4": "Paquete Cuatro",
                "package_5": "Paquete Cinco",
                "package_6": "Paquete Seis",
                "purchase_button_text": "¡Compra ahora!"
            ]
        ]
    }

    static func fitnessPaywallStrings() -> [LocaleID: LocalizationDictionary] {
        return [
            "en_US": [
<<<<<<< HEAD
                "best_value": "Best Value",
                "fitness_coach_title": "Fitness Coach",
                "fitness_new_workouts": "New workouts added every day",
                "fitness_challenge_text": "Challenge others and climb the leader ladder",
                "fitness_conquer_goals": "Conquer your goals",
                "fitness_start_today": "Start Today for $9.99/mo",
                "restore_purchases": "Restore purchases",
                "bullet_point": "•",
                "terms_and_conditions": "Terms and conditions"
            ],
            "fr_FR": [
                "best_value": "Meilleur prix",
                "fitness_coach_title": "Coach Fitness",
                "fitness_new_workouts": "Nouveaux entraînements ajoutés chaque jour",
                "fitness_challenge_text": "Défiez les autres et grimpez l'échelle des leaders",
                "fitness_conquer_goals": "Conquérir vos objectifs",
                "fitness_start_today": "Commencez aujourd'hui pour 9,99€/mois",
                "restore_purchases": "Restaurer les achats",
                "bullet_point": "•",
                "terms_and_conditions": "Conditions générales"
            ],
            "es_ES": [
                "best_value": "Mejor precio",
                "fitness_coach_title": "Entrenador de fitness",
                "fitness_new_workouts": "Nuevos entrenamientos añadidos todos los días",
                "fitness_challenge_text": "Desafía a otros y escala en la clasificación",
                "fitness_conquer_goals": "Conquista tus objetivos",
                "fitness_start_today": "Comienza hoy por 9,99€/mes",
                "restore_purchases": "Restaurar compras",
                "bullet_point": "•",
                "terms_and_conditions": "Términos y condiciones"
=======
                "fitness_coach_title": .string("Fitness Coach"),
                "fitness_new_workouts": .string("New workouts added every day"),
                "fitness_challenge_text": .string("Challenge others and climb the leader ladder"),
                "fitness_conquer_goals": .string("Conquer your goals"),
                "fitness_start_today": .string("Start Today for $9.99/mo"),
                "restore_purchases": .string("Restore purchases"),
                "bullet_point": .string("•"),
                "terms_and_conditions": .string("Terms and conditions")
            ],
            "fr_FR": [
                "fitness_coach_title": .string("Coach Fitness"),
                "fitness_new_workouts": .string("Nouveaux entraînements ajoutés chaque jour"),
                "fitness_challenge_text": .string("Défiez les autres et grimpez l'échelle des leaders"),
                "fitness_conquer_goals": .string("Conquérir vos objectifs"),
                "fitness_start_today": .string("Commencez aujourd'hui pour 9,99€/mois"),
                "restore_purchases": .string("Restaurer les achats"),
                "bullet_point": .string("•"),
                "terms_and_conditions": .string("Conditions générales")
            ],
            "es_ES": [
                "fitness_coach_title": .string("Entrenador de fitness"),
                "fitness_new_workouts": .string("Nuevos entrenamientos añadidos todos los días"),
                "fitness_challenge_text": .string("Desafía a otros y escala en la clasificación"),
                "fitness_conquer_goals": .string("Conquista tus objetivos"),
                "fitness_start_today": .string("Comienza hoy por 9,99€/mes"),
                "restore_purchases": .string("Restaurar compras"),
                "bullet_point": .string("•"),
                "terms_and_conditions": .string("Términos y condiciones")
>>>>>>> cc12dd93
            ]
        ]
    }

    static func curiosityPaywallStrings() -> [LocaleID: LocalizationDictionary] {
        return [
            "en_US": [
                "curiosity_headline": .string("Ignite your child's curiosity"),
                "curiosity_subheadline": .string("Get access to all our educational content trusted by thousands of parents."),
                "feature_valuable": .string("✅ Valuable features"),
                "feature_great_price": .string("✅ Great Price"),
                "feature_support": .string("✅ Support"),
                "subscription_price": .string("$6.99 per month"),
                "purchase_for_price": .string("Purchase for $6.99"),
                "popular_plan_label": .string("Popular Plan"),
                "get_started_text": .string("Get started with our plan"),
                "upgrade_plan_text": .string("Upgrade to our premium plan"),
                "explore_button_text": .string("Explore"),
                "restore_purchases": .string("Restore purchases"),
                "bullet_point": .string("•"),
                "terms_and_conditions": .string("Terms and conditions"),
            ],
            "fr_FR": [
                "curiosity_headline": .string("Éveillez la curiosité de votre enfant"),
                "curiosity_subheadline": .string("Accédez à tout notre contenu éducatif approuvé par des milliers de parents."),
                "feature_valuable": .string("✅ Fonctionnalités précieuses"),
                "feature_great_price": .string("✅ Excellent prix"),
                "feature_support": .string("✅ Support"),
                "subscription_price": .string("6,99€ par mois"),
                "purchase_for_price": .string("Achetez pour 6,99€"),
                "popular_plan_label": .string("Plan populaire"),
                "get_started_text": .string("Commencez avec notre plan"),
                "upgrade_plan_text": .string("Passez à notre plan premium"),
                "explore_button_text": .string("Explorer"),
                "restore_purchases": .string("Restaurer les achats"),
                "bullet_point": .string("•"),
                "terms_and_conditions": .string("Conditions générales"),
            ],
            "es_ES": [
                "curiosity_headline": .string("Despierta la curiosidad de tu hijo"),
                "curiosity_subheadline": .string("Accede a todo nuestro contenido educativo confiado por miles de padres."),
                "feature_valuable": .string("✅ Funciones valiosas"),
                "feature_great_price": .string("✅ Gran precio"),
                "feature_support": .string("✅ Soporte"),
                "subscription_price": .string("6,99€ por mes"),
                "purchase_for_price": .string("Compra por 6,99€"),
                "popular_plan_label": .string("Plan popular"),
                "get_started_text": .string("Empieza con nuestro plan"),
                "upgrade_plan_text": .string("Actualiza a nuestro plan premium"),
                "explore_button_text": .string("Explorar"),
                "restore_purchases": .string("Restaurar compras"),
                "bullet_point": .string("•"),
                "terms_and_conditions": .string("Términos y condiciones")
            ]
        ]
    }


    static func simplePaywallStrings() -> [LocaleID: LocalizationDictionary] {
        return [
            "en_US": [
<<<<<<< HEAD
                "welcome_message": "Hello, Paywall Components!",
                "purchase_button_text": "Purchase Now!",
                "explore_button_text": "Explore",
                "popular_plan_label": "Popular Plan",
                "get_started_text": "Get started with our plan",
                "upgrade_plan_text": "Upgrade to our premium plan",
                "feature_text": "Feature"
            ],
            "fr_FR": [
                "welcome_message": "Bonjour, Composants Paywall!",
                "purchase_button_text": "Achetez maintenant!",
                "explore_button_text": "Explorer",
                "popular_plan_label": "Plan populaire",
                "get_started_text": "Commencez avec notre plan",
                "upgrade_plan_text": "Passez à notre plan premium",
                "feature_text": "Fonctionnalité"
            ],
            "es_ES": [
                "welcome_message": "¡Hola, Componentes Paywall!",
                "purchase_button_text": "¡Compra ahora!",
                "explore_button_text": "Explorar",
                "popular_plan_label": "Plan popular",
                "get_started_text": "Empieza con nuestro plan",
                "upgrade_plan_text": "Actualiza a nuestro plan premium",
                "feature_text": "Función"
=======
                "welcome_message": .string("Hello, Paywall Components!"),
                "purchase_button_text": .string("Purchase Now! $19.99/year"),
                "explore_button_text": .string("Explore"),
                "popular_plan_label": .string("Popular Plan"),
                "get_started_text": .string("Get started with our plan"),
                "upgrade_plan_text": .string("Upgrade to our premium plan"),
                "feature_text": .string("Feature")
            ],
            "fr_FR": [
                "welcome_message": .string("Bonjour, Composants Paywall!"),
                "purchase_button_text": .string("Achetez maintenant! 19,99$/an"),
                "explore_button_text": .string("Explorer"),
                "popular_plan_label": .string("Plan populaire"),
                "get_started_text": .string("Commencez avec notre plan"),
                "upgrade_plan_text": .string("Passez à notre plan premium"),
                "feature_text": .string("Fonctionnalité")
            ],
            "es_ES": [
                "welcome_message": .string("¡Hola, Componentes Paywall!"),
                "purchase_button_text": .string("¡Compra ahora! 19,99€/año"),
                "explore_button_text": .string("Explorar"),
                "popular_plan_label": .string("Plan popular"),
                "get_started_text": .string("Empieza con nuestro plan"),
                "upgrade_plan_text": .string("Actualiza a nuestro plan premium"),
                "feature_text": .string("Función")
>>>>>>> cc12dd93
            ]
        ]
    }

    #endif

    static func unrecognizedTemplate() -> PaywallData {
        return .init(
            templateName: "unrecognized_template_name",
            config: .init(
                packages: [Package.string(from: PackageType.monthly)!],
                images: Self.images,
                colors:  .init(
                    light: .init(
                        background: "#FFFFFF",
                        text1: "#000000",
                        callToActionBackground: "#5CD27A",
                        callToActionForeground: "#FFFFFF",
                        accent1: "#BC66FF"
                    )
                ),
                termsOfServiceURL: Self.tosURL
            ),
            localization: .init(
                title: "Ignite your child's curiosity",
                subtitle: "Get access to all our educational content trusted by thousands of parents.",
                callToAction: "Purchase for {{ price }}",
                callToActionWithIntroOffer: "Purchase for {{ sub_price_per_month }} per month",
                offerDetails: "{{ sub_price_per_month }} per month",
                offerDetailsWithIntroOffer: "Start your {{ sub_offer_duration }} trial, then {{ sub_price_per_month }} per month"
            ),
            assetBaseURL: Self.paywallAssetBaseURL
        )
    }

}

private extension SamplePaywallLoader {

    static let images: PaywallData.Configuration.Images = .init(
        header: "9a17e0a7_1689854430..jpeg",
        background: "9a17e0a7_1689854342..jpg",
        icon: "9a17e0a7_1689854430..jpeg"
    )

    static let imagesLowRes: PaywallData.Configuration.Images = .init(
        header: "954459_1692984654.jpg",
        background: "954459_1692984654.jpg",
        icon: "954459_1692984654.jpg"
    )

    static let offeringIdentifier = "offering"
    static let paywallAssetBaseURL = URL(string: "https://assets.pawwalls.com")!
    static let tosURL = URL(string: "https://revenuecat.com/tos")!

}

// This is provided by RevenueCatUI only for debug builds
// But we want to be able to use it in release builds too.
#if !DEBUG

extension PaywallColor: ExpressibleByStringLiteral {

    public init(stringLiteral value: StringLiteralType) {
        // swiftlint:disable:next force_try
        try! self.init(stringRepresentation: value)
    }

}

#endif
<|MERGE_RESOLUTION|>--- conflicted
+++ resolved
@@ -1073,10 +1073,6 @@
 
     static var purchaseSimpleNowText: PaywallComponent.TextComponent = {
         .init(
-<<<<<<< HEAD
-            text: "Purchase Now!",
-=======
->>>>>>> cc12dd93
             textLid: "purchase_button_text",
             fontWeight: .regular,
             color: .init(light: "#000000"),
@@ -1495,12 +1491,8 @@
     static var featureVStack: PaywallComponent = {
         .stack(.init(components: [feature1Text, feature2Text, feature3Text],
                      dimension: .vertical(.leading),
-<<<<<<< HEAD
-                     spacing: 11.5,
-=======
                      width: .init(type: .fit, value: nil),
                      spacing: 0,
->>>>>>> cc12dd93
                      backgroundColor: nil,
                      padding: .zero,
                      margin: .init(top: 0, bottom: 0, leading: 40, trailing: 40)))
@@ -1750,39 +1742,7 @@
     static func fitnessPaywallStrings() -> [LocaleID: LocalizationDictionary] {
         return [
             "en_US": [
-<<<<<<< HEAD
-                "best_value": "Best Value",
-                "fitness_coach_title": "Fitness Coach",
-                "fitness_new_workouts": "New workouts added every day",
-                "fitness_challenge_text": "Challenge others and climb the leader ladder",
-                "fitness_conquer_goals": "Conquer your goals",
-                "fitness_start_today": "Start Today for $9.99/mo",
-                "restore_purchases": "Restore purchases",
-                "bullet_point": "•",
-                "terms_and_conditions": "Terms and conditions"
-            ],
-            "fr_FR": [
-                "best_value": "Meilleur prix",
-                "fitness_coach_title": "Coach Fitness",
-                "fitness_new_workouts": "Nouveaux entraînements ajoutés chaque jour",
-                "fitness_challenge_text": "Défiez les autres et grimpez l'échelle des leaders",
-                "fitness_conquer_goals": "Conquérir vos objectifs",
-                "fitness_start_today": "Commencez aujourd'hui pour 9,99€/mois",
-                "restore_purchases": "Restaurer les achats",
-                "bullet_point": "•",
-                "terms_and_conditions": "Conditions générales"
-            ],
-            "es_ES": [
-                "best_value": "Mejor precio",
-                "fitness_coach_title": "Entrenador de fitness",
-                "fitness_new_workouts": "Nuevos entrenamientos añadidos todos los días",
-                "fitness_challenge_text": "Desafía a otros y escala en la clasificación",
-                "fitness_conquer_goals": "Conquista tus objetivos",
-                "fitness_start_today": "Comienza hoy por 9,99€/mes",
-                "restore_purchases": "Restaurar compras",
-                "bullet_point": "•",
-                "terms_and_conditions": "Términos y condiciones"
-=======
+                "best_value": .string("Best Value"),
                 "fitness_coach_title": .string("Fitness Coach"),
                 "fitness_new_workouts": .string("New workouts added every day"),
                 "fitness_challenge_text": .string("Challenge others and climb the leader ladder"),
@@ -1793,6 +1753,7 @@
                 "terms_and_conditions": .string("Terms and conditions")
             ],
             "fr_FR": [
+                "best_value": .string("Meilleur prix"),
                 "fitness_coach_title": .string("Coach Fitness"),
                 "fitness_new_workouts": .string("Nouveaux entraînements ajoutés chaque jour"),
                 "fitness_challenge_text": .string("Défiez les autres et grimpez l'échelle des leaders"),
@@ -1803,6 +1764,7 @@
                 "terms_and_conditions": .string("Conditions générales")
             ],
             "es_ES": [
+                "best_value": .string("Mejor precio"),
                 "fitness_coach_title": .string("Entrenador de fitness"),
                 "fitness_new_workouts": .string("Nuevos entrenamientos añadidos todos los días"),
                 "fitness_challenge_text": .string("Desafía a otros y escala en la clasificación"),
@@ -1811,7 +1773,6 @@
                 "restore_purchases": .string("Restaurar compras"),
                 "bullet_point": .string("•"),
                 "terms_and_conditions": .string("Términos y condiciones")
->>>>>>> cc12dd93
             ]
         ]
     }
@@ -1873,33 +1834,6 @@
     static func simplePaywallStrings() -> [LocaleID: LocalizationDictionary] {
         return [
             "en_US": [
-<<<<<<< HEAD
-                "welcome_message": "Hello, Paywall Components!",
-                "purchase_button_text": "Purchase Now!",
-                "explore_button_text": "Explore",
-                "popular_plan_label": "Popular Plan",
-                "get_started_text": "Get started with our plan",
-                "upgrade_plan_text": "Upgrade to our premium plan",
-                "feature_text": "Feature"
-            ],
-            "fr_FR": [
-                "welcome_message": "Bonjour, Composants Paywall!",
-                "purchase_button_text": "Achetez maintenant!",
-                "explore_button_text": "Explorer",
-                "popular_plan_label": "Plan populaire",
-                "get_started_text": "Commencez avec notre plan",
-                "upgrade_plan_text": "Passez à notre plan premium",
-                "feature_text": "Fonctionnalité"
-            ],
-            "es_ES": [
-                "welcome_message": "¡Hola, Componentes Paywall!",
-                "purchase_button_text": "¡Compra ahora!",
-                "explore_button_text": "Explorar",
-                "popular_plan_label": "Plan popular",
-                "get_started_text": "Empieza con nuestro plan",
-                "upgrade_plan_text": "Actualiza a nuestro plan premium",
-                "feature_text": "Función"
-=======
                 "welcome_message": .string("Hello, Paywall Components!"),
                 "purchase_button_text": .string("Purchase Now! $19.99/year"),
                 "explore_button_text": .string("Explore"),
@@ -1925,7 +1859,6 @@
                 "get_started_text": .string("Empieza con nuestro plan"),
                 "upgrade_plan_text": .string("Actualiza a nuestro plan premium"),
                 "feature_text": .string("Función")
->>>>>>> cc12dd93
             ]
         ]
     }
