//
//  SamplePaywalls.swift
//  PaywallsPreview
//
//  Created by Nacho Soto on 7/27/23.
//



import Foundation
import RevenueCat
import RevenueCatUI

import UIKit

final class SamplePaywallLoader {

    private let packages: [Package]

    init() {
        self.packages = [
            Self.weeklyPackage,
            Self.monthlyPackage,
            Self.threeMonthPackage,
            Self.sixMonthPackage,
            Self.annualPackage,
            Self.lifetimePackage
        ]
    }

    func offering(for template: PaywallTemplate) -> Offering {
        return .init(
            identifier: Self.offeringIdentifier,
            serverDescription: Self.offeringIdentifier,
            metadata: [:],
            paywall: self.paywall(for: template),
            availablePackages: self.packages
        )
    }

    #if PAYWALL_COMPONENTS
    func offering(with components: PaywallComponentsData) -> Offering {
        return .init(
            identifier: Self.offeringIdentifier,
            serverDescription: Self.offeringIdentifier,
            metadata: [:],
            paywallComponentsData: components,
            availablePackages: self.packages
        )
    }
    #endif

    func offeringWithDefaultPaywall() -> Offering {
        return .init(
            identifier: Self.offeringIdentifier,
            serverDescription: Self.offeringIdentifier,
            metadata: [:],
            paywall: nil,
            availablePackages: self.packages
        )
    }

    func offeringWithUnrecognizedPaywall() -> Offering {
        return .init(
            identifier: Self.offeringIdentifier,
            serverDescription: Self.offeringIdentifier,
            metadata: [:],
            paywall: Self.unrecognizedTemplate(),
            availablePackages: self.packages
        )
    }

    let customerInfo = TestData.customerInfo

    private func paywall(for template: PaywallTemplate) -> PaywallData {
        switch template {
        case .template1:
            return Self.template1()
        case .template2:
            return Self.template2()
        case .template3:
            return Self.template3()
        case .template4:
            return Self.template4()
        case .template5:
            return Self.template5()
        case .template7:
            return Self.template7()
        }
    }

}

// MARK: - Packages

private extension SamplePaywallLoader {

    static let weeklyPackage = Package(
        identifier: Package.string(from: .weekly)!,
        packageType: .weekly,
        storeProduct: weeklyProduct.toStoreProduct(),
        offeringIdentifier: offeringIdentifier
    )
    static let monthlyPackage = Package(
        identifier: Package.string(from: .monthly)!,
        packageType: .monthly,
        storeProduct: monthlyProduct.toStoreProduct(),
        offeringIdentifier: offeringIdentifier
    )
    static let sixMonthPackage = Package(
        identifier: Package.string(from: .sixMonth)!,
        packageType: .sixMonth,
        storeProduct: sixMonthProduct.toStoreProduct(),
        offeringIdentifier: offeringIdentifier
    )
    static let threeMonthPackage = Package(
        identifier: Package.string(from: .threeMonth)!,
        packageType: .threeMonth,
        storeProduct: threeMonthProduct.toStoreProduct(),
        offeringIdentifier: offeringIdentifier
    )
    static let annualPackage = Package(
        identifier: Package.string(from: .annual)!,
        packageType: .annual,
        storeProduct: annualProduct.toStoreProduct(),
        offeringIdentifier: offeringIdentifier
    )
    static let lifetimePackage = Package(
        identifier: Package.string(from: .lifetime)!,
        packageType: .lifetime,
        storeProduct: lifetimeProduct.toStoreProduct(),
        offeringIdentifier: offeringIdentifier
    )

    static let weeklyProduct = TestStoreProduct(
        localizedTitle: "Weekly",
        price: 1.99,
        localizedPriceString: "$1.99",
        productIdentifier: "com.revenuecat.product_1",
        productType: .autoRenewableSubscription,
        localizedDescription: "PRO weekly",
        subscriptionGroupIdentifier: "group",
        subscriptionPeriod: .init(value: 1, unit: .week)
    )
    static let monthlyProduct = TestStoreProduct(
        localizedTitle: "Monthly",
        price: 6.99,
        localizedPriceString: "$6.99",
        productIdentifier: "com.revenuecat.product_2",
        productType: .autoRenewableSubscription,
        localizedDescription: "PRO monthly",
        subscriptionGroupIdentifier: "group",
        subscriptionPeriod: .init(value: 1, unit: .month),
        introductoryDiscount: .init(
            identifier: "intro",
            price: 0,
            localizedPriceString: "$0.00",
            paymentMode: .freeTrial,
            subscriptionPeriod: .init(value: 1, unit: .week),
            numberOfPeriods: 1,
            type: .introductory
        )
    )
    static let threeMonthProduct = TestStoreProduct(
        localizedTitle: "Three Months",
        price: 16.99,
        localizedPriceString: "$16.99",
        productIdentifier: "com.revenuecat.product_9",
        productType: .autoRenewableSubscription,
        localizedDescription: "PRO 3 months",
        subscriptionGroupIdentifier: "group",
        subscriptionPeriod: .init(value: 3, unit: .month),
        introductoryDiscount: .init(
            identifier: "intro",
            price: 0,
            localizedPriceString: "$0.00",
            paymentMode: .freeTrial,
            subscriptionPeriod: .init(value: 7, unit: .day),
            numberOfPeriods: 1,
            type: .introductory
        )
    )
    static let sixMonthProduct = TestStoreProduct(
        localizedTitle: "Six Months",
        price: 34.99,
        localizedPriceString: "$34.99",
        productIdentifier: "com.revenuecat.product_4",
        productType: .autoRenewableSubscription,
        localizedDescription: "PRO monthly",
        subscriptionGroupIdentifier: "group",
        subscriptionPeriod: .init(value: 6, unit: .month),
        introductoryDiscount: .init(
            identifier: "intro",
            price: 0,
            localizedPriceString: "$0.00",
            paymentMode: .freeTrial,
            subscriptionPeriod: .init(value: 7, unit: .day),
            numberOfPeriods: 1,
            type: .introductory
        )
    )
    static let annualProduct = TestStoreProduct(
        localizedTitle: "Annual",
        price: 53.99,
        localizedPriceString: "$53.99",
        productIdentifier: "com.revenuecat.product_3",
        productType: .autoRenewableSubscription,
        localizedDescription: "PRO annual",
        subscriptionGroupIdentifier: "group",
        subscriptionPeriod: .init(value: 1, unit: .year),
        introductoryDiscount: .init(
            identifier: "intro",
            price: 0,
            localizedPriceString: "$0.00",
            paymentMode: .freeTrial,
            subscriptionPeriod: .init(value: 14, unit: .day),
            numberOfPeriods: 1,
            type: .introductory
        )
    )
    static let lifetimeProduct = TestStoreProduct(
        localizedTitle: "Lifetime",
        price: 119.49,
        localizedPriceString: "$119.49",
        productIdentifier: "com.revenuecat.product_lifetime",
        productType: .consumable,
        localizedDescription: "Lifetime purchase",
        subscriptionGroupIdentifier: "group",
        subscriptionPeriod: nil
    )

}

// MARK: - Paywalls

private extension SamplePaywallLoader {

    static func template1() -> PaywallData {
        return .init(
            templateName: PaywallTemplate.template1.rawValue,
            config: .init(
                packages: [Package.string(from: PackageType.monthly)!],
                images: Self.images,
                imagesLowRes: Self.imagesLowRes,
                colors:  .init(
                    light: .init(
                        background: "#FFFFFF",
                        text1: "#000000",
                        callToActionBackground: "#5CD27A",
                        callToActionForeground: "#FFFFFF",
                        accent1: "#BC66FF"
                    ),
                    dark: .init(
                        background: "#000000",
                        text1: "#FFFFFF",
                        callToActionBackground: "#ACD27A",
                        callToActionForeground: "#000000",
                        accent1: "#B022BB"
                    )
                ),
                termsOfServiceURL: Self.tosURL
            ),
            localization: .init(
                title: "Ignite your child's curiosity",
                subtitle: "Get access to all our educational content trusted by thousands of parents.",
                callToAction: "Purchase for {{ price }}",
                callToActionWithIntroOffer: "Purchase for {{ sub_price_per_month }} per month",
                offerDetails: "{{ sub_price_per_month }} per month",
                offerDetailsWithIntroOffer: "Start your {{ sub_offer_duration }} trial, then {{ sub_price_per_month }} per month"
            ),
            assetBaseURL: Self.paywallAssetBaseURL
        )
    }

    static func template2() -> PaywallData {
        return .init(
            templateName: PaywallTemplate.template2.rawValue,
            config: .init(
                packages: Array<PackageType>([.weekly, .monthly, .annual, .lifetime])
                    .map { Package.string(from: $0)! },
                images: Self.images,
                colors:  .init(
                    light: .init(
                        background: "#FFFFFF",
                        text1: "#000000",
                        callToActionBackground: "#EC807C",
                        callToActionForeground: "#FFFFFF",
                        accent1: "#BC66FF",
                        accent2: "#222222"
                    ),
                    dark: .init(
                        background: "#000000",
                        text1: "#FFFFFF",
                        callToActionBackground: "#ACD27A",
                        callToActionForeground: "#000000",
                        accent1: "#B022BB",
                        accent2: "#CCCCCC"
                    )
                ),
                blurredBackgroundImage: true,
                termsOfServiceURL: Self.tosURL
            ),
            localization: .init(
                title: "Call to action for better conversion.",
                subtitle: "Lorem ipsum is simply dummy text of the printing and typesetting industry.",
                callToAction: "Subscribe for {{ price_per_period }}",
                offerDetails: "{{ total_price_and_per_month }}",
                offerDetailsWithIntroOffer: "{{ total_price_and_per_month }} after {{ sub_offer_duration }} trial",
                offerName: "{{ sub_period }}"
            ),
            assetBaseURL: Self.paywallAssetBaseURL
        )
    }

    static func template3() -> PaywallData {
        return .init(
            templateName: PaywallTemplate.template3.rawValue,
            config: .init(
                packages: [Package.string(from: .annual)!],
                images: Self.images,
                colors: .init(
                    light: .init(
                        background: "#FAFAFA",
                        text1: "#000000",
                        text2: "#2A2A2A",
                        callToActionBackground: "#222222",
                        callToActionForeground: "#FFFFFF",
                        accent1: "#F4E971",
                        accent2: "#121212",
                        closeButton: "#00FF00"
                    ),
                    dark: .init(
                        background: "#272727",
                        text1: "#FFFFFF",
                        text2: "#B7B7B7",
                        callToActionBackground: "#FFFFFF",
                        callToActionForeground: "#000000",
                        accent1: "#F4E971",
                        accent2: "#4A4A4A",
                        closeButton: "#00FF00"
                    )
                ),
                termsOfServiceURL: Self.tosURL
            ),
            localization: .init(
                title: "How your free trial works",
                callToAction: "Start",
                callToActionWithIntroOffer: "Start your {{ sub_offer_duration }} free",
                offerDetails: "Only {{ price_per_period }}",
                offerDetailsWithIntroOffer: "First {{ sub_offer_duration }} free, then\n{{ price }} per year ({{ sub_price_per_month }} per month)",
                features: [
                    .init(title: "Today",
                          content: "Full access to 1000+ workouts plus free meal plan worth $49.99.",
                          iconID: "tick"),
                    .init(title: "Day 7",
                          content: "Get a reminder about when your trial is about to end.",
                          iconID: "notification"),
                    .init(title: "Day 14",
                          content: "You'll automatically get subscribed. Cancel anytime before if you didn't love our app.",
                          iconID: "attachment")
                ]),
            assetBaseURL: Self.paywallAssetBaseURL
        )
    }

    static func template4() -> PaywallData {
        return .init(
            templateName: PaywallTemplate.template4.rawValue,
            config: .init(
                packages: Array<PackageType>([.monthly, .annual, .lifetime])
                    .map { Package.string(from: $0)! },
                defaultPackage: Package.string(from: .sixMonth)!,
                images: .init(background: "300883_1690710097.jpg"),
                colors: .init(
                    light: .init(
                        background: "#FFFFFF",
                        text1: "#111111",
                        callToActionBackground: "#06357D",
                        callToActionForeground: "#FFFFFF",
                        accent1: "#D4B5FC",
                        accent2: "#DFDFDF"
                    )
                ),
                termsOfServiceURL: URL(string: "https://revenuecat.com/tos")!
            ),
            localization: .init(
                title: "Get _unlimited_ access",
                callToAction: "Continue",
                offerDetails: "Cancel anytime",
                offerDetailsWithIntroOffer: "Includes {{ sub_offer_duration }} **free** trial",
                offerName: "{{ sub_duration_in_months }}"
            ),
            assetBaseURL: Self.paywallAssetBaseURL
        )
    }

    static func template5() -> PaywallData {
        return .init(
            templateName: PaywallTemplate.template5.rawValue,
            config: .init(
                packages: [PackageType.annual.identifier,
                           PackageType.monthly.identifier],
                defaultPackage: PackageType.annual.identifier,
                images: .init(
                    header: "954459_1692992845.png"
                ),
                colors: .init(
                    light: .init(
                        background: "#ffffff",
                        text1: "#000000",
                        text2: "#adf5c5",
                        text3: "#b15d5d",
                        callToActionBackground: "#45c186",
                        callToActionForeground: "#ffffff",
                        accent1: "#b24010",
                        accent2: "#027424",
                        accent3: "#D1D1D1"
                    ),
                    dark: .init(
                        background: "#000000",
                        text1: "#ffffff",
                        text2: "#adf5c5",
                        text3: "#b15d5d",
                        callToActionBackground: "#41E194",
                        callToActionForeground: "#000000",
                        accent1: "#41E194",
                        accent2: "#DFDFDF",
                        accent3: "#D1D1D1"
                    )
                ),
                termsOfServiceURL: URL(string: "https://revenuecat.com/tos")!
            ),
            localization: .init(
                title: "Spice Up Your Kitchen - Go Pro for Exclusive Benefits!",
                callToAction: "Continue",
                callToActionWithIntroOffer: "Start your Free Trial",
                offerDetails: "{{ total_price_and_per_month }}",
                offerDetailsWithIntroOffer: "Free for {{ sub_offer_duration }}, then {{ total_price_and_per_month }}",
                offerName: "{{ sub_period }}",
                features: [
                    .init(title: "Unique gourmet recipes", iconID: "tick"),
                    .init(title: "Advanced nutritional recipes", iconID: "apple"),
                    .init(title: "Personalized support from our Chef", iconID: "warning"),
                    .init(title: "Unlimited receipt collections", iconID: "bookmark")
                ]
            ),
            assetBaseURL: Self.paywallAssetBaseURL
        )
    }

    static func template7() -> PaywallData {
        return .init(
            templateName: PaywallTemplate.template7.rawValue,
            config: .init(
                images: .init(),
                imagesByTier: [
                    "basic": .init(
                        header: "954459_1703109702.png"
                    ),
                    "standard": .init(
                        header: "954459_1692992845.png"
                    ),
                    "premium": .init(
                        header: "954459_1701267532.jpeg"
                    )
                ],
                colors: .init(
                    light: .init(
                        background: "#ffffff",
                        text1: "#000000",
                        text2: "#ffffff",
                        text3: "#30A0F8AA",
                        callToActionForeground: "#ffffff",
                        accent2: "#7676801F"
                    ),
                    dark: .init(
                        background: #colorLiteral(red: 0, green: 0, blue: 0, alpha: 1).asPaywallColor,
                        text1: #colorLiteral(red: 1, green: 1, blue: 1, alpha: 1).asPaywallColor,
                        text2: #colorLiteral(red: 0.8039215803, green: 0.8039215803, blue: 0.8039215803, alpha: 1).asPaywallColor,
                        text3: #colorLiteral(red: 0, green: 0, blue: 0, alpha: 1).asPaywallColor,
                        callToActionForeground: #colorLiteral(red: 0.5315951397, green: 1, blue: 0.4162791786, alpha: 1).asPaywallColor,
                        accent2: #colorLiteral(red: 0.8078431487, green: 0.02745098062, blue: 0.3333333433, alpha: 1).asPaywallColor
                    )
                ),
                colorsByTier: [
                    "basic": .init(
                        light: .init(
                            background: "#ffffff",
                            text1: "#000000",
                            text2: "#ffffff",
                            text3: "#30A0F8AA",
                            callToActionBackground: #colorLiteral(red: 0.2588235438, green: 0.7568627596, blue: 0.9686274529, alpha: 1).asPaywallColor,
                            callToActionForeground: "#ffffff",
                            accent1: #colorLiteral(red: 0.1764705926, green: 0.4980392158, blue: 0.7568627596, alpha: 1).asPaywallColor,
                            accent2: "#7676801F",
                            accent3: #colorLiteral(red: 0.06274510175, green: 0, blue: 0.1921568662, alpha: 1).asPaywallColor
                        )
                    ),
                    "standard": .init(
                        light: .init(
                            background: "#ffffff",
                            text1: "#000000",
                            text2: "#ffffff",
                            text3: "#30A0F8AA",
                            callToActionBackground: #colorLiteral(red: 0.8549019694, green: 0.250980407, blue: 0.4784313738, alpha: 1).asPaywallColor,
                            callToActionForeground: "#ffffff",
                            accent1: #colorLiteral(red: 0.8078431487, green: 0.02745098062, blue: 0.3333333433, alpha: 1).asPaywallColor,
                            accent2: "#7676801F",
                            accent3: #colorLiteral(red: 0.1921568662, green: 0.007843137719, blue: 0.09019608051, alpha: 1).asPaywallColor
                        )
                    ),
                    "premium": .init(
                        light: .init(
                            background: "#ffffff",
                            text1: "#000000",
                            text2: "#ffffff",
                            text3: "#30A0F8AA",
                            callToActionBackground: #colorLiteral(red: 0.5843137503, green: 0.8235294223, blue: 0.4196078479, alpha: 1).asPaywallColor,
                            callToActionForeground: "#ffffff",
                            accent1: #colorLiteral(red: 0.4666666687, green: 0.7647058964, blue: 0.2666666806, alpha: 1).asPaywallColor,
                            accent2: "#7676801F",
                            accent3: #colorLiteral(red: 0.1294117719, green: 0.2156862766, blue: 0.06666667014, alpha: 1).asPaywallColor
                        )
                    )
                ],
                tiers: [
                    .init(
                        id: "basic",
                        packages: [
                            Self.sixMonthPackage.identifier,
                            Self.lifetimePackage.identifier
                        ],
                        defaultPackage: Self.sixMonthPackage.identifier
                    ),
                    .init(
                        id: "standard",
                        packages: [
                            Self.weeklyPackage.identifier,
                            Self.monthlyPackage.identifier
                        ],
                        defaultPackage: Self.weeklyPackage.identifier
                    ),
                    .init(
                        id: "premium",
                        packages: [
                            Self.threeMonthPackage.identifier,
                            Self.annualPackage.identifier
                        ],
                        defaultPackage: Self.annualPackage.identifier
                    )
                ],
                termsOfServiceURL: URL(string: "https://revenuecat.com/tos")!
            ),
            localizationByTier: [
                "basic": .init(
                    title: "Get started with our Basic plan",
                    callToAction: "{{ price_per_period }}",
                    callToActionWithIntroOffer: "Start your {{ sub_offer_duration }} free trial",
                    offerDetails: "{{ total_price_and_per_month }}",
                    offerDetailsWithIntroOffer: "Free for {{ sub_offer_duration }}, then {{ total_price_and_per_month }}",
                    offerOverrides: [
                        TestData.sixMonthPackage.identifier: .init(
                            offerDetails: "OVERRIDE six month details {{ total_price_and_per_month }}",
                            offerDetailsWithIntroOffer: "OVERRIDE six month Free for {{ sub_offer_duration }}, then {{ total_price_and_per_month }}",
                            offerName: "OVERRIDE Six Month",
                            offerBadge: "LEAST FAVORITE"
                        ),
                        TestData.lifetimePackage.identifier: .init(
                            offerDetails: "OVERRIDE life details {{ total_price_and_per_month }}",
                            offerDetailsWithIntroOffer: "OVERRIDE lifetime Free for {{ sub_offer_duration }}, then {{ total_price_and_per_month }}",
                            offerName: "OVERRIDE Lifetime ",
                            offerBadge: "LIFETIME"
                        )
                    ],
                    features: [
                        .init(title: "Access to 10 cinematic LUTs", iconID: "tick"),
                        .init(title: "Standard fonts", iconID: "tick"),
                        .init(title: "2 templates", iconID: "tick")
                    ],
                    tierName: "Basic"
                ),
                "standard": .init(
                    title: "Get started with our Standard plan",
                    callToAction: "{{ price_per_period }}",
                    callToActionWithIntroOffer: "Start your {{ sub_offer_duration }} free trial",
                    offerDetails: "{{ total_price_and_per_month }}",
                    offerDetailsWithIntroOffer: "Free for {{ sub_offer_duration }}, then {{ total_price_and_per_month }}",
                    offerOverrides: [
                        TestData.weeklyPackage.identifier: .init(
                            offerDetails: "OVERRIDE weekly details {{ total_price_and_per_month }}",
                            offerDetailsWithIntroOffer: "OVERRIDE weekly Free for {{ sub_offer_duration }}, then {{ total_price_and_per_month }}",
                            offerName: "OVERRIDE Weekly",
                            offerBadge: "{{ sub_relative_discount }}"
                        ),
                        TestData.monthlyPackage.identifier: .init(
                            offerDetails: "OVERRIDE monthly details {{ total_price_and_per_month }}",
                            offerDetailsWithIntroOffer: "OVERRIDE monthly Free for {{ sub_offer_duration }}, then {{ total_price_and_per_month }}",
                            offerName: "OVERRIDE Monthly",
                            offerBadge: "{{ sub_relative_discount }}"
                        )
                    ],
                    features: [
                        .init(title: "Access to 30 cinematic LUTs", iconID: "tick"),
                        .init(title: "Pro fonts and transition effects", iconID: "tick"),
                        .init(title: "10+ templates", iconID: "tick")
                    ],
                    tierName: "Standard"
                ),
                "premium": .init(
                    title: "Master the art of video editing",
                    callToAction: "{{ price_per_period }}",
                    callToActionWithIntroOffer: "Start your {{ sub_offer_duration }} free trial",
                    offerDetails: "{{ total_price_and_per_month }}",
                    offerDetailsWithIntroOffer: "Free for {{ sub_offer_duration }}, then {{ total_price_and_per_month }}",
                    offerOverrides: [
                        TestData.threeMonthPackage.identifier: .init(
                            offerDetails: "OVERRIDE three month details {{ total_price_and_per_month }}",
                            offerDetailsWithIntroOffer: "OVERRIDE three month Free for {{ sub_offer_duration }}, then {{ total_price_and_per_month }}",
                            offerName: "OVERRIDE Three Month",
                            offerBadge: "{{ sub_relative_discount }}"
                        ),
                        TestData.annualPackage.identifier: .init(
                            offerDetails: "OVERRIDE annual details {{ total_price_and_per_month }}",
                            offerDetailsWithIntroOffer: "OVERRIDE annual Free for {{ sub_offer_duration }}, then {{ total_price_and_per_month }}",
                            offerName: "OVERRIDE Annual",
                            offerBadge: "{{ sub_relative_discount }}"
                        )
                    ],
                    features: [
                        .init(title: "Access to all 150 of our cinematic LUTs", iconID: "tick"),
                        .init(title: "Custom design tools and transition effects", iconID: "tick"),
                        .init(title: "100+ exclusive templates", iconID: "tick")
                    ],
                    tierName: "Premium"
                )
            ],
            assetBaseURL: Self.paywallAssetBaseURL
        )
    }

    #if PAYWALL_COMPONENTS

    typealias LocaleID = PaywallComponent.LocaleID
    typealias LocalizationDictionary = PaywallComponent.LocalizationDictionary

    static func createFakePaywallComponentsData(
        components: [PaywallComponent],
        stickyFooter: PaywallComponent.StickyFooterComponent?,
        localization: [LocaleID: LocalizationDictionary]
    ) -> PaywallComponentsData {
        PaywallComponentsData(templateName: "Component Sample",
                              assetBaseURL: URL(string:"https://assets.pawwalls.com/")!,
                              componentsConfigs: .init(
                                base: .init(
                                    stack: .init(components: components),
                                    stickyFooter: stickyFooter
                                )
                              ),
                              componentsLocalizations: localization,
                              revision: 0,
                              defaultLocaleIdentifier: "en_US")
    }

    internal static var fitnessComponents: PaywallComponentsData {
        return createFakePaywallComponentsData(
            components: fitnessSample,
            stickyFooter: nil,
            localization: fitnessPaywallStrings()
        )
    }

    internal static var template1Components: PaywallComponentsData {
        return createFakePaywallComponentsData(
            components: curiosity,
            stickyFooter: nil,
            localization: curiosityPaywallStrings()
        )
    }

    internal static var simpleSampleComponents: PaywallComponentsData {
        return createFakePaywallComponentsData(
            components: simpleSix,
            stickyFooter: nil,
            localization: simplePaywallStrings()
        )
    }
    
    internal static var longWithStickyFooter: PaywallComponentsData {
        return createFakePaywallComponentsData(
            components: longWithStickyFooterComponents,
            stickyFooter: stickyPurchaseButtonFooter,
            localization: curiosityPaywallStrings()
        )
    }

    static var simpleOne: [PaywallComponent] = {
            [helloWorld]
    }()

    static var simpleTwo: [PaywallComponent] = {
            [fuzzyCat]
    }()

    static var simpleThree: [PaywallComponent] = {
        let components: [PaywallComponent] = [
            .stack(.init(components:
                            [fuzzyCat, helloWorld],
                         dimension: .vertical(.center),
                         spacing: nil,
                         backgroundColor: .init(light: "#FFFFFF"), 
                         padding: .zero))]

        return components
    }()

    static var simpleFour: [PaywallComponent] = {
        let components: [PaywallComponent] = [
            .stack(.init(components:
                            [fuzzyCat, helloWorld, purchaseSimpleButton],
                         dimension: .vertical(.center),
                         spacing: nil,
                         backgroundColor: .init(light: "#FFFFFF"),
                         padding: .zero))]

        return components
    }()

    static var simpleFive: [PaywallComponent] = {
        let components: [PaywallComponent] = [
            .stack(.init(components:
                            [fuzzyCat, spacer, featureText, spacer, purchaseSimpleButton],
                         dimension: .vertical(.center),
                         spacing: nil,
                         backgroundColor: .init(light: "#FFFFFF"),
                         padding: .zero))]

        return components
    }()

    static func makePackage(packageID: String,
                            nameTextLid: String,
                            detailTextLid: String,
<<<<<<< HEAD
                            isDefaultSelected: Bool = false) -> PaywallComponent.PackageComponent {
=======
                            isSelectedByDefault: Bool = false) -> PaywallComponent.PackageComponent {
>>>>>>> 4586c43d
        let stack: PaywallComponent.StackComponent = .init(
            components: [
                .text(.init(
                    text: nameTextLid,
                    fontWeight: .bold,
                    color: .init(light: "#000000"),
                    padding: .zero,
                    margin: .zero
                )),
                .text(.init(
                    text: detailTextLid,
                    color: .init(light: "#000000"),
                    padding: .zero,
                    margin: .zero
                ))
            ],
            dimension: .vertical(.leading),
            spacing: 0,
            backgroundColor: nil,
            padding: .init(top: 10,
                           bottom: 10,
                           leading: 20,
                           trailing: 20),
            cornerRadiuses: .init(topLeading: 8,
                                  topTrailing: 8,
                                  bottomLeading: 8,
                                  bottomTrailing: 8),
            border: .init(color: .init(light: "#000000"), width: 1)
        )

        return .init(
            packageID: packageID,
<<<<<<< HEAD
            isDefaultSelected: isDefaultSelected,
=======
            isSelectedByDefault: isSelectedByDefault,
>>>>>>> 4586c43d
            stack: stack
        )
    }

    static var simpleSixPackages: PaywallComponent = {
        return .stack(.init(
            components: [
                .stack(.init(
                    components: [
                        .package(makePackage(packageID: Package.string(from: PackageType.monthly)!,
                                    nameTextLid: "monthly_package_name",
                                    detailTextLid: "monthly_package_details")),
                        .package(makePackage(packageID: Package.string(from: PackageType.annual)!,
                                    nameTextLid: "annual_package_name",
                                    detailTextLid: "annual_package_details",
<<<<<<< HEAD
                                    isDefaultSelected: true))
=======
                                    isSelectedByDefault: true))
>>>>>>> 4586c43d
                    ],
                    spacing: 20,
                    margin: .init(top: 20, bottom: 20, leading: 20, trailing: 20)
                )),
                .purchaseButton(.init(
                    stack: .init(
                        components: [
                            // WIP: Intro offer state with "cta_intro",
                            .text(.init(
                                text: "cta",
                                fontWeight: .bold,
                                color: .init(light: "#ffffff")
                            ))
                        ],
                        backgroundColor: .init(light: "#ff0000"),
                        padding: .init(top: 15,
                                       bottom: 15,
                                       leading: 30,
                                       trailing: 30),
                        cornerRadiuses: .init(topLeading: 16,
                                              topTrailing: 16,
                                              bottomLeading: 16,
                                              bottomTrailing: 16)
                    )
                ))
            ],
            width: .init(type: .fill, value: nil),
            backgroundColor: nil,
            margin: .init(top: 0, bottom: 0, leading: 20, trailing: 20)
        ))
    }()

    static var simpleSix: [PaywallComponent] = {
        let components: [PaywallComponent] = [
            .stack(.init(components:
                            [
                                fuzzyCat,
                                spacer,
                                simpleFeatureStack(text: featureText),
                                spacer,
                                simpleSixPackages
                            ],
                         dimension: .vertical(.center),
                         spacing: nil,
                         backgroundColor: .init(light: "#FFFFFF"),
                         padding: .zero))]

        return components
    }()

    static var simpleSample: [PaywallComponent] = {
        let components: [PaywallComponent] = [
            .stack(.init(components:
                            //[fuzzyCat, spacer, simpleFeatureStack, spacer, purchaseSimpleButton],
                            [helloWorld, helloWorld],
                         dimension: .vertical(.center),
                         spacing: nil,
                         backgroundColor: .init(light: "#FFFFFF"),
                         padding: .zero))]

        return components

    }()

    static var triStacked: PaywallComponent = {
        .stack(.init(components:
                        [helloWorld, helloWorld, helloWorld],
                     dimension: .vertical(.center),
                     spacing: nil,
                     backgroundColor: .init(light: "#FFFFFF"),
                     padding: .zero))
    }()

    static var fuzzyCat: PaywallComponent = {
        .image(.init(source: fuzzyCatImageSource))
    }()



    static var checkmarkImage: PaywallComponent = {
        .image(.init(source: imageSource,
                     maxHeight: 20))
    }()


    static func simpleFeatureStack(text: PaywallComponent) -> PaywallComponent {
        .stack(.init(components: [checkmarkImage, text],
                     dimension: .horizontal(.center),
                     spacing: nil,
                     backgroundColor: nil,
                     padding: PaywallComponent.Padding(top: 0, bottom: 0, leading: 40, trailing: 40)))
    }

    static var featureText: PaywallComponent = {
        .text(.init(
            text: "feature_text",
            fontFamily: "",
            fontWeight: .regular,
            color: .init(light: "#000000"),
            padding: .zero,
            textStyle: .body
        ))
    }()

    static var helloWorld: PaywallComponent = {
        .text(.init(
            text: "welcome_message",
            fontFamily: "",
            fontWeight: .regular,
            color: .init(light: "#000000"),
            padding: .zero,
            textStyle: .body
        ))
    }()

    static var purchaseSimpleButton: PaywallComponent = {
        .linkButton(.init(url: URL(string: "https://pay.rev.cat/d1db8380eeb98a92/josh")!,
                      textComponent: purchaseSimpleNowText))
    }()

    static var purchaseSimpleNowText: PaywallComponent.TextComponent = {
        .init(
            text: "purchase_button_text",
            fontWeight: .regular,
            color: .init(light: "#000000"),
            backgroundColor: .init(light: "#9EE5FF"),
            padding: .init(top: 10, bottom: 10, leading: 50, trailing: 50),
            textStyle: .body
        )
    }()

    // fitness

    static var fitnessSample: [PaywallComponent] = {
        let components: [PaywallComponent] = [.stack(.init(components: [gymZStack,
                                   featureImageStack1,
                                   featureImageStack2,
                                   featureImageStack3,
                                   purchaseFitnessButton,
                                   fitnessFooter],
                      dimension: .vertical(.center),
                      spacing: 25,
                      backgroundColor: .init(light: "#000000"),
                      padding: .zero))]



        let encoder = JSONEncoder()
        encoder.outputFormatting = .prettyPrinted

        do {
            let jsonData = try encoder.encode(components)

            // Convert JSON data to a string if needed for debugging or logging
            if let jsonString = String(data: jsonData, encoding: .utf8) {
                print("JSON Representation:\n\(jsonString)")
            }

            // Return components as usual
            return components
        } catch {
            print("Failed to encode components: \(error)")
            return components
        }

    }()

    static var gymZStack: PaywallComponent = {
        .stack(.init(components: [homeGym, headlineText],
                     dimension: .zlayer(.bottom),
                      spacing: 0,
                      backgroundColor: nil,
                      padding: .zero))

    }()

    static var imageURL = URL(string: "https://assets.pawwalls.com/1075077_1724796818.jpeg")!

    static var imageSource: PaywallComponent.ThemeImageUrls = .init(
        light: .init(original: imageURL, heic: imageURL, heicLowRes: imageURL)
    )

    static var treadmill: PaywallComponent = {
        .image(.init(source: imageSource,
                     fitMode: .fit,
                     maxHeight: 125,
                     cornerRadiuses: .init(topLeading: 23,
                                           topTrailing: 23,
                                           bottomLeading: 23,
                                           bottomTrailing: 23)))
    }()

    static var cycle: PaywallComponent = {
        .image(.init(source: imageSource,
                     fitMode: .fit,
                     maxHeight: 125,
                     cornerRadiuses: .init(topLeading: 23,
                                         topTrailing: 23,
                                         bottomLeading: 23,
                                         bottomTrailing: 23)))
    }()

    static var homeGym: PaywallComponent = {
        .image(.init(source: imageSource,
                     fitMode: .fill,
                     maxHeight: 200,
                     gradientColors: ["#FF000000", "#FF000000", "#00000000"]))
    }()

    static var weights: PaywallComponent = {
        .image(.init(source: imageSource,
                     fitMode: .fit,
                     maxHeight: 125,
                     cornerRadiuses: .init(topLeading: 23,
                                           topTrailing: 23,
                                           bottomLeading: 23,
                                           bottomTrailing: 23)))
    }()


    static var headlineText: PaywallComponent = {
        .text(.init(
            text: "fitness_coach_title",
            fontFamily: "",
            fontWeight: .black,
            color: .init(light: "#EE4444"),
            padding: .init(top: 0, bottom: 10, leading: 0, trailing: 0),
            textStyle: .largeTitle
        ))
    }()


    static var treadmillText: PaywallComponent = {
        .text(.init(
            text: "fitness_new_workouts",
            fontFamily: "",
            fontWeight: .semibold,
            color: .init(light: "#FFFFFF"),
            padding: .zero,
            textStyle: .title2
        ))
    }()

    static var cycleText: PaywallComponent = {
        .text(.init(
            text: "fitness_challenge_text",
            fontFamily: "",
            fontWeight: .semibold,
            color: .init(light: "#FFFFFF"),
            padding: .zero,
            textStyle: .title2
        ))
    }()

    static var weightsText: PaywallComponent = {
        .text(.init(
            text: "fitness_conquer_goals",
            fontFamily: "",
            fontWeight: .semibold,
            color: .init(light: "#FFFFFF"),
            padding: .zero,
            textStyle: .title2
        ))
    }()


    static var featureImageStack1: PaywallComponent = {
        .stack(.init(components: [treadmillText, spacer, treadmill, spacer],
                     dimension: .horizontal(.center),
                     spacing: nil,
                     backgroundColor: nil,
                     padding: PaywallComponent.Padding(top: 0, bottom: 0, leading: 40, trailing: 40)))
    }()

    static var featureImageStack2: PaywallComponent = {
        .stack(.init(components: [spacer, cycle, spacer, cycleText],
                     dimension: .horizontal(.center),
                     spacing: nil,
                     backgroundColor: nil,
                     padding: PaywallComponent.Padding(top: 0, bottom: 0, leading: 40, trailing: 40)))
    }()

    static var featureImageStack3: PaywallComponent = {
        .stack(.init(components: [weightsText, spacer, weights, spacer],
                     dimension: .horizontal(.center),
                     spacing: nil,
                     backgroundColor: nil,
                     padding: PaywallComponent.Padding(top: 0, bottom: 0, leading: 40, trailing: 40)))
    }()

    static var purchaseFitnessButton: PaywallComponent = {
        .linkButton(.init(url: URL(string: "https://pay.rev.cat/d1db8380eeb98a92/josh")!,
                      textComponent: purchaseFitnessNowText))
    }()

    static var purchaseFitnessNowText: PaywallComponent.TextComponent = {
        .init(
            text: "fitness_start_today",
            fontWeight: .semibold,
            color: .init(light: "#FFFFFF"),
            backgroundColor: .init(light: "#DD4444"),
            padding: .init(top: 10, bottom: 10, leading: 50, trailing: 50),
            textStyle: .title3
        )
    }()

    static var fitnessFooter: PaywallComponent = {
        .stack(.init(components: [spacer, restoreFitnessPurchases, bulletFitness, termsAndConditionsFitness, spacer],
                      dimension: .horizontal(),
                     spacing: 10,
                     backgroundColor: nil,
                     padding: .zero))

    }()

    static var restoreFitnessPurchases: PaywallComponent = {
        .text(.init(
            text: "restore_purchases",
            fontFamily: "",
            fontWeight: .regular,
            color: .init(light: "#FFFFFF"),
            padding: .zero,
            textStyle: .caption
        ))
    }()

    static var bulletFitness: PaywallComponent = {
        .text(.init(
            text: "bullet_point",
            fontFamily: "",
            fontWeight: .regular,
            color: .init(light: "#FFFFFF"),
            padding: .zero,
            textStyle: .caption
        ))
    }()

    static var termsAndConditionsFitness: PaywallComponent = {
        .text(.init(
            text: "terms_and_conditions",
            fontFamily: "",
            fontWeight: .regular,
            color: .init(light: "#FFFFFF"),
            padding: .zero,
            textStyle: .caption
        ))
    }()


    // CURIOSITY


    static var curiosity: [PaywallComponent] = {
        [.stack(.init(components: [headerZStack,
                                   spacer,
                                   headingText,
                                   subHeadingText,
                                   spacer,
                                   featureVStack,
                                   spacer,
                                   costText,
                                   purchaseButton,
                                   footerStack],
                      dimension: .vertical(),
                      spacing: nil,
                      backgroundColor: nil,
                      padding: .zero))]

    }()



    static var headerImage: PaywallComponent = {
        .image(.init(source: curiousKidImageSource))
    }()

    static let fuzzyCatImageURL = URL(string: "https://assets.pawwalls.com/954459_1701163461.jpg")!
    static let curiousKidImageURL = URL(string: "https://assets.pawwalls.com/9a17e0a7_1689854430..jpeg")!

    static var fuzzyCatImageSource: PaywallComponent.ThemeImageUrls = .init(
        light: .init(original: fuzzyCatImageURL, heic: fuzzyCatImageURL, heicLowRes: fuzzyCatImageURL)
    )
    static var curiousKidImageSource: PaywallComponent.ThemeImageUrls = .init(
        light: .init(original: curiousKidImageURL, heic: curiousKidImageURL, heicLowRes: curiousKidImageURL)
    )


    static var myGreatAppText: PaywallComponent = {
        .text(.init(
            text: "explore_button_text",
            fontFamily: "",
            fontWeight: .semibold,
            color: .init(light: "#f7d216"),
            padding: .init(top: 20, bottom: 0, leading: 20, trailing: 0),
            textStyle: .title
        ))
    }()

    static var myGreatAppTextOffset: PaywallComponent = {
        .text(.init(
            text: "explore_button_text",
            fontFamily: "",
            fontWeight: .semibold,
            color: .init(light: "#633306"),
            padding: .init(top: 21, bottom: 0, leading: 21, trailing: 0),
            textStyle: .title
        ))
    }()

    static var headerZStack: PaywallComponent = {
        .stack(.init(components: [headerImage, myGreatAppTextOffset, myGreatAppText],
                      dimension: .zlayer(.topLeading),
                      spacing: 0,
                      backgroundColor: nil,
                     padding: .zero))

    }()

    static var headingText: PaywallComponent = {
        .text(.init(
            text: "curiosity_headline",
            fontWeight: .heavy,
            color: .init(light: "#000000"),
            textStyle: .extraLargeTitle
        ))
    }()

    static var subHeadingText: PaywallComponent = {
        .text(.init(
            text: "curiosity_subheadline",
            color: .init(light: "#000000"),
            textStyle: .headline
        ))
    }()

    static var featureVStack: PaywallComponent = {
        .stack(.init(components: [feature1Text, feature2Text, feature3Text],
                     dimension: .vertical(.leading),
                     width: .init(type: .fit, value: nil),
                     spacing: 0,
                     backgroundColor: nil,
                     padding: .zero,
                     margin: .init(top: 0, bottom: 0, leading: 40, trailing: 40)))

    }()

    static var feature1Text: PaywallComponent = {
        .text(.init(
            text: "feature_valuable",
            color: .init(light: "#000000"),
            padding: .zero,
            textStyle: .headline,
            horizontalAlignment: .leading
        ))
    }()

    static var feature2Text: PaywallComponent = {
        .text(.init(
            text: "feature_great_price",
            color: .init(light: "#000000"),
            padding: .zero,
            textStyle: .headline,
            horizontalAlignment: .leading
        ))
    }()

    static var feature3Text: PaywallComponent = {
        .text(.init(
            text: "feature_support",
            color: .init(light: "#000000"),
            padding: .zero,
            textStyle: .headline,
            horizontalAlignment: .leading
        ))
    }()

    static var costText: PaywallComponent = {
        .text(.init(
            text: "subscription_price",
            color: .init(light: "#000000"),
            textStyle: .subheadline
        ))
    }()

    static var purchaseButton: PaywallComponent = {
        .linkButton(.init(url: URL(string: "https://pay.rev.cat/d1db8380eeb98a92/josh")!,
                      textComponent: purchaseNowText))
    }()

    static var purchaseNowText: PaywallComponent.TextComponent = {
        .init(
            text: "purchase_for_price",
            fontWeight: .semibold,
            color: .init(light: "#FFFFFF"),
            backgroundColor: .init(light: "#00AA00"),
            padding: .init(top: 10, bottom: 10, leading: 100, trailing: 100),
            textStyle: .title3
        )
    }()

    static var restorePurchases: PaywallComponent = {
        .text(.init(
            text: "restore_purchases",
            fontFamily: "",
            fontWeight: .regular,
            color: .init(light: "#000000"),
            padding: .zero, 
            textStyle: .caption
        ))
    }()

    static var termsAndConditions: PaywallComponent = {
        .text(.init(
            text: "terms_and_conditions",
            fontFamily: "",
            fontWeight: .regular,
            color: .init(light: "#000000"),
            padding: .zero, 
            textStyle: .caption
        ))
    }()

    static var bullet: PaywallComponent = {
        .text(.init(
            text: "bullet_point",
            fontFamily: "",
            fontWeight: .regular,
            color: .init(light: "#000000"),
            padding: .zero,
            textStyle: .caption
        ))
    }()

    static var footerStack: PaywallComponent = {
        .stack(.init(components: [spacer, restorePurchases, bullet, termsAndConditions, spacer],
                      dimension: .horizontal(),
                     spacing: 10,
                     backgroundColor: nil,
                     padding: .zero))

    }()


    static var spacer: PaywallComponent = {
        .spacer(PaywallComponent.SpacerComponent())
    }()

    static var mainVStack: [PaywallComponent] = {
        [.stack(.init(components: imageZStack + twoHorizontal + [button],
                      dimension: .vertical(),
                      spacing: 0,
                      backgroundColor: nil,
                      padding: .zero))]

    }()

    static var twoHorizontal: [PaywallComponent] = {
        [.stack(.init(components: [verticalTextStack, middleText, verticalTextStack],
                      dimension: .horizontal(),
                      spacing: nil,
                      backgroundColor: .init(light: "#1122AA"),
                      padding: .zero))]

    }()

    static var verticalTextStack: PaywallComponent = {
        .stack(.init(components: [getStartedText, spacer, upgradeText],
                     dimension: .vertical(.leading),
                     spacing: nil,
                     backgroundColor: .init(light: "#11AA22"),
                     padding: .zero))

    }()

    static var middleText: PaywallComponent = {
        .text(.init(
            text: "popular_plan_label",
            color: .init(light: "#000000"),
            textStyle: .body
        ))
    }()

    static var getStartedText: PaywallComponent = {
        .text(.init(
            text: "get_started_text",
            color: .init(light: "#FF0000"),
            backgroundColor: .init(light: "#FF00FF"),
            textStyle: .body
        ))
    }()

    static var upgradeText: PaywallComponent = {
        .text(.init(
            text: "upgrade_plan_text",
            color: .init(light: "#000000"),
            backgroundColor: .init(light: "#FF00FF"),
            textStyle: .body
        ))
    }()



    static var button: PaywallComponent = {
        .linkButton(.init(url: URL(string: "https://pay.rev.cat/d1db8380eeb98a92/josh")!,
                      textComponent: purchaseNowText))
    }()




    static var imageZStack: [PaywallComponent] = {
        [.stack(.init(components: [headerImage, .text(purchaseNowText)],
                      dimension: .zlayer(.center),
                      spacing: 0,
                      backgroundColor: nil,
                      padding: .zero))]

    }()
    
    // Long with sticky footer
    
    static var longWithStickyFooterComponents: [PaywallComponent] = {
        [
            .stack(
                .init(
                    components: [
                        headerZStack,
                        spacer,
                        headingText,
                        subHeadingText,
                        spacer,
                        featureVStack,
                        spacer,
                        featureVStack,
                        spacer,
                        featureVStack,
                        spacer,
                        featureVStack,
                        spacer,
                        featureVStack,
                        spacer,
                    ],
                    dimension: .vertical(),
                    spacing: nil,
                    backgroundColor: nil,
                    padding: .zero
                )
            )
        ]
    }()
    
    static var stickyPurchaseButtonFooter: PaywallComponent.StickyFooterComponent = {
        PaywallComponent.StickyFooterComponent(
            stack: .init(
                components: [
                    costText,
                    purchaseButton,
                    footerStack
                ],
                dimension: .vertical(),
                spacing: 10,
                backgroundColor: .init(light: "#F2545B"),
                padding: .zero,
                cornerRadiuses: .init(topLeading: 16.0, topTrailing: 16.0, bottomLeading: 0.0, bottomTrailing: 0.0),
                shadow: PaywallComponent.Shadow(color: .init(light: "#000000"), radius: 8, x: 0, y: 0)
            )
        )
    }()

    static func fitnessPaywallStrings() -> [LocaleID: LocalizationDictionary] {
        return [
            "en_US": [
                "fitness_coach_title": .string("Fitness Coach"),
                "fitness_new_workouts": .string("New workouts added every day"),
                "fitness_challenge_text": .string("Challenge others and climb the leader ladder"),
                "fitness_conquer_goals": .string("Conquer your goals"),
                "fitness_start_today": .string("Start Today for $9.99/mo"),
                "restore_purchases": .string("Restore purchases"),
                "bullet_point": .string("•"),
                "terms_and_conditions": .string("Terms and conditions")
            ],
            "fr_FR": [
                "fitness_coach_title": .string("Coach Fitness"),
                "fitness_new_workouts": .string("Nouveaux entraînements ajoutés chaque jour"),
                "fitness_challenge_text": .string("Défiez les autres et grimpez l'échelle des leaders"),
                "fitness_conquer_goals": .string("Conquérir vos objectifs"),
                "fitness_start_today": .string("Commencez aujourd'hui pour 9,99€/mois"),
                "restore_purchases": .string("Restaurer les achats"),
                "bullet_point": .string("•"),
                "terms_and_conditions": .string("Conditions générales")
            ],
            "es_ES": [
                "fitness_coach_title": .string("Entrenador de fitness"),
                "fitness_new_workouts": .string("Nuevos entrenamientos añadidos todos los días"),
                "fitness_challenge_text": .string("Desafía a otros y escala en la clasificación"),
                "fitness_conquer_goals": .string("Conquista tus objetivos"),
                "fitness_start_today": .string("Comienza hoy por 9,99€/mes"),
                "restore_purchases": .string("Restaurar compras"),
                "bullet_point": .string("•"),
                "terms_and_conditions": .string("Términos y condiciones")
            ]
        ]
    }

    static func curiosityPaywallStrings() -> [LocaleID: LocalizationDictionary] {
        return [
            "en_US": [
                "curiosity_headline": .string("Ignite your child's curiosity"),
                "curiosity_subheadline": .string("Get access to all our educational content trusted by thousands of parents."),
                "feature_valuable": .string("✅ Valuable features"),
                "feature_great_price": .string("✅ Great Price"),
                "feature_support": .string("✅ Support"),
                "subscription_price": .string("$6.99 per month"),
                "purchase_for_price": .string("Purchase for $6.99"),
                "popular_plan_label": .string("Popular Plan"),
                "get_started_text": .string("Get started with our plan"),
                "upgrade_plan_text": .string("Upgrade to our premium plan"),
                "explore_button_text": .string("Explore"),
                "restore_purchases": .string("Restore purchases"),
                "bullet_point": .string("•"),
                "terms_and_conditions": .string("Terms and conditions"),
            ],
            "fr_FR": [
                "curiosity_headline": .string("Éveillez la curiosité de votre enfant"),
                "curiosity_subheadline": .string("Accédez à tout notre contenu éducatif approuvé par des milliers de parents."),
                "feature_valuable": .string("✅ Fonctionnalités précieuses"),
                "feature_great_price": .string("✅ Excellent prix"),
                "feature_support": .string("✅ Support"),
                "subscription_price": .string("6,99€ par mois"),
                "purchase_for_price": .string("Achetez pour 6,99€"),
                "popular_plan_label": .string("Plan populaire"),
                "get_started_text": .string("Commencez avec notre plan"),
                "upgrade_plan_text": .string("Passez à notre plan premium"),
                "explore_button_text": .string("Explorer"),
                "restore_purchases": .string("Restaurer les achats"),
                "bullet_point": .string("•"),
                "terms_and_conditions": .string("Conditions générales"),
            ],
            "es_ES": [
                "curiosity_headline": .string("Despierta la curiosidad de tu hijo"),
                "curiosity_subheadline": .string("Accede a todo nuestro contenido educativo confiado por miles de padres."),
                "feature_valuable": .string("✅ Funciones valiosas"),
                "feature_great_price": .string("✅ Gran precio"),
                "feature_support": .string("✅ Soporte"),
                "subscription_price": .string("6,99€ por mes"),
                "purchase_for_price": .string("Compra por 6,99€"),
                "popular_plan_label": .string("Plan popular"),
                "get_started_text": .string("Empieza con nuestro plan"),
                "upgrade_plan_text": .string("Actualiza a nuestro plan premium"),
                "explore_button_text": .string("Explorar"),
                "restore_purchases": .string("Restaurar compras"),
                "bullet_point": .string("•"),
                "terms_and_conditions": .string("Términos y condiciones")
            ]
        ]
    }


    static func simplePaywallStrings() -> [LocaleID: LocalizationDictionary] {
        return [
            "en_US": [
                "welcome_message": .string("Hello, Paywall Components!"),
                "purchase_button_text": .string("Purchase Now! $19.99/year"),
                "explore_button_text": .string("Explore"),
                "popular_plan_label": .string("Popular Plan"),
                "get_started_text": .string("Get started with our plan"),
                "upgrade_plan_text": .string("Upgrade to our premium plan"),
                "feature_text": .string("Feature"),
                "monthly_package_name": .string("Monthly"),
                "monthly_package_details": .string("Get now for $2.99/month"),
                "annual_package_name": .string("Annual"),
                "annual_package_details": .string("Get now for $19.99/month"),
                "cta": .string("Purchase now"),
                "cta_intro": .string("Claim free trial")
            ],
            "fr_FR": [
                "welcome_message": .string("Bonjour, Composants Paywall!"),
                "purchase_button_text": .string("Achetez maintenant! 19,99$/an"),
                "explore_button_text": .string("Explorer"),
                "popular_plan_label": .string("Plan populaire"),
                "get_started_text": .string("Commencez avec notre plan"),
                "upgrade_plan_text": .string("Passez à notre plan premium"),
                "feature_text": .string("Fonctionnalité"),
                "monthly_package_name": .string("Monthly Package FRENCH"),
                "monthly_package_details": .string("Monthly DETAILS Package"),
                "annual_package_name": .string("Annua FRENCH"),
                "annual_package_details": .string("Get now for $19.99/month FRENCH"),
                "cta": .string("Purchase now FRENCH"),
                "cta_intro": .string("Claim free trial FRENCH")
            ],
            "es_ES": [
                "welcome_message": .string("¡Hola, Componentes Paywall!"),
                "purchase_button_text": .string("¡Compra ahora! 19,99€/año"),
                "explore_button_text": .string("Explorar"),
                "popular_plan_label": .string("Plan popular"),
                "get_started_text": .string("Empieza con nuestro plan"),
                "upgrade_plan_text": .string("Actualiza a nuestro plan premium"),
                "feature_text": .string("Función"),
                "monthly_package_name": .string("Monthly Package SPANISH"),
                "monthly_package_details": .string("Monthly DETAILS Package"),
                "annual_package_name": .string("Annual SPANISH"),
                "annual_package_details": .string("Get now for $19.99/month SPANISH"),
                "cta": .string("Purchase now SPANISH"),
                "cta_intro": .string("Claim free trial SPANISH")
            ]
        ]
    }






    #endif

    static func unrecognizedTemplate() -> PaywallData {
        return .init(
            templateName: "unrecognized_template_name",
            config: .init(
                packages: [Package.string(from: PackageType.monthly)!],
                images: Self.images,
                colors:  .init(
                    light: .init(
                        background: "#FFFFFF",
                        text1: "#000000",
                        callToActionBackground: "#5CD27A",
                        callToActionForeground: "#FFFFFF",
                        accent1: "#BC66FF"
                    )
                ),
                termsOfServiceURL: Self.tosURL
            ),
            localization: .init(
                title: "Ignite your child's curiosity",
                subtitle: "Get access to all our educational content trusted by thousands of parents.",
                callToAction: "Purchase for {{ price }}",
                callToActionWithIntroOffer: "Purchase for {{ sub_price_per_month }} per month",
                offerDetails: "{{ sub_price_per_month }} per month",
                offerDetailsWithIntroOffer: "Start your {{ sub_offer_duration }} trial, then {{ sub_price_per_month }} per month"
            ),
            assetBaseURL: Self.paywallAssetBaseURL
        )
    }

}

private extension SamplePaywallLoader {

    static let images: PaywallData.Configuration.Images = .init(
        header: "9a17e0a7_1689854430..jpeg",
        background: "9a17e0a7_1689854342..jpg",
        icon: "9a17e0a7_1689854430..jpeg"
    )

    static let imagesLowRes: PaywallData.Configuration.Images = .init(
        header: "954459_1692984654.jpg",
        background: "954459_1692984654.jpg",
        icon: "954459_1692984654.jpg"
    )

    static let offeringIdentifier = "offering"
    static let paywallAssetBaseURL = URL(string: "https://assets.pawwalls.com")!
    static let tosURL = URL(string: "https://revenuecat.com/tos")!

}

// This is provided by RevenueCatUI only for debug builds
// But we want to be able to use it in release builds too.
#if !DEBUG

extension PaywallColor: ExpressibleByStringLiteral {

    public init(stringLiteral value: StringLiteralType) {
        // swiftlint:disable:next force_try
        try! self.init(stringRepresentation: value)
    }

}

#endif
<|MERGE_RESOLUTION|>--- conflicted
+++ resolved
@@ -740,11 +740,7 @@
     static func makePackage(packageID: String,
                             nameTextLid: String,
                             detailTextLid: String,
-<<<<<<< HEAD
-                            isDefaultSelected: Bool = false) -> PaywallComponent.PackageComponent {
-=======
                             isSelectedByDefault: Bool = false) -> PaywallComponent.PackageComponent {
->>>>>>> 4586c43d
         let stack: PaywallComponent.StackComponent = .init(
             components: [
                 .text(.init(
@@ -777,11 +773,7 @@
 
         return .init(
             packageID: packageID,
-<<<<<<< HEAD
-            isDefaultSelected: isDefaultSelected,
-=======
             isSelectedByDefault: isSelectedByDefault,
->>>>>>> 4586c43d
             stack: stack
         )
     }
@@ -797,11 +789,7 @@
                         .package(makePackage(packageID: Package.string(from: PackageType.annual)!,
                                     nameTextLid: "annual_package_name",
                                     detailTextLid: "annual_package_details",
-<<<<<<< HEAD
-                                    isDefaultSelected: true))
-=======
                                     isSelectedByDefault: true))
->>>>>>> 4586c43d
                     ],
                     spacing: 20,
                     margin: .init(top: 20, bottom: 20, leading: 20, trailing: 20)
