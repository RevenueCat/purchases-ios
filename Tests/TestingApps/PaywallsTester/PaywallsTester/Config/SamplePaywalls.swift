//
//  SamplePaywalls.swift
//  PaywallsPreview
//
//  Created by Nacho Soto on 7/27/23.
//



import Foundation
import RevenueCat
import RevenueCatUI

import UIKit

final class SamplePaywallLoader {

    private let packages: [Package]

    init() {
        self.packages = [
            Self.weeklyPackage,
            Self.monthlyPackage,
            Self.threeMonthPackage,
            Self.sixMonthPackage,
            Self.annualPackage,
            Self.lifetimePackage
        ]
    }

    func offering(for template: PaywallTemplate) -> Offering {
        return .init(
            identifier: Self.offeringIdentifier,
            serverDescription: Self.offeringIdentifier,
            metadata: [:],
            paywall: self.paywall(for: template),
            availablePackages: self.packages
        )
    }

    func offeringWithDefaultPaywall() -> Offering {
        return .init(
            identifier: Self.offeringIdentifier,
            serverDescription: Self.offeringIdentifier,
            metadata: [:],
            paywall: nil,
            availablePackages: self.packages
        )
    }

    func offeringWithUnrecognizedPaywall() -> Offering {
        return .init(
            identifier: Self.offeringIdentifier,
            serverDescription: Self.offeringIdentifier,
            metadata: [:],
            paywall: Self.unrecognizedTemplate(),
            availablePackages: self.packages
        )
    }

    let customerInfo = TestData.customerInfo

    private func paywall(for template: PaywallTemplate) -> PaywallData {
        switch template {
        case .template1:
            return Self.template1()
        case .template2:
            return Self.template2()
        case .template3:
            return Self.template3()
        case .template4:
            return Self.template4()
        case .template5:
            return Self.template5()
        case .template7:
            return Self.template7()
        }
    }

}

// MARK: - Packages

private extension SamplePaywallLoader {

    static let weeklyPackage = Package(
        identifier: Package.string(from: .weekly)!,
        packageType: .weekly,
        storeProduct: weeklyProduct.toStoreProduct(),
        offeringIdentifier: offeringIdentifier
    )
    static let monthlyPackage = Package(
        identifier: Package.string(from: .monthly)!,
        packageType: .monthly,
        storeProduct: monthlyProduct.toStoreProduct(),
        offeringIdentifier: offeringIdentifier
    )
    static let sixMonthPackage = Package(
        identifier: Package.string(from: .sixMonth)!,
        packageType: .sixMonth,
        storeProduct: sixMonthProduct.toStoreProduct(),
        offeringIdentifier: offeringIdentifier
    )
    static let threeMonthPackage = Package(
        identifier: Package.string(from: .threeMonth)!,
        packageType: .threeMonth,
        storeProduct: threeMonthProduct.toStoreProduct(),
        offeringIdentifier: offeringIdentifier
    )
    static let annualPackage = Package(
        identifier: Package.string(from: .annual)!,
        packageType: .annual,
        storeProduct: annualProduct.toStoreProduct(),
        offeringIdentifier: offeringIdentifier
    )
    static let lifetimePackage = Package(
        identifier: Package.string(from: .lifetime)!,
        packageType: .lifetime,
        storeProduct: lifetimeProduct.toStoreProduct(),
        offeringIdentifier: offeringIdentifier
    )

    static let weeklyProduct = TestStoreProduct(
        localizedTitle: "Weekly",
        price: 1.99,
        localizedPriceString: "$1.99",
        productIdentifier: "com.revenuecat.product_1",
        productType: .autoRenewableSubscription,
        localizedDescription: "PRO weekly",
        subscriptionGroupIdentifier: "group",
        subscriptionPeriod: .init(value: 1, unit: .week)
    )
    static let monthlyProduct = TestStoreProduct(
        localizedTitle: "Monthly",
        price: 6.99,
        localizedPriceString: "$6.99",
        productIdentifier: "com.revenuecat.product_2",
        productType: .autoRenewableSubscription,
        localizedDescription: "PRO monthly",
        subscriptionGroupIdentifier: "group",
        subscriptionPeriod: .init(value: 1, unit: .month),
        introductoryDiscount: .init(
            identifier: "intro",
            price: 0,
            localizedPriceString: "$0.00",
            paymentMode: .freeTrial,
            subscriptionPeriod: .init(value: 1, unit: .week),
            numberOfPeriods: 1,
            type: .introductory
        )
    )
    static let threeMonthProduct = TestStoreProduct(
        localizedTitle: "Three Months",
        price: 16.99,
        localizedPriceString: "$16.99",
        productIdentifier: "com.revenuecat.product_9",
        productType: .autoRenewableSubscription,
        localizedDescription: "PRO 3 months",
        subscriptionGroupIdentifier: "group",
        subscriptionPeriod: .init(value: 3, unit: .month),
        introductoryDiscount: .init(
            identifier: "intro",
            price: 0,
            localizedPriceString: "$0.00",
            paymentMode: .freeTrial,
            subscriptionPeriod: .init(value: 7, unit: .day),
            numberOfPeriods: 1,
            type: .introductory
        )
    )
    static let sixMonthProduct = TestStoreProduct(
        localizedTitle: "Six Months",
        price: 34.99,
        localizedPriceString: "$34.99",
        productIdentifier: "com.revenuecat.product_4",
        productType: .autoRenewableSubscription,
        localizedDescription: "PRO monthly",
        subscriptionGroupIdentifier: "group",
        subscriptionPeriod: .init(value: 6, unit: .month),
        introductoryDiscount: .init(
            identifier: "intro",
            price: 0,
            localizedPriceString: "$0.00",
            paymentMode: .freeTrial,
            subscriptionPeriod: .init(value: 7, unit: .day),
            numberOfPeriods: 1,
            type: .introductory
        )
    )
    static let annualProduct = TestStoreProduct(
        localizedTitle: "Annual",
        price: 53.99,
        localizedPriceString: "$53.99",
        productIdentifier: "com.revenuecat.product_3",
        productType: .autoRenewableSubscription,
        localizedDescription: "PRO annual",
        subscriptionGroupIdentifier: "group",
        subscriptionPeriod: .init(value: 1, unit: .year),
        introductoryDiscount: .init(
            identifier: "intro",
            price: 0,
            localizedPriceString: "$0.00",
            paymentMode: .freeTrial,
            subscriptionPeriod: .init(value: 14, unit: .day),
            numberOfPeriods: 1,
            type: .introductory
        )
    )
    static let lifetimeProduct = TestStoreProduct(
        localizedTitle: "Lifetime",
        price: 119.49,
        localizedPriceString: "$119.49",
        productIdentifier: "com.revenuecat.product_lifetime",
        productType: .consumable,
        localizedDescription: "Lifetime purchase",
        subscriptionGroupIdentifier: "group",
        subscriptionPeriod: nil
    )

}

// MARK: - Paywalls

private extension SamplePaywallLoader {

    static func template1() -> PaywallData {
        return .init(
            templateName: PaywallTemplate.template1.rawValue,
            config: .init(
                packages: [Package.string(from: PackageType.monthly)!],
                images: Self.images,
                imagesLowRes: Self.imagesLowRes,
                colors:  .init(
                    light: .init(
                        background: "#FFFFFF",
                        text1: "#000000",
                        callToActionBackground: "#5CD27A",
                        callToActionForeground: "#FFFFFF",
                        accent1: "#BC66FF"
                    ),
                    dark: .init(
                        background: "#000000",
                        text1: "#FFFFFF",
                        callToActionBackground: "#ACD27A",
                        callToActionForeground: "#000000",
                        accent1: "#B022BB"
                    )
                ),
                termsOfServiceURL: Self.tosURL
            ),
            localization: .init(
                title: "Ignite your child's curiosity",
                subtitle: "Get access to all our educational content trusted by thousands of parents.",
                callToAction: "Purchase for {{ price }}",
                callToActionWithIntroOffer: "Purchase for {{ sub_price_per_month }} per month",
                offerDetails: "{{ sub_price_per_month }} per month",
                offerDetailsWithIntroOffer: "Start your {{ sub_offer_duration }} trial, then {{ sub_price_per_month }} per month"
            ),
            assetBaseURL: Self.paywallAssetBaseURL
        )
    }

    static func template2() -> PaywallData {
        return .init(
            templateName: PaywallTemplate.template2.rawValue,
            config: .init(
                packages: Array<PackageType>([.weekly, .monthly, .annual, .lifetime])
                    .map { Package.string(from: $0)! },
                images: Self.images,
                colors:  .init(
                    light: .init(
                        background: "#FFFFFF",
                        text1: "#000000",
                        callToActionBackground: "#EC807C",
                        callToActionForeground: "#FFFFFF",
                        accent1: "#BC66FF",
                        accent2: "#222222"
                    ),
                    dark: .init(
                        background: "#000000",
                        text1: "#FFFFFF",
                        callToActionBackground: "#ACD27A",
                        callToActionForeground: "#000000",
                        accent1: "#B022BB",
                        accent2: "#CCCCCC"
                    )
                ),
                blurredBackgroundImage: true,
                termsOfServiceURL: Self.tosURL
            ),
            localization: .init(
                title: "Call to action for better conversion.",
                subtitle: "Lorem ipsum is simply dummy text of the printing and typesetting industry.",
                callToAction: "Subscribe for {{ price_per_period }}",
                offerDetails: "{{ total_price_and_per_month }}",
                offerDetailsWithIntroOffer: "{{ total_price_and_per_month }} after {{ sub_offer_duration }} trial",
                offerName: "{{ sub_period }}"
            ),
            assetBaseURL: Self.paywallAssetBaseURL
        )
    }

    static func template3() -> PaywallData {
        return .init(
            templateName: PaywallTemplate.template3.rawValue,
            config: .init(
                packages: [Package.string(from: .annual)!],
                images: Self.images,
                colors: .init(
                    light: .init(
                        background: "#FAFAFA",
                        text1: "#000000",
                        text2: "#2A2A2A",
                        callToActionBackground: "#222222",
                        callToActionForeground: "#FFFFFF",
                        accent1: "#F4E971",
                        accent2: "#121212",
                        closeButton: "#00FF00"
                    ),
                    dark: .init(
                        background: "#272727",
                        text1: "#FFFFFF",
                        text2: "#B7B7B7",
                        callToActionBackground: "#FFFFFF",
                        callToActionForeground: "#000000",
                        accent1: "#F4E971",
                        accent2: "#4A4A4A",
                        closeButton: "#00FF00"
                    )
                ),
                termsOfServiceURL: Self.tosURL
            ),
            localization: .init(
                title: "How your free trial works",
                callToAction: "Start",
                callToActionWithIntroOffer: "Start your {{ sub_offer_duration }} free",
                offerDetails: "Only {{ price_per_period }}",
                offerDetailsWithIntroOffer: "First {{ sub_offer_duration }} free, then\n{{ price }} per year ({{ sub_price_per_month }} per month)",
                features: [
                    .init(title: "Today",
                          content: "Full access to 1000+ workouts plus free meal plan worth $49.99.",
                          iconID: "tick"),
                    .init(title: "Day 7",
                          content: "Get a reminder about when your trial is about to end.",
                          iconID: "notification"),
                    .init(title: "Day 14",
                          content: "You'll automatically get subscribed. Cancel anytime before if you didn't love our app.",
                          iconID: "attachment")
                ]),
            assetBaseURL: Self.paywallAssetBaseURL
        )
    }

    static func template4() -> PaywallData {
        return .init(
            templateName: PaywallTemplate.template4.rawValue,
            config: .init(
                packages: Array<PackageType>([.monthly, .annual, .lifetime])
                    .map { Package.string(from: $0)! },
                defaultPackage: Package.string(from: .sixMonth)!,
                images: .init(background: "300883_1690710097.jpg"),
                colors: .init(
                    light: .init(
                        background: "#FFFFFF",
                        text1: "#111111",
                        callToActionBackground: "#06357D",
                        callToActionForeground: "#FFFFFF",
                        accent1: "#D4B5FC",
                        accent2: "#DFDFDF"
                    )
                ),
                termsOfServiceURL: URL(string: "https://revenuecat.com/tos")!
            ),
            localization: .init(
                title: "Get _unlimited_ access",
                callToAction: "Continue",
                offerDetails: "Cancel anytime",
                offerDetailsWithIntroOffer: "Includes {{ sub_offer_duration }} **free** trial",
                offerName: "{{ sub_duration_in_months }}"
            ),
            assetBaseURL: Self.paywallAssetBaseURL
        )
    }

    static func template5() -> PaywallData {
        return .init(
            templateName: PaywallTemplate.template5.rawValue,
            config: .init(
                packages: [PackageType.annual.identifier,
                           PackageType.monthly.identifier],
                defaultPackage: PackageType.annual.identifier,
                images: .init(
                    header: "954459_1692992845.png"
                ),
                colors: .init(
                    light: .init(
                        background: "#ffffff",
                        text1: "#000000",
                        text2: "#adf5c5",
                        text3: "#b15d5d",
                        callToActionBackground: "#45c186",
                        callToActionForeground: "#ffffff",
                        accent1: "#b24010",
                        accent2: "#027424",
                        accent3: "#D1D1D1"
                    ),
                    dark: .init(
                        background: "#000000",
                        text1: "#ffffff",
                        text2: "#adf5c5",
                        text3: "#b15d5d",
                        callToActionBackground: "#41E194",
                        callToActionForeground: "#000000",
                        accent1: "#41E194",
                        accent2: "#DFDFDF",
                        accent3: "#D1D1D1"
                    )
                ),
                termsOfServiceURL: URL(string: "https://revenuecat.com/tos")!
            ),
            localization: .init(
                title: "Spice Up Your Kitchen - Go Pro for Exclusive Benefits!",
                callToAction: "Continue",
                callToActionWithIntroOffer: "Start your Free Trial",
                offerDetails: "{{ total_price_and_per_month }}",
                offerDetailsWithIntroOffer: "Free for {{ sub_offer_duration }}, then {{ total_price_and_per_month }}",
                offerName: "{{ sub_period }}",
                features: [
                    .init(title: "Unique gourmet recipes", iconID: "tick"),
                    .init(title: "Advanced nutritional recipes", iconID: "apple"),
                    .init(title: "Personalized support from our Chef", iconID: "warning"),
                    .init(title: "Unlimited receipt collections", iconID: "bookmark")
                ]
            ),
            assetBaseURL: Self.paywallAssetBaseURL
        )
    }

    static func template7() -> PaywallData {
        return .init(
            templateName: PaywallTemplate.template7.rawValue,
            config: .init(
                images: .init(),
                imagesByTier: [
                    "basic": .init(
                        header: "954459_1703109702.png"
                    ),
                    "standard": .init(
                        header: "954459_1692992845.png"
                    ),
                    "premium": .init(
                        header: "954459_1701267532.jpeg"
                    )
                ],
                colors: .init(
                    light: .init(
                        background: "#ffffff",
                        text1: "#000000",
                        text2: "#ffffff",
                        text3: "#30A0F8AA",
                        callToActionForeground: "#ffffff",
                        accent2: "#7676801F"
                    ),
                    dark: .init(
                        background: #colorLiteral(red: 0, green: 0, blue: 0, alpha: 1).asPaywallColor,
                        text1: #colorLiteral(red: 1, green: 1, blue: 1, alpha: 1).asPaywallColor,
                        text2: #colorLiteral(red: 0.8039215803, green: 0.8039215803, blue: 0.8039215803, alpha: 1).asPaywallColor,
                        text3: #colorLiteral(red: 0, green: 0, blue: 0, alpha: 1).asPaywallColor,
                        callToActionForeground: #colorLiteral(red: 0.5315951397, green: 1, blue: 0.4162791786, alpha: 1).asPaywallColor,
                        accent2: #colorLiteral(red: 0.8078431487, green: 0.02745098062, blue: 0.3333333433, alpha: 1).asPaywallColor
                    )
                ),
                colorsByTier: [
                    "basic": .init(
                        light: .init(
                            background: "#ffffff",
                            text1: "#000000",
                            text2: "#ffffff",
                            text3: "#30A0F8AA",
                            callToActionBackground: #colorLiteral(red: 0.2588235438, green: 0.7568627596, blue: 0.9686274529, alpha: 1).asPaywallColor,
                            callToActionForeground: "#ffffff",
                            accent1: #colorLiteral(red: 0.1764705926, green: 0.4980392158, blue: 0.7568627596, alpha: 1).asPaywallColor,
                            accent2: "#7676801F",
                            accent3: #colorLiteral(red: 0.06274510175, green: 0, blue: 0.1921568662, alpha: 1).asPaywallColor
                        )
                    ),
                    "standard": .init(
                        light: .init(
                            background: "#ffffff",
                            text1: "#000000",
                            text2: "#ffffff",
                            text3: "#30A0F8AA",
                            callToActionBackground: #colorLiteral(red: 0.8549019694, green: 0.250980407, blue: 0.4784313738, alpha: 1).asPaywallColor,
                            callToActionForeground: "#ffffff",
                            accent1: #colorLiteral(red: 0.8078431487, green: 0.02745098062, blue: 0.3333333433, alpha: 1).asPaywallColor,
                            accent2: "#7676801F",
                            accent3: #colorLiteral(red: 0.1921568662, green: 0.007843137719, blue: 0.09019608051, alpha: 1).asPaywallColor
                        )
                    ),
                    "premium": .init(
                        light: .init(
                            background: "#ffffff",
                            text1: "#000000",
                            text2: "#ffffff",
                            text3: "#30A0F8AA",
                            callToActionBackground: #colorLiteral(red: 0.5843137503, green: 0.8235294223, blue: 0.4196078479, alpha: 1).asPaywallColor,
                            callToActionForeground: "#ffffff",
                            accent1: #colorLiteral(red: 0.4666666687, green: 0.7647058964, blue: 0.2666666806, alpha: 1).asPaywallColor,
                            accent2: "#7676801F",
                            accent3: #colorLiteral(red: 0.1294117719, green: 0.2156862766, blue: 0.06666667014, alpha: 1).asPaywallColor
                        )
                    )
                ],
                tiers: [
                    .init(
                        id: "basic",
                        packages: [
                            Self.sixMonthPackage.identifier,
                            Self.lifetimePackage.identifier
                        ],
                        defaultPackage: Self.sixMonthPackage.identifier
                    ),
                    .init(
                        id: "standard",
                        packages: [
                            Self.weeklyPackage.identifier,
                            Self.monthlyPackage.identifier
                        ],
                        defaultPackage: Self.weeklyPackage.identifier
                    ),
                    .init(
                        id: "premium",
                        packages: [
                            Self.threeMonthPackage.identifier,
                            Self.annualPackage.identifier
                        ],
                        defaultPackage: Self.annualPackage.identifier
                    )
                ],
                termsOfServiceURL: URL(string: "https://revenuecat.com/tos")!
            ),
            localizationByTier: [
                "basic": .init(
                    title: "Get started with our Basic plan",
                    callToAction: "{{ price_per_period }}",
                    callToActionWithIntroOffer: "Start your {{ sub_offer_duration }} free trial",
                    offerDetails: "{{ total_price_and_per_month }}",
                    offerDetailsWithIntroOffer: "Free for {{ sub_offer_duration }}, then {{ total_price_and_per_month }}",
                    offerOverrides: [
                        TestData.sixMonthPackage.identifier: .init(
                            offerDetails: "OVERRIDE six month details {{ total_price_and_per_month }}",
                            offerDetailsWithIntroOffer: "OVERRIDE six month Free for {{ sub_offer_duration }}, then {{ total_price_and_per_month }}",
                            offerName: "OVERRIDE Six Month",
                            offerBadge: "LEAST FAVORITE"
                        ),
                        TestData.lifetimePackage.identifier: .init(
                            offerDetails: "OVERRIDE life details {{ total_price_and_per_month }}",
                            offerDetailsWithIntroOffer: "OVERRIDE lifetime Free for {{ sub_offer_duration }}, then {{ total_price_and_per_month }}",
                            offerName: "OVERRIDE Lifetime ",
                            offerBadge: "LIFETIME"
                        )
                    ],
                    features: [
                        .init(title: "Access to 10 cinematic LUTs", iconID: "tick"),
                        .init(title: "Standard fonts", iconID: "tick"),
                        .init(title: "2 templates", iconID: "tick")
                    ],
                    tierName: "Basic"
                ),
                "standard": .init(
                    title: "Get started with our Standard plan",
                    callToAction: "{{ price_per_period }}",
                    callToActionWithIntroOffer: "Start your {{ sub_offer_duration }} free trial",
                    offerDetails: "{{ total_price_and_per_month }}",
                    offerDetailsWithIntroOffer: "Free for {{ sub_offer_duration }}, then {{ total_price_and_per_month }}",
                    offerOverrides: [
                        TestData.weeklyPackage.identifier: .init(
                            offerDetails: "OVERRIDE weekly details {{ total_price_and_per_month }}",
                            offerDetailsWithIntroOffer: "OVERRIDE weekly Free for {{ sub_offer_duration }}, then {{ total_price_and_per_month }}",
                            offerName: "OVERRIDE Weekly",
                            offerBadge: "{{ sub_relative_discount }}"
                        ),
                        TestData.monthlyPackage.identifier: .init(
                            offerDetails: "OVERRIDE monthly details {{ total_price_and_per_month }}",
                            offerDetailsWithIntroOffer: "OVERRIDE monthly Free for {{ sub_offer_duration }}, then {{ total_price_and_per_month }}",
                            offerName: "OVERRIDE Monthly",
                            offerBadge: "{{ sub_relative_discount }}"
                        )
                    ],
                    features: [
                        .init(title: "Access to 30 cinematic LUTs", iconID: "tick"),
                        .init(title: "Pro fonts and transition effects", iconID: "tick"),
                        .init(title: "10+ templates", iconID: "tick")
                    ],
                    tierName: "Standard"
                ),
                "premium": .init(
                    title: "Master the art of video editing",
                    callToAction: "{{ price_per_period }}",
                    callToActionWithIntroOffer: "Start your {{ sub_offer_duration }} free trial",
                    offerDetails: "{{ total_price_and_per_month }}",
                    offerDetailsWithIntroOffer: "Free for {{ sub_offer_duration }}, then {{ total_price_and_per_month }}",
                    offerOverrides: [
                        TestData.threeMonthPackage.identifier: .init(
                            offerDetails: "OVERRIDE three month details {{ total_price_and_per_month }}",
                            offerDetailsWithIntroOffer: "OVERRIDE three month Free for {{ sub_offer_duration }}, then {{ total_price_and_per_month }}",
                            offerName: "OVERRIDE Three Month",
                            offerBadge: "{{ sub_relative_discount }}"
                        ),
                        TestData.annualPackage.identifier: .init(
                            offerDetails: "OVERRIDE annual details {{ total_price_and_per_month }}",
                            offerDetailsWithIntroOffer: "OVERRIDE annual Free for {{ sub_offer_duration }}, then {{ total_price_and_per_month }}",
                            offerName: "OVERRIDE Annual",
                            offerBadge: "{{ sub_relative_discount }}"
                        )
                    ],
                    features: [
                        .init(title: "Access to all 150 of our cinematic LUTs", iconID: "tick"),
                        .init(title: "Custom design tools and transition effects", iconID: "tick"),
                        .init(title: "100+ exclusive templates", iconID: "tick")
                    ],
                    tierName: "Premium"
                )
            ],
            assetBaseURL: Self.paywallAssetBaseURL
        )
    }

    #if PAYWALL_COMPONENTS

    typealias LocaleID = PaywallComponent.LocaleID
    typealias LocalizationDictionary = PaywallComponent.LocalizationDictionary

    static func createFakePaywallComponentsData(components: [PaywallComponent], localization: [LocaleID: LocalizationDictionary]) -> PaywallComponentsData {
        PaywallComponentsData(templateName: "Component Sample",
<<<<<<< HEAD
                              assetBaseURL: URL(string:"https://assets.pawwalls.com/")!,
                              componentsConfig: PaywallComponentsData.ComponentsConfig(components: components),
                              componentsLocalizations: localization,
                              revision: 0,
                              defaultLocaleIdentifier: "en_US")
    }

    internal static var packagesComponents: PaywallComponentsData {
        return createFakePaywallComponentsData(components: packagesSample, localization: packagesPaywallStrings())
=======
                               assetBaseURL: URL(string:"https://assets.pawwalls.com/")!,
                               componentsConfig: PaywallComponentsData.ComponentsConfig(components: components),
                              componentsLocalizations: localization,
                               revision: 0,
                               defaultLocaleIdentifier: "en_US")
>>>>>>> edeff275
    }

    internal static var fitnessComponents: PaywallComponentsData {
        return createFakePaywallComponentsData(components: fitnessSample, localization: fitnessPaywallStrings())
    }

    internal static var template1Components: PaywallComponentsData {
        return createFakePaywallComponentsData(components: curiosity, localization: curiosityPaywallStrings())
    }

    internal static var simpleSampleComponents: PaywallComponentsData {
        return createFakePaywallComponentsData(components: simpleSix, localization: simplePaywallStrings())
    }

    // PACKAGES

    static var packagesSample: [PaywallComponent] = {
        [.stack(.init(components: [spacer,
                                   titleText,
                                   spacer,
                                   packages,
                                   spacer
                                  ],
                      dimension: .vertical(),
                      spacing: nil,
                      backgroundColor: nil,
                      padding: .zero))]

    }()

    static var titleText: PaywallComponent = {
        .text(.init(
            text: "Title Text",
            textLid: "package_title",
            fontFamily: "",
            fontWeight: .regular,
            color: .init(light: "#000000"),
            padding: .zero,
            textStyle: .body
        ))
    }()

    static var packages: PaywallComponent = {
        .packages(.init(type: .packages, defaultSelectedPackageID: "$rc_weekly", components: [packageHStack]))
    }()

    static var packageHStack: PaywallComponent = {
        .stack(.init(components: [package1, package2],
                     dimension: .horizontal(.center),
                     spacing: nil,
                     backgroundColor: nil,
                     padding: .zero))
    }()

    // package 1
    static var package1: PaywallComponent = {
        .package(.init(type: .package, packageID: "$rc_weekly", selectedComponents: [package1VStackSelected], notSelectedComponents: [package1VStackNotSelected]))
    }()

    static var package1VStackNotSelected: PaywallComponent = {
     .stack(.init(components: [package1Text],
                  dimension: .horizontal(.center),
                  spacing: nil,
                  backgroundColor: nil,
                  padding: .zero))
    }()

    static var package1VStackSelected: PaywallComponent = {
     .stack(.init(components: [package1Text],
                  dimension: .horizontal(.center),
                  spacing: nil,
                  backgroundColor: .init(light: "#FFFFAA"),
                  padding: .zero))
    }()


    static var package1Text: PaywallComponent = {
     .text(.init(
         text: "Package one",
         textLid: "package_1",
         fontFamily: "",
         fontWeight: .regular,
         color: .init(light: "#000000"),
         padding: .zero,
         textStyle: .body
     ))
    }()

    // package 2
    static var package2: PaywallComponent = {
        .package(.init(type: .package, packageID: "$rc_monthly", selectedComponents: [package2VStackSelected], notSelectedComponents: [package2VStackNotSelected]))
    }()

    static var package2VStackSelected: PaywallComponent = {
     .stack(.init(components: [package2Text],
                  dimension: .horizontal(.center),
                  spacing: nil,
                  backgroundColor: .init(light: "#FFFFAA"),
                  padding: .zero))
    }()

    static var package2VStackNotSelected: PaywallComponent = {
     .stack(.init(components: [package2Text],
                  dimension: .horizontal(.center),
                  spacing: nil,
                  backgroundColor: nil,
                  padding: .zero))
    }()


    static var package2Text: PaywallComponent = {
     .text(.init(
         text: "Package two",
         textLid: "package_2",
         fontFamily: "",
         fontWeight: .regular,
         color: .init(light: "#000000"),
         padding: .zero,
         textStyle: .body
     ))
    }()



    // SIMPLE

    static var simpleOne: [PaywallComponent] = {
            [helloWorld]
    }()

    static var simpleTwo: [PaywallComponent] = {
            [fuzzyCat]
    }()

    static var simpleThree: [PaywallComponent] = {
        let components: [PaywallComponent] = [
            .stack(.init(components:
                            [fuzzyCat, helloWorld],
                         dimension: .vertical(.center),
                         spacing: nil,
                         backgroundColor: .init(light: "#FFFFFF"), 
                         padding: .zero))]

        return components
    }()

    static var simpleFour: [PaywallComponent] = {
        let components: [PaywallComponent] = [
            .stack(.init(components:
                            [fuzzyCat, helloWorld, purchaseSimpleButton],
                         dimension: .vertical(.center),
                         spacing: nil,
                         backgroundColor: .init(light: "#FFFFFF"),
                         padding: .zero))]

        return components
    }()

    static var simpleFive: [PaywallComponent] = {
        let components: [PaywallComponent] = [
            .stack(.init(components:
                            [fuzzyCat, spacer, featureText, spacer, purchaseSimpleButton],
                         dimension: .vertical(.center),
                         spacing: nil,
                         backgroundColor: .init(light: "#FFFFFF"),
                         padding: .zero))]

        return components
    }()

    static var simpleSix: [PaywallComponent] = {
        let components: [PaywallComponent] = [
            .stack(.init(components:
                            [fuzzyCat, spacer, simpleFeatureStack(text: featureText), spacer, purchaseSimpleButton],
                         dimension: .vertical(.center),
                         spacing: nil,
                         backgroundColor: .init(light: "#FFFFFF"),
                         padding: .zero))]

        return components
    }()

    static var simpleSample: [PaywallComponent] = {
        let components: [PaywallComponent] = [
            .stack(.init(components:
                            //[fuzzyCat, spacer, simpleFeatureStack, spacer, purchaseSimpleButton],
                            [helloWorld, helloWorld],
                         dimension: .vertical(.center),
                         spacing: nil,
                         backgroundColor: .init(light: "#FFFFFF"),
                         padding: .zero))]

        return components

    }()

    static var triStacked: PaywallComponent = {
        .stack(.init(components:
                        [helloWorld, helloWorld, helloWorld],
                     dimension: .vertical(.center),
                     spacing: nil,
                     backgroundColor: .init(light: "#FFFFFF"),
                     padding: .zero))
    }()

    static var fuzzyCat: PaywallComponent = {
        .image(.init(url: URL(string: "https://assets.pawwalls.com/954459_1701163461.jpg")!))
    }()



    static var checkmarkImage: PaywallComponent = {
        .image(.init(url: URL(string: "https://assets.pawwalls.com/1075077_1724808304.png")!,
                     maxHeight: 20))
    }()


    static func simpleFeatureStack(text: PaywallComponent) -> PaywallComponent {
        .stack(.init(components: [checkmarkImage, text],
                     dimension: .horizontal(.center),
                     spacing: nil,
                     backgroundColor: nil,
                     padding: PaywallComponent.Padding(top: 0, bottom: 0, leading: 40, trailing: 40)))
    }

    static var featureText: PaywallComponent = {
        .text(.init(
            text: "Feature",
            textLid: "feature_text",
            fontFamily: "",
            fontWeight: .regular,
            color: .init(light: "#000000"),
            padding: .zero,
            textStyle: .body
        ))
    }()

    static var helloWorld: PaywallComponent = {
        .text(.init(
            text: "Hello, Paywall Components!",
            textLid: "welcome_message",
            fontFamily: "",
            fontWeight: .regular,
            color: .init(light: "#000000"),
            padding: .zero,
            textStyle: .body
        ))
    }()

    static var purchaseSimpleButton: PaywallComponent = {
        .linkButton(.init(url: URL(string: "https://pay.rev.cat/d1db8380eeb98a92/josh")!,
                      textComponent: purchaseSimpleNowText))
    }()

    static var purchaseSimpleNowText: PaywallComponent.TextComponent = {
        .init(
            text: "Purchase Now! $19.99/year",
            textLid: "purchase_button_text",
            fontWeight: .regular,
            color: .init(light: "#000000"),
            backgroundColor: .init(light: "#9EE5FF"),
            padding: .init(top: 10, bottom: 10, leading: 50, trailing: 50),
            textStyle: .body
        )
    }()

    // fitness

    static var fitnessSample: [PaywallComponent] = {
        let components: [PaywallComponent] = [.stack(.init(components: [gymZStack,
                                   featureImageStack1,
                                   featureImageStack2,
                                   featureImageStack3,
                                   purchaseFitnessButton,
                                   fitnessFooter],
                      dimension: .vertical(.center),
                      spacing: 25,
                      backgroundColor: .init(light: "#000000"),
                      padding: .zero))]



        let encoder = JSONEncoder()
        encoder.outputFormatting = .prettyPrinted

        do {
            let jsonData = try encoder.encode(components)

            // Convert JSON data to a string if needed for debugging or logging
            if let jsonString = String(data: jsonData, encoding: .utf8) {
                print("JSON Representation:\n\(jsonString)")
            }

            // Return components as usual
            return components
        } catch {
            print("Failed to encode components: \(error)")
            return components
        }

    }()

    static var gymZStack: PaywallComponent = {
        .stack(.init(components: [homeGym, headlineText],
                     dimension: .zlayer(.bottom),
                      spacing: 0,
                      backgroundColor: nil,
                      padding: .zero))

    }()


    static var treadmill: PaywallComponent = {
        .image(.init(url: URL(string: "https://assets.pawwalls.com/1075077_1724796818.jpeg")!,
                     fitMode: .fit,
                     maxHeight: 125,
                     cornerRadius: 23))
    }()

    static var cycle: PaywallComponent = {
        .image(.init(url: URL(string: "https://assets.pawwalls.com/1075077_1724797044.jpg")!,
                     fitMode: .fit,
                     maxHeight: 125,
                     cornerRadius: 23))
    }()

    static var homeGym: PaywallComponent = {
        .image(.init(url: URL(string: "https://assets.pawwalls.com/1075077_1724799222.jpeg")!,
                     fitMode: .fill,
                     maxHeight: 200,
                     gradientColors: ["#FF000000", "#FF000000", "#00000000"]))
    }()

    static var weights: PaywallComponent = {
        .image(.init(url: URL(string: "https://assets.pawwalls.com/1075077_1724797320.jpg")!,
                     fitMode: .fit,
                     maxHeight: 125,
                     cornerRadius: 23))
    }()


    static var headlineText: PaywallComponent = {
        .text(.init(
            text: "Fitness Coach",
            textLid: "fitness_coach_title",
            fontFamily: "",
            fontWeight: .black,
            color: .init(light: "#EE4444"),
            padding: .init(top: 0, bottom: 10, leading: 0, trailing: 0),
            textStyle: .largeTitle
        ))
    }()


    static var treadmillText: PaywallComponent = {
        .text(.init(
            text: "New workouts added every day",
            textLid: "fitness_new_workouts",
            fontFamily: "",
            fontWeight: .semibold,
            color: .init(light: "#FFFFFF"),
            padding: .zero,
            textStyle: .title2
        ))
    }()

    static var cycleText: PaywallComponent = {
        .text(.init(
            text: "Challenge others and climb the leader ladder",
            textLid: "fitness_challenge_text",
            fontFamily: "",
            fontWeight: .semibold,
            color: .init(light: "#FFFFFF"),
            padding: .zero,
            textStyle: .title2
        ))
    }()

    static var weightsText: PaywallComponent = {
        .text(.init(
            text: "Conquer your goals",
            textLid: "fitness_conquer_goals",
            fontFamily: "",
            fontWeight: .semibold,
            color: .init(light: "#FFFFFF"),
            padding: .zero,
            textStyle: .title2
        ))
    }()


    static var featureImageStack1: PaywallComponent = {
        .stack(.init(components: [treadmillText, spacer, treadmill, spacer],
                     dimension: .horizontal(.center),
                     spacing: nil,
                     backgroundColor: nil,
                     padding: PaywallComponent.Padding(top: 0, bottom: 0, leading: 40, trailing: 40)))
    }()

    static var featureImageStack2: PaywallComponent = {
        .stack(.init(components: [spacer, cycle, spacer, cycleText],
                     dimension: .horizontal(.center),
                     spacing: nil,
                     backgroundColor: nil,
                     padding: PaywallComponent.Padding(top: 0, bottom: 0, leading: 40, trailing: 40)))
    }()

    static var featureImageStack3: PaywallComponent = {
        .stack(.init(components: [weightsText, spacer, weights, spacer],
                     dimension: .horizontal(.center),
                     spacing: nil,
                     backgroundColor: nil,
                     padding: PaywallComponent.Padding(top: 0, bottom: 0, leading: 40, trailing: 40)))
    }()

    static var purchaseFitnessButton: PaywallComponent = {
        .linkButton(.init(url: URL(string: "https://pay.rev.cat/d1db8380eeb98a92/josh")!,
                      textComponent: purchaseFitnessNowText))
    }()

    static var purchaseFitnessNowText: PaywallComponent.TextComponent = {
        .init(
            text: "Start Today for $9.99/mo",
            textLid: "fitness_start_today",
            fontWeight: .semibold,
            color: .init(light: "#FFFFFF"),
            backgroundColor: .init(light: "#DD4444"),
            padding: .init(top: 10, bottom: 10, leading: 50, trailing: 50),
            textStyle: .title3
        )
    }()

    static var fitnessFooter: PaywallComponent = {
        .stack(.init(components: [spacer, restoreFitnessPurchases, bulletFitness, termsAndConditionsFitness, spacer],
                      dimension: .horizontal(),
                     spacing: 10,
                     backgroundColor: nil,
                     padding: .zero))

    }()

    static var restoreFitnessPurchases: PaywallComponent = {
        .text(.init(
            text: "Restore purchases",
            textLid: "restore_purchases",
            fontFamily: "",
            fontWeight: .regular,
            color: .init(light: "#FFFFFF"),
            padding: .zero,
            textStyle: .caption
        ))
    }()

    static var bulletFitness: PaywallComponent = {
        .text(.init(
            text: "•",
            textLid: "bullet_point",
            fontFamily: "",
            fontWeight: .regular,
            color: .init(light: "#FFFFFF"),
            padding: .zero,
            textStyle: .caption
        ))
    }()

    static var termsAndConditionsFitness: PaywallComponent = {
        .text(.init(
            text: "Terms and conditions",
            textLid: "terms_and_conditions",
            fontFamily: "",
            fontWeight: .regular,
            color: .init(light: "#FFFFFF"),
            padding: .zero,
            textStyle: .caption
        ))
    }()


    // CURIOSITY


    static var curiosity: [PaywallComponent] = {
        [.stack(.init(components: [headerZStack,
                                   spacer,
                                   headingText,
                                   subHeadingText,
                                   spacer,
                                   featureVStack,
                                   spacer,
                                   costText,
                                   purchaseButton,
                                   footerStack],
                      dimension: .vertical(),
                      spacing: nil,
                      backgroundColor: nil,
                      padding: .zero))]

    }()

    static var headerImage: PaywallComponent = {
        .image(.init(url: curiousKidImageURL))
    }()

    static let fuzzyCatImageURL = URL(string: "https://assets.pawwalls.com/954459_1701163461.jpg")!
    static let curiousKidImageURL = URL(string: "https://assets.pawwalls.com/9a17e0a7_1689854430..jpeg")!


    static var myGreatAppText: PaywallComponent = {
        .text(.init(
            text: "Explore",
            textLid: "explore_button_text",
            fontFamily: "",
            fontWeight: .semibold,
            color: .init(light: "#f7d216"),
            padding: .init(top: 20, bottom: 0, leading: 20, trailing: 0),
            textStyle: .title
        ))
    }()

    static var myGreatAppTextOffset: PaywallComponent = {
        .text(.init(
            text: "Explore",
            textLid: "explore_button_text",
            fontFamily: "",
            fontWeight: .semibold,
            color: .init(light: "#633306"),
            padding: .init(top: 21, bottom: 0, leading: 21, trailing: 0),
            textStyle: .title
        ))
    }()

    static var headerZStack: PaywallComponent = {
        .stack(.init(components: [headerImage, myGreatAppTextOffset, myGreatAppText],
                      dimension: .zlayer(.topLeading),
                      spacing: 0,
                      backgroundColor: nil,
                     padding: .zero))

    }()

    static var headingText: PaywallComponent = {
        .text(.init(
            text: "Ignite your child's curiosity",
            textLid: "curiosity_headline",
            fontWeight: .heavy,
            color: .init(light: "#000000"),
            textStyle: .extraLargeTitle
        ))
    }()

    static var subHeadingText: PaywallComponent = {
        .text(.init(
            text: "Get access to all ouir educational content trusted by thousands of parents.",
            textLid: "curiosity_subheadline",
            color: .init(light: "#000000"),
            textStyle: .headline
        ))
    }()

    static var featureVStack: PaywallComponent = {
        .stack(.init(components: [feature1Text, feature2Text, feature3Text],
                     dimension: .vertical(.leading),
                     spacing: 11.5,
                     backgroundColor: nil,
                     padding: .zero))

    }()


    static var featureHStack: PaywallComponent = {
        .stack(.init(components: [feature1Text, spacer],
                     dimension: .horizontal(.center),
                     spacing: nil,
                     backgroundColor: nil,
                     padding: .zero))
    }()

    static var feature1Text: PaywallComponent = {
        .text(.init(
            text: "✅ Valuable features",
            textLid: "feature_valuable",
            color: .init(light: "#000000"),
            padding: .zero,
            textStyle: .headline
        ))
    }()

    static var feature2Text: PaywallComponent = {
        .text(.init(
            text: "✅ Great Price",
            textLid: "feature_great_price",
            color: .init(light: "#000000"),
            padding: .zero,
            textStyle: .headline
        ))
    }()

    static var feature3Text: PaywallComponent = {
        .text(.init(
            text: "✅ Support",
            textLid: "feature_support",
            color: .init(light: "#000000"),
            padding: .zero,
            textStyle: .headline
        ))
    }()

    static var costText: PaywallComponent = {
        .text(.init(
            text: "$6.99 per month",
            textLid: "subscription_price",
            color: .init(light: "#000000"),
            textStyle: .subheadline
        ))
    }()

    static var purchaseButton: PaywallComponent = {
        .linkButton(.init(url: URL(string: "https://pay.rev.cat/d1db8380eeb98a92/josh")!,
                      textComponent: purchaseNowText))
    }()

    static var purchaseNowText: PaywallComponent.TextComponent = {
        .init(
            text: "Purchase for $6.99",
            textLid: "purchase_for_price",
            fontWeight: .semibold,
            color: .init(light: "#FFFFFF"),
            backgroundColor: .init(light: "#00AA00"),
            padding: .init(top: 10, bottom: 10, leading: 100, trailing: 100),
            textStyle: .title3
        )
    }()

    static var restorePurchases: PaywallComponent = {
        .text(.init(
            text: "Restore purchases",
            textLid: "restore_purchases",
            fontFamily: "",
            fontWeight: .regular,
            color: .init(light: "#000000"),
            padding: .zero, 
            textStyle: .caption
        ))
    }()

    static var termsAndConditions: PaywallComponent = {
        .text(.init(
            text: "Terms and conditions",
            textLid: "terms_and_conditions",
            fontFamily: "",
            fontWeight: .regular,
            color: .init(light: "#000000"),
            padding: .zero, 
            textStyle: .caption
        ))
    }()

    static var bullet: PaywallComponent = {
        .text(.init(
            text: "•",
            textLid: "bullet_point",
            fontFamily: "",
            fontWeight: .regular,
            color: .init(light: "#000000"),
            padding: .zero,
            textStyle: .caption
        ))
    }()

    static var footerStack: PaywallComponent = {
        .stack(.init(components: [spacer, restorePurchases, bullet, termsAndConditions, spacer],
                      dimension: .horizontal(),
                     spacing: 10,
                     backgroundColor: nil,
                     padding: .zero))

    }()


    static var spacer: PaywallComponent = {
        .spacer(PaywallComponent.SpacerComponent())
    }()

    static var mainVStack: [PaywallComponent] = {
        [.stack(.init(components: imageZStack + twoHorizontal + [button],
                      dimension: .vertical(),
                      spacing: 0,
                      backgroundColor: nil,
                      padding: .zero))]

    }()

    static var twoHorizontal: [PaywallComponent] = {
        [.stack(.init(components: [verticalTextStack, middleText, verticalTextStack],
                      dimension: .horizontal(),
                      spacing: nil,
                      backgroundColor: .init(light: "#1122AA"),
                      padding: .zero))]

    }()

    static var verticalTextStack: PaywallComponent = {
        .stack(.init(components: [getStartedText, spacer, upgradeText],
                     dimension: .vertical(.leading),
                     spacing: nil,
                     backgroundColor: .init(light: "#11AA22"),
                     padding: .zero))

    }()

    static var middleText: PaywallComponent = {
        .text(.init(
            text: "Popular Plan",
            textLid: "popular_plan_label",
            color: .init(light: "#000000"),
            textStyle: .body
        ))
    }()

    static var getStartedText: PaywallComponent = {
        .text(.init(
            text: "Get started with our plan",
            textLid: "get_started_text",
            color: .init(light: "#FF0000"),
            backgroundColor: .init(light: "#FF00FF"),
            textStyle: .body
        ))
    }()

    static var upgradeText: PaywallComponent = {
        .text(.init(
            text: "Upgrade to our premium plan",
            textLid: "upgrade_plan_text",
            color: .init(light: "#000000"),
            backgroundColor: .init(light: "#FF00FF"),
            textStyle: .body
        ))
    }()



    static var button: PaywallComponent = {
        .linkButton(.init(url: URL(string: "https://pay.rev.cat/d1db8380eeb98a92/josh")!,
                      textComponent: purchaseNowText))
    }()




    static var imageZStack: [PaywallComponent] = {
        [.stack(.init(components: [headerImage, .text(purchaseNowText)],
                      dimension: .zlayer(.center),
                      spacing: 0,
                      backgroundColor: nil,
                      padding: .zero))]

    }()

<<<<<<< HEAD
    static func packagesPaywallStrings() -> [LocaleID: LocalizationDictionary] {
        return [
            "en_US": [
                "package_title": "Select a Package",
                "package_1": "Package One",
                "package_2": "Package Two",
                "package_3": "Package Three",
                "package_4": "Package Four",
                "package_5": "Package Five",
                "package_6": "Package Six",
            ],
            "fr_FR": [
                "package_title": "Sélectionnez un forfait",
                "package_1": "Forfait Un",
                "package_2": "Forfait Deux",
                "package_3": "Forfait Trois",
                "package_4": "Forfait Quatre",
                "package_5": "Forfait Cinq",
                "package_6": "Forfait Six",
            ],
            "es_ES": [
                "package_title": "Seleccione un paquete",
                "package_1": "Paquete Uno",
                "package_2": "Paquete Dos",
                "package_3": "Paquete Tres",
                "package_4": "Paquete Cuatro",
                "package_5": "Paquete Cinco",
                "package_6": "Paquete Seis",
            ]
        ]
    }


=======
>>>>>>> edeff275
    static func fitnessPaywallStrings() -> [LocaleID: LocalizationDictionary] {
        return [
            "en_US": [
                "fitness_coach_title": "Fitness Coach",
                "fitness_new_workouts": "New workouts added every day",
                "fitness_challenge_text": "Challenge others and climb the leader ladder",
                "fitness_conquer_goals": "Conquer your goals",
                "fitness_start_today": "Start Today for $9.99/mo",
                "restore_purchases": "Restore purchases",
                "bullet_point": "•",
                "terms_and_conditions": "Terms and conditions"
            ],
            "fr_FR": [
                "fitness_coach_title": "Coach Fitness",
                "fitness_new_workouts": "Nouveaux entraînements ajoutés chaque jour",
                "fitness_challenge_text": "Défiez les autres et grimpez l'échelle des leaders",
                "fitness_conquer_goals": "Conquérir vos objectifs",
                "fitness_start_today": "Commencez aujourd'hui pour 9,99€/mois",
                "restore_purchases": "Restaurer les achats",
                "bullet_point": "•",
                "terms_and_conditions": "Conditions générales"
            ],
            "es_ES": [
                "fitness_coach_title": "Entrenador de fitness",
                "fitness_new_workouts": "Nuevos entrenamientos añadidos todos los días",
                "fitness_challenge_text": "Desafía a otros y escala en la clasificación",
                "fitness_conquer_goals": "Conquista tus objetivos",
                "fitness_start_today": "Comienza hoy por 9,99€/mes",
                "restore_purchases": "Restaurar compras",
                "bullet_point": "•",
                "terms_and_conditions": "Términos y condiciones"
            ]
        ]
    }

    static func curiosityPaywallStrings() -> [LocaleID: LocalizationDictionary] {
        return [
            "en_US": [
                "curiosity_headline": "Ignite your child's curiosity",
                "curiosity_subheadline": "Get access to all our educational content trusted by thousands of parents.",
                "feature_valuable": "✅ Valuable features",
                "feature_great_price": "✅ Great Price",
                "feature_support": "✅ Support",
                "subscription_price": "$6.99 per month",
                "purchase_for_price": "Purchase for $6.99",
                "popular_plan_label": "Popular Plan",
                "get_started_text": "Get started with our plan",
                "upgrade_plan_text": "Upgrade to our premium plan",
                "explore_button_text": "Explore",
                "restore_purchases": "Restore purchases",
                "bullet_point": "•",
                "terms_and_conditions": "Terms and conditions",
            ],
            "fr_FR": [
                "curiosity_headline": "Éveillez la curiosité de votre enfant",
                "curiosity_subheadline": "Accédez à tout notre contenu éducatif approuvé par des milliers de parents.",
                "feature_valuable": "✅ Fonctionnalités précieuses",
                "feature_great_price": "✅ Excellent prix",
                "feature_support": "✅ Support",
                "subscription_price": "6,99€ par mois",
                "purchase_for_price": "Achetez pour 6,99€",
                "popular_plan_label": "Plan populaire",
                "get_started_text": "Commencez avec notre plan",
                "upgrade_plan_text": "Passez à notre plan premium",
                "explore_button_text": "Explorer",
                "restore_purchases": "Restaurer les achats",
                "bullet_point": "•",
                "terms_and_conditions": "Conditions générales",
            ],
            "es_ES": [
                "curiosity_headline": "Despierta la curiosidad de tu hijo",
                "curiosity_subheadline": "Accede a todo nuestro contenido educativo confiado por miles de padres.",
                "feature_valuable": "✅ Funciones valiosas",
                "feature_great_price": "✅ Gran precio",
                "feature_support": "✅ Soporte",
                "subscription_price": "6,99€ por mes",
                "purchase_for_price": "Compra por 6,99€",
                "popular_plan_label": "Plan popular",
                "get_started_text": "Empieza con nuestro plan",
                "upgrade_plan_text": "Actualiza a nuestro plan premium",
                "explore_button_text": "Explorar",
                "restore_purchases": "Restaurar compras",
                "bullet_point": "•",
                "terms_and_conditions": "Términos y condiciones",
            ]
        ]
    }


    static func simplePaywallStrings() -> [LocaleID: LocalizationDictionary] {
        return [
            "en_US": [
                "welcome_message": "Hello, Paywall Components!",
                "purchase_button_text": "Purchase Now! $19.99/year",
                "explore_button_text": "Explore",
                "popular_plan_label": "Popular Plan",
                "get_started_text": "Get started with our plan",
                "upgrade_plan_text": "Upgrade to our premium plan",
                "feature_text": "Feature"
            ],
            "fr_FR": [
                "welcome_message": "Bonjour, Composants Paywall!",
                "purchase_button_text": "Achetez maintenant! 19,99$/an",
                "explore_button_text": "Explorer",
                "popular_plan_label": "Plan populaire",
                "get_started_text": "Commencez avec notre plan",
                "upgrade_plan_text": "Passez à notre plan premium",
                "feature_text": "Fonctionnalité"
            ],
            "es_ES": [
                "welcome_message": "¡Hola, Componentes Paywall!",
                "purchase_button_text": "¡Compra ahora! 19,99€/año",
                "explore_button_text": "Explorar",
                "popular_plan_label": "Plan popular",
                "get_started_text": "Empieza con nuestro plan",
                "upgrade_plan_text": "Actualiza a nuestro plan premium",
                "feature_text": "Función"
            ]
        ]
    }






    #endif

    static func unrecognizedTemplate() -> PaywallData {
        return .init(
            templateName: "unrecognized_template_name",
            config: .init(
                packages: [Package.string(from: PackageType.monthly)!],
                images: Self.images,
                colors:  .init(
                    light: .init(
                        background: "#FFFFFF",
                        text1: "#000000",
                        callToActionBackground: "#5CD27A",
                        callToActionForeground: "#FFFFFF",
                        accent1: "#BC66FF"
                    )
                ),
                termsOfServiceURL: Self.tosURL
            ),
            localization: .init(
                title: "Ignite your child's curiosity",
                subtitle: "Get access to all our educational content trusted by thousands of parents.",
                callToAction: "Purchase for {{ price }}",
                callToActionWithIntroOffer: "Purchase for {{ sub_price_per_month }} per month",
                offerDetails: "{{ sub_price_per_month }} per month",
                offerDetailsWithIntroOffer: "Start your {{ sub_offer_duration }} trial, then {{ sub_price_per_month }} per month"
            ),
            assetBaseURL: Self.paywallAssetBaseURL
        )
    }

}

private extension SamplePaywallLoader {

    static let images: PaywallData.Configuration.Images = .init(
        header: "9a17e0a7_1689854430..jpeg",
        background: "9a17e0a7_1689854342..jpg",
        icon: "9a17e0a7_1689854430..jpeg"
    )

    static let imagesLowRes: PaywallData.Configuration.Images = .init(
        header: "954459_1692984654.jpg",
        background: "954459_1692984654.jpg",
        icon: "954459_1692984654.jpg"
    )

    static let offeringIdentifier = "offering"
    static let paywallAssetBaseURL = URL(string: "https://assets.pawwalls.com")!
    static let tosURL = URL(string: "https://revenuecat.com/tos")!

}

// This is provided by RevenueCatUI only for debug builds
// But we want to be able to use it in release builds too.
#if !DEBUG

extension PaywallColor: ExpressibleByStringLiteral {

    public init(stringLiteral value: StringLiteralType) {
        // swiftlint:disable:next force_try
        try! self.init(stringRepresentation: value)
    }

}

#endif
<|MERGE_RESOLUTION|>--- conflicted
+++ resolved
@@ -633,7 +633,6 @@
 
     static func createFakePaywallComponentsData(components: [PaywallComponent], localization: [LocaleID: LocalizationDictionary]) -> PaywallComponentsData {
         PaywallComponentsData(templateName: "Component Sample",
-<<<<<<< HEAD
                               assetBaseURL: URL(string:"https://assets.pawwalls.com/")!,
                               componentsConfig: PaywallComponentsData.ComponentsConfig(components: components),
                               componentsLocalizations: localization,
@@ -643,13 +642,6 @@
 
     internal static var packagesComponents: PaywallComponentsData {
         return createFakePaywallComponentsData(components: packagesSample, localization: packagesPaywallStrings())
-=======
-                               assetBaseURL: URL(string:"https://assets.pawwalls.com/")!,
-                               componentsConfig: PaywallComponentsData.ComponentsConfig(components: components),
-                              componentsLocalizations: localization,
-                               revision: 0,
-                               defaultLocaleIdentifier: "en_US")
->>>>>>> edeff275
     }
 
     internal static var fitnessComponents: PaywallComponentsData {
@@ -1408,7 +1400,6 @@
 
     }()
 
-<<<<<<< HEAD
     static func packagesPaywallStrings() -> [LocaleID: LocalizationDictionary] {
         return [
             "en_US": [
@@ -1441,9 +1432,6 @@
         ]
     }
 
-
-=======
->>>>>>> edeff275
     static func fitnessPaywallStrings() -> [LocaleID: LocalizationDictionary] {
         return [
             "en_US": [
