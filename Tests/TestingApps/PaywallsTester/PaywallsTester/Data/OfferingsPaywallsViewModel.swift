//
//  OfferingsPaywallsViewModel.swift
//  PaywallsTester
//
//  Created by James Borthwick on 2024-04-25.
//

import Foundation
import RevenueCat

struct PaywallsData: Hashable {
    let offeringsAndPaywalls: [OfferingPaywall]
    let offeringsWithoutPaywalls: [OfferingsResponse.Offering]
}

struct OfferingPaywall: Hashable {
    let offering: OfferingsResponse.Offering
    let paywall: PaywallsResponse.Paywall
    let rcOffering: Offering
}

struct PresentedPaywall: Hashable {
    var offering: Offering
    var mode: PaywallViewMode
    var responseOfferingID: String
}

@Observable
final class OfferingsPaywallsViewModel {

    enum State {
        case notloaded
        case success
        case error(NSError)
    }

    private(set) var state: State
    private(set) var hasMultipleTemplates = false
    private(set) var hasMultipleOfferingsWithPaywalls = false
    var presentedPaywall: PresentedPaywall?

    var listData: PaywallsData? {
        didSet {
            Task { @MainActor in
                refreshPresentedPaywall()
            }
        }
    }

    var singleApp: DeveloperResponse.App? {
        guard apps.count == 1 else { return nil }
        return apps.first
    }

    init(apps: [DeveloperResponse.App]) {
        self.apps = apps
        state = .notloaded
    }

    @MainActor
    func updateOfferingsAndPaywalls() async {
        do {
            let appCopy = apps
            async let appOfferings = Self.fetchOfferings(for: appCopy).all
            async let appPaywalls = Self.fetchPaywalls(for: appCopy).all

            let offerings = try await appOfferings
            let paywalls = try await appPaywalls

            let offeringPaywallData = OfferingPaywallData(offerings: offerings, paywalls: paywalls)
            let listData = PaywallsData(offeringsAndPaywalls: offeringPaywallData.paywallsByOffering(),
                                        offeringsWithoutPaywalls: offeringPaywallData.offeringsWithoutPaywalls())
            let templateNames = listData.offeringsAndPaywalls.map { $0.paywall.data.templateName }
            self.hasMultipleTemplates = Set(templateNames).count > 1
            self.hasMultipleOfferingsWithPaywalls = listData.offeringsAndPaywalls.count > 1
            self.listData = listData
            self.state = .success
        } catch let error as NSError {
            Self.logger.log(level: .error, "Could not fetch offerings/paywalls: \(error)")
            self.state = .error(error)
        }
    }
    
    @MainActor
    func getAndShowPaywallForID(id: String, mode: PaywallViewMode = .default) async {

        showPaywallForID(id, mode: mode)

        // in case data has changed since last fetch
        await updateOfferingsAndPaywalls()

        showPaywallForID(id, mode: mode)
    }

    @MainActor
    func dismissPaywall() {
        self.presentedPaywall = nil
    }

    private static var logger = Logging.shared.logger(category: "Paywalls Tester")

    private var apps: [DeveloperResponse.App]

}

// Private helpers
private extension OfferingsPaywallsViewModel {

    struct OfferingPaywallData {

        var offerings: [OfferingsResponse.Offering]
        var paywalls: [PaywallsResponse.Paywall]

        func paywallsByOffering() -> [OfferingPaywall] {
            let paywallsByOfferingID = self.paywalls.dictionaryWithKeys { $0.offeringID }

            var offeringPaywall = [OfferingPaywall]()
            for offering in self.offerings {
                if let paywall = paywallsByOfferingID[offering.id] {
                    let rcOffering = paywall.convertToRevenueCatPaywall(with: offering)
                    offeringPaywall.append(OfferingPaywall(offering: offering, paywall: paywall, rcOffering: rcOffering))
                }
            }

            return offeringPaywall
        }

        func offeringsWithoutPaywalls() -> [OfferingsResponse.Offering] {
            let paywallsByOfferingID = self.paywalls.dictionaryWithKeys { $0.offeringID }

            return self.offerings.filter { paywallsByOfferingID[$0.id] == nil }
        }

    }

    @MainActor
<<<<<<< HEAD
    private func showPaywallForID(_ id: String, mode: PaywallViewMode = .default) {
        switch self.state {
        case .notloaded:
            Self.logger.log(level: .info, "Could not show paywall for id \(id), data not loaded.")
            self.presentedPaywall = nil
        case .success:
            if let newRCOffering = listData?.offeringsAndPaywalls.first(where: { $0.offering.id == id })?.rcOffering {
=======
    func showPaywallForID(_ id: String) {
        switch self.offeringsPaywalls {
        case let .success(data):
            if let dataForRequestedID = data.first(where: { $0.offering.id == id }) {
                let newRCOffering = dataForRequestedID.paywall.convertToRevenueCatPaywall(with: dataForRequestedID.offering)
>>>>>>> 8e4c8e80
                if self.presentedPaywall == nil || self.presentedPaywall?.offering.paywall != newRCOffering.paywall {
                    self.presentedPaywall = .init(offering: newRCOffering, mode: mode, responseOfferingID: id)
                }
            }
        case .error(let error):
            Self.logger.log(level: .error, "Could not find a paywall for id \(id), error: \(error)")
            self.presentedPaywall = nil
        }
    }

    @MainActor
    func refreshPresentedPaywall() {
        guard let currentPaywall = self.presentedPaywall else { return }

        showPaywallForID(currentPaywall.responseOfferingID)
    }

    // MARK: - Network
    @MainActor
    static func fetchOfferings(for app: DeveloperResponse.App) async throws -> OfferingsResponse {
        return try await HTTPClient.shared.perform(
            .init(
                method: .get,
                endpoint: .offerings(projectID: app.id)
            )
        )
    }

    @MainActor
    static func fetchOfferings(for apps: [DeveloperResponse.App]) async throws -> OfferingsResponse {
        var combinedOfferings: OfferingsResponse = OfferingsResponse()

        try await withThrowingTaskGroup(of: OfferingsResponse.self) { group in
            for app in apps {
                group.addTask {
                    return try await fetchOfferings(for: app)
                }
            }

            for try await offerings in group {
                combinedOfferings.all.append(contentsOf: offerings.all)
            }
        }
        return combinedOfferings
    }

    @MainActor
    static func fetchPaywalls(for app: DeveloperResponse.App) async throws -> PaywallsResponse {
        return try await HTTPClient.shared.perform(
            .init(
                method: .get,
                endpoint: .paywalls(projectID: app.id)
            )
        )
    }

    @MainActor
    static func fetchPaywalls(for apps: [DeveloperResponse.App]) async throws -> PaywallsResponse {
        var combinedPaywalls: PaywallsResponse = PaywallsResponse()

        try await withThrowingTaskGroup(of: PaywallsResponse.self) { group in
            for app in apps {
                group.addTask {
                    return try await fetchPaywalls(for: app)
                }
            }

            // Collect results
            for try await paywalls in group {
                combinedPaywalls.all.append(contentsOf: paywalls.all)
            }
        }
        return combinedPaywalls
    }

}<|MERGE_RESOLUTION|>--- conflicted
+++ resolved
@@ -134,7 +134,6 @@
     }
 
     @MainActor
-<<<<<<< HEAD
     private func showPaywallForID(_ id: String, mode: PaywallViewMode = .default) {
         switch self.state {
         case .notloaded:
@@ -142,13 +141,6 @@
             self.presentedPaywall = nil
         case .success:
             if let newRCOffering = listData?.offeringsAndPaywalls.first(where: { $0.offering.id == id })?.rcOffering {
-=======
-    func showPaywallForID(_ id: String) {
-        switch self.offeringsPaywalls {
-        case let .success(data):
-            if let dataForRequestedID = data.first(where: { $0.offering.id == id }) {
-                let newRCOffering = dataForRequestedID.paywall.convertToRevenueCatPaywall(with: dataForRequestedID.offering)
->>>>>>> 8e4c8e80
                 if self.presentedPaywall == nil || self.presentedPaywall?.offering.paywall != newRCOffering.paywall {
                     self.presentedPaywall = .init(offering: newRCOffering, mode: mode, responseOfferingID: id)
                 }
