--- conflicted
+++ resolved
@@ -164,12 +164,8 @@
                     localizedTitle: "Weekly"
                 ))
             ], contents: Offerings.Contents(response: offeringsResponseWithPackages,
-<<<<<<< HEAD
-                                            httpResponseOriginalSource: .mainServer))
-=======
                                             httpResponseOriginalSource: .mainServer),
                                                                loadedFromDiskCache: false)
->>>>>>> 510f4e73
 
             result.merge(offerings!.all)
         }
