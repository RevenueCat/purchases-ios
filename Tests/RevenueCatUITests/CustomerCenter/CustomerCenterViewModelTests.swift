--- conflicted
+++ resolved
@@ -66,11 +66,7 @@
         expect(viewModel.state) == .notLoaded
 
         viewModel.state = .success
-<<<<<<< HEAD
-        viewModel.configuration = CustomerCenterConfigTestData.customerCenterData()
-=======
         viewModel.configuration = CustomerCenterConfigData.default
->>>>>>> 48bf32b7
 
         expect(viewModel.state) == .success
     }
