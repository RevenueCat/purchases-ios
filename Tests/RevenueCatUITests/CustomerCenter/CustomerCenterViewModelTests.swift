//
//  Copyright RevenueCat Inc. All Rights Reserved.
//
//  Licensed under the MIT License (the "License");
//  you may not use this file except in compliance with the License.
//  You may obtain a copy of the License at
//
//      https://opensource.org/licenses/MIT
//
// CustomerCenterViewModelTests.swift
//
//
//  Created by Cesar de la Vega on 11/6/24.
//

// swiftlint:disable type_body_length function_body_length

import Nimble
import RevenueCat
@testable import RevenueCatUI
import XCTest

#if os(iOS)

// swiftlint:disable file_length
@available(iOS 15.0, macOS 12.0, tvOS 15.0, watchOS 8.0, *)
@available(macOS, unavailable)
@available(tvOS, unavailable)
@available(watchOS, unavailable)
@MainActor
final class CustomerCenterViewModelTests: TestCase {

    private let error = TestError(message: "An error occurred")

    private struct TestError: Error, Equatable {
        let message: String
        var localizedDescription: String {
            return message
        }
    }

    func testInitialState() {
        let viewModel = CustomerCenterViewModel(actionWrapper: CustomerCenterActionWrapper())

        expect(viewModel.state) == .notLoaded
        expect(viewModel.activePurchase).to(beNil())
        expect(viewModel.activePurchases).to(beEmpty())
        expect(viewModel.state) == .notLoaded
    }

    func testStateChangeToError() {
        let viewModel = CustomerCenterViewModel(actionWrapper: CustomerCenterActionWrapper())

        viewModel.state = .error(error)

        switch viewModel.state {
        case .error(let stateError):
            expect(stateError as? TestError) == error
        default:
            fail("Expected state to be .error")
        }

        expect(viewModel.activePurchases).to(beEmpty())
    }

    func testIsLoaded() {
        let viewModel = CustomerCenterViewModel(actionWrapper: CustomerCenterActionWrapper())

        expect(viewModel.state) == .notLoaded

        viewModel.state = .success
        viewModel.configuration = CustomerCenterConfigData.default

        expect(viewModel.state) == .success
    }

    func testLoadPurchaseInformationAlwaysRefreshesCustomerInfo() async throws {
        let mockPurchases = MockCustomerCenterPurchases(
            customerInfo: CustomerCenterViewModelTests.customerInfoWithAppleSubscriptions
        )

        let viewModel = CustomerCenterViewModel(
            actionWrapper: CustomerCenterActionWrapper(),
            purchasesProvider: mockPurchases
        )

        await viewModel.loadScreen()

        expect(mockPurchases.customerInfoFetchPolicy) == .fetchCurrent
    }

    func testLoadAppleSubscriptions() async throws {
        let mockPurchases = MockCustomerCenterPurchases(
            customerInfo: CustomerCenterViewModelTests.customerInfoWithAppleSubscriptions
        )

        let viewModel = CustomerCenterViewModel(
            actionWrapper: CustomerCenterActionWrapper(),
            purchasesProvider: mockPurchases
        )

        await viewModel.loadScreen()

        let purchaseInformation = try XCTUnwrap(viewModel.activePurchase)
        expect(viewModel.activePurchases.count) == 1
        expect(viewModel.activePurchases.first?.productIdentifier) == purchaseInformation.productIdentifier

        expect(purchaseInformation.store) == .appStore
        expect(viewModel.state) == .success
    }

    func testLoadHasSubscriptionsGoogle() async throws {
        let mockPurchases = MockCustomerCenterPurchases(
            customerInfo: CustomerCenterViewModelTests.customerInfoWithGoogleSubscriptions
        )

        let viewModel = CustomerCenterViewModel(
            actionWrapper: CustomerCenterActionWrapper(),
            purchasesProvider: mockPurchases
        )

        await viewModel.loadScreen()

        let purchaseInformation = try XCTUnwrap(viewModel.activePurchase)
        expect(viewModel.activePurchases.count) == 1
        expect(viewModel.activePurchases.first?.productIdentifier) == purchaseInformation.productIdentifier

        expect(purchaseInformation.store) == .playStore
        expect(viewModel.state) == .success
    }

    func testLoadHasSubscriptionsNonActive() async throws {
        let mockPurchases = MockCustomerCenterPurchases(
            customerInfo: CustomerCenterViewModelTests.customerInfoWithoutSubscriptions
        )

        let viewModel = CustomerCenterViewModel(
            actionWrapper: CustomerCenterActionWrapper(),
            purchasesProvider: mockPurchases
        )

        await viewModel.loadScreen()

        expect(viewModel.activePurchase).to(beNil())
        expect(viewModel.activePurchases).to(beEmpty())
        expect(viewModel.state) == .success
    }

    func testLoadHasSubscriptionsFailure() async throws {
        let mockPurchases = MockCustomerCenterPurchases(customerInfoError: error)

        let viewModel = CustomerCenterViewModel(
            actionWrapper: CustomerCenterActionWrapper(),
            purchasesProvider: mockPurchases
        )

        await viewModel.loadScreen()

        expect(viewModel.activePurchase).to(beNil())
        expect(viewModel.activePurchases).to(beEmpty())
        switch viewModel.state {
        case .error(let stateError):
            expect(stateError as? TestError) == error
        default:
            fail("Expected state to be .error")
        }
    }

    func testShouldShowActiveSubscription_whenUserHasOneActiveSubscriptionOneEntitlement() async throws {
        // Arrange
        let productId = "com.revenuecat.product"
        let purchaseDate = "2022-04-12T00:03:28Z"
        let expirationDate = "2062-04-12T00:03:35Z"
        let products = [PurchaseInformationFixtures.product(id: productId,
                                                            title: "title",
                                                            duration: .month,
                                                            price: 2.99)]
        let customerInfo = CustomerInfoFixtures.customerInfo(
            subscriptions: [
                CustomerInfoFixtures.Subscription(
                    id: productId,
                    store: "app_store",
                    purchaseDate: purchaseDate,
                    expirationDate: expirationDate
                )
            ],
            entitlements: [
                CustomerInfoFixtures.Entitlement(
                    entitlementId: "premium",
                    productId: productId,
                    purchaseDate: purchaseDate,
                    expirationDate: expirationDate
                )
            ]
        )

        let viewModel = CustomerCenterViewModel(actionWrapper: CustomerCenterActionWrapper(),
                                                purchasesProvider: MockCustomerCenterPurchases(
                                                    customerInfo: customerInfo,
                                                    products: products
                                                ))

        // Act
        await viewModel.loadScreen()

        // Assert
        expect(viewModel.state) == .success

        let purchaseInformation = try XCTUnwrap(viewModel.activePurchase)
        expect(viewModel.activePurchases.count) == 1
        expect(viewModel.activePurchases.first?.productIdentifier) == purchaseInformation.productIdentifier

        expect(purchaseInformation.title) == "title"
        expect(purchaseInformation.durationTitle) == "1 month"

        expect(purchaseInformation.pricePaid) == .nonFree("$2.99")

        let expirationOrRenewal = try XCTUnwrap(purchaseInformation.expirationOrRenewal)
        expect(expirationOrRenewal.label) == .nextBillingDate
        expect(expirationOrRenewal.date) == .date(reformat(ISO8601Date: expirationDate))

        expect(purchaseInformation.productIdentifier) == productId
    }

    func testShouldShowActiveSubscription_whenUserHasOneActiveSubscriptionAndNoEntitlement() async throws {
        // Arrange
        let productId = "com.revenuecat.product"
        let purchaseDate = "2022-04-12T00:03:28Z"
        let expirationDate = "2062-04-12T00:03:35Z"
        let products = [PurchaseInformationFixtures.product(id: productId,
                                                            title: "title",
                                                            duration: .month,
                                                            price: 2.99)]
        let customerInfo = CustomerInfoFixtures.customerInfo(
            subscriptions: [
                CustomerInfoFixtures.Subscription(
                    id: productId,
                    store: "app_store",
                    purchaseDate: purchaseDate,
                    expirationDate: expirationDate
                )
            ],
            entitlements: [
            ]
        )

        let viewModel = CustomerCenterViewModel(actionWrapper: CustomerCenterActionWrapper(),
                                                purchasesProvider: MockCustomerCenterPurchases(
                                                    customerInfo: customerInfo,
                                                    products: products
                                                ))

        // Act
        await viewModel.loadScreen()

        // Assert
        expect(viewModel.state) == .success

        let purchaseInformation = try XCTUnwrap(viewModel.activePurchase)
        expect(viewModel.activePurchases.count) == 1
        expect(viewModel.activePurchases.first?.productIdentifier) == purchaseInformation.productIdentifier

        expect(purchaseInformation.title) == "title"
        expect(purchaseInformation.durationTitle) == "1 month"

        expect(purchaseInformation.pricePaid) == .nonFree("$2.99")

        let expirationOrRenewal = try XCTUnwrap(purchaseInformation.expirationOrRenewal)
        expect(expirationOrRenewal.label) == .nextBillingDate
        expect(expirationOrRenewal.date) == .date(reformat(ISO8601Date: expirationDate))

        expect(purchaseInformation.productIdentifier) == productId
    }

    func testShouldShowEarliestExpiringSubscription() async throws {
        // Arrange
        let yearlyProduct = (
            id: "com.revenuecat.yearly",
            exp: "2062-04-12T00:03:35Z", // Earlier expiration
            title: "yearly",
            duration: "1 year",
            price: Decimal(29.99)
        )
        let monthlyProduct = (
            id: "com.revenuecat.monthly",
            exp: "2062-05-12T00:03:35Z", // Later expiration
            title: "monthly",
            duration: "1 month",
            price: Decimal(2.99)
        )

        // Test both possible subscription array orders
        let subscriptionOrders = [
            [yearlyProduct, monthlyProduct],
            [monthlyProduct, yearlyProduct]
        ]

        for subscriptions in subscriptionOrders {
            let purchaseDate = "2022-04-12T00:03:28Z"
            let products = [
                PurchaseInformationFixtures.product(id: yearlyProduct.id,
                                                    title: yearlyProduct.title,
                                                    duration: .year,
                                                    price: yearlyProduct.price),
                PurchaseInformationFixtures.product(id: monthlyProduct.id,
                                                    title: monthlyProduct.title,
                                                    duration: .month,
                                                    price: monthlyProduct.price)
            ]

            let customerInfo = CustomerInfoFixtures.customerInfo(
                subscriptions: subscriptions.map { product in
                    CustomerInfoFixtures.Subscription(
                        id: product.id,
                        store: "app_store",
                        purchaseDate: purchaseDate,
                        expirationDate: product.exp
                    )
                },
                entitlements: [
                    CustomerInfoFixtures.Entitlement(
                        entitlementId: "premium",
                        productId: yearlyProduct.id,
                        purchaseDate: purchaseDate,
                        expirationDate: yearlyProduct.exp
                    )
                ]
            )

            let viewModel = CustomerCenterViewModel(actionWrapper: CustomerCenterActionWrapper(),
                                                    purchasesProvider: MockCustomerCenterPurchases(
                                                        customerInfo: customerInfo,
                                                        products: products
                                                    ))

            // Act
            await viewModel.loadScreen()

            // Assert
            expect(viewModel.state) == .success

            let purchaseInformation = try XCTUnwrap(viewModel.activePurchase)
            expect(viewModel.activePurchases.count) == 2
            expect(viewModel.activePurchases.first?.productIdentifier) == purchaseInformation.productIdentifier

            // Should always show yearly subscription since it expires first
            expect(purchaseInformation.title) == yearlyProduct.title
            expect(purchaseInformation.durationTitle) == yearlyProduct.duration
            expect(purchaseInformation.pricePaid) == .nonFree(formatPrice(yearlyProduct.price))

            let expirationOrRenewal = try XCTUnwrap(purchaseInformation.expirationOrRenewal)
            expect(expirationOrRenewal.label) == .nextBillingDate
            expect(expirationOrRenewal.date) == .date(reformat(ISO8601Date: yearlyProduct.exp))

            expect(purchaseInformation.productIdentifier) == yearlyProduct.id
        }
    }

    func testShouldShowClosestExpiring_whenUserHasLifetimeAndSubscriptions() async throws {
        let productIdLifetime = "com.revenuecat.simpleapp.lifetime"
        let productIdMonthly = "com.revenuecat.simpleapp.monthly"
        let productIdYearly = "com.revenuecat.simpleapp.yearly"
        let purchaseDateLifetime = "2024-11-21T16:04:20Z"
        let purchaseDateMonthly = "2024-11-21T16:04:39Z"
        let purchaseDateYearly = "2024-11-21T16:04:45Z"
        let expirationDateMonthly = "3024-11-28T16:04:39Z"
        let expirationDateYearly = "3025-11-21T16:04:45Z"

        let lifetimeProduct = PurchaseInformationFixtures.product(id: productIdLifetime,
                                                                  title: "lifetime",
                                                                  duration: nil,
                                                                  price: 29.99)
        let monthlyProduct = PurchaseInformationFixtures.product(id: productIdMonthly,
                                                                 title: "monthly",
                                                                 duration: .month,
                                                                 price: 2.99)
        let yearlyProduct = PurchaseInformationFixtures.product(id: productIdYearly,
                                                                title: "yearly",
                                                                duration: .year,
                                                                price: 29.99)

        let products = [lifetimeProduct, monthlyProduct, yearlyProduct]

        // Test both possible subscription array orders
        let subscriptionOrders = [
            [
                (id: productIdMonthly, date: purchaseDateMonthly, exp: expirationDateMonthly),
                (id: productIdYearly, date: purchaseDateYearly, exp: expirationDateYearly)
            ],
            [
                (id: productIdYearly, date: purchaseDateYearly, exp: expirationDateYearly),
                (id: productIdMonthly, date: purchaseDateMonthly, exp: expirationDateMonthly)
            ]
        ]

        for subscriptions in subscriptionOrders {
            let customerInfo = CustomerInfoFixtures.customerInfo(
                subscriptions: subscriptions.map { subscription in
                    CustomerInfoFixtures.Subscription(
                        id: subscription.id,
                        store: "app_store",
                        purchaseDate: subscription.date,
                        expirationDate: subscription.exp
                    )
                },
                entitlements: [
                    CustomerInfoFixtures.Entitlement(
                        entitlementId: "pro",
                        productId: productIdLifetime,
                        purchaseDate: purchaseDateLifetime,
                        expirationDate: nil
                    )
                ],
                nonSubscriptions: [
                    CustomerInfoFixtures.NonSubscriptionTransaction(
                        productId: productIdLifetime,
                        id: "2fdd18f128",
                        store: "app_store",
                        purchaseDate: purchaseDateLifetime
                    )
                ]
            )

            let viewModel = CustomerCenterViewModel(actionWrapper: CustomerCenterActionWrapper(),
                                                    purchasesProvider: MockCustomerCenterPurchases(
                                                        customerInfo: customerInfo,
                                                        products: products
                                                    ))

            await viewModel.loadScreen()

            expect(viewModel.state) == .success

            let purchaseInformation = try XCTUnwrap(viewModel.activePurchase)
            expect(viewModel.activePurchases.count) == 2
            expect(viewModel.activePurchases.first?.productIdentifier) == purchaseInformation.productIdentifier

            expect(purchaseInformation.title) == "monthly"
            expect(purchaseInformation.durationTitle) == "1 month"
            expect(purchaseInformation.pricePaid) == .nonFree("$2.99")
            expect(purchaseInformation.productIdentifier) == productIdMonthly

            expect(purchaseInformation.expirationOrRenewal?.date) == .date(reformat(ISO8601Date: expirationDateMonthly))
        }
    }

    func testShouldShowLifetime_whenUserHasLifetimeOneEntitlement() async throws {
        let productIdLifetime = "com.revenuecat.simpleapp.lifetime"
        let purchaseDateLifetime = "2024-11-21T16:04:20Z"

        let products = [
            PurchaseInformationFixtures.product(id: productIdLifetime,
                                                title: "lifetime",
                                                duration: nil,
                                                price: 29.99)
        ]

        let customerInfo = CustomerInfoFixtures.customerInfo(
            subscriptions: [],
            entitlements: [
                CustomerInfoFixtures.Entitlement(
                    entitlementId: "pro",
                    productId: productIdLifetime,
                    purchaseDate: purchaseDateLifetime,
                    expirationDate: nil
                )
            ],
            nonSubscriptions: [
                CustomerInfoFixtures.NonSubscriptionTransaction(
                    productId: productIdLifetime,
                    id: "2fdd18f128",
                    store: "app_store",
                    purchaseDate: purchaseDateLifetime
                )
            ]
        )

        let viewModel = CustomerCenterViewModel(actionWrapper: CustomerCenterActionWrapper(),
                                                purchasesProvider: MockCustomerCenterPurchases(
                                                    customerInfo: customerInfo,
                                                    products: products
                                                ))

        await viewModel.loadScreen()

        expect(viewModel.state) == .success

        let purchaseInformation = try XCTUnwrap(viewModel.activePurchase)
        expect(viewModel.activePurchases.count) == 0

        expect(purchaseInformation.title) == "lifetime"
        expect(purchaseInformation.durationTitle).to(beNil())
        expect(purchaseInformation.pricePaid) == .nonFree("$29.99")
        expect(purchaseInformation.productIdentifier) == productIdLifetime

        expect(purchaseInformation.expirationOrRenewal?.date) == .never
    }

    func testShouldShowEarliestExpiration_whenUserHasTwoActiveSubscriptionsTwoEntitlements() async throws {
        // Arrange
        let yearlyProduct = (
            id: "com.revenuecat.product1",
            exp: "2062-04-12T00:03:35Z", // Earlier expiration
            title: "yearly",
            duration: "1 year",
            price: Decimal(29.99)
        )
        let monthlyProduct = (
            id: "com.revenuecat.product2",
            exp: "2062-05-12T00:03:35Z", // Later expiration
            title: "monthly",
            duration: "1 month",
            price: Decimal(2.99)
        )

        // Test both possible subscription and entitlement array orders
        let subscriptionOrders = [
            [yearlyProduct, monthlyProduct],
            [monthlyProduct, yearlyProduct]
        ]

        for subscriptions in subscriptionOrders {
            let purchaseDate = "2022-04-12T00:03:28Z"
            let products = [
                PurchaseInformationFixtures.product(id: yearlyProduct.id,
                                                    title: yearlyProduct.title,
                                                    duration: .year,
                                                    price: yearlyProduct.price),
                PurchaseInformationFixtures.product(id: monthlyProduct.id,
                                                    title: monthlyProduct.title,
                                                    duration: .month,
                                                    price: monthlyProduct.price)
            ]

            let customerInfo = CustomerInfoFixtures.customerInfo(
                subscriptions: subscriptions.map { product in
                    CustomerInfoFixtures.Subscription(
                        id: product.id,
                        store: "app_store",
                        purchaseDate: purchaseDate,
                        expirationDate: product.exp
                    )
                },
                entitlements: subscriptions.map { product in
                    CustomerInfoFixtures.Entitlement(
                        entitlementId: product.id == yearlyProduct.id ? "premium" : "plus",
                        productId: product.id,
                        purchaseDate: purchaseDate,
                        expirationDate: product.exp
                    )
                }
            )

            let viewModel = CustomerCenterViewModel(actionWrapper: CustomerCenterActionWrapper(),
                                                    purchasesProvider: MockCustomerCenterPurchases(
                                                        customerInfo: customerInfo,
                                                        products: products
                                                    ))

            // Act
            await viewModel.loadScreen()

            // Assert
            expect(viewModel.state) == .success

            let purchaseInformation = try XCTUnwrap(viewModel.activePurchase)
            expect(viewModel.activePurchases.count) == 2
            expect(viewModel.activePurchases.first?.productIdentifier) == purchaseInformation.productIdentifier

            // Should always show yearly subscription since it expires first
            expect(purchaseInformation.title) == yearlyProduct.title
            expect(purchaseInformation.durationTitle) == yearlyProduct.duration
            expect(purchaseInformation.pricePaid) == .nonFree(formatPrice(yearlyProduct.price))

            let expirationOrRenewal = try XCTUnwrap(purchaseInformation.expirationOrRenewal)
            expect(expirationOrRenewal.label) == .nextBillingDate
            expect(expirationOrRenewal.date) == .date(reformat(ISO8601Date: yearlyProduct.exp))

            expect(purchaseInformation.productIdentifier) == yearlyProduct.id
        }
    }

    func testShouldShowAppleSubscription_whenUserHasBothGoogleAndAppleSubscriptions() async throws {
        // Arrange
        let googleProduct = (
            id: "com.revenuecat.product1",
            store: "play_store",
            exp: "2062-04-12T00:03:35Z",
            title: "yearly",
            duration: "1 year",
            price: Decimal(29.99)
        )
        let appleProduct = (
            id: "com.revenuecat.product2",
            store: "app_store",
            exp: "2062-05-12T00:03:35Z",
            title: "monthly",
            duration: "1 month",
            price: Decimal(2.99)
        )

        // Test both possible subscription and entitlement array orders
        let subscriptionOrders = [
            [googleProduct, appleProduct],
            [appleProduct, googleProduct]
        ]

        for subscriptions in subscriptionOrders {
            let purchaseDate = "2022-04-12T00:03:28Z"
            let products = [
                PurchaseInformationFixtures.product(id: googleProduct.id,
                                                    title: googleProduct.title,
                                                    duration: .year,
                                                    price: googleProduct.price),
                PurchaseInformationFixtures.product(id: appleProduct.id,
                                                    title: appleProduct.title,
                                                    duration: .month,
                                                    price: appleProduct.price)
            ]

            let customerInfo = CustomerInfoFixtures.customerInfo(
                subscriptions: subscriptions.map { product in
                    CustomerInfoFixtures.Subscription(
                        id: product.id,
                        store: product.store,
                        purchaseDate: purchaseDate,
                        expirationDate: product.exp
                    )
                },
                entitlements: subscriptions.map { product in
                    CustomerInfoFixtures.Entitlement(
                        entitlementId: product.id == googleProduct.id ? "premium" : "plus",
                        productId: product.id,
                        purchaseDate: purchaseDate,
                        expirationDate: product.exp
                    )
                }
            )

            let viewModel = CustomerCenterViewModel(actionWrapper: CustomerCenterActionWrapper(),
                                                    purchasesProvider: MockCustomerCenterPurchases(
                                                        customerInfo: customerInfo,
                                                        products: products
                                                    ))

            // Act
            await viewModel.loadScreen()

            // Assert
            expect(viewModel.state) == .success

            let purchaseInformation = try XCTUnwrap(viewModel.activePurchase)
            expect(viewModel.activePurchases.count) == 2
            expect(viewModel.activePurchases.last?.productIdentifier) == purchaseInformation.productIdentifier

            // We expect to see the monthly one, because the yearly one is a Google subscription
            expect(purchaseInformation.title) == appleProduct.title
            expect(purchaseInformation.durationTitle) == appleProduct.duration
            expect(purchaseInformation.pricePaid) == .nonFree(formatPrice(appleProduct.price))

            let expirationOrRenewal = try XCTUnwrap(purchaseInformation.expirationOrRenewal)
            expect(expirationOrRenewal.label) == .nextBillingDate
            expect(expirationOrRenewal.date) == .date(reformat(ISO8601Date: appleProduct.exp))

            expect(purchaseInformation.productIdentifier) == appleProduct.id
        }
    }

    func testShouldShowActiveSubscription_withoutProductInformation() async throws {
        // If product can't load because maybe it's from another app in same project

        let productId = "com.revenuecat.product"
        let purchaseDate = "2022-04-12T00:03:28Z"
        let expirationDate = "2062-04-12T00:03:35Z"

        let customerInfo = CustomerInfoFixtures.customerInfo(
            subscriptions: [
                CustomerInfoFixtures.Subscription(
                    id: productId,
                    store: "app_store",
                    purchaseDate: purchaseDate,
                    expirationDate: expirationDate
                )
            ],
            entitlements: [
                CustomerInfoFixtures.Entitlement(
                    entitlementId: "premium",
                    productId: productId,
                    purchaseDate: purchaseDate,
                    expirationDate: expirationDate
                )
            ]
        )

        let viewModel = CustomerCenterViewModel(actionWrapper: CustomerCenterActionWrapper(),
                                                purchasesProvider: MockCustomerCenterPurchases(
                                                    customerInfo: customerInfo,
                                                    products: []
                                                ))

        await viewModel.loadScreen()

        expect(viewModel.state) == .success

        let purchaseInformation = try XCTUnwrap(viewModel.activePurchase)
        expect(viewModel.activePurchases.count) == 1
        expect(viewModel.activePurchases.first?.productIdentifier) == purchaseInformation.productIdentifier

        expect(purchaseInformation.title).to(beNil())
        expect(purchaseInformation.durationTitle).to(beNil())
        expect(purchaseInformation.explanation) == .earliestRenewal
        expect(purchaseInformation.store) == .appStore
        expect(purchaseInformation.pricePaid) == .unknown

        let expirationOrRenewal = try XCTUnwrap(purchaseInformation.expirationOrRenewal)
        expect(expirationOrRenewal.label) == .nextBillingDate
        expect(expirationOrRenewal.date) == .date(reformat(ISO8601Date: expirationDate))

        expect(purchaseInformation.productIdentifier) == productId
    }

    func testLoadScreenNoActiveSubscription() async throws {
        let customerInfo = CustomerInfoFixtures.customerInfoWithExpiredAppleSubscriptions
        let mockPurchases = MockCustomerCenterPurchases(customerInfo: customerInfo)
        let viewModel = CustomerCenterViewModel(actionWrapper: CustomerCenterActionWrapper(),
                                                purchasesProvider: mockPurchases)

        await viewModel.loadScreen()

        expect(viewModel.activePurchase).to(beNil())
        expect(viewModel.state) == .success
    }

    func testLoadScreenFailure() async throws {
        let mockPurchases = MockCustomerCenterPurchases(customerInfoError: error)
        let viewModel = CustomerCenterViewModel(actionWrapper: CustomerCenterActionWrapper(),
                                                purchasesProvider: mockPurchases)

        await viewModel.loadScreen()

        expect(viewModel.activePurchase).to(beNil())
        expect(viewModel.activePurchases).to(beEmpty())

        expect(viewModel.state) == .error(error)
    }

    func testAppIsLatestVersion() {
        let testCases = [
            (currentVersion: "1.0.0", latestVersion: "2.0.0", expectedAppIsLatestVersion: false),
            (currentVersion: "2.0.0", latestVersion: "2.0.0", expectedAppIsLatestVersion: true),
            (currentVersion: "3.0.0", latestVersion: "2.0.0", expectedAppIsLatestVersion: true),
            (currentVersion: "1.0.0", latestVersion: "1.1.0", expectedAppIsLatestVersion: false),
            (currentVersion: "1.1.0", latestVersion: "1.1.0", expectedAppIsLatestVersion: true),
            (currentVersion: "1.1.0", latestVersion: "1.0.0", expectedAppIsLatestVersion: true),
            (currentVersion: "1.0.0", latestVersion: "1.0.1", expectedAppIsLatestVersion: false),
            (currentVersion: "1.0.1", latestVersion: "1.0.1", expectedAppIsLatestVersion: true),
            (currentVersion: "1.0.1", latestVersion: "1.0.0", expectedAppIsLatestVersion: true),
            // The CFBundleVersion docs state:
            // > You can include more integers but the system ignores them.
            // https://developer.apple.com/documentation/bundleresources/information_property_list/cfbundleversion
            // So we should do the same.
            (currentVersion: "2.0.0.2.3.4", latestVersion: "2.0.0.3.4.5", expectedAppIsLatestVersion: true),
            (currentVersion: "1.0.0.2.3.4", latestVersion: "2.0.0.3.4.5", expectedAppIsLatestVersion: false),
            (currentVersion: "1.2", latestVersion: "2", expectedAppIsLatestVersion: false),
            (currentVersion: "1.2", latestVersion: "1", expectedAppIsLatestVersion: true),
            (currentVersion: "2", latestVersion: "1", expectedAppIsLatestVersion: true),
            (currentVersion: "0", latestVersion: "1", expectedAppIsLatestVersion: false),
            (currentVersion: "10.2", latestVersion: "2", expectedAppIsLatestVersion: true),
            // We default to true if we fail to parse any of the two versions.
            (currentVersion: "not-a-number", latestVersion: "not-a-number-either", expectedAppIsLatestVersion: true),
            (currentVersion: "not-a-number", latestVersion: "1.2.3", expectedAppIsLatestVersion: true),
            (currentVersion: "1.2.3", latestVersion: "not-a-number", expectedAppIsLatestVersion: true),
            (currentVersion: "not.a.number", latestVersion: "1.2.3", expectedAppIsLatestVersion: true),
            (currentVersion: "1.2.3", latestVersion: "not.a.number", expectedAppIsLatestVersion: true),
            (currentVersion: nil, latestVersion: nil, expectedAppIsLatestVersion: true),
            (currentVersion: "1.2.3", latestVersion: nil, expectedAppIsLatestVersion: true),
            (currentVersion: nil, latestVersion: "1.2.3", expectedAppIsLatestVersion: true),
            (currentVersion: "", latestVersion: "", expectedAppIsLatestVersion: true),
            (currentVersion: "1.2.3", latestVersion: "", expectedAppIsLatestVersion: true),
            (currentVersion: "", latestVersion: "1.2.3", expectedAppIsLatestVersion: true)
        ]
        for (currentVersion, latestVersion, expectedAppIsLatestVersion) in testCases {
            XCTContext.runActivity(
                named: "Current version = \(currentVersion as Optional), " +
                "latest version = \(latestVersion as Optional), " +
                "expectedAppIsLatestVersion = \(expectedAppIsLatestVersion)"
            ) { _ in
                let viewModel = CustomerCenterViewModel(
                    actionWrapper: CustomerCenterActionWrapper(),
                    currentVersionFetcher: { return currentVersion }
                )
                viewModel.state = .success
                viewModel.configuration = CustomerCenterConfigData.mock(
                    lastPublishedAppVersion: latestVersion
                )

                expect(viewModel.appIsLatestVersion) == expectedAppIsLatestVersion
            }
        }
    }

    func testTrackImpression() throws {
        let mockPurchases = MockCustomerCenterPurchases()
        mockPurchases.isSandbox = true
        let viewModel = CustomerCenterViewModel(
            actionWrapper: CustomerCenterActionWrapper(),
            purchasesProvider: mockPurchases
        )

        let darkMode = true
        let displayMode: CustomerCenterPresentationMode = .fullScreen

        viewModel.trackImpression(darkMode: darkMode, displayMode: displayMode)

        expect(mockPurchases.trackedEvents.count) == 1
        let trackedEvent = try XCTUnwrap(mockPurchases.trackedEvents.first as? CustomerCenterEvent)

        expect(trackedEvent.data.darkMode) == darkMode
        expect(trackedEvent.data.displayMode) == displayMode
        expect(trackedEvent.data.localeIdentifier) == Locale.current.identifier
        expect(trackedEvent.data.isSandbox) == true
        if case .impression = trackedEvent {} else {
            fail("Expected an impression event")
        }

        viewModel.trackImpression(darkMode: darkMode, displayMode: displayMode)
        viewModel.trackImpression(darkMode: darkMode, displayMode: displayMode)
        viewModel.trackImpression(darkMode: darkMode, displayMode: displayMode)
        expect(mockPurchases.trackedEvents.count) == 1
    }

    func testShouldShowAppUpdateWarningsTrue() {
        let mockPurchases = MockCustomerCenterPurchases()
        let latestVersion = "3.0.0"
        let currentVersion = "2.0.0"
        let viewModel = CustomerCenterViewModel(
            actionWrapper: CustomerCenterActionWrapper(),
            currentVersionFetcher: { return currentVersion },
            purchasesProvider: mockPurchases
        )
        viewModel.configuration = CustomerCenterConfigData.mock(
            lastPublishedAppVersion: latestVersion,
            shouldWarnCustomerToUpdate: true
        )

        expect(viewModel.shouldShowAppUpdateWarnings).to(beTrue())
    }

    func testShouldShowAppUpdateWarningsFalse() {
        let mockPurchases = MockCustomerCenterPurchases()
        let latestVersion = "3.0.0"
        let viewModel = CustomerCenterViewModel(
            actionWrapper: CustomerCenterActionWrapper(),
            currentVersionFetcher: { return latestVersion },
            purchasesProvider: mockPurchases
        )
        viewModel.configuration = CustomerCenterConfigData.mock(
            lastPublishedAppVersion: latestVersion,
            shouldWarnCustomerToUpdate: true
        )

        expect(viewModel.shouldShowAppUpdateWarnings).to(beFalse())
    }

    func testShouldShowAppUpdateWarningsFalseIfBlockedByConfig() {
        let mockPurchases = MockCustomerCenterPurchases()
        let latestVersion = "3.0.0"
        let viewModel = CustomerCenterViewModel(
            actionWrapper: CustomerCenterActionWrapper(),
            currentVersionFetcher: { return latestVersion },
            purchasesProvider: mockPurchases
        )
        viewModel.configuration = CustomerCenterConfigData.mock(
            lastPublishedAppVersion: latestVersion,
            shouldWarnCustomerToUpdate: false
        )

        expect(viewModel.shouldShowAppUpdateWarnings).to(beFalse())
    }

    func testPurchaseInformationIsStillLoadedIfRenewalInfoCantBeFetched() async {
        let mockPurchases = MockCustomerCenterPurchases()
        let mockStoreKitUtilities = MockCustomerCenterStoreKitUtilities()

        let viewModel = CustomerCenterViewModel(
            actionWrapper: CustomerCenterActionWrapper(),
            currentVersionFetcher: { return "3.0.0" },
            purchasesProvider: mockPurchases,
            customerCenterStoreKitUtilities: mockStoreKitUtilities as CustomerCenterStoreKitUtilitiesType
        )

        expect(mockStoreKitUtilities.returnRenewalPriceFromRenewalInfo).to(beNil())

        await viewModel.loadScreen()

        expect(viewModel.activePurchase).toNot(beNil())
        expect(mockStoreKitUtilities.renewalPriceFromRenewalInfoCallCount).to(equal(2))
    }

    func testPurchaseInformationUsesInfoFromRenewalInfoWhenAvailable() async {
        let mockPurchases = MockCustomerCenterPurchases()
        let mockStoreKitUtilities = MockCustomerCenterStoreKitUtilities()
        mockStoreKitUtilities.returnRenewalPriceFromRenewalInfo = (5, "USD")

        let viewModel = CustomerCenterViewModel(
            actionWrapper: CustomerCenterActionWrapper(),
            currentVersionFetcher: { return "3.0.0" },
            purchasesProvider: mockPurchases,
            customerCenterStoreKitUtilities: mockStoreKitUtilities as CustomerCenterStoreKitUtilitiesType
        )

        expect(mockStoreKitUtilities.returnRenewalPriceFromRenewalInfo).to(equal((5, "USD")))

        await viewModel.loadScreen()

<<<<<<< HEAD
        expect(viewModel.purchaseInformation?.pricePaid).to(equal(.nonFree("$5.00")))
        expect(mockStoreKitUtilities.renewalPriceFromRenewalInfoCallCount).to(equal(1))
=======
        expect(viewModel.activePurchase?.price).to(equal(.paid("$5.00")))
        expect(mockStoreKitUtilities.renewalPriceFromRenewalInfoCallCount).to(equal(2))
>>>>>>> 7bfb3288
    }

    func testOnDismissRestorePurchasesAlertReloadsScreen() async {
        let customerInfo = CustomerInfoFixtures.customerInfoWithExpiredAppleSubscriptions
        let mockPurchases = MockCustomerCenterPurchases(customerInfo: customerInfo)
        let mockStoreKitUtilities = MockCustomerCenterStoreKitUtilities()
        mockStoreKitUtilities.returnRenewalPriceFromRenewalInfo = (5, "USD")

        let viewModel = CustomerCenterViewModel(
            actionWrapper: CustomerCenterActionWrapper(),
            currentVersionFetcher: { return "3.0.0" },
            purchasesProvider: mockPurchases,
            customerCenterStoreKitUtilities: mockStoreKitUtilities as CustomerCenterStoreKitUtilitiesType
        )

        // Initial state
        expect(viewModel.state) == .notLoaded

        await viewModel.loadScreen()

        expect(viewModel.state) == .success

        mockPurchases.customerInfo = CustomerInfoFixtures.customerInfoWithLifetimeAppSubscrition

        // Dismiss alert and verify screen reloads
        viewModel.onDismissRestorePurchasesAlert()

        // Wait for the task to complete
        await viewModel.currentTask?.value
        expect(viewModel.state) == .success

        // Wait for state to change to success
        expect(viewModel.activePurchase).toNot(beNil())
        expect(viewModel.activePurchase?.expirationOrRenewal?.label).to(equal(.expires))
        expect(viewModel.activePurchase?.expirationOrRenewal?.date).to(equal(.never))

        // Verify screen was reloaded
        expect(viewModel.configuration).toNot(beNil())
        expect(mockPurchases.loadCustomerCenterCallCount) == 2
    }

}

@available(iOS 15.0, macOS 12.0, tvOS 15.0, watchOS 8.0, *)
private extension CustomerCenterViewModelTests {

    static let customerInfoWithAppleSubscriptions: CustomerInfo = {
        return .decode(
        """
        {
            "schema_version": "4",
            "request_date": "2022-03-08T17:42:58Z",
            "request_date_ms": 1646761378845,
            "subscriber": {
                "first_seen": "2022-03-08T17:42:58Z",
                "last_seen": "2022-03-08T17:42:58Z",
                "management_url": "https://apps.apple.com/account/subscriptions",
                "non_subscriptions": {
                },
                "original_app_user_id": "$RCAnonymousID:5b6fdbac3a0c4f879e43d269ecdf9ba1",
                "original_application_version": "1.0",
                "original_purchase_date": "2022-04-12T00:03:24Z",
                "other_purchases": {
                },
                "subscriptions": {
                    "com.revenuecat.product": {
                        "billing_issues_detected_at": null,
                        "expires_date": "2062-04-12T00:03:35Z",
                        "grace_period_expires_date": null,
                        "is_sandbox": true,
                        "original_purchase_date": "2022-04-12T00:03:28Z",
                        "period_type": "intro",
                        "purchase_date": "2022-04-12T00:03:28Z",
                        "store": "app_store",
                        "unsubscribe_detected_at": null
                    },
                },
                "entitlements": {
                    "premium": {
                        "expires_date": "2062-04-12T00:03:35Z",
                        "product_identifier": "com.revenuecat.product",
                        "purchase_date": "2022-04-12T00:03:28Z"
                    }
                }
            }
        }
        """
        )
    }()

    static let customerInfoWithGoogleSubscriptions: CustomerInfo = {
        return .decode(
        """
        {
            "schema_version": "4",
            "request_date": "2022-03-08T17:42:58Z",
            "request_date_ms": 1646761378845,
            "subscriber": {
                "first_seen": "2022-03-08T17:42:58Z",
                "last_seen": "2022-03-08T17:42:58Z",
                "management_url": "https://apps.apple.com/account/subscriptions",
                "non_subscriptions": {
                },
                "original_app_user_id": "$RCAnonymousID:5b6fdbac3a0c4f879e43d269ecdf9ba1",
                "original_application_version": "1.0",
                "original_purchase_date": "2022-04-12T00:03:24Z",
                "other_purchases": {
                },
                "subscriptions": {
                    "com.revenuecat.product": {
                        "billing_issues_detected_at": null,
                        "expires_date": "2062-04-12T00:03:35Z",
                        "grace_period_expires_date": null,
                        "is_sandbox": true,
                        "original_purchase_date": "2022-04-12T00:03:28Z",
                        "period_type": "intro",
                        "purchase_date": "2022-04-12T00:03:28Z",
                        "store": "play_store",
                        "unsubscribe_detected_at": null
                    },
                },
                "entitlements": {
                    "premium": {
                        "expires_date": "2062-04-12T00:03:35Z",
                        "product_identifier": "com.revenuecat.product",
                        "purchase_date": "2022-04-12T00:03:28Z"
                    }
                }
            }
        }
        """
        )
    }()

    static let customerInfoWithoutSubscriptions: CustomerInfo = {
        return .decode(
        """
        {
            "schema_version": "4",
            "request_date": "2022-03-08T17:42:58Z",
            "request_date_ms": 1646761378845,
            "subscriber": {
                "first_seen": "2022-03-08T17:42:58Z",
                "last_seen": "2022-03-08T17:42:58Z",
                "management_url": "https://apps.apple.com/account/subscriptions",
                "non_subscriptions": {
                },
                "original_app_user_id": "$RCAnonymousID:5b6fdbac3a0c4f879e43d269ecdf9ba1",
                "original_application_version": "1.0",
                "original_purchase_date": "2022-04-12T00:03:24Z",
                "other_purchases": {
                },
                "subscriptions": {
                    "com.revenuecat.product": {
                        "billing_issues_detected_at": null,
                        "expires_date": "2000-04-12T00:03:35Z",
                        "grace_period_expires_date": null,
                        "is_sandbox": true,
                        "original_purchase_date": "1999-04-12T00:03:28Z",
                        "period_type": "intro",
                        "purchase_date": "1999-04-12T00:03:28Z",
                        "store": "play_store",
                        "unsubscribe_detected_at": null
                    },
                },
                "entitlements": {
                    "premium": {
                        "expires_date": "2000-04-12T00:03:35Z",
                        "product_identifier": "com.revenuecat.product",
                        "purchase_date": "1999-04-12T00:03:28Z"
                    }
                }
            }
        }
        """
        )
    }()

    func reformat(ISO8601Date: String) -> String {
        let formatter = DateFormatter()
        formatter.dateStyle = .medium
        return formatter.string(from: ISO8601DateFormatter().date(from: ISO8601Date)!)
    }

    func formatPrice(_ price: Decimal) -> String {
        "$\(String(format: "%.2f", NSDecimalNumber(decimal: price).doubleValue))"
    }

}

#endif<|MERGE_RESOLUTION|>--- conflicted
+++ resolved
@@ -167,21 +167,25 @@
     }
 
     func testShouldShowActiveSubscription_whenUserHasOneActiveSubscriptionOneEntitlement() async throws {
-        // Arrange
         let productId = "com.revenuecat.product"
         let purchaseDate = "2022-04-12T00:03:28Z"
         let expirationDate = "2062-04-12T00:03:35Z"
-        let products = [PurchaseInformationFixtures.product(id: productId,
-                                                            title: "title",
-                                                            duration: .month,
-                                                            price: 2.99)]
+        let products = [
+            PurchaseInformationFixtures.product(
+                id: productId,
+                title: "title",
+                duration: .month,
+                price: 2.99
+            )
+        ]
         let customerInfo = CustomerInfoFixtures.customerInfo(
             subscriptions: [
                 CustomerInfoFixtures.Subscription(
                     id: productId,
                     store: "app_store",
                     purchaseDate: purchaseDate,
-                    expirationDate: expirationDate
+                    expirationDate: expirationDate,
+                    priceAmount: 4.99
                 )
             ],
             entitlements: [
@@ -194,32 +198,57 @@
             ]
         )
 
-        let viewModel = CustomerCenterViewModel(actionWrapper: CustomerCenterActionWrapper(),
-                                                purchasesProvider: MockCustomerCenterPurchases(
-                                                    customerInfo: customerInfo,
-                                                    products: products
-                                                ))
-
-        // Act
-        await viewModel.loadScreen()
-
-        // Assert
-        expect(viewModel.state) == .success
-
-        let purchaseInformation = try XCTUnwrap(viewModel.activePurchase)
-        expect(viewModel.activePurchases.count) == 1
-        expect(viewModel.activePurchases.first?.productIdentifier) == purchaseInformation.productIdentifier
-
-        expect(purchaseInformation.title) == "title"
-        expect(purchaseInformation.durationTitle) == "1 month"
-
-        expect(purchaseInformation.pricePaid) == .nonFree("$2.99")
-
-        let expirationOrRenewal = try XCTUnwrap(purchaseInformation.expirationOrRenewal)
-        expect(expirationOrRenewal.label) == .nextBillingDate
-        expect(expirationOrRenewal.date) == .date(reformat(ISO8601Date: expirationDate))
-
-        expect(purchaseInformation.productIdentifier) == productId
+        let viewModelWithoutRenewal = CustomerCenterViewModel(
+            actionWrapper: CustomerCenterActionWrapper(),
+            purchasesProvider: MockCustomerCenterPurchases(
+                customerInfo: customerInfo,
+                products: products
+            )
+        )
+
+        let mockRenewal = MockCustomerCenterStoreKitUtilities()
+        mockRenewal.returnRenewalPriceFromRenewalInfo = (2.99, "USD")
+
+        let viewModelWithRenewal = CustomerCenterViewModel(
+            actionWrapper: CustomerCenterActionWrapper(),
+            purchasesProvider: MockCustomerCenterPurchases(
+                customerInfo: customerInfo,
+                products: products
+            ),
+            customerCenterStoreKitUtilities: mockRenewal
+        )
+
+        try await checkExpectations(viewModelWithoutRenewal, renewalPrice: nil)
+        try await checkExpectations(
+            viewModelWithRenewal,
+            renewalPrice: .nonFree(formatted(price: 2.99, currencyCode: "USD"))
+        )
+
+        func checkExpectations(_ viewModel: CustomerCenterViewModel, renewalPrice: PurchaseInformation.PriceDetails?) async throws {
+            await viewModel.loadScreen()
+
+            expect(viewModel.state) == .success
+
+            let purchaseInformation = try XCTUnwrap(viewModel.activePurchase)
+            expect(viewModel.activePurchases.count) == 1
+            expect(viewModel.activePurchases.first?.productIdentifier) == purchaseInformation.productIdentifier
+
+            expect(purchaseInformation.title) == "title"
+            expect(purchaseInformation.durationTitle) == "1 month"
+
+            expect(purchaseInformation.pricePaid) == .nonFree(formatted(price: 4.99))
+            if let renewalPrice {
+                expect(purchaseInformation.renewalPrice) == renewalPrice
+            } else {
+                expect(purchaseInformation.renewalPrice).to(beNil()) // no renewal info
+            }
+
+            let expirationOrRenewal = try XCTUnwrap(purchaseInformation.expirationOrRenewal)
+            expect(expirationOrRenewal.label) == .nextBillingDate
+            expect(expirationOrRenewal.date) == .date(reformat(ISO8601Date: expirationDate))
+
+            expect(purchaseInformation.productIdentifier) == productId
+        }
     }
 
     func testShouldShowActiveSubscription_whenUserHasOneActiveSubscriptionAndNoEntitlement() async throws {
@@ -231,17 +260,20 @@
                                                             title: "title",
                                                             duration: .month,
                                                             price: 2.99)]
+
+        let currency = "USD"
         let customerInfo = CustomerInfoFixtures.customerInfo(
             subscriptions: [
                 CustomerInfoFixtures.Subscription(
                     id: productId,
                     store: "app_store",
                     purchaseDate: purchaseDate,
-                    expirationDate: expirationDate
+                    expirationDate: expirationDate,
+                    priceAmount: 3.99,
+                    currency: currency
                 )
             ],
-            entitlements: [
-            ]
+            entitlements: []
         )
 
         let viewModel = CustomerCenterViewModel(actionWrapper: CustomerCenterActionWrapper(),
@@ -263,7 +295,8 @@
         expect(purchaseInformation.title) == "title"
         expect(purchaseInformation.durationTitle) == "1 month"
 
-        expect(purchaseInformation.pricePaid) == .nonFree("$2.99")
+        expect(purchaseInformation.pricePaid) == .nonFree(formatted(price: 3.99, currencyCode: currency))
+        expect(purchaseInformation.renewalPrice).to(beNil())
 
         let expirationOrRenewal = try XCTUnwrap(purchaseInformation.expirationOrRenewal)
         expect(expirationOrRenewal.label) == .nextBillingDate
@@ -314,7 +347,8 @@
                         id: product.id,
                         store: "app_store",
                         purchaseDate: purchaseDate,
-                        expirationDate: product.exp
+                        expirationDate: product.exp,
+                        priceAmount: product.price
                     )
                 },
                 entitlements: [
@@ -346,7 +380,8 @@
             // Should always show yearly subscription since it expires first
             expect(purchaseInformation.title) == yearlyProduct.title
             expect(purchaseInformation.durationTitle) == yearlyProduct.duration
-            expect(purchaseInformation.pricePaid) == .nonFree(formatPrice(yearlyProduct.price))
+
+            expect(purchaseInformation.pricePaid) == .nonFree(formatted(price: 29.99))
 
             let expirationOrRenewal = try XCTUnwrap(purchaseInformation.expirationOrRenewal)
             expect(expirationOrRenewal.label) == .nextBillingDate
@@ -400,7 +435,8 @@
                         id: subscription.id,
                         store: "app_store",
                         purchaseDate: subscription.date,
-                        expirationDate: subscription.exp
+                        expirationDate: subscription.exp,
+                        priceAmount: 1.99
                     )
                 },
                 entitlements: [
@@ -437,7 +473,9 @@
 
             expect(purchaseInformation.title) == "monthly"
             expect(purchaseInformation.durationTitle) == "1 month"
-            expect(purchaseInformation.pricePaid) == .nonFree("$2.99")
+            expect(purchaseInformation.pricePaid) == .nonFree(formatted(price: 1.99, currencyCode: "USD"))
+            expect(purchaseInformation.renewalPrice).to(beNil())
+
             expect(purchaseInformation.productIdentifier) == productIdMonthly
 
             expect(purchaseInformation.expirationOrRenewal?.date) == .date(reformat(ISO8601Date: expirationDateMonthly))
@@ -462,7 +500,7 @@
                     entitlementId: "pro",
                     productId: productIdLifetime,
                     purchaseDate: purchaseDateLifetime,
-                    expirationDate: nil
+                    expirationDate: nil,
                 )
             ],
             nonSubscriptions: [
@@ -475,11 +513,13 @@
             ]
         )
 
-        let viewModel = CustomerCenterViewModel(actionWrapper: CustomerCenterActionWrapper(),
-                                                purchasesProvider: MockCustomerCenterPurchases(
-                                                    customerInfo: customerInfo,
-                                                    products: products
-                                                ))
+        let viewModel = CustomerCenterViewModel(
+            actionWrapper: CustomerCenterActionWrapper(),
+            purchasesProvider: MockCustomerCenterPurchases(
+                customerInfo: customerInfo,
+                products: products
+            )
+        )
 
         await viewModel.loadScreen()
 
@@ -490,7 +530,7 @@
 
         expect(purchaseInformation.title) == "lifetime"
         expect(purchaseInformation.durationTitle).to(beNil())
-        expect(purchaseInformation.pricePaid) == .nonFree("$29.99")
+        expect(purchaseInformation.pricePaid) == .unknown // no info about non-subscriptions in customer info
         expect(purchaseInformation.productIdentifier) == productIdLifetime
 
         expect(purchaseInformation.expirationOrRenewal?.date) == .never
@@ -538,7 +578,8 @@
                         id: product.id,
                         store: "app_store",
                         purchaseDate: purchaseDate,
-                        expirationDate: product.exp
+                        expirationDate: product.exp,
+                        priceAmount: product.price
                     )
                 },
                 entitlements: subscriptions.map { product in
@@ -570,7 +611,7 @@
             // Should always show yearly subscription since it expires first
             expect(purchaseInformation.title) == yearlyProduct.title
             expect(purchaseInformation.durationTitle) == yearlyProduct.duration
-            expect(purchaseInformation.pricePaid) == .nonFree(formatPrice(yearlyProduct.price))
+            expect(purchaseInformation.pricePaid) == .nonFree(formatted(price: 29.99))
 
             let expirationOrRenewal = try XCTUnwrap(purchaseInformation.expirationOrRenewal)
             expect(expirationOrRenewal.label) == .nextBillingDate
@@ -624,7 +665,8 @@
                         id: product.id,
                         store: product.store,
                         purchaseDate: purchaseDate,
-                        expirationDate: product.exp
+                        expirationDate: product.exp,
+                        priceAmount: product.price
                     )
                 },
                 entitlements: subscriptions.map { product in
@@ -656,7 +698,7 @@
             // We expect to see the monthly one, because the yearly one is a Google subscription
             expect(purchaseInformation.title) == appleProduct.title
             expect(purchaseInformation.durationTitle) == appleProduct.duration
-            expect(purchaseInformation.pricePaid) == .nonFree(formatPrice(appleProduct.price))
+            expect(purchaseInformation.pricePaid) == .nonFree(formatted(price: appleProduct.price))
 
             let expirationOrRenewal = try XCTUnwrap(purchaseInformation.expirationOrRenewal)
             expect(expirationOrRenewal.label) == .nextBillingDate
@@ -679,7 +721,8 @@
                     id: productId,
                     store: "app_store",
                     purchaseDate: purchaseDate,
-                    expirationDate: expirationDate
+                    expirationDate: expirationDate,
+                    priceAmount: 1.99
                 )
             ],
             entitlements: [
@@ -706,11 +749,11 @@
         expect(viewModel.activePurchases.count) == 1
         expect(viewModel.activePurchases.first?.productIdentifier) == purchaseInformation.productIdentifier
 
-        expect(purchaseInformation.title).to(beNil())
+        expect(purchaseInformation.title) == "Weekly Scratched Sofa" // display name
         expect(purchaseInformation.durationTitle).to(beNil())
         expect(purchaseInformation.explanation) == .earliestRenewal
         expect(purchaseInformation.store) == .appStore
-        expect(purchaseInformation.pricePaid) == .unknown
+        expect(purchaseInformation.pricePaid) == .nonFree(formatted(price: 1.99)) // from transaction
 
         let expirationOrRenewal = try XCTUnwrap(purchaseInformation.expirationOrRenewal)
         expect(expirationOrRenewal.label) == .nextBillingDate
@@ -900,7 +943,7 @@
     func testPurchaseInformationUsesInfoFromRenewalInfoWhenAvailable() async {
         let mockPurchases = MockCustomerCenterPurchases()
         let mockStoreKitUtilities = MockCustomerCenterStoreKitUtilities()
-        mockStoreKitUtilities.returnRenewalPriceFromRenewalInfo = (5, "USD")
+        mockStoreKitUtilities.returnRenewalPriceFromRenewalInfo = (5.0, "USD")
 
         let viewModel = CustomerCenterViewModel(
             actionWrapper: CustomerCenterActionWrapper(),
@@ -913,13 +956,9 @@
 
         await viewModel.loadScreen()
 
-<<<<<<< HEAD
-        expect(viewModel.purchaseInformation?.pricePaid).to(equal(.nonFree("$5.00")))
-        expect(mockStoreKitUtilities.renewalPriceFromRenewalInfoCallCount).to(equal(1))
-=======
-        expect(viewModel.activePurchase?.price).to(equal(.paid("$5.00")))
+        expect(viewModel.activePurchase?.pricePaid).to(equal(.nonFree(formatted(price: 4.99))))
+        expect(viewModel.activePurchase?.renewalPrice).to(equal(.nonFree(formatted(price: 5.0))))
         expect(mockStoreKitUtilities.renewalPriceFromRenewalInfoCallCount).to(equal(2))
->>>>>>> 7bfb3288
     }
 
     func testOnDismissRestorePurchasesAlertReloadsScreen() async {
@@ -961,6 +1000,10 @@
         expect(mockPurchases.loadCustomerCenterCallCount) == 2
     }
 
+    private func formatted(price: Decimal, currencyCode: String = "USD") -> String{
+        PurchaseInformation.defaultNumberFormatter.currencyCode = currencyCode
+        return PurchaseInformation.defaultNumberFormatter.string(from: price as NSNumber)!
+    }
 }
 
 @available(iOS 15.0, macOS 12.0, tvOS 15.0, watchOS 8.0, *)
@@ -1103,11 +1146,6 @@
         formatter.dateStyle = .medium
         return formatter.string(from: ISO8601DateFormatter().date(from: ISO8601Date)!)
     }
-
-    func formatPrice(_ price: Decimal) -> String {
-        "$\(String(format: "%.2f", NSDecimalNumber(decimal: price).doubleValue))"
-    }
-
 }
 
 #endif