--- conflicted
+++ resolved
@@ -881,8 +881,6 @@
         expect(mockStoreKitUtilities.renewalPriceFromRenewalInfoCallCount).to(equal(1))
     }
 
-<<<<<<< HEAD
-=======
     func testOnDismissRestorePurchasesAlertReloadsScreen() async {
         let customerInfo = CustomerInfoFixtures.customerInfoWithExpiredAppleSubscriptions
         let mockPurchases = MockCustomerCenterPurchases(customerInfo: customerInfo)
@@ -922,7 +920,6 @@
         expect(mockPurchases.loadCustomerCenterCallCount) == 2
     }
 
->>>>>>> 9ff52674
 }
 
 @available(iOS 15.0, macOS 12.0, tvOS 15.0, watchOS 8.0, *)
