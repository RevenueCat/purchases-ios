--- conflicted
+++ resolved
@@ -499,12 +499,8 @@
         let screen = PurchaseInformationFixtures.screenWithPromo(offerID: offerIdentifierInJSON)
         let viewModel = BaseManageSubscriptionViewModel(screen: screen,
                                                         actionWrapper: CustomerCenterActionWrapper(),
-<<<<<<< HEAD
-                                                        purchaseInformation: .yearlyExpiring(store: .appStore),
+                                                        purchaseInformation: .mock(store: .appStore, isExpired: false),
                                                         virtualCurrencies: nil,
-=======
-                                                        purchaseInformation: .mock(store: .appStore, isExpired: false),
->>>>>>> 097f5ffa
                                                         purchasesProvider: MockCustomerCenterPurchases(
                                                             customerInfo: customerInfo,
                                                             products: products
