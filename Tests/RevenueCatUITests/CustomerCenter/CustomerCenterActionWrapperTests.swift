//
//  Copyright RevenueCat Inc. All Rights Reserved.
//
//  Licensed under the MIT License (the "License");
//  you may not use this file except in compliance with the License.
//  You may obtain a copy of the License at
//
//      https://opensource.org/licenses/MIT
//
//  CustomerCenter.swift
//
//  Created by Facundo Menzella on 16/6/25.

<<<<<<< HEAD
import RevenueCat
=======
import Nimble
>>>>>>> a2cf3968
@testable import RevenueCatUI
import SwiftUI
import XCTest

#if !os(watchOS) && !os(macOS)

@MainActor
@available(iOS 15.0, *)
final class CustomerCenterActionWrapperTests: TestCase {

    func testRestoreStarted() async throws {
        let wrapper = CustomerCenterActionWrapper()
        let expectation = XCTestExpectation(description: "onCustomerCenterRestoreStarted called")

        wrapper.onCustomerCenterRestoreStarted {
            expectation.fulfill()
        }

        wrapper.handleAction(.restoreStarted)
        await fulfillment(of: [expectation], timeout: 1.0)
    }

    func testRestoreFailed() async throws {
        let wrapper = CustomerCenterActionWrapper()
        let expectation = XCTestExpectation(description: "onCustomerCenterRestoreFailed called")

        wrapper.onCustomerCenterRestoreFailed { error in
            // swiftlint:disable:next force_cast
            XCTAssertEqual((error as! TestError), TestError.error)
            expectation.fulfill()
        }

        wrapper.handleAction(.restoreFailed(TestError.error))
        await fulfillment(of: [expectation], timeout: 1.0)
    }

    func testRestoreCompleted() async throws {
        let wrapper = CustomerCenterActionWrapper()
        let expectation = XCTestExpectation(description: "onCustomerCenterRestoreCompleted called")

        let expectedInfo = CustomerInfoFixtures.customerInfoWithGoogleSubscriptions

        wrapper.onCustomerCenterRestoreCompleted { info in
            XCTAssertEqual(info, expectedInfo)
            expectation.fulfill()
        }

        wrapper.handleAction(.restoreCompleted(expectedInfo))
        await fulfillment(of: [expectation], timeout: 1.0)
    }

    func testShowingManageSubscriptions() async throws {
        let wrapper = CustomerCenterActionWrapper()
        let expectation = XCTestExpectation(description: "onCustomerCenterShowingManageSubscriptions called")

        wrapper.onCustomerCenterShowingManageSubscriptions {
            expectation.fulfill()
        }

        wrapper.handleAction(.showingManageSubscriptions)
        await fulfillment(of: [expectation], timeout: 1.0)
    }

    func testRefundRequestStarted() async throws {
        let wrapper = CustomerCenterActionWrapper()
        let expectation = XCTestExpectation(description: "onCustomerCenterRefundRequestStarted called")

        let productId = "test_product"

        wrapper.onCustomerCenterRefundRequestStarted { id in
            XCTAssertEqual(id, productId)
            expectation.fulfill()
        }

        wrapper.handleAction(.refundRequestStarted(productId))
        await fulfillment(of: [expectation], timeout: 1.0)
    }

    func testRefundRequestCompleted() async throws {
        let wrapper = CustomerCenterActionWrapper()
        let expectation = XCTestExpectation(description: "onCustomerCenterRefundRequestCompleted called")

        let productId = "completed_product"
        let status: RefundRequestStatus = .success

        wrapper.onCustomerCenterRefundRequestCompleted { id, result in
            XCTAssertEqual(id, productId)
            XCTAssertEqual(result, status)
            expectation.fulfill()
        }

        wrapper.handleAction(.refundRequestCompleted(productId, status))
        await fulfillment(of: [expectation], timeout: 1.0)
    }

    func testFeedbackSurveyCompleted() async throws {
        let wrapper = CustomerCenterActionWrapper()
        let expectation = XCTestExpectation(description: "onCustomerCenterFeedbackSurveyCompleted called")

        let option = "option-id"

        wrapper.onCustomerCenterFeedbackSurveyCompleted { value in
            XCTAssertEqual(value, option)
            expectation.fulfill()
        }

        wrapper.handleAction(.feedbackSurveyCompleted(option))
        await fulfillment(of: [expectation], timeout: 1.0)
    }

    func testManagementOptionSelected() async throws {
        let wrapper = CustomerCenterActionWrapper()
        let expectation = XCTestExpectation(description: "onCustomerCenterManagementOptionSelected called")

        wrapper.onCustomerCenterManagementOptionSelected { _ in
            expectation.fulfill()
        }

        wrapper.handleAction(.buttonTapped(action: CustomerCenterManagementOption.MissingPurchase()))
        await fulfillment(of: [expectation], timeout: 1.0)
    }

    func testPromotionalOfferSuccess() async throws {
        let wrapper = CustomerCenterActionWrapper()
        let expectation = XCTestExpectation(description: "onCustomerCenterPromotionalOfferSuccess called")

        wrapper.onCustomerCenterPromotionalOfferSuccess {
            expectation.fulfill()
        }

        wrapper.handleAction(.promotionalOfferSuccess)
        await fulfillment(of: [expectation], timeout: 1.0)
    }

<<<<<<< HEAD
=======
    func testNestedActionWrappers() async throws {
        let actionWrapper = await CustomerCenterActionWrapper()
        let expectation1 = XCTestExpectation(description: "promotionalOfferSuccess")
        let expectation2 = XCTestExpectation(description: "promotionalOfferSuccess")

        let windowHolder = await WindowHolder()

        await MainActor.run {
            let testView = VStack {
                Text("test")
                    .modifier(CustomerCenterActionViewModifier(actionWrapper: actionWrapper))
                    .onCustomerCenterPromotionalOfferSuccess {
                        expectation1.fulfill()
                    }
            }
                .onCustomerCenterPromotionalOfferSuccess {
                    expectation2.fulfill()
                }

            let viewController = UIHostingController(rootView: testView)
            let window = UIWindow(frame: UIScreen.main.bounds)
            window.rootViewController = viewController
            window.makeKeyAndVisible()
            viewController.view.layoutIfNeeded()

            windowHolder.window = window
        }

        await MainActor.run {
            actionWrapper.handleAction(.promotionalOfferSuccess)
        }

        await fulfillment(of: [expectation1, expectation2], timeout: 1.0)
    }

    func testCustomActionSelected() async throws {
        let actionWrapper = await CustomerCenterActionWrapper()
        let expectation = XCTestExpectation(description: "customActionSelected")

        let windowHolder = await WindowHolder()

        await MainActor.run {
            let testView = Text("test")
                .modifier(CustomerCenterActionViewModifier(actionWrapper: actionWrapper))
                .onCustomerCenterCustomActionSelected { _, _ in
                    expectation.fulfill()
                }

            let viewController = UIHostingController(rootView: testView)
            let window = UIWindow(frame: UIScreen.main.bounds)
            window.rootViewController = viewController
            window.makeKeyAndVisible()
            viewController.view.layoutIfNeeded()

            windowHolder.window = window
        }

        await MainActor.run {
            let customActionData = CustomActionData(
                actionIdentifier: "delete_user",
                purchaseIdentifier: "monthly_subscription"
            )
            actionWrapper.handleAction(.customActionSelected(customActionData))
        }

        await fulfillment(of: [expectation], timeout: 1.0)
    }

    func testCustomActionSelectedWithNilPurchase() async throws {
        let actionWrapper = await CustomerCenterActionWrapper()
        let expectation = XCTestExpectation(description: "customActionSelected with nil purchase")

        let windowHolder = await WindowHolder()

        await MainActor.run {
            let testView = Text("test")
                .modifier(CustomerCenterActionViewModifier(actionWrapper: actionWrapper))
                .onCustomerCenterCustomActionSelected { _, _ in
                    expectation.fulfill()
                }

            let viewController = UIHostingController(rootView: testView)
            let window = UIWindow(frame: UIScreen.main.bounds)
            window.rootViewController = viewController
            window.makeKeyAndVisible()
            viewController.view.layoutIfNeeded()

            windowHolder.window = window
        }

        await MainActor.run {
            let customActionData = CustomActionData(
                actionIdentifier: "rate_app",
                purchaseIdentifier: nil
            )
            actionWrapper.handleAction(.customActionSelected(customActionData))
        }

        await fulfillment(of: [expectation], timeout: 1.0)
    }

    func testManagementOptionSelectedWithCustomAction() async throws {
        let actionWrapper = await CustomerCenterActionWrapper()
        let customActionExpectation = XCTestExpectation(description: "customActionSelected")

        let windowHolder = await WindowHolder()

        await MainActor.run {
            let testView = Text("test")
                .modifier(CustomerCenterActionViewModifier(actionWrapper: actionWrapper))
                .onCustomerCenterCustomActionSelected { _, _ in
                    customActionExpectation.fulfill()
                }

            let viewController = UIHostingController(rootView: testView)
            let window = UIWindow(frame: UIScreen.main.bounds)
            window.rootViewController = viewController
            window.makeKeyAndVisible()
            viewController.view.layoutIfNeeded()

            windowHolder.window = window
        }

        let customAction = CustomerCenterManagementOption.CustomAction(
            actionIdentifier: "delete_user",
            purchaseIdentifier: "product_123"
        )

        await MainActor.run {
            actionWrapper.handleAction(
                .customActionSelected(
                    CustomActionData(
                        actionIdentifier: customAction.actionIdentifier,
                        purchaseIdentifier: customAction.purchaseIdentifier
                    )
                )
            )
        }

        await fulfillment(of: [customActionExpectation], timeout: 1.0)
    }
>>>>>>> a2cf3968
}

#endif<|MERGE_RESOLUTION|>--- conflicted
+++ resolved
@@ -11,11 +11,8 @@
 //
 //  Created by Facundo Menzella on 16/6/25.
 
-<<<<<<< HEAD
 import RevenueCat
-=======
 import Nimble
->>>>>>> a2cf3968
 @testable import RevenueCatUI
 import SwiftUI
 import XCTest
@@ -23,6 +20,11 @@
 #if !os(watchOS) && !os(macOS)
 
 @MainActor
+private final class WindowHolder {
+    var window: UIWindow?
+}
+
+@MainActor
 @available(iOS 15.0, *)
 final class CustomerCenterActionWrapperTests: TestCase {
 
@@ -150,8 +152,7 @@
         await fulfillment(of: [expectation], timeout: 1.0)
     }
 
-<<<<<<< HEAD
-=======
+ 
     func testNestedActionWrappers() async throws {
         let actionWrapper = await CustomerCenterActionWrapper()
         let expectation1 = XCTestExpectation(description: "promotionalOfferSuccess")
@@ -293,7 +294,7 @@
 
         await fulfillment(of: [customActionExpectation], timeout: 1.0)
     }
->>>>>>> a2cf3968
+ 
 }
 
 #endif