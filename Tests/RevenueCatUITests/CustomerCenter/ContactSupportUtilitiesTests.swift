--- conflicted
+++ resolved
@@ -26,11 +26,8 @@
         email: "support@example.com",
         shouldWarnCustomerToUpdate: false,
         displayPurchaseHistoryLink: false,
-<<<<<<< HEAD
         displayVirtualCurrencies: false
-=======
         shouldWarnCustomersAboutMultipleSubscriptions: false
->>>>>>> 6e993e0f
     )
     private let localization: CustomerCenterConfigData.Localization = .init(locale: "en_US", localizedStrings: [:])
 
