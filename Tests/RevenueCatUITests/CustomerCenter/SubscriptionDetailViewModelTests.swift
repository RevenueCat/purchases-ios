//
//  Copyright RevenueCat Inc. All Rights Reserved.
//
//  Licensed under the MIT License (the "License");
//  you may not use this file except in compliance with the License.
//  You may obtain a copy of the License at
//
//      https://opensource.org/licenses/MIT
//
//  SubscriptionDetailViewModelTests.swift
//
//  Created by Facundo Menzella on 13/5/25.

import Nimble
@_spi(Internal) @testable import RevenueCat
@testable import RevenueCatUI
import StoreKit
import XCTest

#if os(iOS)

@available(iOS 15.0, macOS 12.0, tvOS 15.0, watchOS 8.0, *)
@available(macOS, unavailable)
@available(tvOS, unavailable)
@available(watchOS, unavailable)
@MainActor
final class SubscriptionDetailViewModelTests: TestCase {

    func testShouldShowContactSupport() {
        let viewModelAppStore = SubscriptionDetailViewModel(
            customerInfoViewModel: CustomerCenterViewModel(
                uiPreviewPurchaseProvider: MockCustomerCenterPurchases()
            ),
            screen: CustomerCenterConfigData.default.screens[.management]!,
            showPurchaseHistory: false,
<<<<<<< HEAD
            virtualCurrencies: nil,
=======
            allowsMissingPurchaseAction: false,
>>>>>>> df8e0f0f
            purchaseInformation: .yearlyExpiring(store: .appStore)
        )

        expect(viewModelAppStore.shouldShowContactSupport).to(beFalse())
        expect(viewModelAppStore.allowMissingPurchase).to(beFalse())

        let otherStores = [
            Store.macAppStore,
            .playStore,
            .stripe,
            .promotional,
            .unknownStore,
            .amazon,
            .rcBilling,
            .external
        ]

        otherStores.forEach {
            let viewModelOther = SubscriptionDetailViewModel(
                customerInfoViewModel: CustomerCenterViewModel(
                    uiPreviewPurchaseProvider: MockCustomerCenterPurchases()
                ),
                screen: CustomerCenterConfigData.default.screens[.management]!,
                showPurchaseHistory: false,
<<<<<<< HEAD
                virtualCurrencies: nil,
=======
                allowsMissingPurchaseAction: true,
>>>>>>> df8e0f0f
                purchaseInformation: .yearlyExpiring(store: $0)
            )

            expect(viewModelOther.shouldShowContactSupport).to(beTrue())
            expect(viewModelOther.allowMissingPurchase).to(beTrue())
        }
    }
}

#endif<|MERGE_RESOLUTION|>--- conflicted
+++ resolved
@@ -33,11 +33,8 @@
             ),
             screen: CustomerCenterConfigData.default.screens[.management]!,
             showPurchaseHistory: false,
-<<<<<<< HEAD
+            allowsMissingPurchaseAction: false,
             virtualCurrencies: nil,
-=======
-            allowsMissingPurchaseAction: false,
->>>>>>> df8e0f0f
             purchaseInformation: .yearlyExpiring(store: .appStore)
         )
 
@@ -62,11 +59,8 @@
                 ),
                 screen: CustomerCenterConfigData.default.screens[.management]!,
                 showPurchaseHistory: false,
-<<<<<<< HEAD
+                allowsMissingPurchaseAction: true,
                 virtualCurrencies: nil,
-=======
-                allowsMissingPurchaseAction: true,
->>>>>>> df8e0f0f
                 purchaseInformation: .yearlyExpiring(store: $0)
             )
 
