--- conflicted
+++ resolved
@@ -30,17 +30,6 @@
 
     var isSandbox: Bool = false
 
-<<<<<<< HEAD
-    var customerInfoCallCount = 0
-    var customerInfoFetchPolicy: CacheFetchPolicy?
-    var customerInfoResult: Result<CustomerInfo, Error> = .failure(NSError(domain: "", code: -1))
-    func customerInfo(
-        fetchPolicy: CacheFetchPolicy
-    ) async throws -> CustomerInfo {
-        self.customerInfoFetchPolicy = fetchPolicy
-        customerInfoCallCount += 1
-        return try customerInfoResult.get()
-=======
     init(
         customerInfo: CustomerInfo = CustomerInfoFixtures.customerInfoWithAppleSubscriptions,
         customerInfoError: Error? = nil,
@@ -61,12 +50,12 @@
         self.beginRefundShouldFail = beginRefundShouldFail
     }
 
-    func customerInfo() async throws -> RevenueCat.CustomerInfo {
+
+    func customerInfo(fetchPolicy: CacheFetchPolicy) async throws -> RevenueCat.CustomerInfo {
         if let customerInfoError {
             throw customerInfoError
         }
         return customerInfo
->>>>>>> 24d66605
     }
 
     func products(_ productIdentifiers: [String]) async -> [RevenueCat.StoreProduct] {
