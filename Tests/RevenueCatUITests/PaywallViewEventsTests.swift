--- conflicted
+++ resolved
@@ -45,16 +45,10 @@
         self.closeEventExpectation = .init(description: "Close event")
     }
 
-<<<<<<< HEAD
-    func testPaywallImpressionEvent() throws {
-        try self.createView()
-            .addToHierarchy()
-=======
     func testPaywallImpressionEvent() async throws {
         try await self.runDuringViewLifetime {}
->>>>>>> e778230a
-
-        expect(self.events).toEventually(containElementSatisfying { $0.eventType == .impression })
+
+        expect(self.events).to(containElementSatisfying { $0.eventType == .impression })
 
         let event = try XCTUnwrap(self.events.first { $0.eventType == .impression })
         self.verifyEventData(event.data)
@@ -80,7 +74,6 @@
         expect(Set(self.events.map(\.data.sessionIdentifier))).to(haveCount(1))
     }
 
-<<<<<<< HEAD
     func testImpressionAndCloseEventOnlyHappensOnceInSameSessionID() async throws {
         try self.createView()
             .addToHierarchy()
@@ -94,12 +87,6 @@
 
     func testCancelledPurchase() async throws {
         try await self.runDuringViewLifetime {
-            // Purchase once the view is visible
-            await self.fulfillment(of: [self.impressionEventExpectation], timeout: 1)
-=======
-    func testCancelledPurchase() async throws {
-        try await self.runDuringViewLifetime {
->>>>>>> e778230a
             _ = try await self.handler.purchase(package: try XCTUnwrap(Self.offering.monthly))
         }
 
