--- conflicted
+++ resolved
@@ -25,16 +25,12 @@
       "header": null,
       "icon": null
     },
-<<<<<<< HEAD
     "images_heic_low_res" : {
       "background" : null,
       "header" : null,
       "icon" : null
     },
     "packages" : [
-=======
-    "packages": [
->>>>>>> f77da4d1
       "$rc_weekly",
       "$rc_monthly",
       "$rc_six_month",
