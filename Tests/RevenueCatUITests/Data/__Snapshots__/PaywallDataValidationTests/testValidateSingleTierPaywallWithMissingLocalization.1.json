{
  "asset_base_url": "https://assets.pawwalls.com",
  "config": {
    "blurred_background_image": true,
    "color_overrides_by_tier": {},
    "colors": {
      "light": {
        "accent1": "#007AFF",
        "accent2": "#000000",
        "background": "#FFFFFF",
        "call_to_action_background": "#007AFF",
        "call_to_action_foreground": "#FFFFFF",
        "text1": "#000000"
      }
    },
    "display_restore_purchases": true,
    "image_overrides_by_tier": {},
    "images_heic": {
      "background": "background.jpg",
      "header": null,
      "icon": "revenuecatui_default_paywall_app_icon"
    },
    "images_heic_low_res": {
      "background": null,
      "header": null,
      "icon": null
    },
<<<<<<< HEAD
    "images_heic_low_res" : {
      "background" : null,
      "header" : null,
      "icon" : null
    },
    "packages" : [
      "$rc_monthly",
      "$rc_annual"
    ],
    "privacy_url" : null,
    "tiers" : [

    ],
    "tos_url" : null
=======
    "packages": ["$rc_monthly", "$rc_annual"],
    "privacy_url": null,
    "tiers": [],
    "tos_url": null
>>>>>>> f77da4d1
  },
  "localized_strings": {
    "en_US": {
      "call_to_action": "Continue",
      "call_to_action_with_intro_offer": null,
      "features": [],
      "offer_details": "{{ total_price_and_per_month }}",
      "offer_details_with_intro_offer": "Start your {{ sub_offer_duration }} trial, then {{ total_price_and_per_month }}.",
      "offer_name": null,
      "subtitle": null,
      "tier_name": null,
      "title": "{{ app_name }}"
    }
  },
  "localized_strings_by_tier": {},
  "revision": -1,
  "template_name": "2"
}<|MERGE_RESOLUTION|>--- conflicted
+++ resolved
@@ -25,7 +25,6 @@
       "header": null,
       "icon": null
     },
-<<<<<<< HEAD
     "images_heic_low_res" : {
       "background" : null,
       "header" : null,
@@ -40,12 +39,6 @@
 
     ],
     "tos_url" : null
-=======
-    "packages": ["$rc_monthly", "$rc_annual"],
-    "privacy_url": null,
-    "tiers": [],
-    "tos_url": null
->>>>>>> f77da4d1
   },
   "localized_strings": {
     "en_US": {
