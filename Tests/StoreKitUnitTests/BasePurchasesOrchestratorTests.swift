//
//  Copyright RevenueCat Inc. All Rights Reserved.
//
//  Licensed under the MIT License (the "License");
//  you may not use this file except in compliance with the License.
//  You may obtain a copy of the License at
//
//      https://opensource.org/licenses/MIT
//
//  BasePurchasesOrchestratorTests.swift
//
//  Created by Andrés Boedo on 1/9/21.

import Foundation
import Nimble
@testable import RevenueCat
import StoreKit
import XCTest

@available(iOS 14.0, tvOS 14.0, macOS 11.0, watchOS 7.0, *)
class BasePurchasesOrchestratorTests: StoreKitConfigTestCase {

    var productsManager: MockProductsManager!
    var purchasedProductsFetcher: MockPurchasedProductsFetcher!
    var storeKit1Wrapper: MockStoreKit1Wrapper!
    var systemInfo: MockSystemInfo!
    var subscriberAttributesManager: MockSubscriberAttributesManager!
    var attribution: Attribution!
    var attributionFetcher: MockAttributionFetcher!
    var operationDispatcher: MockOperationDispatcher!
    var receiptFetcher: MockReceiptFetcher!
    var receiptParser: MockReceiptParser!
    var customerInfoManager: MockCustomerInfoManager!
    var paymentQueueWrapper: EitherPaymentQueueWrapper!
    var mockSimulatedStorePurchaseHandler: MockSimulatedStorePurchaseHandler!
    var backend: MockBackend!
    var offerings: MockOfferingsAPI!
    var currentUserProvider: MockCurrentUserProvider!
    var transactionsManager: MockTransactionsManager!
    var notificationCenter: MockNotificationCenter!
    var deviceCache: MockDeviceCache!
    var mockManageSubsHelper: MockManageSubscriptionsHelper!
    var mockBeginRefundRequestHelper: MockBeginRefundRequestHelper!
    var mockOfferingsManager: MockOfferingsManager!
    var mockStoreMessagesHelper: MockStoreMessagesHelper!
    var mockWinBackOfferEligibilityCalculator: MockWinBackOfferEligibilityCalculator!
    var mockTransactionFetcher: MockStoreKit2TransactionFetcher!
<<<<<<< HEAD
    var storeKit2ProductPurchaser: StoreKit2ProductPurchaser!
    private var paywallEventsManager: PaywallEventsManagerType!
=======
    private var eventsManager: EventsManagerType!
>>>>>>> 5a9e669a
    var webPurchaseRedemptionHelper: MockWebPurchaseRedemptionHelper!
    var mockDiagnosticsTracker: DiagnosticsTrackerType!

    static let eventTimestamp1: Date = .init(timeIntervalSince1970: 1694029328)
    static let eventTimestamp2: Date = .init(timeIntervalSince1970: 1694022321)
    var mockDateProvider = MockDateProvider(stubbedNow: eventTimestamp1,
                                            subsequentNows: eventTimestamp2)

    @available(iOS 15.0, tvOS 15.0, macOS 12.0, watchOS 8.0, *)
    var mockEventsManager: MockEventsManager {
        get throws {
            return try XCTUnwrap(self.eventsManager as? MockEventsManager)
        }
    }

    var orchestrator: PurchasesOrchestrator!

    static let mockUserID = "appUserID"

    class var storeKitVersion: StoreKitVersion { return .default }

    override func setUpWithError() throws {
        try super.setUpWithError()

        self.setUpSystemInfo()

        self.productsManager = MockProductsManager(diagnosticsTracker: nil,
                                                   systemInfo: self.systemInfo,
                                                   requestTimeout: Configuration.storeKitRequestTimeoutDefault)
        self.purchasedProductsFetcher = .init()
        self.operationDispatcher = MockOperationDispatcher()
        self.receiptFetcher = MockReceiptFetcher(requestFetcher: MockRequestFetcher(), systemInfo: self.systemInfo)
        self.mockTransactionFetcher = MockStoreKit2TransactionFetcher()
        self.receiptParser = MockReceiptParser()
        self.deviceCache = MockDeviceCache(systemInfo: self.systemInfo)
        self.backend = MockBackend()
        self.offerings = try XCTUnwrap(self.backend.offerings as? MockOfferingsAPI)
        if #available(iOS 15.0, tvOS 15.0, macOS 12.0, watchOS 8.0, *) {
            self.eventsManager = MockEventsManager()
            self.mockDiagnosticsTracker = MockDiagnosticsTracker()
        } else {
            self.eventsManager = nil
            self.mockDiagnosticsTracker = nil
        }

        self.mockOfferingsManager = MockOfferingsManager(deviceCache: self.deviceCache,
                                                         operationDispatcher: self.operationDispatcher,
                                                         systemInfo: self.systemInfo,
                                                         backend: self.backend,
                                                         offeringsFactory: OfferingsFactory(),
                                                         productsManager: self.productsManager,
                                                         diagnosticsTracker: self.mockDiagnosticsTracker)
        self.setUpStoreKit1Wrapper()
        self.mockSimulatedStorePurchaseHandler = MockSimulatedStorePurchaseHandler()

        self.customerInfoManager = MockCustomerInfoManager(
            offlineEntitlementsManager: MockOfflineEntitlementsManager(),
            operationDispatcher: OperationDispatcher(),
            deviceCache: self.deviceCache,
            backend: self.backend,
            transactionFetcher: MockStoreKit2TransactionFetcher(),
            transactionPoster: self.transactionPoster,
            systemInfo: self.systemInfo
        )
        self.currentUserProvider = MockCurrentUserProvider(mockAppUserID: Self.mockUserID)
        self.transactionsManager = MockTransactionsManager(receiptParser: MockReceiptParser())
        self.attributionFetcher = MockAttributionFetcher(attributionFactory: MockAttributionTypeFactory(),
                                                         systemInfo: self.systemInfo)
        self.subscriberAttributesManager = MockSubscriberAttributesManager(
            backend: self.backend,
            deviceCache: self.deviceCache,
            operationDispatcher: MockOperationDispatcher(),
            attributionFetcher: self.attributionFetcher,
            attributionDataMigrator: MockAttributionDataMigrator())
        self.mockManageSubsHelper = MockManageSubscriptionsHelper(systemInfo: self.systemInfo,
                                                                  customerInfoManager: self.customerInfoManager,
                                                                  currentUserProvider: self.currentUserProvider)
        self.mockBeginRefundRequestHelper = MockBeginRefundRequestHelper(systemInfo: self.systemInfo,
                                                                         customerInfoManager: self.customerInfoManager,
                                                                         currentUserProvider: self.currentUserProvider)
        self.mockStoreMessagesHelper = .init()
        self.mockWinBackOfferEligibilityCalculator = MockWinBackOfferEligibilityCalculator()
        self.storeKit2ProductPurchaser = StoreKit2ProductPurchaser(systemInfo: systemInfo)
        self.mockTransactionFetcher = MockStoreKit2TransactionFetcher()
        self.notificationCenter = MockNotificationCenter()
        let identityManager = MockIdentityManager(mockAppUserID: "test-user-id",
                                                  mockDeviceCache: self.deviceCache)
        self.webPurchaseRedemptionHelper = MockWebPurchaseRedemptionHelper()
        self.setUpStoreKit1Wrapper()
        self.setUpAttribution()
        self.setUpOrchestrator()
        self.setUpStoreKit2Listener()

    }

    func setUpStoreKit2Listener() {
        if #available(iOS 15.0, tvOS 15.0, watchOS 8.0, macOS 12.0, *) {
            self.orchestrator._storeKit2TransactionListener = MockStoreKit2TransactionListener()
        }
    }

    @available(iOS 15.0, tvOS 15.0, watchOS 8.0, macOS 12.0, *)
    var mockStoreKit2TransactionListener: MockStoreKit2TransactionListener? {
        return self.orchestrator.storeKit2TransactionListener as? MockStoreKit2TransactionListener
    }

    func setUpSystemInfo(
        finishTransactions: Bool = true
    ) {
        let platformInfo = Purchases.PlatformInfo(flavor: "xyz", version: "1.2.3")

        self.systemInfo = .init(platformInfo: platformInfo,
                                finishTransactions: finishTransactions,
                                storeKitVersion: Self.storeKitVersion)
        self.systemInfo.stubbedIsSandbox = true
    }

    func setUpStoreKit1Wrapper() {
        self.storeKit1Wrapper = MockStoreKit1Wrapper(observerMode: self.systemInfo.observerMode)
        self.storeKit1Wrapper.mockAddPaymentTransactionState = .purchased
        self.storeKit1Wrapper.mockCallUpdatedTransactionInstantly = true

        self.paymentQueueWrapper = .left(self.storeKit1Wrapper)
    }

    func setUpAttribution() {
        let attributionPoster = AttributionPoster(deviceCache: self.deviceCache,
                                                  currentUserProvider: self.currentUserProvider,
                                                  backend: self.backend,
                                                  attributionFetcher: self.attributionFetcher,
                                                  subscriberAttributesManager: self.subscriberAttributesManager,
                                                  systemInfo: self.systemInfo)

        self.attribution = Attribution(subscriberAttributesManager: self.subscriberAttributesManager,
                                       currentUserProvider: MockCurrentUserProvider(mockAppUserID: Self.mockUserID),
                                       attributionPoster: attributionPoster,
                                       systemInfo: self.systemInfo)
    }

    func setUpOrchestrator() {
        self.orchestrator = PurchasesOrchestrator(
            productsManager: self.productsManager,
            paymentQueueWrapper: self.paymentQueueWrapper,
            simulatedStorePurchaseHandler: self.mockSimulatedStorePurchaseHandler,
            systemInfo: self.systemInfo,
            subscriberAttributes: self.attribution,
            operationDispatcher: self.operationDispatcher,
            receiptFetcher: self.receiptFetcher,
            receiptParser: self.receiptParser,
            transactionFetcher: self.mockTransactionFetcher,
            customerInfoManager: self.customerInfoManager,
            backend: self.backend,
            transactionPoster: self.transactionPoster,
            currentUserProvider: self.currentUserProvider,
            transactionsManager: self.transactionsManager,
            deviceCache: self.deviceCache,
            offeringsManager: self.mockOfferingsManager,
            manageSubscriptionsHelper: self.mockManageSubsHelper,
            beginRefundRequestHelper: self.mockBeginRefundRequestHelper,
            storeMessagesHelper: self.mockStoreMessagesHelper,
            diagnosticsTracker: self.mockDiagnosticsTracker,
            winBackOfferEligibilityCalculator: self.mockWinBackOfferEligibilityCalculator,
<<<<<<< HEAD
            storeKit2ProductPurchaser: self.storeKit2ProductPurchaser,
            paywallEventsManager: self.paywallEventsManager,
=======
            eventsManager: self.eventsManager,
>>>>>>> 5a9e669a
            webPurchaseRedemptionHelper: self.webPurchaseRedemptionHelper)
        self.storeKit1Wrapper.delegate = self.orchestrator
    }

    @available(iOS 15.0, macOS 12.0, tvOS 15.0, watchOS 8.0, *)
    func setUpOrchestrator(
        storeKit2TransactionListener: StoreKit2TransactionListenerType,
        storeKit2StorefrontListener: StoreKit2StorefrontListener,
        storeKit2ObserverModePurchaseDetector: StoreKit2ObserverModePurchaseDetectorType,
        storeKit2ProductPurchaser: StoreKit2ProductPurchaserType,
        diagnosticsSynchronizer: DiagnosticsSynchronizerType? = nil,
        diagnosticsTracker: DiagnosticsTrackerType? = nil
    ) {
        self.orchestrator = PurchasesOrchestrator(
            productsManager: self.productsManager,
            paymentQueueWrapper: self.paymentQueueWrapper,
            simulatedStorePurchaseHandler: self.mockSimulatedStorePurchaseHandler,
            systemInfo: self.systemInfo,
            subscriberAttributes: self.attribution,
            operationDispatcher: self.operationDispatcher,
            receiptFetcher: self.receiptFetcher,
            receiptParser: self.receiptParser,
            transactionFetcher: self.mockTransactionFetcher,
            customerInfoManager: self.customerInfoManager,
            backend: self.backend,
            transactionPoster: self.transactionPoster,
            currentUserProvider: self.currentUserProvider,
            transactionsManager: self.transactionsManager,
            deviceCache: self.deviceCache,
            offeringsManager: self.mockOfferingsManager,
            manageSubscriptionsHelper: self.mockManageSubsHelper,
            beginRefundRequestHelper: self.mockBeginRefundRequestHelper,
            storeKit2TransactionListener: storeKit2TransactionListener,
            storeKit2StorefrontListener: storeKit2StorefrontListener,
            storeKit2ObserverModePurchaseDetector: storeKit2ObserverModePurchaseDetector,
            storeKit2ProductPurchaser: storeKit2ProductPurchaser,
            storeMessagesHelper: self.mockStoreMessagesHelper,
            diagnosticsSynchronizer: diagnosticsSynchronizer,
            diagnosticsTracker: diagnosticsTracker,
            winBackOfferEligibilityCalculator: self.mockWinBackOfferEligibilityCalculator,
            eventsManager: self.eventsManager,
            webPurchaseRedemptionHelper: self.webPurchaseRedemptionHelper,
            dateProvider: self.mockDateProvider
        )
        self.storeKit1Wrapper.delegate = self.orchestrator
    }

    var transactionPoster: TransactionPoster {
        return .init(
            productsManager: self.productsManager,
            receiptFetcher: self.receiptFetcher,
            transactionFetcher: self.mockTransactionFetcher,
            backend: self.backend,
            paymentQueueWrapper: self.paymentQueueWrapper,
            systemInfo: self.systemInfo,
            operationDispatcher: self.operationDispatcher
        )
    }
}

@available(iOS 14.0, tvOS 14.0, macOS 11.0, watchOS 7.0, *)
extension BasePurchasesOrchestratorTests {

    func fetchSk1Product(_ productID: String = StoreKitConfigTestCase.productID) async throws -> SK1Product {
        return MockSK1Product(
            mockProductIdentifier: productID,
            mockSubscriptionGroupIdentifier: "group1"
        )
    }

    func fetchSk1StoreProduct() async throws -> SK1StoreProduct {
        return try await SK1StoreProduct(sk1Product: fetchSk1Product())
    }

    var mockCustomerInfo: CustomerInfo { .emptyInfo }

    static let testProduct = TestStoreProduct(
        localizedTitle: "Product",
        price: 3.99,
        currencyCode: "USD",
        localizedPriceString: "$3.99",
        productIdentifier: "product",
        productType: .autoRenewableSubscription,
        localizedDescription: "Description",
        locale: Locale(identifier: "en_US")
    ).toStoreProduct()

    static let paywallEventCreationData: PaywallEvent.CreationData = .init(
        id: .init(uuidString: "72164C05-2BDC-4807-8918-A4105F727DEB")!,
        date: .init(timeIntervalSince1970: 1694029328)
    )

    static let paywallEvent: PaywallEvent.Data = .init(
        offeringIdentifier: "offering",
        paywallRevision: 5,
        sessionID: .init(),
        displayMode: .fullScreen,
        localeIdentifier: "en_US",
        darkMode: true
    )

}<|MERGE_RESOLUTION|>--- conflicted
+++ resolved
@@ -45,12 +45,8 @@
     var mockStoreMessagesHelper: MockStoreMessagesHelper!
     var mockWinBackOfferEligibilityCalculator: MockWinBackOfferEligibilityCalculator!
     var mockTransactionFetcher: MockStoreKit2TransactionFetcher!
-<<<<<<< HEAD
+    private var eventsManager: EventsManagerType!
     var storeKit2ProductPurchaser: StoreKit2ProductPurchaser!
-    private var paywallEventsManager: PaywallEventsManagerType!
-=======
-    private var eventsManager: EventsManagerType!
->>>>>>> 5a9e669a
     var webPurchaseRedemptionHelper: MockWebPurchaseRedemptionHelper!
     var mockDiagnosticsTracker: DiagnosticsTrackerType!
 
@@ -213,12 +209,8 @@
             storeMessagesHelper: self.mockStoreMessagesHelper,
             diagnosticsTracker: self.mockDiagnosticsTracker,
             winBackOfferEligibilityCalculator: self.mockWinBackOfferEligibilityCalculator,
-<<<<<<< HEAD
+            eventsManager: self.eventsManager,
             storeKit2ProductPurchaser: self.storeKit2ProductPurchaser,
-            paywallEventsManager: self.paywallEventsManager,
-=======
-            eventsManager: self.eventsManager,
->>>>>>> 5a9e669a
             webPurchaseRedemptionHelper: self.webPurchaseRedemptionHelper)
         self.storeKit1Wrapper.delegate = self.orchestrator
     }
