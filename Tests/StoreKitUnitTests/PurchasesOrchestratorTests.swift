//
//  Copyright RevenueCat Inc. All Rights Reserved.
//
//  Licensed under the MIT License (the "License");
//  you may not use this file except in compliance with the License.
//  You may obtain a copy of the License at
//
//      https://opensource.org/licenses/MIT
//
//  PurchasesOrchestratorTests.swift
//
//  Created by Andrés Boedo on 1/9/21.

import Foundation
import Nimble
@testable import RevenueCat
import StoreKit
import XCTest

class PurchasesOrchestratorTests: StoreKitConfigTestCase {

    private var productsManager: MockProductsManager!
    private var storeKitWrapper: MockStoreKitWrapper!
    private var systemInfo: MockSystemInfo!
    private var subscriberAttributesManager: MockSubscriberAttributesManager!
    private var operationDispatcher: MockOperationDispatcher!
    private var receiptFetcher: MockReceiptFetcher!
    private var customerInfoManager: MockCustomerInfoManager!
    private var backend: MockBackend!
    private var currentUserProvider: MockCurrentUserProvider!
    private var transactionsManager: MockTransactionsManager!
    private var deviceCache: MockDeviceCache!
    private var mockManageSubsHelper: MockManageSubscriptionsHelper!
    private var mockBeginRefundRequestHelper: MockBeginRefundRequestHelper!

    private var orchestrator: PurchasesOrchestrator!

    override func setUpWithError() throws {
        try super.setUpWithError()
        try setUpSystemInfo()
        productsManager = MockProductsManager(systemInfo: systemInfo,
                                              requestTimeout: Configuration.storeKitRequestTimeoutDefault)
        operationDispatcher = MockOperationDispatcher()
        receiptFetcher = MockReceiptFetcher(requestFetcher: MockRequestFetcher(), systemInfo: systemInfo)
        deviceCache = MockDeviceCache(systemInfo: systemInfo)
        backend = MockBackend()
        customerInfoManager = MockCustomerInfoManager(operationDispatcher: OperationDispatcher(),
                                                      deviceCache: deviceCache,
                                                      backend: backend,
                                                      systemInfo: systemInfo)
        currentUserProvider = MockCurrentUserProvider(mockAppUserID: "appUserID")
        transactionsManager = MockTransactionsManager(storeKit2Setting: systemInfo.storeKit2Setting,
                                                      receiptParser: MockReceiptParser())
        let attributionFetcher = MockAttributionFetcher(attributionFactory: MockAttributionTypeFactory(),
                                                        systemInfo: systemInfo)
        subscriberAttributesManager = MockSubscriberAttributesManager(
            backend: backend,
            deviceCache: deviceCache,
            operationDispatcher: MockOperationDispatcher(),
            attributionFetcher: attributionFetcher,
            attributionDataMigrator: MockAttributionDataMigrator())
        mockManageSubsHelper = MockManageSubscriptionsHelper(systemInfo: systemInfo,
                                                             customerInfoManager: customerInfoManager,
                                                             currentUserProvider: currentUserProvider)
        mockBeginRefundRequestHelper = MockBeginRefundRequestHelper(systemInfo: systemInfo,
                                                                    customerInfoManager: customerInfoManager,
                                                                    currentUserProvider: currentUserProvider)
        setupStoreKitWrapper()
        setUpOrchestrator()
        setUpStoreKit2Listener()
    }

    fileprivate func setUpStoreKit2Listener() {
        if #available(iOS 15.0, tvOS 15.0, watchOS 8.0, macOS 12.0, *) {
            self.orchestrator._storeKit2TransactionListener = MockStoreKit2TransactionListener()
        }
    }

    @available(iOS 15.0, tvOS 15.0, watchOS 8.0, macOS 12.0, *)
    var mockStoreKit2TransactionListener: MockStoreKit2TransactionListener? {
        return self.orchestrator.storeKit2TransactionListener as? MockStoreKit2TransactionListener
    }

    fileprivate func setUpSystemInfo(
        finishTransactions: Bool = true,
        storeKit2Setting: StoreKit2Setting = .default
    ) throws {
        let platformInfo = Purchases.PlatformInfo(flavor: "xyz", version: "1.2.3")

        self.systemInfo = try MockSystemInfo(platformInfo: platformInfo,
                                             finishTransactions: finishTransactions,
                                             storeKit2Setting: storeKit2Setting)
    }

    fileprivate func setupStoreKitWrapper() {
        storeKitWrapper = MockStoreKitWrapper()
        storeKitWrapper.mockAddPaymentTransactionState = .purchased
        storeKitWrapper.mockCallUpdatedTransactionInstantly = true
    }

    fileprivate func setUpOrchestrator() {
        orchestrator = PurchasesOrchestrator(productsManager: productsManager,
                                             storeKitWrapper: storeKitWrapper,
                                             systemInfo: systemInfo,
                                             subscriberAttributesManager: subscriberAttributesManager,
                                             operationDispatcher: operationDispatcher,
                                             receiptFetcher: receiptFetcher,
                                             customerInfoManager: customerInfoManager,
                                             backend: backend,
                                             currentUserProvider: currentUserProvider,
                                             transactionsManager: transactionsManager,
                                             deviceCache: deviceCache,
                                             manageSubscriptionsHelper: mockManageSubsHelper,
                                             beginRefundRequestHelper: mockBeginRefundRequestHelper)
        storeKitWrapper.delegate = orchestrator
    }

    @available(iOS 15.0, macOS 12.0, tvOS 15.0, watchOS 8.0, *)
    fileprivate func setUpOrchestrator(
        storeKit2TransactionListener: StoreKit2TransactionListener,
        storeKit2StorefrontListener: StoreKit2StorefrontListener
    ) {
        self.orchestrator = PurchasesOrchestrator(productsManager: self.productsManager,
                                                  storeKitWrapper: self.storeKitWrapper,
                                                  systemInfo: self.systemInfo,
                                                  subscriberAttributesManager: self.subscriberAttributesManager,
                                                  operationDispatcher: self.operationDispatcher,
                                                  receiptFetcher: self.receiptFetcher,
                                                  customerInfoManager: self.customerInfoManager,
                                                  backend: self.backend,
                                                  currentUserProvider: self.currentUserProvider,
                                                  transactionsManager: self.transactionsManager,
                                                  deviceCache: self.deviceCache,
                                                  manageSubscriptionsHelper: self.mockManageSubsHelper,
                                                  beginRefundRequestHelper: self.mockBeginRefundRequestHelper,
                                                  storeKit2TransactionListener: storeKit2TransactionListener,
                                                  storeKit2StorefrontListener: storeKit2StorefrontListener)
        self.storeKitWrapper.delegate = self.orchestrator
    }

    func testPurchaseSK1PackageSendsReceiptToBackendIfSuccessful() async throws {
        customerInfoManager.stubbedCachedCustomerInfoResult = mockCustomerInfo
        backend.stubbedPostReceiptResult = .success(mockCustomerInfo)

        let product = try await fetchSk1Product()
        let storeProduct = try await fetchSk1StoreProduct()
        let package = Package(identifier: "package",
                              packageType: .monthly,
                              storeProduct: storeProduct,
                              offeringIdentifier: "offering")

        let payment = storeKitWrapper.payment(withProduct: product)

        _ = await withCheckedContinuation { continuation in
            orchestrator.purchase(sk1Product: product,
                                  payment: payment,
                                  package: package) { transaction, customerInfo, error, userCancelled in
                continuation.resume(returning: (transaction, customerInfo, error, userCancelled))
            }
        }

        expect(self.backend.invokedPostReceiptDataCount) == 1
    }

    func testPurchaseSK1PromotionalOffer() async throws {
        customerInfoManager.stubbedCachedCustomerInfoResult = mockCustomerInfo
        backend.stubbedPostReceiptResult = .success(mockCustomerInfo)
        backend.stubbedPostOfferCompletionResult = .success(("signature", "identifier", UUID(), 12345))

        let product = try await fetchSk1Product()

        let storeProductDiscount = MockStoreProductDiscount(offerIdentifier: "offerid1",
                                                            currencyCode: product.priceLocale.currencyCode,
                                                            price: 11.1,
                                                            localizedPriceString: "$11.10",
                                                            paymentMode: .payAsYouGo,
                                                            subscriptionPeriod: .init(value: 1, unit: .month),
                                                            numberOfPeriods: 2,
                                                            type: .promotional)

        _ = try await withCheckedThrowingContinuation { continuation in
            orchestrator.promotionalOffer(forProductDiscount: storeProductDiscount,
                                          product: StoreProduct(sk1Product: product)) { result in
                continuation.resume(with: result)
            }
        }

        expect(self.backend.invokedPostOfferCount) == 1
        expect(self.backend.invokedPostOfferParameters?.offerIdentifier) == storeProductDiscount.offerIdentifier
    }

    func testPurchaseSK1PackageWithDiscountSendsReceiptToBackendIfSuccessful() async throws {
        customerInfoManager.stubbedCachedCustomerInfoResult = mockCustomerInfo
        backend.stubbedPostOfferCompletionResult = .success(("signature", "identifier", UUID(), 12345))
        backend.stubbedPostReceiptResult = .success(mockCustomerInfo)

        let product = try await fetchSk1Product()
        let storeProduct = StoreProduct(sk1Product: product)
        let package = Package(identifier: "package",
                              packageType: .monthly,
                              storeProduct: storeProduct,
                              offeringIdentifier: "offering")

        let discount = MockStoreProductDiscount(offerIdentifier: "offerid1",
                                                currencyCode: storeProduct.currencyCode,
                                                price: 11.1,
                                                localizedPriceString: "$11.10",
                                                paymentMode: .payAsYouGo,
                                                subscriptionPeriod: .init(value: 1, unit: .month),
                                                numberOfPeriods: 2,
                                                type: .promotional)
        let offer = PromotionalOffer(discount: discount,
                                     signedData: .init(identifier: "",
                                                       keyIdentifier: "",
                                                       nonce: UUID(),
                                                       signature: "",
                                                       timestamp: 0))

        _ = await withCheckedContinuation { continuation in
            orchestrator.purchase(sk1Product: product,
                                  promotionalOffer: offer,
                                  package: package) { transaction, customerInfo, error, userCancelled in
                continuation.resume(returning: (transaction, customerInfo, error, userCancelled))
            }
        }

        expect(self.backend.invokedPostReceiptDataCount) == 1
    }

    @available(iOS 15.0, tvOS 15.0, watchOS 8.0, macOS 12.0, *)
    func testPurchaseSK2PackageReturnsCorrectValues() async throws {
        try AvailabilityChecks.iOS15APIAvailableOrSkipTest()

        let mockTransaction = try await createTransactionWithPurchase()

        customerInfoManager.stubbedCachedCustomerInfoResult = mockCustomerInfo
        backend.stubbedPostReceiptResult = .success(mockCustomerInfo)
        mockStoreKit2TransactionListener?.mockTransaction = .init(mockTransaction)

        let product = try await self.fetchSk2Product()

        let (transaction, customerInfo, userCancelled) = try await orchestrator.purchase(sk2Product: product,
                                                                                         promotionalOffer: nil)

        expect(transaction?.sk2Transaction) == mockTransaction
        expect(userCancelled) == false

        let expectedCustomerInfo = try CustomerInfo(data: [
            "request_date": "2019-08-16T10:30:42Z",
            "subscriber": [
                "first_seen": "2019-07-17T00:05:54Z",
                "original_app_user_id": "",
                "subscriptions": [:],
                "other_purchases": [:]
            ]])
        expect(customerInfo) == expectedCustomerInfo
    }

    @available(iOS 15.0, tvOS 15.0, watchOS 8.0, macOS 12.0, *)
    func testPurchaseSK2PackageHandlesPurchaseResult() async throws {
        try AvailabilityChecks.iOS15APIAvailableOrSkipTest()

        customerInfoManager.stubbedCachedCustomerInfoResult = mockCustomerInfo
        backend.stubbedPostReceiptResult = .success(mockCustomerInfo)

        let storeProduct = StoreProduct.from(product: try await fetchSk2StoreProduct())
        let package = Package(identifier: "package",
                              packageType: .monthly,
                              storeProduct: storeProduct,
                              offeringIdentifier: "offering")

        _ = await withCheckedContinuation { continuation in
            orchestrator.purchase(product: storeProduct,
                                  package: package) { transaction, customerInfo, error, userCancelled in
                continuation.resume(returning: (transaction, customerInfo, error, userCancelled))
            }
        }

        let mockListener = try XCTUnwrap(orchestrator.storeKit2TransactionListener as? MockStoreKit2TransactionListener)
        expect(mockListener.invokedHandle) == true
    }

    @available(iOS 15.0, tvOS 15.0, watchOS 8.0, macOS 12.0, *)
    func testPurchaseSK2PackageSendsReceiptToBackendIfSuccessful() async throws {
        try AvailabilityChecks.iOS15APIAvailableOrSkipTest()

        customerInfoManager.stubbedCachedCustomerInfoResult = mockCustomerInfo
        backend.stubbedPostReceiptResult = .success(mockCustomerInfo)

        let product = try await fetchSk2Product()

        _ = try await orchestrator.purchase(sk2Product: product, promotionalOffer: nil)

        expect(self.backend.invokedPostReceiptDataCount) == 1
    }

    @available(iOS 15.0, tvOS 15.0, watchOS 8.0, macOS 12.0, *)
    func testPurchaseSK2PackageSkipsIfPurchaseFailed() async throws {
        try AvailabilityChecks.iOS15APIAvailableOrSkipTest()

        testSession.failTransactionsEnabled = true
        customerInfoManager.stubbedCachedCustomerInfoResult = mockCustomerInfo
        backend.stubbedPostReceiptResult = .success(mockCustomerInfo)

        let product = try await fetchSk2Product()
        let storeProduct = StoreProduct(sk2Product: product)
        let discount = MockStoreProductDiscount(offerIdentifier: "offerid1",
                                                currencyCode: storeProduct.currencyCode,
                                                price: 11.1,
                                                localizedPriceString: "$11.10",
                                                paymentMode: .payAsYouGo,
                                                subscriptionPeriod: .init(value: 1, unit: .month),
                                                numberOfPeriods: 4,
                                                type: .promotional)
        let offer = PromotionalOffer(discount: discount,
                                     signedData: .init(identifier: "",
                                                       keyIdentifier: "",
                                                       nonce: UUID(),
                                                       signature: "",
                                                       timestamp: 0))

        do {
            _ = try await orchestrator.purchase(sk2Product: product, promotionalOffer: offer)
            XCTFail("Expected error")
        } catch {
            expect(self.backend.invokedPostReceiptData) == false
            let mockListener = try XCTUnwrap(
                orchestrator.storeKit2TransactionListener as? MockStoreKit2TransactionListener
            )
            expect(mockListener.invokedHandle) == false
        }
    }

    @available(iOS 15.0, tvOS 15.0, watchOS 8.0, macOS 12.0, *)
    func testPurchaseSK2PackageReturnsMissingReceiptErrorIfSendReceiptFailed() async throws {
        try AvailabilityChecks.iOS15APIAvailableOrSkipTest()

        receiptFetcher.shouldReturnReceipt = false
        let expectedError = ErrorUtils.missingReceiptFileError()

        let product = try await fetchSk2Product()

        do {
            _ = try await orchestrator.purchase(sk2Product: product, promotionalOffer: nil)

            XCTFail("Expected error")
        } catch {
            expect(error).to(matchError(expectedError))

            let mockListener = try XCTUnwrap(
                orchestrator.storeKit2TransactionListener as? MockStoreKit2TransactionListener
            )
            expect(mockListener.invokedHandle) == true
        }
    }

    @available(iOS 15.0, tvOS 15.0, watchOS 8.0, macOS 12.0, *)
    func testStoreKit2TransactionListenerDelegate() async throws {
        try AvailabilityChecks.iOS15APIAvailableOrSkipTest()

        customerInfoManager.stubbedCachedCustomerInfoResult = mockCustomerInfo
        backend.stubbedPostReceiptResult = .success(mockCustomerInfo)

        let customerInfo = try await orchestrator.transactionsUpdated()

        expect(self.backend.invokedPostReceiptData).to(beTrue())
        expect(self.backend.invokedPostReceiptDataParameters?.isRestore).to(beFalse())
        expect(customerInfo) == mockCustomerInfo
    }

    @available(iOS 15.0, tvOS 15.0, watchOS 8.0, macOS 12.0, *)
    func testStoreKit2TransactionListenerDelegateWithObserverMode() async throws {
        try AvailabilityChecks.iOS15APIAvailableOrSkipTest()

        try setUpSystemInfo(finishTransactions: false)
        setUpOrchestrator()

        backend.stubbedPostReceiptResult = .success(mockCustomerInfo)
        customerInfoManager.stubbedCachedCustomerInfoResult = mockCustomerInfo

        let customerInfo = try await orchestrator.transactionsUpdated()

        expect(self.backend.invokedPostReceiptData).to(beTrue())
        expect(self.backend.invokedPostReceiptDataParameters?.isRestore).to(beTrue())
        expect(customerInfo) == mockCustomerInfo
    }

    @available(iOS 15.0, tvOS 15.0, watchOS 8.0, macOS 12.0, *)
    func testPurchaseSK2PromotionalOffer() async throws {
        try AvailabilityChecks.iOS15APIAvailableOrSkipTest()

        customerInfoManager.stubbedCachedCustomerInfoResult = mockCustomerInfo
        backend.stubbedPostReceiptResult = .success(mockCustomerInfo)
        backend.stubbedPostOfferCompletionResult = .success(("signature", "identifier", UUID(), 12345))

        let storeProduct = try await self.fetchSk2StoreProduct()

        let storeProductDiscount = MockStoreProductDiscount(offerIdentifier: "offerid1",
                                                            currencyCode: storeProduct.currencyCode,
                                                            price: 11.1,
                                                            localizedPriceString: "$11.10",
                                                            paymentMode: .payAsYouGo,
                                                            subscriptionPeriod: .init(value: 1, unit: .month),
                                                            numberOfPeriods: 3,
                                                            type: .promotional)

        _ = try await orchestrator.promotionalOffer(forProductDiscount: storeProductDiscount,
                                                    product: storeProduct)

        expect(self.backend.invokedPostOfferCount) == 1
        expect(self.backend.invokedPostOfferParameters?.offerIdentifier) == storeProductDiscount.offerIdentifier
    }

    @available(iOS 15.0, tvOS 15.0, watchOS 8.0, macOS 12.0, *)
<<<<<<< HEAD
    func testClearCachedProductsAndOfferingsAfterStorefrontChangesWithSK2() async throws {
        try AvailabilityChecks.iOS15APIAvailableOrSkipTest()

        self.orchestrator.storefrontDidUpdate()

        expect(self.deviceCache.clearCachedOfferingsCount) == 1
        expect(self.productsManager.invokedClearCachedProductsCount) == 1
    }

    func testClearCachedProductsAndOfferingsAfterStorefrontChangesWithSK1() async throws {
        self.orchestrator.storeKitWrapperDidChangeStorefront(storeKitWrapper)

        expect(self.deviceCache.clearCachedOfferingsCount) == 1
        expect(self.productsManager.invokedClearCachedProductsCount) == 1
=======
    func testDoesNotListenForSK2TransactionsWithSK2Disabled() throws {
        try AvailabilityChecks.iOS15APIAvailableOrSkipTest()

        let transactionListener = MockStoreKit2TransactionListener()

        try self.setUpSystemInfo(storeKit2Setting: .disabled)

        self.setUpOrchestrator(storeKit2TransactionListener: transactionListener,
                               storeKit2StorefrontListener: StoreKit2StorefrontListener(delegate: nil))

        expect(transactionListener.invokedListenForTransactions) == false
    }

    @available(iOS 15.0, tvOS 15.0, watchOS 8.0, macOS 12.0, *)
    func testDoesNotListenForSK2TransactionsWithSK2EnabledOnlyForOptimizations() throws {
        try AvailabilityChecks.iOS15APIAvailableOrSkipTest()

        let transactionListener = MockStoreKit2TransactionListener()

        try self.setUpSystemInfo(storeKit2Setting: .enabledOnlyForOptimizations)

        self.setUpOrchestrator(storeKit2TransactionListener: transactionListener,
                               storeKit2StorefrontListener: StoreKit2StorefrontListener(delegate: nil))

        expect(transactionListener.invokedListenForTransactions) == false
    }

    @available(iOS 15.0, tvOS 15.0, watchOS 8.0, macOS 12.0, *)
    func testListensForSK2TransactionsWithSK2Enabled() throws {
        try AvailabilityChecks.iOS15APIAvailableOrSkipTest()

        let transactionListener = MockStoreKit2TransactionListener()

        try self.setUpSystemInfo(storeKit2Setting: .enabledForCompatibleDevices)

        self.setUpOrchestrator(storeKit2TransactionListener: transactionListener,
                               storeKit2StorefrontListener: StoreKit2StorefrontListener(delegate: nil))

        expect(transactionListener.invokedListenForTransactions) == true
        expect(transactionListener.invokedListenForTransactionsCount) == 1
>>>>>>> d80eebbb
    }

    func testShowManageSubscriptionsCallsCompletionWithErrorIfThereIsAFailure() {
        let message = "Failed to get managementURL from CustomerInfo. Details: customerInfo is nil."
        mockManageSubsHelper.mockError = ErrorUtils.customerInfoError(withMessage: message)
        var receivedError: Error?
        var completionCalled = false
        orchestrator.showManageSubscription { error in
            completionCalled = true
            receivedError = error
        }

        expect(completionCalled).toEventually(beTrue())
        expect(receivedError).toNot(beNil())
        expect(receivedError).to(matchError(ErrorCode.customerInfoError))
    }

    @available(iOS 15.0, macCatalyst 15.0, *)
    @available(watchOS, unavailable)
    @available(tvOS, unavailable)
    @available(macOS, unavailable)
    func testBeginRefundForProductCompletesWithoutErrorAndPassesThroughStatusIfSuccessful() async throws {
        let expectedStatus = RefundRequestStatus.userCancelled
        mockBeginRefundRequestHelper.mockRefundRequestStatus = expectedStatus

        let refundStatus = try await orchestrator.beginRefundRequest(forProduct: "1234")
        expect(refundStatus) == expectedStatus
    }

    @available(iOS 15.0, macCatalyst 15.0, *)
    @available(watchOS, unavailable)
    @available(tvOS, unavailable)
    @available(macOS, unavailable)
    func testBeginRefundForProductCompletesWithErrorIfThereIsAFailure() async {
        let expectedError = ErrorUtils.beginRefundRequestError(withMessage: "test")
        mockBeginRefundRequestHelper.mockError = expectedError

        do {
            _ = try await orchestrator.beginRefundRequest(forProduct: "1235")
            XCTFail("beginRefundRequestForProduct should have thrown an error")
        } catch {
            expect(error).to(matchError(expectedError))
        }
    }

    @available(iOS 15.0, macCatalyst 15.0, *)
    @available(watchOS, unavailable)
    @available(tvOS, unavailable)
    @available(macOS, unavailable)
    func testBeginRefundForEntitlementCompletesWithoutErrorAndPassesThroughStatusIfSuccessful() async throws {
        let expectedStatus = RefundRequestStatus.userCancelled
        mockBeginRefundRequestHelper.mockRefundRequestStatus = expectedStatus

        let receivedStatus = try await orchestrator.beginRefundRequest(forEntitlement: "1234")
        expect(receivedStatus) == expectedStatus
    }

    @available(iOS 15.0, macCatalyst 15.0, *)
    @available(watchOS, unavailable)
    @available(tvOS, unavailable)
    @available(macOS, unavailable)
    func testBeginRefundForEntitlementCompletesWithErrorIfThereIsAFailure() async {
        let expectedError = ErrorUtils.beginRefundRequestError(withMessage: "test")
        mockBeginRefundRequestHelper.mockError = expectedError

        do {
            _ = try await orchestrator.beginRefundRequest(forEntitlement: "1234")
            XCTFail("beginRefundRequestForEntitlement should have thrown error")
        } catch {
            expect(error).toNot(beNil())
            expect(error).to(matchError(expectedError))
        }

    }

    @available(iOS 15.0, macCatalyst 15.0, *)
    @available(watchOS, unavailable)
    @available(tvOS, unavailable)
    @available(macOS, unavailable)
    func testBeginRefundForActiveEntitlementCompletesWithoutErrorAndPassesThroughStatusIfSuccessful() async throws {
        let expectedStatus = RefundRequestStatus.userCancelled
        mockBeginRefundRequestHelper.mockRefundRequestStatus = expectedStatus

        let receivedStatus = try await orchestrator.beginRefundRequestForActiveEntitlement()
        expect(receivedStatus) == expectedStatus
    }

    @available(iOS 15.0, macCatalyst 15.0, *)
    @available(watchOS, unavailable)
    @available(tvOS, unavailable)
    @available(macOS, unavailable)
    func testBeginRefundForActiveEntitlementCompletesWithErrorIfThereIsAFailure() async {
        let expectedError = ErrorUtils.beginRefundRequestError(withMessage: "test")
        mockBeginRefundRequestHelper.mockError = expectedError

        do {
            _ = try await orchestrator.beginRefundRequestForActiveEntitlement()
            XCTFail("beginRefundRequestForActiveEntitlement should have thrown error")
        } catch {
            expect(error).toNot(beNil())
            expect(error).to(matchError(expectedError))
            expect(error.localizedDescription).to(equal(expectedError.localizedDescription))
        }
    }

}

private extension PurchasesOrchestratorTests {

    @MainActor
    func fetchSk1Product() async throws -> SK1Product {
        return MockSK1Product(
            mockProductIdentifier: Self.productID,
            mockSubscriptionGroupIdentifier: "group1"
        )
    }

    @MainActor
    func fetchSk1StoreProduct() async throws -> SK1StoreProduct {
        return try await SK1StoreProduct(sk1Product: fetchSk1Product())
    }

    var mockCustomerInfo: CustomerInfo {
        // swiftlint:disable:next force_try
        try! CustomerInfo(data: [
            "request_date": "2019-08-16T10:30:42Z",
            "subscriber": [
                "first_seen": "2019-07-17T00:05:54Z",
                "original_app_user_id": "",
                "subscriptions": [:],
                "other_purchases": [:]
            ]])
    }

}<|MERGE_RESOLUTION|>--- conflicted
+++ resolved
@@ -412,7 +412,6 @@
     }
 
     @available(iOS 15.0, tvOS 15.0, watchOS 8.0, macOS 12.0, *)
-<<<<<<< HEAD
     func testClearCachedProductsAndOfferingsAfterStorefrontChangesWithSK2() async throws {
         try AvailabilityChecks.iOS15APIAvailableOrSkipTest()
 
@@ -427,7 +426,9 @@
 
         expect(self.deviceCache.clearCachedOfferingsCount) == 1
         expect(self.productsManager.invokedClearCachedProductsCount) == 1
-=======
+    }
+
+    @available(iOS 15.0, tvOS 15.0, watchOS 8.0, macOS 12.0, *)
     func testDoesNotListenForSK2TransactionsWithSK2Disabled() throws {
         try AvailabilityChecks.iOS15APIAvailableOrSkipTest()
 
@@ -468,7 +469,6 @@
 
         expect(transactionListener.invokedListenForTransactions) == true
         expect(transactionListener.invokedListenForTransactionsCount) == 1
->>>>>>> d80eebbb
     }
 
     func testShowManageSubscriptionsCallsCompletionWithErrorIfThereIsAFailure() {
