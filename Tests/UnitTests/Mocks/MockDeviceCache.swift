--- conflicted
+++ resolved
@@ -227,7 +227,6 @@
         invokedClearLatestNetworkAndAdvertisingIdsSentParametersList.append((appUserID, ()))
     }
 
-<<<<<<< HEAD
     var invokedSetLatestNetworkAndAdvertisingIdsSent = false
     var invokedSetLatestNetworkAndAdvertisingIdsSentCount = 0
     var invokedSetLatestNetworkAndAdvertisingIdsSentParameters:
@@ -247,7 +246,4 @@
     override func latestAdvertisingIdsByNetworkSent(appUserID: String) -> [AttributionNetwork: String] {
         return invokedSetLatestNetworkAndAdvertisingIdsSentParameters?.adIdsByNetwork ?? [:]
     }
-
-=======
->>>>>>> b519e43f
 }