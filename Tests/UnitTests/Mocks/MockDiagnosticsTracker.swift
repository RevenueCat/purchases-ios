--- conflicted
+++ resolved
@@ -194,7 +194,36 @@
         }
     }
 
-<<<<<<< HEAD
+    let trackedProductsStartedParams: Atomic<[
+        Set<String>
+    ]> = .init([])
+    func trackProductsStarted(requestedProductIds: Set<String>) {
+        self.trackedProductsStartedParams.modify {
+            $0.append(requestedProductIds)
+        }
+    }
+
+    let trackedProductsResultParams: Atomic<[
+        // swiftlint:disable:next large_tuple
+        (requestedProductIds: Set<String>?,
+         notFoundProductIds: Set<String>?,
+         errorMessage: String?,
+         errorCode: Int?,
+         responseTime: TimeInterval)
+    ]> = .init([])
+    func trackProductsResult(requestedProductIds: Set<String>,
+                             notFoundProductIds: Set<String>?,
+                             errorMessage: String?,
+                             errorCode: Int?,
+                             responseTime: TimeInterval) {
+        self.trackedProductsResultParams.modify {
+            $0.append(
+                (requestedProductIds, notFoundProductIds, errorMessage, errorCode, responseTime)
+            )
+        }
+    }
+
+
     let trackedGetCustomerInfoStartedCalls: Atomic<Int> = .init(0)
     func trackGetCustomerInfoStarted() {
         trackedGetCustomerInfoStartedCalls.modify { $0 += 1 }
@@ -205,26 +234,10 @@
         (cacheFetchPolicy: RevenueCat.CacheFetchPolicy,
          verificationResult: RevenueCat.VerificationResult?,
          hadUnsyncedPurchasesBefore: Bool?,
-=======
-    let trackedProductsStartedParams: Atomic<[
-        Set<String>
-    ]> = .init([])
-    func trackProductsStarted(requestedProductIds: Set<String>) {
-        self.trackedProductsStartedParams.modify {
-            $0.append(requestedProductIds)
-        }
-    }
-
-    let trackedProductsResultParams: Atomic<[
-        // swiftlint:disable:next large_tuple
-        (requestedProductIds: Set<String>?,
-         notFoundProductIds: Set<String>?,
->>>>>>> 203e32b4
-         errorMessage: String?,
-         errorCode: Int?,
-         responseTime: TimeInterval)
-    ]> = .init([])
-<<<<<<< HEAD
+         errorMessage: String?,
+         errorCode: Int?,
+         responseTime: TimeInterval)
+    ]> = .init([])
     // swiftlint:disable:next function_parameter_count
     func trackGetCustomerInfoResult(cacheFetchPolicy: RevenueCat.CacheFetchPolicy,
                                     verificationResult: RevenueCat.VerificationResult?,
@@ -241,16 +254,6 @@
                  errorCode,
                  responseTime
                 )
-=======
-    func trackProductsResult(requestedProductIds: Set<String>,
-                             notFoundProductIds: Set<String>?,
-                             errorMessage: String?,
-                             errorCode: Int?,
-                             responseTime: TimeInterval) {
-        self.trackedProductsResultParams.modify {
-            $0.append(
-                (requestedProductIds, notFoundProductIds, errorMessage, errorCode, responseTime)
->>>>>>> 203e32b4
             )
         }
     }
