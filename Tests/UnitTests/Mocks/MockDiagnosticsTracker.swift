//
//  Copyright RevenueCat Inc. All Rights Reserved.
//
//  Licensed under the MIT License (the "License");
//  you may not use this file except in compliance with the License.
//  You may obtain a copy of the License at
//
//      https://opensource.org/licenses/MIT
//
//  MockDiagnosticsTracker.swift
//
//  Created by Cesar de la Vega on 8/4/24.

import Foundation
@testable import RevenueCat

@available(iOS 15.0, tvOS 15.0, macOS 12.0, watchOS 8.0, *)
final class MockDiagnosticsTracker: DiagnosticsTrackerType, Sendable {

    let trackedEvents: Atomic<[DiagnosticsEvent]> = .init([])
    let trackedCustomerInfo: Atomic<[CustomerInfo]> = .init([])

    func track(_ event: DiagnosticsEvent) {
        self.trackedEvents.modify { $0.append(event) }
    }

    func trackCustomerInfoVerificationResultIfNeeded(
        _ customerInfo: RevenueCat.CustomerInfo
    ) {
        self.trackedCustomerInfo.modify { $0.append(customerInfo) }
    }

    let trackedHttpRequestPerformedParams: Atomic<[
        // swiftlint:disable:next large_tuple
        (String, TimeInterval, Bool, Int, Int?, HTTPResponseOrigin?, VerificationResult, Bool)
    ]> = .init([])
    // swiftlint:disable:next function_parameter_count
    func trackHttpRequestPerformed(endpointName: String,
                                   responseTime: TimeInterval,
                                   wasSuccessful: Bool,
                                   responseCode: Int,
                                   backendErrorCode: Int?,
                                   resultOrigin: HTTPResponseOrigin?,
                                   verificationResult: VerificationResult,
                                   isRetry: Bool) {
        self.trackedHttpRequestPerformedParams.modify {
            $0.append(
                (endpointName,
                 responseTime,
                 wasSuccessful,
                 responseCode,
                 backendErrorCode,
                 resultOrigin,
                 verificationResult,
                 isRetry)
            )
        }
    }

    let trackedPurchaseRequestParams: Atomic<[
        // swiftlint:disable:next large_tuple
        (wasSuccessful: Bool,
         storeKitVersion: StoreKitVersion,
         errorMessage: String?,
         errorCode: Int?,
         storeKitErrorDescription: String?,
         productId: String,
         promotionalOfferId: String?,
         winBackOfferApplied: Bool,
         purchaseResult: DiagnosticsEvent.PurchaseResult?,
         responseTime: TimeInterval)
    ]> = .init([])
    // swiftlint:disable:next function_parameter_count
    func trackPurchaseAttempt(wasSuccessful: Bool,
                              storeKitVersion: StoreKitVersion,
                              errorMessage: String?,
                              errorCode: Int?,
                              storeKitErrorDescription: String?,
                              productId: String,
                              promotionalOfferId: String?,
                              winBackOfferApplied: Bool,
                              purchaseResult: DiagnosticsEvent.PurchaseResult?,
                              responseTime: TimeInterval) {
        self.trackedPurchaseRequestParams.modify {
            $0.append(
                (wasSuccessful,
                 storeKitVersion,
                 errorMessage,
                 errorCode,
                 storeKitErrorDescription,
                 productId,
                 promotionalOfferId,
                 winBackOfferApplied,
                 purchaseResult,
                 responseTime)
            )
        }
    }

    let trackedPurchaseIntentReceivedParams: Atomic<[
        (productId: String,
         offerId: String?,
         offerType: String?)
    ]> = .init([])
    func trackPurchaseIntentReceived(productId: String,
                                     offerId: String?,
                                     offerType: String?) {
        self.trackedPurchaseIntentReceivedParams.modify {
            $0.append((productId, offerId, offerType))
        }
    }

    let trackedProductsRequestParams: Atomic<[
        // swiftlint:disable:next large_tuple
        (wasSuccessful: Bool,
         storeKitVersion: StoreKitVersion,
         errorMessage: String?,
         errorCode: Int?,
         storeKitErrorDescription: String?,
         requestedProductIds: Set<String>,
         notFoundProductIds: Set<String>,
         responseTime: TimeInterval)
    ]> = .init([])
    // swiftlint:disable:next function_parameter_count
    func trackProductsRequest(wasSuccessful: Bool,
                              storeKitVersion: StoreKitVersion,
                              errorMessage: String?,
                              errorCode: Int?,
                              storeKitErrorDescription: String?,
                              requestedProductIds: Set<String>,
                              notFoundProductIds: Set<String>,
                              responseTime: TimeInterval) {
        self.trackedProductsRequestParams.modify {
            $0.append(
                (wasSuccessful,
                 storeKitVersion,
                 errorMessage,
                 errorCode,
                 storeKitErrorDescription,
                 requestedProductIds,
                 notFoundProductIds,
                 responseTime)
            )
        }
    }

    let trackedMaxDiagnosticsSyncRetriesReachedCalls: Atomic<Int> = .init(0)
    func trackMaxDiagnosticsSyncRetriesReached() {
        trackedMaxDiagnosticsSyncRetriesReachedCalls.modify { $0 += 1 }
    }

    let trackedClearingDiagnosticsAfterFailedSyncCalls: Atomic<Int> = .init(0)
    func trackClearingDiagnosticsAfterFailedSync() {
        trackedClearingDiagnosticsAfterFailedSyncCalls.modify { $0 += 1 }
    }

    let trackedEnteredOfflineEntitlementsModeCalls: Atomic<Int> = .init(0)
    func trackEnteredOfflineEntitlementsMode() {
        trackedEnteredOfflineEntitlementsModeCalls.modify { $0 += 1 }
    }

    let trackedErrorEnteringOfflineEntitlementsModeCalls: Atomic<[
        (DiagnosticsEvent.OfflineEntitlementsModeErrorReason, String)]> = .init([])
    func trackErrorEnteringOfflineEntitlementsMode(reason: DiagnosticsEvent.OfflineEntitlementsModeErrorReason,
                                                   errorMessage: String) {
        self.trackedErrorEnteringOfflineEntitlementsModeCalls.modify {
            $0.append(
                (reason,
                 errorMessage)
            )
        }
    }

    let trackedOfferingsStartedCount: Atomic<Int> = .init(0)
    func trackOfferingsStarted() {
        self.trackedOfferingsStartedCount.modify { $0 += 1 }
    }

    let trackedOfferingsResultParams: Atomic<[
        // swiftlint:disable:next large_tuple
        (requestedProductIds: Set<String>?,
         notFoundProductIds: Set<String>?,
         errorMessage: String?,
         errorCode: Int?,
         verificationResult: VerificationResult?,
         cacheStatus: CacheStatus,
         responseTime: TimeInterval)
    ]> = .init([])
    // swiftlint:disable:next function_parameter_count
    func trackOfferingsResult(requestedProductIds: Set<String>?,
                              notFoundProductIds: Set<String>?,
                              errorMessage: String?,
                              errorCode: Int?,
                              verificationResult: VerificationResult?,
                              cacheStatus: CacheStatus,
                              responseTime: TimeInterval) {
        self.trackedOfferingsResultParams.modify {
            $0.append(
                (requestedProductIds,
                 notFoundProductIds,
                 errorMessage,
                 errorCode,
                 verificationResult,
                 cacheStatus,
                 responseTime)
            )
        }
    }

    let trackedProductsStartedParams: Atomic<[
        Set<String>
    ]> = .init([])
    func trackProductsStarted(requestedProductIds: Set<String>) {
        self.trackedProductsStartedParams.modify {
            $0.append(requestedProductIds)
        }
    }

    let trackedProductsResultParams: Atomic<[
        // swiftlint:disable:next large_tuple
        (requestedProductIds: Set<String>?,
         notFoundProductIds: Set<String>?,
         errorMessage: String?,
         errorCode: Int?,
         responseTime: TimeInterval)
    ]> = .init([])
    func trackProductsResult(requestedProductIds: Set<String>,
                             notFoundProductIds: Set<String>?,
                             errorMessage: String?,
                             errorCode: Int?,
                             responseTime: TimeInterval) {
        self.trackedProductsResultParams.modify {
            $0.append(
                (requestedProductIds, notFoundProductIds, errorMessage, errorCode, responseTime)
            )
        }
    }

    let trackedGetCustomerInfoStartedCalls: Atomic<Int> = .init(0)
    func trackGetCustomerInfoStarted() {
        trackedGetCustomerInfoStartedCalls.modify { $0 += 1 }
    }

    let trackedGetCustomerInfoResultParams: Atomic<[
        // swiftlint:disable:next large_tuple
        (cacheFetchPolicy: RevenueCat.CacheFetchPolicy,
         verificationResult: RevenueCat.VerificationResult?,
         hadUnsyncedPurchasesBefore: Bool?,
         errorMessage: String?,
         errorCode: Int?,
         responseTime: TimeInterval)
    ]> = .init([])
    // swiftlint:disable:next function_parameter_count
    func trackGetCustomerInfoResult(cacheFetchPolicy: RevenueCat.CacheFetchPolicy,
                                    verificationResult: RevenueCat.VerificationResult?,
                                    hadUnsyncedPurchasesBefore: Bool?,
                                    errorMessage: String?,
                                    errorCode: Int?,
                                    responseTime: TimeInterval) {
        self.trackedGetCustomerInfoResultParams.modify {
            $0.append(
                (cacheFetchPolicy,
                 verificationResult,
                 hadUnsyncedPurchasesBefore,
                 errorMessage,
                 errorCode,
                 responseTime
                )
            )
        }
    }

    let trackedSyncPurchasesStartedCalls: Atomic<Int> = .init(0)
    func trackSyncPurchasesStarted() {
        self.trackedSyncPurchasesStartedCalls.modify { $0 += 1 }
    }

    let trackedSyncPurchasesResultParams: Atomic<[
        (errorMessage: String?,
         errorCode: Int?,
         responseTime: TimeInterval)
    ]> = .init([])
    func trackSyncPurchasesResult(errorMessage: String?,
                                  errorCode: Int?,
                                  responseTime: TimeInterval) {
        self.trackedSyncPurchasesResultParams.modify {
            $0.append((errorMessage, errorCode, responseTime))
        }
    }

    let trackedRestorePurchasesStartedCalls: Atomic<Int> = .init(0)
    func trackRestorePurchasesStarted() {
        self.trackedRestorePurchasesStartedCalls.modify { $0 += 1 }
    }

    let trackedRestorePurchasesResultParams: Atomic<[
        (errorMessage: String?,
         errorCode: Int?,
         responseTime: TimeInterval)
    ]> = .init([])
    func trackRestorePurchasesResult(errorMessage: String?,
                                     errorCode: Int?,
                                     responseTime: TimeInterval) {
        self.trackedRestorePurchasesResultParams.modify {
            $0.append((errorMessage, errorCode, responseTime))
        }
    }

    let trackedPurchasesStartedParams: Atomic<[
        (productId: String?,
         productType: StoreProduct.ProductType?)
    ]> = .init([])
    func trackPurchaseStarted(productId: String,
                              productType: StoreProduct.ProductType) {
        self.trackedPurchasesStartedParams.modify {
            $0.append((productId, productType))
        }
    }

    let trackedPurchasesResultParams: Atomic<[
        // swiftlint:disable:next large_tuple
        (productId: String,
         productType: StoreProduct.ProductType,
         verificationResult: VerificationResult?,
         errorMessage: String?,
         errorCode: Int?,
        responseTime: TimeInterval)
    ]> = .init([])
    // swiftlint:disable:next function_parameter_count
    func trackPurchaseResult(productId: String,
                             productType: StoreProduct.ProductType,
                             verificationResult: VerificationResult?,
                             errorMessage: String?,
                             errorCode: Int?,
                             responseTime: TimeInterval) {
        self.trackedPurchasesResultParams.modify {
            $0.append((productId, productType, verificationResult, errorMessage, errorCode, responseTime))
        }
    }
<<<<<<< HEAD
=======

    let trackedApplePresentCodeRedemptionSheetRequestCalls: Atomic<Int> = .init(0)
    func trackApplePresentCodeRedemptionSheetRequest() {
        self.trackedApplePresentCodeRedemptionSheetRequestCalls.modify { $0 += 1 }
    }

    let trackedAppleTrialOrIntroEligibilityRequestParams: Atomic<[
        // swiftlint:disable:next large_tuple
        (storeKitVersion: StoreKitVersion,
         requestedProductIds: Set<String>,
         eligibilityUnknownCount: Int?,
         eligibilityIneligibleCount: Int?,
         eligibilityEligibleCount: Int?,
         eligibilityNoIntroOfferCount: Int?,
         errorMessage: String?,
         errorCode: Int?,
         responseTime: TimeInterval)
    ]> = .init([])
    // swiftlint:disable:next function_parameter_count
    func trackAppleTrialOrIntroEligibilityRequest(storeKitVersion: StoreKitVersion,
                                                  requestedProductIds: Set<String>,
                                                  eligibilityUnknownCount: Int?,
                                                  eligibilityIneligibleCount: Int?,
                                                  eligibilityEligibleCount: Int?,
                                                  eligibilityNoIntroOfferCount: Int?,
                                                  errorMessage: String?,
                                                  errorCode: Int?,
                                                  responseTime: TimeInterval) {
        self.trackedAppleTrialOrIntroEligibilityRequestParams.modify {
            $0.append((storeKitVersion,
                       requestedProductIds,
                       eligibilityUnknownCount,
                       eligibilityIneligibleCount,
                       eligibilityEligibleCount,
                       eligibilityNoIntroOfferCount,
                       errorMessage,
                       errorCode,
                       responseTime))
        }
    }

    let trackedAppleTransactionQueueReceivedParams: Atomic<[
        (productId: String?,
         paymentDiscountId: String?,
         transactionState: String,
         errorMessage: String?)
    ]> = .init([])
    func trackAppleTransactionQueueReceived(productId: String?,
                                            paymentDiscountId: String?,
                                            transactionState: String,
                                            errorMessage: String?) {
        self.trackedAppleTransactionQueueReceivedParams.modify {
            $0.append((productId, paymentDiscountId, transactionState, errorMessage))
        }
    }

>>>>>>> 4b9287ae
}<|MERGE_RESOLUTION|>--- conflicted
+++ resolved
@@ -337,8 +337,6 @@
             $0.append((productId, productType, verificationResult, errorMessage, errorCode, responseTime))
         }
     }
-<<<<<<< HEAD
-=======
 
     let trackedApplePresentCodeRedemptionSheetRequestCalls: Atomic<Int> = .init(0)
     func trackApplePresentCodeRedemptionSheetRequest() {
@@ -395,5 +393,4 @@
         }
     }
 
->>>>>>> 4b9287ae
 }