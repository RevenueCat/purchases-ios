//
//  Copyright RevenueCat Inc. All Rights Reserved.
//
//  Licensed under the MIT License (the "License");
//  you may not use this file except in compliance with the License.
//  You may obtain a copy of the License at
//
//      https://opensource.org/licenses/MIT
//
//  MockDiagnosticsTracker.swift
//
//  Created by Cesar de la Vega on 8/4/24.

import Foundation
@testable import RevenueCat

@available(iOS 15.0, tvOS 15.0, macOS 12.0, watchOS 8.0, *)
final class MockDiagnosticsTracker: DiagnosticsTrackerType, Sendable {

    let trackedEvents: Atomic<[DiagnosticsEvent]> = .init([])
    let trackedCustomerInfo: Atomic<[CustomerInfo]> = .init([])

    func track(_ event: DiagnosticsEvent) {
        self.trackedEvents.modify { $0.append(event) }
    }

    func trackCustomerInfoVerificationResultIfNeeded(
        _ customerInfo: RevenueCat.CustomerInfo
    ) {
        self.trackedCustomerInfo.modify { $0.append(customerInfo) }
    }

    let trackedHttpRequestPerformedParams: Atomic<[
        // swiftlint:disable:next large_tuple
        (String, TimeInterval, Bool, Int, Int?, HTTPResponseOrigin?, VerificationResult, Bool)
    ]> = .init([])
    // swiftlint:disable:next function_parameter_count
    func trackHttpRequestPerformed(endpointName: String,
                                   responseTime: TimeInterval,
                                   wasSuccessful: Bool,
                                   responseCode: Int,
                                   backendErrorCode: Int?,
                                   resultOrigin: HTTPResponseOrigin?,
                                   verificationResult: VerificationResult,
                                   isRetry: Bool) {
        self.trackedHttpRequestPerformedParams.modify {
            $0.append(
                (endpointName,
                 responseTime,
                 wasSuccessful,
                 responseCode,
                 backendErrorCode,
                 resultOrigin,
                 verificationResult,
                 isRetry)
            )
        }
    }

    let trackedPurchaseRequestParams: Atomic<[
        // swiftlint:disable:next large_tuple
        (wasSuccessful: Bool,
         storeKitVersion: StoreKitVersion,
         errorMessage: String?,
         errorCode: Int?,
         storeKitErrorDescription: String?,
         productId: String,
         promotionalOfferId: String?,
         winBackOfferApplied: Bool,
         purchaseResult: DiagnosticsEvent.PurchaseResult?,
         responseTime: TimeInterval)
    ]> = .init([])
    // swiftlint:disable:next function_parameter_count
    func trackPurchaseRequest(wasSuccessful: Bool,
                              storeKitVersion: StoreKitVersion,
                              errorMessage: String?,
                              errorCode: Int?,
                              storeKitErrorDescription: String?,
                              productId: String,
                              promotionalOfferId: String?,
                              winBackOfferApplied: Bool,
                              purchaseResult: DiagnosticsEvent.PurchaseResult?,
                              responseTime: TimeInterval) {
        self.trackedPurchaseRequestParams.modify {
            $0.append(
                (wasSuccessful,
                 storeKitVersion,
                 errorMessage,
                 errorCode,
                 storeKitErrorDescription,
                 productId,
                 promotionalOfferId,
                 winBackOfferApplied,
                 purchaseResult,
                 responseTime)
            )
        }
    }

    let trackedProductsRequestParams: Atomic<[
        // swiftlint:disable:next large_tuple
        (wasSuccessful: Bool,
         storeKitVersion: StoreKitVersion,
         errorMessage: String?,
         errorCode: Int?,
         storeKitErrorDescription: String?,
         requestedProductIds: Set<String>,
         notFoundProductIds: Set<String>,
         responseTime: TimeInterval)
    ]> = .init([])
    // swiftlint:disable:next function_parameter_count
    func trackProductsRequest(wasSuccessful: Bool,
                              storeKitVersion: StoreKitVersion,
                              errorMessage: String?,
                              errorCode: Int?,
                              storeKitErrorDescription: String?,
                              requestedProductIds: Set<String>,
                              notFoundProductIds: Set<String>,
                              responseTime: TimeInterval) {
        self.trackedProductsRequestParams.modify {
            $0.append(
                (wasSuccessful,
                 storeKitVersion,
                 errorMessage,
                 errorCode,
                 storeKitErrorDescription,
                 requestedProductIds,
                 notFoundProductIds,
                 responseTime)
            )
        }
    }

    let trackedMaxDiagnosticsSyncRetriesReachedCalls: Atomic<Int> = .init(0)
    func trackMaxDiagnosticsSyncRetriesReached() {
        trackedMaxDiagnosticsSyncRetriesReachedCalls.modify { $0 += 1 }
    }

    let trackedClearingDiagnosticsAfterFailedSyncCalls: Atomic<Int> = .init(0)
    func trackClearingDiagnosticsAfterFailedSync() {
        trackedClearingDiagnosticsAfterFailedSyncCalls.modify { $0 += 1 }
    }

    let trackedEnteredOfflineEntitlementsModeCalls: Atomic<Int> = .init(0)
    func trackEnteredOfflineEntitlementsMode() {
        trackedEnteredOfflineEntitlementsModeCalls.modify { $0 += 1 }
    }

    let trackedErrorEnteringOfflineEntitlementsModeCalls: Atomic<[
        (DiagnosticsEvent.OfflineEntitlementsModeErrorReason, String)]> = .init([])
    func trackErrorEnteringOfflineEntitlementsMode(reason: DiagnosticsEvent.OfflineEntitlementsModeErrorReason,
                                                   errorMessage: String) {
        self.trackedErrorEnteringOfflineEntitlementsModeCalls.modify {
            $0.append(
                (reason,
                 errorMessage)
            )
        }
    }

    let trackedOfferingsStartedCount: Atomic<Int> = .init(0)
    func trackOfferingsStarted() {
        self.trackedOfferingsStartedCount.modify { $0 += 1 }
    }

    let trackedOfferingsResultParams: Atomic<[
        // swiftlint:disable:next large_tuple
        (requestedProductIds: Set<String>?,
         notFoundProductIds: Set<String>?,
         errorMessage: String?,
         errorCode: Int?,
         verificationResult: VerificationResult?,
         cacheStatus: CacheStatus,
         responseTime: TimeInterval)
    ]> = .init([])
    // swiftlint:disable:next function_parameter_count
    func trackOfferingsResult(requestedProductIds: Set<String>?,
                              notFoundProductIds: Set<String>?,
                              errorMessage: String?,
                              errorCode: Int?,
                              verificationResult: VerificationResult?,
                              cacheStatus: CacheStatus,
                              responseTime: TimeInterval) {
        self.trackedOfferingsResultParams.modify {
            $0.append(
                (requestedProductIds,
                 notFoundProductIds,
                 errorMessage,
                 errorCode,
                 verificationResult,
                 cacheStatus,
                 responseTime)
            )
        }
    }

    let trackedProductsStartedParams: Atomic<[
        Set<String>
    ]> = .init([])
    func trackProductsStarted(requestedProductIds: Set<String>) {
        self.trackedProductsStartedParams.modify {
            $0.append(requestedProductIds)
        }
    }

    let trackedProductsResultParams: Atomic<[
        // swiftlint:disable:next large_tuple
        (requestedProductIds: Set<String>?,
         notFoundProductIds: Set<String>?,
         errorMessage: String?,
         errorCode: Int?,
         responseTime: TimeInterval)
    ]> = .init([])
    func trackProductsResult(requestedProductIds: Set<String>,
                             notFoundProductIds: Set<String>?,
                             errorMessage: String?,
                             errorCode: Int?,
                             responseTime: TimeInterval) {
        self.trackedProductsResultParams.modify {
            $0.append(
                (requestedProductIds, notFoundProductIds, errorMessage, errorCode, responseTime)
            )
        }
    }

    let trackedGetCustomerInfoStartedCalls: Atomic<Int> = .init(0)
    func trackGetCustomerInfoStarted() {
        trackedGetCustomerInfoStartedCalls.modify { $0 += 1 }
    }

    let trackedGetCustomerInfoResultParams: Atomic<[
        // swiftlint:disable:next large_tuple
        (cacheFetchPolicy: RevenueCat.CacheFetchPolicy,
         verificationResult: RevenueCat.VerificationResult?,
         hadUnsyncedPurchasesBefore: Bool?,
         errorMessage: String?,
         errorCode: Int?,
         responseTime: TimeInterval)
    ]> = .init([])
    // swiftlint:disable:next function_parameter_count
    func trackGetCustomerInfoResult(cacheFetchPolicy: RevenueCat.CacheFetchPolicy,
                                    verificationResult: RevenueCat.VerificationResult?,
                                    hadUnsyncedPurchasesBefore: Bool?,
                                    errorMessage: String?,
                                    errorCode: Int?,
                                    responseTime: TimeInterval) {
        self.trackedGetCustomerInfoResultParams.modify {
            $0.append(
                (cacheFetchPolicy,
                 verificationResult,
                 hadUnsyncedPurchasesBefore,
                 errorMessage,
                 errorCode,
                 responseTime
                )
            )
        }
    }

    let trackedSyncPurchasesStartedCalls: Atomic<Int> = .init(0)
    func trackSyncPurchasesStarted() {
        self.trackedSyncPurchasesStartedCalls.modify { $0 += 1 }
    }

    let trackedSyncPurchasesResultParams: Atomic<[
        (errorMessage: String?,
         errorCode: Int?,
         responseTime: TimeInterval)
    ]> = .init([])
    func trackSyncPurchasesResult(errorMessage: String?,
                                  errorCode: Int?,
                                  responseTime: TimeInterval) {
        self.trackedSyncPurchasesResultParams.modify {
            $0.append((errorMessage, errorCode, responseTime))
        }
    }

    let trackedRestorePurchasesStartedCalls: Atomic<Int> = .init(0)
    func trackRestorePurchasesStarted() {
        self.trackedRestorePurchasesStartedCalls.modify { $0 += 1 }
    }

    let trackedRestorePurchasesResultParams: Atomic<[
        (errorMessage: String?,
         errorCode: Int?,
         responseTime: TimeInterval)
    ]> = .init([])
    func trackRestorePurchasesResult(errorMessage: String?,
                                     errorCode: Int?,
                                     responseTime: TimeInterval) {
        self.trackedRestorePurchasesResultParams.modify {
            $0.append((errorMessage, errorCode, responseTime))
        }
    }

    let trackedApplePresentCodeRedemptionSheetRequestCalls: Atomic<Int> = .init(0)
    func trackApplePresentCodeRedemptionSheetRequest() {
        self.trackedApplePresentCodeRedemptionSheetRequestCalls.modify { $0 += 1 }
    }

<<<<<<< HEAD
    let trackedAppleTrialOrIntroEligibilityRequestParams: Atomic<[
        // swiftlint:disable:next large_tuple
        (wasSuccessful: Bool,
         storeKitVersion: StoreKitVersion,
         requestedProductIds: Set<String>,
         eligibilityUnknownCount: Int?,
         eligibilityIneligibleCount: Int?,
         eligibilityEligibleCount: Int?,
         eligibilityNoIntroOfferCount: Int?,
         errorMessage: String?,
         errorCode: Int?,
         responseTime: TimeInterval)
    ]> = .init([])
    // swiftlint:disable:next function_parameter_count
    func trackAppleTrialOrIntroEligibilityRequest(wasSuccessful: Bool,
                                                  storeKitVersion: StoreKitVersion,
                                                  requestedProductIds: Set<String>,
                                                  eligibilityUnknownCount: Int?,
                                                  eligibilityIneligibleCount: Int?,
                                                  eligibilityEligibleCount: Int?,
                                                  eligibilityNoIntroOfferCount: Int?,
                                                  errorMessage: String?,
                                                  errorCode: Int?,
                                                  responseTime: TimeInterval) {
        self.trackedAppleTrialOrIntroEligibilityRequestParams.modify {
            $0.append((wasSuccessful,
                       storeKitVersion,
                       requestedProductIds,
                       eligibilityUnknownCount,
                       eligibilityIneligibleCount,
                       eligibilityEligibleCount,
                       eligibilityNoIntroOfferCount,
                       errorMessage,
                       errorCode,
                       responseTime))
        }
    }
=======
    let trackedAppleTransactionQueueReceivedParams: Atomic<[
        (productId: String?,
         paymentDiscountId: String?,
         transactionState: String,
         errorMessage: String?)
    ]> = .init([])
    func trackAppleTransactionQueueReceived(productId: String?,
                                            paymentDiscountId: String?,
                                            transactionState: String,
                                            errorMessage: String?) {
        self.trackedAppleTransactionQueueReceivedParams.modify {
            $0.append((productId, paymentDiscountId, transactionState, errorMessage))
        }
    }

>>>>>>> 027122de
}<|MERGE_RESOLUTION|>--- conflicted
+++ resolved
@@ -298,7 +298,6 @@
         self.trackedApplePresentCodeRedemptionSheetRequestCalls.modify { $0 += 1 }
     }
 
-<<<<<<< HEAD
     let trackedAppleTrialOrIntroEligibilityRequestParams: Atomic<[
         // swiftlint:disable:next large_tuple
         (wasSuccessful: Bool,
@@ -336,7 +335,7 @@
                        responseTime))
         }
     }
-=======
+
     let trackedAppleTransactionQueueReceivedParams: Atomic<[
         (productId: String?,
          paymentDiscountId: String?,
@@ -352,5 +351,4 @@
         }
     }
 
->>>>>>> 027122de
 }