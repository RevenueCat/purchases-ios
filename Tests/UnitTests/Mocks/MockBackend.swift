--- conflicted
+++ resolved
@@ -92,42 +92,6 @@
         completion(self.stubbedGetCustomerInfoResult)
     }
 
-<<<<<<< HEAD
-    var invokedGetIntroEligibility = false
-    var invokedGetIntroEligibilityCount = 0
-    var invokedGetIntroEligibilityParameters: (appUserID: String?, receiptData: Data?, productIdentifiers: [String]?, completion: IntroEligibilityResponseHandler?)?
-    var invokedGetIntroEligibilityParametersList = [(appUserID: String?,
-        receiptData: Data?,
-        productIdentifiers: [String]?,
-        completion: IntroEligibilityResponseHandler?)]()
-    var stubbedGetIntroEligibilityCompletionResult: (eligibilities: [String: IntroEligibility], error: BackendError?)?
-
-    override func getIntroEligibility(appUserID: String,
-                                      receiptData: Data,
-                                      productIdentifiers: [String],
-                                      completion: @escaping IntroEligibilityResponseHandler) {
-        invokedGetIntroEligibility = true
-        invokedGetIntroEligibilityCount += 1
-        invokedGetIntroEligibilityParameters = (appUserID, receiptData, productIdentifiers, completion)
-        invokedGetIntroEligibilityParametersList.append((appUserID, receiptData, productIdentifiers, completion))
-        completion(stubbedGetIntroEligibilityCompletionResult?.eligibilities ?? [:], stubbedGetIntroEligibilityCompletionResult?.error)
-    }
-
-    var invokedGetOfferingsForAppUserID = false
-    var invokedGetOfferingsForAppUserIDCount = 0
-    var invokedGetOfferingsForAppUserIDParameters: (appUserID: String?, completion: OfferingsResponseHandler?)?
-    var invokedGetOfferingsForAppUserIDParametersList = [(appUserID: String?, completion: OfferingsResponseHandler?)]()
-    var stubbedGetOfferingsCompletionResult: Result<OfferingsResponse, BackendError>?
-
-    override func getOfferings(appUserID: String, completion: @escaping OfferingsResponseHandler) {
-        invokedGetOfferingsForAppUserID = true
-        invokedGetOfferingsForAppUserIDCount += 1
-        invokedGetOfferingsForAppUserIDParameters = (appUserID, completion)
-        invokedGetOfferingsForAppUserIDParametersList.append((appUserID, completion))
-
-        completion(stubbedGetOfferingsCompletionResult!)
-    }
-
     var invokedPostAdServicesToken = false
     var invokedPostAdServicesTokenCount = 0
     var invokedPostAdServicesTokenParameters: (token: String, appUserID: String?)?
@@ -135,20 +99,8 @@
     var stubbedPostAdServicesTokenCompletionResult: Result<Void, BackendError>?
 
     override func post(adServicesToken: String,
-=======
-    var invokedPostAttributionData = false
-    var invokedPostAttributionDataCount = 0
-    var invokedPostAttributionDataParameters: (data: [String: Any]?, network: AttributionNetwork, appUserID: String?)?
-    var invokedPostAttributionDataParametersList = [(data: [String: Any]?,
-                                                     network: AttributionNetwork,
-        appUserID: String?)]()
-    var stubbedPostAttributionDataCompletionResult: (BackendError?, Void)?
-
-    override func post(attributionData: [String: Any],
-                       network: AttributionNetwork,
->>>>>>> b519e43f
                        appUserID: String,
-                       completion: SimpleResponseHandler?) {
+                       completion: CustomerAPI.SimpleResponseHandler?) {
         invokedPostAdServicesToken = true
         invokedPostAdServicesTokenCount += 1
         invokedPostAdServicesTokenParameters = (adServicesToken, appUserID)
@@ -158,60 +110,6 @@
         }
     }
 
-<<<<<<< HEAD
-    var invokedCreateAlias = false
-    var invokedCreateAliasCount = 0
-    var invokedCreateAliasParameters: (appUserID: String?, newAppUserID: String?)?
-    var invokedCreateAliasParametersList = [(appUserID: String?, newAppUserID: String?)]()
-    var stubbedCreateAliasCompletionResult: Result<Void, BackendError>?
-
-    override func createAlias(appUserID: String, newAppUserID: String, completion: ((BackendError?) -> Void)?) {
-        invokedCreateAlias = true
-        invokedCreateAliasCount += 1
-        invokedCreateAliasParameters = (appUserID, newAppUserID)
-        invokedCreateAliasParametersList.append((appUserID, newAppUserID))
-        if let result = stubbedCreateAliasCompletionResult {
-            completion?(result.error)
-        }
-    }
-
-    var invokedPostOffer = false
-    var invokedPostOfferCount = 0
-    var invokedPostOfferParameters: (offerIdentifier: String?, productIdentifier: String?, subscriptionGroup: String?, data: Data?, applicationUsername: String?, completion: OfferSigningResponseHandler?)?
-    var invokedPostOfferParametersList = [(offerIdentifier: String?,
-        productIdentifier: String?,
-        subscriptionGroup: String?,
-        data: Data?,
-        applicationUsername: String?,
-        completion: OfferSigningResponseHandler?)]()
-    var stubbedPostOfferCompletionResult: Result<PostOfferForSigningOperation.SigningData, BackendError>?
-
-    override func post(offerIdForSigning offerIdentifier: String,
-                       productIdentifier: String,
-                       subscriptionGroup: String?,
-                       receiptData: Data,
-                       appUserID: String,
-                       completion: @escaping OfferSigningResponseHandler) {
-        invokedPostOffer = true
-        invokedPostOfferCount += 1
-        invokedPostOfferParameters = (offerIdentifier,
-            productIdentifier,
-            subscriptionGroup,
-            receiptData,
-            appUserID,
-            completion)
-        invokedPostOfferParametersList.append((offerIdentifier,
-                                                  productIdentifier,
-                                                  subscriptionGroup,
-                                                  receiptData,
-                                                  appUserID,
-                                                  completion))
-
-        completion(stubbedPostOfferCompletionResult ?? .failure(.missingAppUserID()))
-    }
-
-=======
->>>>>>> b519e43f
     var invokedPostSubscriberAttributes = false
     var invokedPostSubscriberAttributesCount = 0
     var invokedPostSubscriberAttributesParameters: (subscriberAttributes: [String: SubscriberAttribute]?, appUserID: String?)?
