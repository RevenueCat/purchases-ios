//
//  Copyright RevenueCat Inc. All Rights Reserved.
//
//  Licensed under the MIT License (the "License");
//  you may not use this file except in compliance with the License.
//  You may obtain a copy of the License at
//
//      https://opensource.org/licenses/MIT
//
//  SnapshotTesting+Extensions.swift
//
//  Created by Nacho Soto on 3/4/22.

import Foundation
import Nimble
import SnapshotTesting
import XCTest

#if swift(>=5.8) && canImport(SwiftUI)
import SwiftUI
#endif

@testable import RevenueCat

// MARK: - Overloads for Xcode Cloud support

func assertSnapshot<Value, Format>(
  matching value: @autoclosure () throws -> Value,
  as snapshotting: Snapshotting<Value, Format>,
  named name: String? = nil,
  record recording: Bool = false,
  timeout: TimeInterval = 5,
  file: StaticString = #file,
  testName: String = #function,
  line: UInt = #line
) {
    let failure = verifySnapshot(
        matching: try value(),
        as: snapshotting,
        named: name,
        record: recording,
        timeout: timeout,
        file: file,
        testName: testName,
        line: line
    )

    if let message = failure {
        XCTFail(message, file: file, line: line)
    }
}

func verifySnapshot<Value, Format>(
  matching value: @autoclosure () throws -> Value,
  as snapshotting: Snapshotting<Value, Format>,
  named name: String? = nil,
  record recording: Bool = false,
  timeout: TimeInterval = 5,
  file: StaticString = #file,
  testName: String = #function,
  line: UInt = #line
) -> String? {
    let snapshotDirectory: String?

    if ProcessInfo.isXcodeCloud {
        let ciPathPrefix = "/Volumes/workspace/repository/ci_scripts/"
        let components = URL(string: file.description)!.pathComponents
        let projectIndex = components.firstIndex(of: "repository")!
        let folders = components[(projectIndex + 1)..<components.endIndex - 1].joined(separator: "/")
        let fileName = (components[components.endIndex - 1] as NSString).deletingPathExtension

        snapshotDirectory = "\(ciPathPrefix)\(folders)/__Snapshots__/\(fileName)"
    } else {
        snapshotDirectory = nil
    }

    return SnapshotTesting.verifySnapshot(
        matching: try value(),
        as: snapshotting,
        named: name,
        record: recording,
        snapshotDirectory: snapshotDirectory,
        timeout: timeout,
        file: file,
        testName: testName,
        line: line
    )
}

// MARK: - Snapshotting extensions

extension Snapshotting where Value == Encodable, Format == String {

<<<<<<< HEAD
    /// Uses SDK's `JSONEncoder.prettyPrinted`, but with `JSONEncoder.OutputFormatting.withoutEscapingSlashes`.
=======
    /// Uses a copy of the SDK's `JSONEncoder.prettyPrinted`,
    /// but with `JSONEncoder.OutputFormatting.withoutEscapingSlashes`.
>>>>>>> fb6a4cb1
    static var formattedJson: Snapshotting {
        return self.formattedJson(backwardsCompatible: false)
    }

<<<<<<< HEAD
    /// Uses SDK's `JSONEncoder.prettyPrinted`
=======
    /// Uses a copy of the SDK's `JSONEncoder.prettyPrinted`
>>>>>>> fb6a4cb1
    static var backwardsCompatibleFormattedJson: Snapshotting {
        return self.formattedJson(backwardsCompatible: true)
    }

    private static func formattedJson(backwardsCompatible: Bool) -> Snapshotting {
        var snapshotting = SimplySnapshotting.lines.pullback { (data: Value) in
            // swiftlint:disable:next force_try
            return try! data.asFormattedString(backwardsCompatible: backwardsCompatible)
        }
        snapshotting.pathExtension = "json"
        return snapshotting
    }

}

// MARK: - Image Snapshoting

#if !os(watchOS) && !os(macOS) && swift(>=5.8)
extension SwiftUI.View {

    func snapshot(
        size: CGSize,
        file: StaticString = #file,
        line: UInt = #line
    ) {
        UIView.setAnimationsEnabled(false)

        // The tested view is `controller.view` instead of `self` to keep it in memory
        // while rendering happens
        let controller = UIHostingController(rootView: self
                .frame(width: size.width, height: size.height)
        )

        expect(
            file: file, line: line,
            controller
        ).toEventually(
            haveValidSnapshot(
                as: .image(perceptualPrecision: perceptualPrecision, size: size, traits: traits),
                named: "1", // Force each retry to end in `.1.png`
                file: file,
                line: line
            ),
            timeout: timeout,
            pollInterval: pollInterval
        )
    }

}

// Generate snapshots with scale 1, which drastically reduces the file size.
private let traits: UITraitCollection = .init(displayScale: 1)

#endif

private let perceptualPrecision: Float = 0.93
private let timeout: DispatchTimeInterval = .seconds(3)
private let pollInterval: DispatchTimeInterval = .milliseconds(100)

// MARK: - Private

private extension Encodable {

    func asFormattedString(backwardsCompatible: Bool) throws -> String {
        let data = try self.asFormattedData(backwardsCompatible: backwardsCompatible)
        guard let string = String(data: data, encoding: .utf8) else {
            throw NSError(
                domain: "EncodingError",
                code: 0,
                userInfo: [NSLocalizedDescriptionKey: "Provided data is not a valid UTF-8 string."]
            )
        }
        return string
    }

    func asFormattedData(backwardsCompatible: Bool) throws -> Data {
        // Copy the encoder used in the SDK to get similar results
        let sdkEncoder = JSONEncoder.prettyPrinted

        let encoder = JSONEncoder()
        encoder.keyEncodingStrategy = sdkEncoder.keyEncodingStrategy
        encoder.dateEncodingStrategy = sdkEncoder.dateEncodingStrategy
        encoder.dataEncodingStrategy = sdkEncoder.dataEncodingStrategy
        encoder.nonConformingFloatEncodingStrategy = sdkEncoder.nonConformingFloatEncodingStrategy
        encoder.userInfo = sdkEncoder.userInfo
        var outputFormatting = sdkEncoder.outputFormatting
        if !backwardsCompatible {
            outputFormatting.update(with: .withoutEscapingSlashes)
        }
        encoder.outputFormatting = outputFormatting

        return try encoder.encode(self)
    }

}<|MERGE_RESOLUTION|>--- conflicted
+++ resolved
@@ -91,21 +91,13 @@
 
 extension Snapshotting where Value == Encodable, Format == String {
 
-<<<<<<< HEAD
-    /// Uses SDK's `JSONEncoder.prettyPrinted`, but with `JSONEncoder.OutputFormatting.withoutEscapingSlashes`.
-=======
     /// Uses a copy of the SDK's `JSONEncoder.prettyPrinted`,
     /// but with `JSONEncoder.OutputFormatting.withoutEscapingSlashes`.
->>>>>>> fb6a4cb1
     static var formattedJson: Snapshotting {
         return self.formattedJson(backwardsCompatible: false)
     }
 
-<<<<<<< HEAD
-    /// Uses SDK's `JSONEncoder.prettyPrinted`
-=======
     /// Uses a copy of the SDK's `JSONEncoder.prettyPrinted`
->>>>>>> fb6a4cb1
     static var backwardsCompatibleFormattedJson: Snapshotting {
         return self.formattedJson(backwardsCompatible: true)
     }
