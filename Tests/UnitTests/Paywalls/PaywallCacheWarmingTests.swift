//
//  Copyright RevenueCat Inc. All Rights Reserved.
//
//  Licensed under the MIT License (the "License");
//  you may not use this file except in compliance with the License.
//  You may obtain a copy of the License at
//
//      https://opensource.org/licenses/MIT
//
//  PaywallCacheWarmingTests.swift
//
//  Created by Nacho Soto on 8/7/23.

import Nimble
@testable import RevenueCat
import XCTest

@available(iOS 15.0, macOS 12.0, watchOS 8.0, tvOS 15.0, *)
final class PaywallCacheWarmingTests: TestCase {

    private var eligibilityChecker: MockTrialOrIntroPriceEligibilityChecker!
    private var imageFetcher: MockPaywallImageFetcher!
    private var cache: PaywallCacheWarmingType!

    override func setUpWithError() throws {
        try super.setUpWithError()

        try AvailabilityChecks.iOS15APIAvailableOrSkipTest()

        self.eligibilityChecker = .init()
        self.imageFetcher = .init()
        self.cache = PaywallCacheWarming(introEligibiltyChecker: self.eligibilityChecker,
                                         imageFetcher: self.imageFetcher)
    }

    func testOfferingsWithNoPaywallsDoesNotCheckEligibility() async throws {
        await self.cache.warmUpEligibilityCache(
            offerings: try Self.createOfferings([
                Self.createOffering(
                    identifier: Self.offeringIdentifier,
                    paywall: nil,
                    products: [
                        (.monthly, "product_1")
                    ]
                )
            ])
        )

        expect(self.eligibilityChecker.invokedCheckTrialOrIntroPriceEligibilityFromOptimalStore) == false
    }

    func testWarmsUpEligibilityCacheForCurrentOffering() async throws {
        let paywall = try Self.loadPaywall("PaywallData-Sample1")
        let offerings = try Self.createOfferings([
            Self.createOffering(
                identifier: Self.offeringIdentifier,
                paywall: paywall,
                products: [
                    (.monthly, "product_1"),
                    (.weekly, "product_2")
                ]
            ),
            Self.createOffering(
                identifier: "offering_2",
                paywall: paywall,
                products: [
                    (.annual, "product_3")
                ]
            )
        ])

        // Paywall filters packages so only `monthly` and `annual` is used.
        // `product_3` is not part of the current offering, so that is ignored too.
        let expectedProducts: Set<String> = ["product_1"]

        await self.cache.warmUpEligibilityCache(offerings: offerings)

        expect(self.eligibilityChecker.invokedCheckTrialOrIntroPriceEligibilityFromOptimalStore) == true
        expect(self.eligibilityChecker.invokedCheckTrialOrIntroPriceEligibilityFromOptimalStoreCount) == 1

        expect(
            self.eligibilityChecker.invokedCheckTrialOrIntroPriceEligibilityFromOptimalStoreParameters
        ) == expectedProducts

        self.logger.verifyMessageWasLogged(
            Strings.paywalls.warming_up_eligibility_cache(products: expectedProducts),
            level: .debug
        )
    }

    func testOnlyWarmsUpEligibilityCacheOnce() async throws {
        let paywall = try Self.loadPaywall("PaywallData-Sample1")
        let offerings = try Self.createOfferings([
            Self.createOffering(
                identifier: Self.offeringIdentifier,
                paywall: paywall,
                products: [
                    (.monthly, "product_1")
                ]
            )
        ])

        await self.cache.warmUpEligibilityCache(offerings: offerings)
        await self.cache.warmUpEligibilityCache(offerings: offerings)

        expect(self.eligibilityChecker.invokedCheckTrialOrIntroPriceEligibilityFromOptimalStore) == true
        expect(self.eligibilityChecker.invokedCheckTrialOrIntroPriceEligibilityFromOptimalStoreCount) == 1

        self.logger.verifyMessageWasLogged(
            Strings.paywalls.warming_up_eligibility_cache(products: ["product_1"]),
            level: .debug,
            expectedCount: 1
        )
    }

    func testWarmsUpImagesForCurrentOffering() async throws {
        let offerings = try Self.createOfferings([
            Self.createOffering(
                identifier: Self.offeringIdentifier,
                paywall: try Self.loadPaywall("PaywallData-Sample1"),
                products: []
            ),
            Self.createOffering(
                identifier: "another offering",
                paywall: try Self.loadPaywall("PaywallData-missing_current_locale"),
                products: []
            )
        ])

        let expectedURLs: Set<String> = [
            "https://rc-paywalls.s3.amazonaws.com/header.heic",
            "https://rc-paywalls.s3.amazonaws.com/background.jpg",
            "https://rc-paywalls.s3.amazonaws.com/icon.heic"
        ]

        await self.cache.warmUpPaywallImagesCache(offerings: offerings)

        expect(self.imageFetcher.images) == expectedURLs
        expect(self.imageFetcher.imageDownloadRequestCount.value) == expectedURLs.count
    }

    func testWarmsUpImagesByTier() async throws {
        let offerings = try Self.createOfferings([
            Self.createOffering(
                identifier: Self.offeringIdentifier,
                paywall: try Self.loadPaywall("PaywallData-multitier1"),
                products: []
            )
        ])

        let expectedURLs: Set<String> = [
            "https://rc-paywalls.s3.amazonaws.com/954459_1703109702.png",
            "https://rc-paywalls.s3.amazonaws.com/header.heic"
        ]

        await self.cache.warmUpPaywallImagesCache(offerings: offerings)

        expect(self.imageFetcher.images) == expectedURLs
        expect(self.imageFetcher.imageDownloadRequestCount.value) == expectedURLs.count
    }

    func testOnlyWarmsUpImagesOnce() async throws {
        let paywall = try Self.loadPaywall("PaywallData-Sample1")
        let offerings = try Self.createOfferings([
            Self.createOffering(
                identifier: Self.offeringIdentifier,
                paywall: paywall,
                products: []
            )
        ])

        await self.cache.warmUpPaywallImagesCache(offerings: offerings)
        await self.cache.warmUpPaywallImagesCache(offerings: offerings)

        expect(self.imageFetcher.imageDownloadRequestCount.value) == 3
    }

<<<<<<< HEAD
    func testDownloadFont_PerformsExpectedActions() async throws {
=======
    @available(iOS 15.0, *)
    func testInstallFontSuccess() async throws {
>>>>>>> b348bec6
        let mockSession = MockSession()
        let mockFileManager = MockFileManager()
        let mockRegistrar = MockRegistrar()

        let string = "abc123"
        let data = string.data(using: .utf8)!
        mockSession.data = data
        let hash = data.md5String

        let sut = DefaultPaywallFontsManager(
            fileManager: mockFileManager,
            session: mockSession,
            registrar: mockRegistrar
        )

        let url = URL(string: "https://example.com/font.ttf")!
        mockFileManager.fileExistsAtPath = false

<<<<<<< HEAD
        try await sut.installFont(from: url, hash: "abc123")
=======
        try await sut.installFont(from: url, hash: hash)
>>>>>>> b348bec6

        expect(mockSession.didCallDataFrom).to(beTrue())
        expect(mockFileManager.didWriteData).to(beTrue())
        expect(mockRegistrar.didRegister).to(beTrue())
    }

<<<<<<< HEAD
    func testDownloadFont_SkipsCopyIfFileExists() async throws {
=======
    func testInstallFontError() async throws {
        let mockSession = MockSession()
        let mockFileManager = MockFileManager()
        let mockRegistrar = MockRegistrar()

        let string = "abc123"
        let data = string.data(using: .utf8)!
        mockSession.data = data
        let hash = string

        let sut = DefaultPaywallFontsManager(
            fileManager: mockFileManager,
            session: mockSession,
            registrar: mockRegistrar
        )

        let url = URL(string: "https://example.com/font.ttf")!
        mockFileManager.fileExistsAtPath = false

        do {
            try await sut.installFont(from: url, hash: hash)
            XCTFail("FontsManagerError should be thrown")
        } catch {
            expect(mockSession.didCallDataFrom).to(beTrue())
            expect(mockFileManager.didWriteData).to(beFalse())
            expect(mockRegistrar.didRegister).to(beFalse())
        }
    }

    func testInstallFontSkipsInstallIfFileExists() async throws {
>>>>>>> b348bec6
        let mockSession = MockSession()
        let mockFileManager = MockFileManager()
        mockFileManager.fileExistsAtPath = true
        let mockRegistrar = MockRegistrar()

        let string = "abc123"
        let data = string.data(using: .utf8)!
        mockSession.data = data
        let hash = data.md5String

        let sut = DefaultPaywallFontsManager(
            fileManager: mockFileManager,
            session: mockSession,
            registrar: mockRegistrar
        )

        let url = URL(string: "https://example.com/font.ttf")!
<<<<<<< HEAD
        try await sut.installFont(from: url, hash: "abc123")
=======
        try await sut.installFont(from: url, hash: hash)
>>>>>>> b348bec6

        expect(mockSession.didCallDataFrom).to(beFalse())
        expect(mockFileManager.didWriteData).to(beFalse())
        expect(mockRegistrar.didRegister).to(beTrue())
    }

    func testDownloadFont_ThrowsHashValidationError() async {
        let mockSession = MockSession()
        mockSession.dataFromURL = Data("bad font".utf8)

        let mockFileManager = MockFileManager()
        mockFileManager.fileExistsAtPath = false

        let mockRegistrar = MockRegistrar()

        let sut = DefaultPaywallFontsManager(
            fileManager: mockFileManager,
            session: mockSession,
            registrar: mockRegistrar
        )

        let url = URL(string: "https://example.com/font.ttf")!
        do {
            try await sut.installFont(from: url, hash: "expectedhash")
            fail("Expected to throw hashValidationError")
        } catch let error as DefaultPaywallFontsManager.FontsManagerError {
            guard case .hashValidationError(let expected, let actual) = error else {
                fail("Expected hashValidationError, got \(error)")
                return
            }
            expect(expected).to(equal("expectedhash"))
            expect(actual).to(equal(mockSession.dataFromURL!.md5String))
        } catch {
            fail("Unexpected error: \(error)")
        }
    }

    func testDownloadFont_ThrowsRegistrationError() async {
        let validData = Data("valid data".utf8)
        let mockSession = MockSession()
        mockSession.dataFromURL = validData

        let mockFileManager = MockFileManager()
        mockFileManager.fileExistsAtPath = false

        let mockRegistrar = MockRegistrar()
        mockRegistrar.shouldThrow = true

        let sut = DefaultPaywallFontsManager(
            fileManager: mockFileManager,
            session: mockSession,
            registrar: mockRegistrar
        )

        let url = URL(string: "https://example.com/font.ttf")!
        do {
            try await sut.installFont(from: url, hash: validData.md5String)
            fail("Expected to throw registrationError")
        } catch let error as DefaultPaywallFontsManager.FontsManagerError {
            guard case .registrationError(let innerError) = error else {
                fail("Expected registrationError, got \(error)")
                return
            }
            expect(innerError?.localizedDescription).to(equal("registration failed"))
        } catch {
            fail("Unexpected error: \(error)")
        }
    }

    func testInstallFont_DownloadsOnce_RegistersTwice() async throws {
        let fontData = Data("valid font".utf8)
        let hash = fontData.md5String

        let session = MockSession()
        session.dataFromURL = fontData

        let fileManager = MockFileManager()
        fileManager.fileExistsAtPath = false

        let registrar = MockRegistrar()

        let sut = DefaultPaywallFontsManager(
            fileManager: fileManager,
            session: session,
            registrar: registrar
        )

        let url = URL(string: "https://example.com/font.ttf")!

        // First install: should download, write, register
        try await sut.installFont(from: url, hash: hash)

        // Second install: should skip download/write, but still register
        try await sut.installFont(from: url, hash: hash)

        expect(session.dataFromURLCallCount).to(equal(1))
        expect(registrar.registerFontCallCount).to(equal(2))
    }
}

@available(iOS 15.0, macOS 12.0, watchOS 8.0, tvOS 15.0, *)
private extension PaywallCacheWarmingTests {

    static func createOffering(
        identifier: String,
        paywall: PaywallData?,
        products: [(PackageType, String)]
    ) throws -> Offering {
        return Offering(
            identifier: identifier,
            serverDescription: identifier,
            paywall: paywall,
            availablePackages: products.map { packageType, productID in
                    .init(
                        identifier: Package.string(from: packageType)!,
                        packageType: packageType,
                        storeProduct: StoreProduct(sk1Product: MockSK1Product(mockProductIdentifier: productID)),
                        offeringIdentifier: identifier,
                        webCheckoutUrl: nil
                    )
            },
            webCheckoutUrl: nil
        )
    }

    static func createOfferings(_ offerings: [Offering]) throws -> Offerings {
        let offeringsURL = try XCTUnwrap(Self.bundle.url(forResource: "Offerings",
                                                         withExtension: "json",
                                                         subdirectory: "Fixtures"))

        let offeringsResponse = try OfferingsResponse.create(with: XCTUnwrap(Data(contentsOf: offeringsURL)))

        return .init(
            offerings: Set(offerings).dictionaryWithKeys(\.identifier),
            currentOfferingID: Self.offeringIdentifier,
            placements: nil,
            targeting: nil,
            response: offeringsResponse
        )
    }

    static func loadPaywall(_ name: String) throws -> PaywallData {
        let paywallURL = try XCTUnwrap(Self.bundle.url(forResource: name,
                                                       withExtension: "json",
                                                       subdirectory: "Fixtures"))

        return try PaywallData.create(with: XCTUnwrap(Data(contentsOf: paywallURL)))
    }

    static let bundle = Bundle(for: PaywallCacheWarmingTests.self)
    static let offeringIdentifier = "offering"

}

private final class MockPaywallImageFetcher: PaywallImageFetcherType {

    let downloadedImages: Atomic<Set<URL>> = .init([])
    let imageDownloadRequestCount: Atomic<Int> = .init(0)

    var images: Set<String> {
        return Set(self.downloadedImages.value.map(\.absoluteString))
    }

    @available(iOS 15.0, macOS 12.0, watchOS 8.0, tvOS 15.0, *)
    func downloadImage(_ url: URL) async throws {
        self.downloadedImages.modify { $0.insert(url) }
        self.imageDownloadRequestCount.modify { $0 += 1 }
    }

}

private final class MockSession: FontDownloadSession {

    var didCallDataFrom = false
<<<<<<< HEAD
    var dataFromURL: Data?
    var dataFromURLCallCount = 0
    func data(from url: URL) async throws -> (Data, URLResponse) {
        didCallDataFrom = true
        dataFromURLCallCount += 1
        return (dataFromURL ?? Data(), URLResponse())
=======
    var data: Data?
    func data(from url: URL) async throws -> (Data, URLResponse) {
        didCallDataFrom = true
        return (data ?? Data(), URLResponse())
>>>>>>> b348bec6
    }
}

private final class MockFileManager: FontsFileManaging {
    func cachesDirectory() throws -> URL {
        return URL(fileURLWithPath: "/tmp/RevenueCatTestSupport", isDirectory: true)
    }

    var fileExistsAtPath = false
    func fileExists(atPath path: String) -> Bool {
        fileExistsAtPath
    }

    func createDirectory(at url: URL) throws {}

    var didWriteData = false
    var didWriteDataToURL: URL?
    func write(_ data: Data, to url: URL) throws {
        didWriteData = true
        didWriteDataToURL = url
    }
}

private final class MockRegistrar: FontRegistrar {

    var didRegister = false
    var shouldThrow = false
    var registerFontCallCount = 0
    func registerFont(at url: URL) throws {
        registerFontCallCount += 1
        guard !shouldThrow else {
            throw NSError(domain: "mock", code: 42, userInfo: [NSLocalizedDescriptionKey: "registration failed"])
        }
        didRegister = true
    }
}<|MERGE_RESOLUTION|>--- conflicted
+++ resolved
@@ -175,19 +175,14 @@
         expect(self.imageFetcher.imageDownloadRequestCount.value) == 3
     }
 
-<<<<<<< HEAD
     func testDownloadFont_PerformsExpectedActions() async throws {
-=======
-    @available(iOS 15.0, *)
-    func testInstallFontSuccess() async throws {
->>>>>>> b348bec6
         let mockSession = MockSession()
         let mockFileManager = MockFileManager()
         let mockRegistrar = MockRegistrar()
 
         let string = "abc123"
         let data = string.data(using: .utf8)!
-        mockSession.data = data
+        mockSession.dataFromURL = data
         let hash = data.md5String
 
         let sut = DefaultPaywallFontsManager(
@@ -199,76 +194,10 @@
         let url = URL(string: "https://example.com/font.ttf")!
         mockFileManager.fileExistsAtPath = false
 
-<<<<<<< HEAD
-        try await sut.installFont(from: url, hash: "abc123")
-=======
         try await sut.installFont(from: url, hash: hash)
->>>>>>> b348bec6
 
         expect(mockSession.didCallDataFrom).to(beTrue())
         expect(mockFileManager.didWriteData).to(beTrue())
-        expect(mockRegistrar.didRegister).to(beTrue())
-    }
-
-<<<<<<< HEAD
-    func testDownloadFont_SkipsCopyIfFileExists() async throws {
-=======
-    func testInstallFontError() async throws {
-        let mockSession = MockSession()
-        let mockFileManager = MockFileManager()
-        let mockRegistrar = MockRegistrar()
-
-        let string = "abc123"
-        let data = string.data(using: .utf8)!
-        mockSession.data = data
-        let hash = string
-
-        let sut = DefaultPaywallFontsManager(
-            fileManager: mockFileManager,
-            session: mockSession,
-            registrar: mockRegistrar
-        )
-
-        let url = URL(string: "https://example.com/font.ttf")!
-        mockFileManager.fileExistsAtPath = false
-
-        do {
-            try await sut.installFont(from: url, hash: hash)
-            XCTFail("FontsManagerError should be thrown")
-        } catch {
-            expect(mockSession.didCallDataFrom).to(beTrue())
-            expect(mockFileManager.didWriteData).to(beFalse())
-            expect(mockRegistrar.didRegister).to(beFalse())
-        }
-    }
-
-    func testInstallFontSkipsInstallIfFileExists() async throws {
->>>>>>> b348bec6
-        let mockSession = MockSession()
-        let mockFileManager = MockFileManager()
-        mockFileManager.fileExistsAtPath = true
-        let mockRegistrar = MockRegistrar()
-
-        let string = "abc123"
-        let data = string.data(using: .utf8)!
-        mockSession.data = data
-        let hash = data.md5String
-
-        let sut = DefaultPaywallFontsManager(
-            fileManager: mockFileManager,
-            session: mockSession,
-            registrar: mockRegistrar
-        )
-
-        let url = URL(string: "https://example.com/font.ttf")!
-<<<<<<< HEAD
-        try await sut.installFont(from: url, hash: "abc123")
-=======
-        try await sut.installFont(from: url, hash: hash)
->>>>>>> b348bec6
-
-        expect(mockSession.didCallDataFrom).to(beFalse())
-        expect(mockFileManager.didWriteData).to(beFalse())
         expect(mockRegistrar.didRegister).to(beTrue())
     }
 
@@ -440,19 +369,12 @@
 private final class MockSession: FontDownloadSession {
 
     var didCallDataFrom = false
-<<<<<<< HEAD
     var dataFromURL: Data?
     var dataFromURLCallCount = 0
     func data(from url: URL) async throws -> (Data, URLResponse) {
         didCallDataFrom = true
         dataFromURLCallCount += 1
         return (dataFromURL ?? Data(), URLResponse())
-=======
-    var data: Data?
-    func data(from url: URL) async throws -> (Data, URLResponse) {
-        didCallDataFrom = true
-        return (data ?? Data(), URLResponse())
->>>>>>> b348bec6
     }
 }
 
