//
//  Copyright RevenueCat Inc. All Rights Reserved.
//
//  Licensed under the MIT License (the "License");
//  you may not use this file except in compliance with the License.
//  You may obtain a copy of the License at
//
//      https://opensource.org/licenses/MIT
//
// Created by RevenueCat on 3/01/20.
//

import Nimble
import StoreKit
import XCTest

@testable import RevenueCat

class PurchasesSubscriberAttributesTests: TestCase {

    var mockReceiptFetcher: MockReceiptFetcher!
    let mockRequestFetcher = MockRequestFetcher()
    var mockProductsManager: MockProductsManager!
    let mockBackend = MockBackend()
    let mockStoreKit1Wrapper = MockStoreKit1Wrapper()
    let mockSimulatedStorePurchaseHandler = MockSimulatedStorePurchaseHandler()
    let mockNotificationCenter = MockNotificationCenter()
    var userDefaults: UserDefaults! = nil
    let mockOfferingsFactory = MockOfferingsFactory()
    var mockDeviceCache: MockDeviceCache!
    var mockIdentityManager: MockIdentityManager!
    var mockSubscriberAttributesManager: MockSubscriberAttributesManager!
    var attribution: Attribution!
    var subscriberAttributeHeight: SubscriberAttribute!
    var subscriberAttributeWeight: SubscriberAttribute!
    var mockAttributes: [String: SubscriberAttribute]!
    var systemInfo: MockSystemInfo!
    var clock: TestClock!
    var mockReceiptParser: MockReceiptParser!
    var mockAttributionFetcher: MockAttributionFetcher!
    var mockAttributionPoster: AttributionPoster!
    var mockTransactionsManager: MockTransactionsManager!
    var mockOperationDispatcher: MockOperationDispatcher!
    var mockIntroEligibilityCalculator: MockIntroEligibilityCalculator!
    var mockVirtualCurrencyManager: MockVirtualCurrencyManager!
    var transactionPoster: TransactionPoster!

    // swiftlint:disable:next weak_delegate
    var purchasesDelegate = MockPurchasesDelegate()
    var customerInfoManager: CustomerInfoManager!
    let emptyCustomerInfoData: [String: Any] = [
        "request_date": "2019-08-16T10:30:42Z",
        "subscriber": [
            "first_seen": "2019-07-17T00:05:54Z",
            "original_app_user_id": "",
            "subscriptions": [:] as [String: Any],
            "other_purchases": [:] as [String: Any],
            "original_application_version": NSNull()
        ] as [String: Any]
    ]

    var mockOfferingsManager: MockOfferingsManager!
    var mockOfflineEntitlementsManager: MockOfflineEntitlementsManager!
    var mockPurchasedProductsFetcher: MockPurchasedProductsFetcher!
    var mockTransactionFetcher: MockStoreKit2TransactionFetcher!
    var mockManageSubsHelper: MockManageSubscriptionsHelper!
    var mockBeginRefundRequestHelper: MockBeginRefundRequestHelper!
    var mockStoreMessagesHelper: MockStoreMessagesHelper!
    var mockWinBackOfferEligibilityCalculator: MockWinBackOfferEligibilityCalculator!
    var storeKit2ProductPurchaser: StoreKit2ProductPurchaser!
    var webPurchaseRedemptionHelper: WebPurchaseRedemptionHelper!

    var purchases: Purchases!

    override func setUpWithError() throws {
        try super.setUpWithError()

        self.userDefaults = UserDefaults(suiteName: "TestDefaults")
        self.clock = TestClock()
        self.systemInfo = MockSystemInfo(finishTransactions: true, clock: self.clock)

        self.mockDeviceCache = MockDeviceCache(systemInfo: self.systemInfo,
                                               userDefaults: self.userDefaults)

        self.subscriberAttributeHeight = SubscriberAttribute(withKey: "height",
                                                             value: "183")
        self.subscriberAttributeWeight = SubscriberAttribute(withKey: "weight",
                                                             value: "160")
        self.mockAttributes = [
            subscriberAttributeHeight.key: subscriberAttributeHeight,
            subscriberAttributeWeight.key: subscriberAttributeWeight
        ]
        self.mockOperationDispatcher = MockOperationDispatcher()
        self.mockReceiptParser = MockReceiptParser()
        self.mockProductsManager = MockProductsManager(diagnosticsTracker: nil,
                                                       systemInfo: systemInfo,
                                                       requestTimeout: Configuration.storeKitRequestTimeoutDefault)
        self.mockIntroEligibilityCalculator = MockIntroEligibilityCalculator(productsManager: mockProductsManager,
                                                                             receiptParser: mockReceiptParser)

        self.mockVirtualCurrencyManager = MockVirtualCurrencyManager()
        let platformInfo = Purchases.PlatformInfo(flavor: "iOS", version: "3.2.1")
        let systemInfoAttribution = MockSystemInfo(platformInfo: platformInfo,
                                                   finishTransactions: true)
        self.mockAttributionFetcher = MockAttributionFetcher(attributionFactory: AttributionTypeFactory(),
                                                             systemInfo: systemInfoAttribution)
        self.mockSubscriberAttributesManager = MockSubscriberAttributesManager(
            backend: self.mockBackend,
            deviceCache: self.mockDeviceCache,
            operationDispatcher: self.mockOperationDispatcher,
            attributionFetcher: self.mockAttributionFetcher,
            attributionDataMigrator: AttributionDataMigrator()
        )
        self.mockIdentityManager = MockIdentityManager(mockAppUserID: "app_user", mockDeviceCache: self.mockDeviceCache)
        self.mockAttributionPoster = AttributionPoster(deviceCache: self.mockDeviceCache,
                                                       currentUserProvider: mockIdentityManager,
                                                       backend: mockBackend,
                                                       attributionFetcher: mockAttributionFetcher,
                                                       subscriberAttributesManager: mockSubscriberAttributesManager,
                                                       systemInfo: self.systemInfo)
        self.attribution = Attribution(subscriberAttributesManager: self.mockSubscriberAttributesManager,
                                       currentUserProvider: self.mockIdentityManager,
                                       attributionPoster: self.mockAttributionPoster,
                                       systemInfo: self.systemInfo)
        self.mockOfflineEntitlementsManager = MockOfflineEntitlementsManager()
        self.mockPurchasedProductsFetcher = MockPurchasedProductsFetcher()
        self.mockTransactionFetcher = MockStoreKit2TransactionFetcher()
        self.mockReceiptFetcher = MockReceiptFetcher(
            requestFetcher: self.mockRequestFetcher,
            systemInfo: systemInfoAttribution
        )

        self.transactionPoster = TransactionPoster(
            productsManager: self.mockProductsManager,
            receiptFetcher: self.mockReceiptFetcher,
            transactionFetcher: self.mockTransactionFetcher,
            backend: self.mockBackend,
            paymentQueueWrapper: self.paymentQueueWrapper,
            systemInfo: self.systemInfo,
            operationDispatcher: self.mockOperationDispatcher
        )

        self.customerInfoManager = CustomerInfoManager(offlineEntitlementsManager: self.mockOfflineEntitlementsManager,
                                                       operationDispatcher: self.mockOperationDispatcher,
                                                       deviceCache: self.mockDeviceCache,
                                                       backend: self.mockBackend,
                                                       transactionFetcher: MockStoreKit2TransactionFetcher(),
                                                       transactionPoster: self.transactionPoster,
                                                       systemInfo: self.systemInfo)
        self.mockOfferingsManager = MockOfferingsManager(deviceCache: mockDeviceCache,
                                                         operationDispatcher: mockOperationDispatcher,
                                                         systemInfo: systemInfo,
                                                         backend: mockBackend,
                                                         offeringsFactory: MockOfferingsFactory(),
                                                         productsManager: mockProductsManager,
                                                         diagnosticsTracker: nil)
        self.mockManageSubsHelper = MockManageSubscriptionsHelper(systemInfo: systemInfo,
                                                                  customerInfoManager: customerInfoManager,
                                                                  currentUserProvider: mockIdentityManager)
        self.mockBeginRefundRequestHelper = MockBeginRefundRequestHelper(systemInfo: systemInfo,
                                                                         customerInfoManager: customerInfoManager,
                                                                         currentUserProvider: mockIdentityManager)
        self.mockTransactionsManager = MockTransactionsManager(receiptParser: mockReceiptParser)
        self.mockStoreMessagesHelper = .init()
        self.mockWinBackOfferEligibilityCalculator = MockWinBackOfferEligibilityCalculator()
        self.storeKit2ProductPurchaser = StoreKit2ProductPurchaser(systemInfo: systemInfo)
        self.webPurchaseRedemptionHelper = .init(backend: self.mockBackend,
                                                 identityManager: self.mockIdentityManager,
                                                 customerInfoManager: self.customerInfoManager)
    }

    override func tearDown() {
        Purchases.clearSingleton()

        self.purchases?.delegate = nil
        self.purchases = nil
        UserDefaults().removePersistentDomain(forName: "TestDefaults")

        super.tearDown()
    }

    func setupPurchases() {
        self.mockIdentityManager.mockIsAnonymous = false

        let purchasesOrchestrator = PurchasesOrchestrator(
            productsManager: self.mockProductsManager,
            paymentQueueWrapper: self.paymentQueueWrapper,
            simulatedStorePurchaseHandler: self.mockSimulatedStorePurchaseHandler,
            systemInfo: self.systemInfo,
            subscriberAttributes: self.attribution,
            operationDispatcher: self.mockOperationDispatcher,
            receiptFetcher: self.mockReceiptFetcher,
            receiptParser: self.mockReceiptParser,
            transactionFetcher: self.mockTransactionFetcher,
            customerInfoManager: self.customerInfoManager,
            backend: self.mockBackend,
            transactionPoster: self.transactionPoster,
            currentUserProvider: self.mockIdentityManager,
            transactionsManager: self.mockTransactionsManager,
            deviceCache: self.mockDeviceCache,
            offeringsManager: self.mockOfferingsManager,
            manageSubscriptionsHelper: self.mockManageSubsHelper,
            beginRefundRequestHelper: self.mockBeginRefundRequestHelper,
            storeMessagesHelper: self.mockStoreMessagesHelper,
            diagnosticsTracker: nil,
            winBackOfferEligibilityCalculator: self.mockWinBackOfferEligibilityCalculator,
<<<<<<< HEAD
            storeKit2ProductPurchaser: self.storeKit2ProductPurchaser,
            paywallEventsManager: nil,
=======
            eventsManager: nil,
>>>>>>> 5a9e669a
            webPurchaseRedemptionHelper: self.webPurchaseRedemptionHelper)
        let trialOrIntroductoryPriceEligibilityChecker = TrialOrIntroPriceEligibilityChecker(
            systemInfo: systemInfo,
            receiptFetcher: mockReceiptFetcher,
            introEligibilityCalculator: mockIntroEligibilityCalculator,
            backend: mockBackend,
            currentUserProvider: mockIdentityManager,
            operationDispatcher: mockOperationDispatcher,
            productsManager: mockProductsManager,
            diagnosticsTracker: nil
        )
        let healthManager = SDKHealthManager(
            backend: self.mockBackend,
            identityManager: self.mockIdentityManager
        )
        purchases = Purchases(appUserID: mockIdentityManager.currentAppUserID,
                              requestFetcher: mockRequestFetcher,
                              receiptFetcher: mockReceiptFetcher,
                              attributionFetcher: mockAttributionFetcher,
                              attributionPoster: mockAttributionPoster,
                              backend: mockBackend,
                              paymentQueueWrapper: .left(self.mockStoreKit1Wrapper),
                              userDefaults: .computeDefault(),
                              notificationCenter: mockNotificationCenter,
                              systemInfo: systemInfo,
                              offeringsFactory: mockOfferingsFactory,
                              deviceCache: mockDeviceCache,
                              paywallCache: MockPaywallCacheWarming(),
                              identityManager: mockIdentityManager,
                              subscriberAttributes: attribution,
                              operationDispatcher: mockOperationDispatcher,
                              customerInfoManager: customerInfoManager,
                              eventsManager: nil,
                              productsManager: mockProductsManager,
                              offeringsManager: mockOfferingsManager,
                              offlineEntitlementsManager: mockOfflineEntitlementsManager,
                              purchasesOrchestrator: purchasesOrchestrator,
                              purchasedProductsFetcher: mockPurchasedProductsFetcher,
                              trialOrIntroPriceEligibilityChecker: .create(
                                with: trialOrIntroductoryPriceEligibilityChecker
                              ),
                              storeMessagesHelper: self.mockStoreMessagesHelper,
                              diagnosticsTracker: nil,
                              virtualCurrencyManager: self.mockVirtualCurrencyManager,
                              healthManager: healthManager)
        purchasesOrchestrator.delegate = purchases
        purchases!.delegate = purchasesDelegate
        Purchases.setDefaultInstance(purchases!)
    }

    private var paymentQueueWrapper: EitherPaymentQueueWrapper {
        return .left(self.mockStoreKit1Wrapper)
    }

    // MARK: Notifications

    func testSubscribesToForegroundNotifications() {
        setupPurchases()

        expect(self.mockNotificationCenter.observers).toNot(beEmpty())

        expect(self.mockNotificationCenter.observers).to(containElementSatisfying {
            $0.notificationName == SystemInfo.applicationWillEnterForegroundNotification
        })

        self.mockNotificationCenter.fireNotifications()
        expect(self.mockSubscriberAttributesManager.invokedSyncAttributesForAllUsersCount) == 2
    }

    func testSubscribesToBackgroundNotifications() {
        setupPurchases()

        expect(self.mockNotificationCenter.observers).toNot(beEmpty())

        expect(self.mockNotificationCenter.observers).to(containElementSatisfying {
            $0.notificationName == SystemInfo.applicationDidEnterBackgroundNotification
        })

        self.mockNotificationCenter.fireNotifications()
        expect(self.mockSubscriberAttributesManager.invokedSyncAttributesForAllUsersCount) == 2
    }

    func testSubscriberAttributesSyncIsPerformedAfterCustomerInfoSync() throws {
        self.mockBackend.stubbedGetCustomerInfoResult = .success(.emptyInfo)

        self.setupPurchases()

        expect(self.mockBackend.invokedGetSubscriberDataCount).toEventually(equal(1))
        expect(self.mockDeviceCache.cacheCustomerInfoCount).toEventually(equal(1))
        expect(self.mockDeviceCache.cachedCustomerInfo.count) == 1
        expect(self.mockSubscriberAttributesManager.invokedSyncAttributesForAllUsersCount) == 0

        self.mockNotificationCenter.fireNotifications()

        expect(self.mockSubscriberAttributesManager.invokedSyncAttributesForAllUsersCount) == 2
        expect(self.mockDeviceCache.cacheCustomerInfoCount) == 1
        expect(self.mockDeviceCache.cachedCustomerInfo.count) == 1
    }

    // MARK: Set attributes

    func testSetAttributesMakesRightCalls() {
        setupPurchases()

        Purchases.shared.attribution.setAttributes(["genre": "rock n' roll"])
        expect(self.mockSubscriberAttributesManager.invokedSetAttributesCount) == 1

        let invokedSetAttributesParameters = self.mockSubscriberAttributesManager.invokedSetAttributesParameters
        expect(invokedSetAttributesParameters?.attributes) == ["genre": "rock n' roll"]
        expect(invokedSetAttributesParameters?.appUserID) == mockIdentityManager.currentAppUserID
    }

    func testSetEmailMakesRightCalls() {
        setupPurchases()

        Purchases.shared.attribution.setEmail("ac.dc@rock.com")
        expect(self.mockSubscriberAttributesManager.invokedSetEmailCount) == 1
        expect(self.mockSubscriberAttributesManager.invokedSetEmailParameters?.email) == "ac.dc@rock.com"
        expect(self.mockSubscriberAttributesManager.invokedSetEmailParameters?.appUserID) == mockIdentityManager
            .currentAppUserID
    }

    func testSetPhoneNumberMakesRightCalls() {
        setupPurchases()

        Purchases.shared.attribution.setPhoneNumber("8561365841")
        expect(self.mockSubscriberAttributesManager.invokedSetPhoneNumberCount) == 1
        expect(self.mockSubscriberAttributesManager.invokedSetPhoneNumberParameters?.phoneNumber) == "8561365841"
        expect(self.mockSubscriberAttributesManager.invokedSetPhoneNumberParameters?.appUserID) == mockIdentityManager
            .currentAppUserID
    }

    func testSetAndClearEmail() {
        setupPurchases()
        purchases.attribution.setEmail("taquitos@revenuecat.com")
        purchases.attribution.setEmail(nil)
        expect(self.mockSubscriberAttributesManager.invokedSetEmailParametersList[0])
            .to(equal(("taquitos@revenuecat.com", purchases.appUserID)))
        expect(self.mockSubscriberAttributesManager.invokedSetEmailParametersList[1])
            .to(equal((nil, purchases.appUserID)))
    }

    func testSetAndClearPhone() {
        setupPurchases()
        purchases.attribution.setPhoneNumber("8000000000")
        purchases.attribution.setPhoneNumber(nil)
        expect(self.mockSubscriberAttributesManager.invokedSetPhoneNumberParametersList[0])
            .to(equal(("8000000000", purchases.appUserID)))
        expect(self.mockSubscriberAttributesManager.invokedSetPhoneNumberParametersList[1])
            .to(equal((nil, purchases.appUserID)))
    }

    func testSetAndClearDisplayName() {
        setupPurchases()
        purchases.attribution.setDisplayName("taquitos")
        purchases.attribution.setDisplayName(nil)
        expect(self.mockSubscriberAttributesManager.invokedSetDisplayNameParametersList[0])
            .to(equal(("taquitos", purchases.appUserID)))
        expect(self.mockSubscriberAttributesManager.invokedSetDisplayNameParametersList[1])
            .to(equal((nil, purchases.appUserID)))
    }

    func testSetAndClearPushToken() {
        setupPurchases()
        purchases.attribution.setPushToken("atoken".asData)
        purchases.attribution.setPushToken(nil)
        expect(self.mockSubscriberAttributesManager.invokedSetPushTokenParametersList[0])
            .to(equal(("atoken".asData, purchases.appUserID)))
        expect(self.mockSubscriberAttributesManager.invokedSetPushTokenParametersList[1])
            .to(equal((nil, purchases.appUserID)))
    }

    func testSetAndClearPushTokenString() {
        setupPurchases()
        purchases.attribution.setPushTokenString("atoken")
        purchases.attribution.setPushTokenString(nil)
        expect(self.mockSubscriberAttributesManager.invokedSetPushTokenStringParametersList[0])
            .to(equal(("atoken", purchases.appUserID)))
        expect(self.mockSubscriberAttributesManager.invokedSetPushTokenStringParametersList[1])
            .to(equal((nil, purchases.appUserID)))
    }

    func testSetAndClearAdjustID() {
        setupPurchases()
        purchases.attribution.setAdjustID("adjustIt")
        purchases.attribution.setAdjustID(nil)
        expect(self.mockSubscriberAttributesManager.invokedSetAdjustIDParametersList[0])
            .to(equal(("adjustIt", purchases.appUserID)))
        expect(self.mockSubscriberAttributesManager.invokedSetAdjustIDParametersList[1])
            .to(equal((nil, purchases.appUserID)))
    }

    func testSetAndClearAppsflyerID() {
        setupPurchases()
        purchases.attribution.setAppsflyerID("appsFly")
        purchases.attribution.setAppsflyerID(nil)
        expect(self.mockSubscriberAttributesManager.invokedSetAppsflyerIDParametersList[0])
            .to(equal(("appsFly", purchases.appUserID)))
        expect(self.mockSubscriberAttributesManager.invokedSetAppsflyerIDParametersList[1])
            .to(equal((nil, purchases.appUserID)))
    }

    func testSetAndClearFBAnonymousID() {
        setupPurchases()
        purchases.attribution.setFBAnonymousID("fb")
        purchases.attribution.setFBAnonymousID(nil)
        expect(self.mockSubscriberAttributesManager.invokedSetFBAnonymousIDParametersList[0])
            .to(equal(("fb", purchases.appUserID)))
        expect(self.mockSubscriberAttributesManager.invokedSetFBAnonymousIDParametersList[1])
            .to(equal((nil, purchases.appUserID)))
    }

    func testSetAndClearMparticleID() {
        setupPurchases()
        purchases.attribution.setMparticleID("Mpart")
        purchases.attribution.setMparticleID(nil)
        expect(self.mockSubscriberAttributesManager.invokedSetMparticleIDParametersList[0])
            .to(equal(("Mpart", purchases.appUserID)))
        expect(self.mockSubscriberAttributesManager.invokedSetMparticleIDParametersList[1])
            .to(equal((nil, purchases.appUserID)))
    }

    func testSetAndClearOnesignalID() {
        setupPurchases()
        purchases.attribution.setOnesignalID("oneSig")
        purchases.attribution.setOnesignalID(nil)
        expect(self.mockSubscriberAttributesManager.invokedSetOnesignalIDParametersList[0])
            .to(equal(("oneSig", purchases.appUserID)))
        expect(self.mockSubscriberAttributesManager.invokedSetOnesignalIDParametersList[1])
            .to(equal((nil, purchases.appUserID)))
    }

    func testSetAndClearOnesignalUserID() {
        setupPurchases()
        purchases.attribution.setOnesignalUserID("oneSig")
        purchases.attribution.setOnesignalUserID(nil)
        expect(self.mockSubscriberAttributesManager.invokedSetOnesignalUserIDParametersList[0])
            .to(equal(("oneSig", purchases.appUserID)))
        expect(self.mockSubscriberAttributesManager.invokedSetOnesignalUserIDParametersList[1])
            .to(equal((nil, purchases.appUserID)))
    }

    func testSetAndClearAirshipChannelID() {
        setupPurchases()
        purchases.attribution.setAirshipChannelID("airship")
        purchases.attribution.setAirshipChannelID(nil)
        expect(self.mockSubscriberAttributesManager.invokedSetAirshipChannelIDParametersList[0])
            .to(equal(("airship", purchases.appUserID)))
        expect(self.mockSubscriberAttributesManager.invokedSetAirshipChannelIDParametersList[1])
            .to(equal((nil, purchases.appUserID)))
    }

    func testSetAndClearCleverTapID() {
        setupPurchases()
        purchases.attribution.setCleverTapID("clever")
        purchases.attribution.setCleverTapID(nil)
        expect(self.mockSubscriberAttributesManager.invokedSetCleverTapIDParametersList[0])
            .to(equal(("clever", purchases.appUserID)))
        expect(self.mockSubscriberAttributesManager.invokedSetCleverTapIDParametersList[1])
            .to(equal((nil, purchases.appUserID)))
    }

    func testSetAndClearAirbridgeDeviceID() {
        setupPurchases()
        purchases.attribution.setAirbridgeDeviceID("airbridge")
        purchases.attribution.setAirbridgeDeviceID(nil)
        expect(self.mockSubscriberAttributesManager.invokedSetAirbridgeDeviceIDParametersList[0])
            .to(equal(("airbridge", purchases.appUserID)))
        expect(self.mockSubscriberAttributesManager.invokedSetAirbridgeDeviceIDParametersList[1])
            .to(equal((nil, purchases.appUserID)))
    }

    func testSetAndClearKochavaDeviceID() {
        setupPurchases()
        purchases.attribution.setKochavaDeviceID("kochava")
        purchases.attribution.setKochavaDeviceID(nil)
        expect(self.mockSubscriberAttributesManager.invokedSetKochavaDeviceIDParametersList[0])
            .to(equal(("kochava", purchases.appUserID)))
        expect(self.mockSubscriberAttributesManager.invokedSetKochavaDeviceIDParametersList[1])
            .to(equal((nil, purchases.appUserID)))
    }

    func testSetAndClearMixpanelDistinctID() {
        setupPurchases()
        purchases.attribution.setMixpanelDistinctID("mixp")
        purchases.attribution.setMixpanelDistinctID(nil)
        expect(self.mockSubscriberAttributesManager.invokedSetMixpanelDistinctIDParametersList[0])
            .to(equal(("mixp", purchases.appUserID)))
        expect(self.mockSubscriberAttributesManager.invokedSetMixpanelDistinctIDParametersList[1])
            .to(equal((nil, purchases.appUserID)))
    }

    func testSetAndClearFirebaseAppInstanceID() {
        setupPurchases()
        purchases.attribution.setFirebaseAppInstanceID("fireb")
        purchases.attribution.setFirebaseAppInstanceID(nil)
        expect(self.mockSubscriberAttributesManager.invokedSetFirebaseAppInstanceIDParametersList[0]) ==
        ("fireb", purchases.appUserID)
        expect(self.mockSubscriberAttributesManager.invokedSetFirebaseAppInstanceIDParametersList[1]) ==
        (nil, purchases.appUserID)
    }

    func testSetAndClearTenjinAnalyticsInstallationID() {
        setupPurchases()
        purchases.attribution.setTenjinAnalyticsInstallationID("tenjin")
        purchases.attribution.setTenjinAnalyticsInstallationID(nil)
        expect(self.mockSubscriberAttributesManager.invokedSetTenjinAnalyticsInstallationIDParametersList[0]) ==
        ("tenjin", purchases.appUserID)
        expect(self.mockSubscriberAttributesManager.invokedSetTenjinAnalyticsInstallationIDParametersList[1]) ==
        (nil, purchases.appUserID)
    }

    func testSetAndClearPostHogUserID() {
        setupPurchases()
        purchases.attribution.setPostHogUserID("posthog")
        purchases.attribution.setPostHogUserID(nil)
        expect(self.mockSubscriberAttributesManager.invokedSetPostHogUserIDParametersList[0]) ==
        ("posthog", purchases.appUserID)
        expect(self.mockSubscriberAttributesManager.invokedSetPostHogUserIDParametersList[1]) ==
        (nil, purchases.appUserID)
    }

    func testSetAndClearAmplitudeUserID() {
        setupPurchases()
        purchases.attribution.setAmplitudeUserID("amplitude")
        purchases.attribution.setAmplitudeUserID(nil)
        expect(self.mockSubscriberAttributesManager.invokedSetAmplitudeUserIDParametersList[0]) ==
        ("amplitude", purchases.appUserID)
        expect(self.mockSubscriberAttributesManager.invokedSetAmplitudeUserIDParametersList[1]) ==
        (nil, purchases.appUserID)
    }

    func testSetAndClearAmplitudeDeviceID() {
        setupPurchases()
        purchases.attribution.setAmplitudeDeviceID("amplitude")
        purchases.attribution.setAmplitudeDeviceID(nil)
        expect(self.mockSubscriberAttributesManager.invokedSetAmplitudeDeviceIDParametersList[0]) ==
        ("amplitude", purchases.appUserID)
        expect(self.mockSubscriberAttributesManager.invokedSetAmplitudeDeviceIDParametersList[1]) ==
        (nil, purchases.appUserID)
    }

    func testSetAndClearMediaSource() {
        setupPurchases()
        purchases.attribution.setMediaSource("media")
        purchases.attribution.setMediaSource(nil)
        expect(self.mockSubscriberAttributesManager.invokedSetMediaSourceParametersList[0])
            .to(equal(("media", purchases.appUserID)))
        expect(self.mockSubscriberAttributesManager.invokedSetMediaSourceParametersList[1])
            .to(equal((nil, purchases.appUserID)))
    }

    func testSetAndClearCampaign() {
        setupPurchases()
        purchases.attribution.setCampaign("testCampaign")
        purchases.attribution.setCampaign(nil)
        expect(self.mockSubscriberAttributesManager.invokedSetCampaignParametersList[0])
            .to(equal(("testCampaign", purchases.appUserID)))
        expect(self.mockSubscriberAttributesManager.invokedSetCampaignParametersList[1])
            .to(equal((nil, purchases.appUserID)))
    }

    func testSetAndClearAdGroup() {
        setupPurchases()
        purchases.attribution.setAdGroup("anAdGroup")
        purchases.attribution.setAdGroup(nil)
        expect(self.mockSubscriberAttributesManager.invokedSetAdGroupParametersList[0])
            .to(equal(("anAdGroup", purchases.appUserID)))
        expect(self.mockSubscriberAttributesManager.invokedSetAdGroupParametersList[1])
            .to(equal((nil, purchases.appUserID)))
    }

    func testSetAndClearAd() {
        setupPurchases()
        purchases.attribution.setAd("anAd")
        purchases.attribution.setAd(nil)
        expect(self.mockSubscriberAttributesManager.invokedSetAdParametersList[0])
            .to(equal(("anAd", purchases.appUserID)))
        expect(self.mockSubscriberAttributesManager.invokedSetAdParametersList[1])
            .to(equal((nil, purchases.appUserID)))
    }

    func testSetAndClearKeyword() {
        setupPurchases()
        purchases.attribution.setKeyword("Akeyword")
        purchases.attribution.setKeyword(nil)
        expect(self.mockSubscriberAttributesManager.invokedSetKeywordParametersList[0])
            .to(equal(("Akeyword", purchases.appUserID)))
        expect(self.mockSubscriberAttributesManager.invokedSetKeywordParametersList[1])
            .to(equal((nil, purchases.appUserID)))
    }

    func testSetAndClearCreative() {
        setupPurchases()
        purchases.attribution.setCreative("ImAnArtist")
        purchases.attribution.setCreative(nil)
        expect(self.mockSubscriberAttributesManager.invokedSetCreativeParametersList[0])
            .to(equal(("ImAnArtist", purchases.appUserID)))
        expect(self.mockSubscriberAttributesManager.invokedSetCreativeParametersList[1])
            .to(equal((nil, purchases.appUserID)))
    }

    func testSetDisplayNameMakesRightCalls() {
        setupPurchases()

        Purchases.shared.attribution.setDisplayName("Stevie Ray Vaughan")
        expect(self.mockSubscriberAttributesManager.invokedSetDisplayNameCount) == 1

        let invokedSetDisplayNameParameters = self.mockSubscriberAttributesManager.invokedSetDisplayNameParameters
        expect(invokedSetDisplayNameParameters?.displayName) == "Stevie Ray Vaughan"
        expect(invokedSetDisplayNameParameters?.appUserID) == mockIdentityManager
            .currentAppUserID
    }

    func testSetPushTokenMakesRightCalls() {
        setupPurchases()
        let tokenData = "ligai32g32ig".asData
        let tokenString = tokenData.asString

        Purchases.shared.attribution.setPushToken(tokenData)
        expect(self.mockSubscriberAttributesManager.invokedSetPushTokenCount) == 1

        let receivedPushToken = self.mockSubscriberAttributesManager.invokedSetPushTokenParameters!.pushToken!

        expect(receivedPushToken.asString) == tokenString
        expect(self.mockSubscriberAttributesManager.invokedSetPushTokenParameters?.appUserID) == mockIdentityManager
            .currentAppUserID
    }

    func testSetPushTokenStringMakesRightCalls() {
        setupPurchases()
        let tokenString = "ligai32g32ig"

        Purchases.shared.attribution.setPushTokenString(tokenString)
        expect(self.mockSubscriberAttributesManager.invokedSetPushTokenStringCount) == 1

        let receivedPushToken = self.mockSubscriberAttributesManager.invokedSetPushTokenStringParameters!.pushToken!

        expect(receivedPushToken) == tokenString
        expect(self.mockSubscriberAttributesManager.invokedSetPushTokenStringParameters?.appUserID) ==
        mockIdentityManager.currentAppUserID
    }

    func testSetAdjustIDMakesRightCalls() {
        setupPurchases()

        Purchases.shared.attribution.setAdjustID("123abc")
        expect(self.mockSubscriberAttributesManager.invokedSetAdjustIDCount) == 1
        expect(self.mockSubscriberAttributesManager.invokedSetAdjustIDParameters?.adjustID) == "123abc"
        expect(self.mockSubscriberAttributesManager.invokedSetAdjustIDParameters?.appUserID) == mockIdentityManager
            .currentAppUserID
    }

    func testSetAppsflyerIDMakesRightCalls() {
        setupPurchases()

        Purchases.shared.attribution.setAppsflyerID("123abc")
        expect(self.mockSubscriberAttributesManager.invokedSetAppsflyerIDCount) == 1
        expect(self.mockSubscriberAttributesManager.invokedSetAppsflyerIDParameters?.appsflyerID) == "123abc"
        expect(self.mockSubscriberAttributesManager.invokedSetAppsflyerIDParameters?.appUserID) == mockIdentityManager
            .currentAppUserID
    }

    func testSetFBAnonymousIDMakesRightCalls() {
        setupPurchases()

        Purchases.shared.attribution.setFBAnonymousID("123abc")
        expect(self.mockSubscriberAttributesManager.invokedSetFBAnonymousIDCount) == 1
        expect(self.mockSubscriberAttributesManager.invokedSetFBAnonymousIDParameters?.fbAnonymousID) == "123abc"
        expect(self.mockSubscriberAttributesManager.invokedSetFBAnonymousIDParameters?.appUserID) == mockIdentityManager
            .currentAppUserID
    }

    func testSetMparticleIDMakesRightCalls() {
        setupPurchases()

        Purchases.shared.attribution.setMparticleID("123abc")
        expect(self.mockSubscriberAttributesManager.invokedSetMparticleIDCount) == 1
        expect(self.mockSubscriberAttributesManager.invokedSetMparticleIDParameters?.mparticleID) == "123abc"
        expect(self.mockSubscriberAttributesManager.invokedSetMparticleIDParameters?.appUserID) == mockIdentityManager
            .currentAppUserID
    }

    func testSetOnesignalIDMakesRightCalls() {
        setupPurchases()

        Purchases.shared.attribution.setOnesignalID("123abc")
        expect(self.mockSubscriberAttributesManager.invokedSetOnesignalIDCount) == 1
        expect(self.mockSubscriberAttributesManager.invokedSetOnesignalIDParameters?.onesignalID) == "123abc"
        expect(self.mockSubscriberAttributesManager.invokedSetOnesignalIDParameters?.appUserID) == mockIdentityManager
            .currentAppUserID
    }

    func testSetOnesignalUserIDMakesRightCalls() {
        setupPurchases()

        Purchases.shared.attribution.setOnesignalUserID("123abc")
        expect(self.mockSubscriberAttributesManager.invokedSetOnesignalUserIDCount) == 1
        expect(self.mockSubscriberAttributesManager.invokedSetOnesignalUserIDParameters?.onesignalUserID) == "123abc"
        expect(self.mockSubscriberAttributesManager.invokedSetOnesignalUserIDParameters?.appUserID) ==
            mockIdentityManager.currentAppUserID
    }

    func testSetAirshipChannelIDMakesRightCalls() {
        setupPurchases()

        Purchases.shared.attribution.setAirshipChannelID("123abc")
        expect(self.mockSubscriberAttributesManager.invokedSetAirshipChannelIDCount) == 1
        expect(self.mockSubscriberAttributesManager.invokedSetAirshipChannelIDParameters?.airshipChannelID) == "123abc"
        expect(self.mockSubscriberAttributesManager.invokedSetAirshipChannelIDParameters?.appUserID) ==
        mockIdentityManager.currentAppUserID
    }

    func testSetMixpanelDistinctIDMakesRightCalls() {
        setupPurchases()

        Purchases.shared.attribution.setMixpanelDistinctID("123abc")
        expect(self.mockSubscriberAttributesManager.invokedSetMixpanelDistinctIDCount) == 1
        expect(self.mockSubscriberAttributesManager.invokedSetMixpanelDistinctIDParameters?.mixpanelDistinctID) ==
        "123abc"
        expect(self.mockSubscriberAttributesManager.invokedSetMixpanelDistinctIDParameters?.appUserID) ==
        mockIdentityManager.currentAppUserID
    }

    func testSetFirebaseAppInstanceIDMakesRightCalls() {
        setupPurchases()

        Purchases.shared.attribution.setFirebaseAppInstanceID("123abc")
        expect(self.mockSubscriberAttributesManager.invokedSetFirebaseAppInstanceIDCount) == 1
        expect(self.mockSubscriberAttributesManager.invokedSetFirebaseAppInstanceIDParameters?.firebaseAppInstanceID) ==
        "123abc"
        expect(self.mockSubscriberAttributesManager.invokedSetFirebaseAppInstanceIDParameters?.appUserID) ==
        mockIdentityManager.currentAppUserID
    }

    func testSetTenjinAnalyticsInstallationIDMakesRightCalls() {
        setupPurchases()

        Purchases.shared.attribution.setTenjinAnalyticsInstallationID("123abc")
        expect(self.mockSubscriberAttributesManager.invokedSetTenjinAnalyticsInstallationIDCount) == 1
        expect(self.mockSubscriberAttributesManager.invokedSetTenjinAnalyticsInstallationIDParameters?.tenjinID) ==
        "123abc"
        expect(self.mockSubscriberAttributesManager.invokedSetTenjinAnalyticsInstallationIDParameters?.appUserID) ==
        mockIdentityManager.currentAppUserID
    }

    func testSetPostHogUserIDMakesRightCalls() {
        setupPurchases()

        Purchases.shared.attribution.setPostHogUserID("123abc")
        expect(self.mockSubscriberAttributesManager.invokedSetPostHogUserIDCount) == 1
        expect(self.mockSubscriberAttributesManager.invokedSetPostHogUserIDParameters?.postHogUserID) ==
        "123abc"
        expect(self.mockSubscriberAttributesManager.invokedSetPostHogUserIDParameters?.appUserID) ==
        mockIdentityManager.currentAppUserID
    }

    func testSetAmplitudeUserIDMakesRightCalls() {
        setupPurchases()

        Purchases.shared.attribution.setAmplitudeUserID("123abc")
        expect(self.mockSubscriberAttributesManager.invokedSetAmplitudeUserIDCount) == 1
        expect(self.mockSubscriberAttributesManager.invokedSetAmplitudeUserIDParameters?.amplitudeUserID) ==
        "123abc"
        expect(self.mockSubscriberAttributesManager.invokedSetAmplitudeUserIDParameters?.appUserID) ==
        mockIdentityManager.currentAppUserID
    }

    func testSetAmplitudeDeviceIDMakesRightCalls() {
        setupPurchases()

        Purchases.shared.attribution.setAmplitudeDeviceID("123abc")
        expect(self.mockSubscriberAttributesManager.invokedSetAmplitudeDeviceIDCount) == 1
        expect(self.mockSubscriberAttributesManager.invokedSetAmplitudeDeviceIDParameters?.amplitudeDeviceID) ==
        "123abc"
        expect(self.mockSubscriberAttributesManager.invokedSetAmplitudeDeviceIDParameters?.appUserID) ==
        mockIdentityManager.currentAppUserID
    }

    func testSetMediaSourceMakesRightCalls() {
        setupPurchases()

        Purchases.shared.attribution.setMediaSource("123abc")
        expect(self.mockSubscriberAttributesManager.invokedSetMediaSourceCount) == 1
        expect(self.mockSubscriberAttributesManager.invokedSetMediaSourceParameters?.mediaSource) == "123abc"
        expect(self.mockSubscriberAttributesManager.invokedSetMediaSourceParameters?.appUserID) == mockIdentityManager
            .currentAppUserID
    }

    func testSetCampaignMakesRightCalls() {
        setupPurchases()

        Purchases.shared.attribution.setCampaign("123abc")
        expect(self.mockSubscriberAttributesManager.invokedSetCampaignCount) == 1
        expect(self.mockSubscriberAttributesManager.invokedSetCampaignParameters?.campaign) == "123abc"
        expect(self.mockSubscriberAttributesManager.invokedSetCampaignParameters?.appUserID) == mockIdentityManager
            .currentAppUserID
    }

    func testSetAdGroupMakesRightCalls() {
        setupPurchases()

        Purchases.shared.attribution.setAdGroup("123abc")
        expect(self.mockSubscriberAttributesManager.invokedSetAdGroupCount) == 1
        expect(self.mockSubscriberAttributesManager.invokedSetAdGroupParameters?.adGroup) == "123abc"
        expect(self.mockSubscriberAttributesManager.invokedSetAdGroupParameters?.appUserID) == mockIdentityManager
            .currentAppUserID
    }

    func testSetAdMakesRightCalls() {
        setupPurchases()

        Purchases.shared.attribution.setAd("123abc")
        expect(self.mockSubscriberAttributesManager.invokedSetAdCount) == 1
        expect(self.mockSubscriberAttributesManager.invokedSetAdParameters?.ad) == "123abc"
        expect(self.mockSubscriberAttributesManager.invokedSetAdParameters?.appUserID) == mockIdentityManager
            .currentAppUserID
    }

    func testSetKeywordMakesRightCalls() {
        setupPurchases()

        Purchases.shared.attribution.setKeyword("123abc")
        expect(self.mockSubscriberAttributesManager.invokedSetKeywordCount) == 1
        expect(self.mockSubscriberAttributesManager.invokedSetKeywordParameters?.keyword) == "123abc"
        expect(self.mockSubscriberAttributesManager.invokedSetKeywordParameters?.appUserID) == mockIdentityManager
            .currentAppUserID
    }

    func testSetCreativeMakesRightCalls() {
        setupPurchases()

        Purchases.shared.attribution.setCreative("123abc")
        expect(self.mockSubscriberAttributesManager.invokedSetCreativeCount) == 1
        expect(self.mockSubscriberAttributesManager.invokedSetCreativeParameters?.creative) == "123abc"
        expect(self.mockSubscriberAttributesManager.invokedSetCreativeParameters?.appUserID) ==
        mockIdentityManager.currentAppUserID
    }

    func testCollectDeviceIdentifiersMakesRightCalls() {
        setupPurchases()

        Purchases.shared.attribution.collectDeviceIdentifiers()
        expect(self.mockSubscriberAttributesManager.invokedCollectDeviceIdentifiersCount) == 1
        expect(self.mockSubscriberAttributesManager.invokedCollectDeviceIdentifiersParameters?.appUserID) ==
        mockIdentityManager.currentAppUserID
    }

    // MARK: Post receipt with attributes

    func testPostReceiptMarksSubscriberAttributesSyncedIfBackendSuccessful() {
        setupPurchases()
        let product = StoreProduct(sk1Product: MockSK1Product(mockProductIdentifier: "com.product.id1"))
        self.purchases?.purchase(product: product) { (_, _, _, _) in }
        mockSubscriberAttributesManager.stubbedUnsyncedAttributesByKeyResult = mockAttributes

        let transaction = MockTransaction()
        transaction.mockPayment = self.mockStoreKit1Wrapper.payment!

        transaction.mockState = SKPaymentTransactionState.purchasing
        self.mockStoreKit1Wrapper.delegate?.storeKit1Wrapper(self.mockStoreKit1Wrapper, updatedTransaction: transaction)

        self.mockBackend.stubbedPostReceiptResult = .success(CustomerInfo(testData: emptyCustomerInfoData)!)

        transaction.mockState = SKPaymentTransactionState.purchased
        self.mockStoreKit1Wrapper.delegate?.storeKit1Wrapper(self.mockStoreKit1Wrapper, updatedTransaction: transaction)

        expect(self.mockBackend.invokedPostReceiptData).to(beTrue())
        expect(self.mockStoreKit1Wrapper.finishCalled).toEventually(beTrue())
        expect(self.mockSubscriberAttributesManager.invokedMarkAttributes).toEventually(beTrue())
        expect(self.mockSubscriberAttributesManager.invokedMarkAttributesParameters?.syncedAttributes) == mockAttributes
        expect(self.mockSubscriberAttributesManager.invokedMarkAttributesParameters?.appUserID) ==
        self.mockIdentityManager.currentAppUserID
    }

    func testPostReceiptMarksSubscriberAttributesSyncedIfBackendSuccessfullySynced() {
        setupPurchases()
        let product = StoreProduct(sk1Product: MockSK1Product(mockProductIdentifier: "com.product.id1"))
        self.purchases?.purchase(product: product) { (_, _, _, _) in }
        mockSubscriberAttributesManager.stubbedUnsyncedAttributesByKeyResult = mockAttributes

        let transaction = MockTransaction()
        transaction.mockPayment = self.mockStoreKit1Wrapper.payment!

        transaction.mockState = SKPaymentTransactionState.purchasing
        self.mockStoreKit1Wrapper.delegate?.storeKit1Wrapper(self.mockStoreKit1Wrapper, updatedTransaction: transaction)

        self.mockBackend.stubbedPostReceiptResult = .failure(
            .networkError(.errorResponse(
                .init(code: .invalidAPIKey,
                      originalCode: BackendErrorCode.invalidAPIKey.rawValue,
                      message: "Invalid credentials"),
                400
            ))
        )

        transaction.mockState = SKPaymentTransactionState.purchased
        self.mockStoreKit1Wrapper.delegate?.storeKit1Wrapper(self.mockStoreKit1Wrapper, updatedTransaction: transaction)

        expect(self.mockBackend.invokedPostReceiptData).toEventually(beTrue())
        expect(self.mockSubscriberAttributesManager.invokedMarkAttributes).toEventually(beTrue())
        expect(self.mockSubscriberAttributesManager.invokedMarkAttributesParameters?.syncedAttributes) == mockAttributes
        expect(self.mockSubscriberAttributesManager.invokedMarkAttributesParameters?.appUserID) ==
        mockIdentityManager.currentAppUserID
    }

    @available(iOS 14.3, macOS 11.1, macCatalyst 14.3, *)
    @available(tvOS, unavailable)
    @available(watchOS, unavailable)
    func testPostReceiptMarksAdServicesTokenSyncedIfBackendSuccessfullySynced() throws {
        try AvailabilityChecks.iOS14_3APIAvailableOrSkipTest()
        try AvailabilityChecks.skipIfTVOrWatchOSOrMacOS()

        self.setupPurchases()

        let token = "token"

        self.mockAttributionFetcher.adServicesTokenToReturn = token
        // using automaticAdServicesAttributionTokenCollection because enableAdServicesAttributionTokenCollection
        // automatically posts the token independently of purchases, which would make this test a false positive
        self.attribution.automaticAdServicesAttributionTokenCollection = true

        let product = StoreProduct(sk1Product: MockSK1Product(mockProductIdentifier: "com.product.id1"))
        self.purchases.purchase(product: product) { (_, _, _, _) in }

        let transaction = MockTransaction()
        transaction.mockPayment = self.mockStoreKit1Wrapper.payment!
        transaction.mockState = .purchasing

        self.mockStoreKit1Wrapper.delegate?.storeKit1Wrapper(self.mockStoreKit1Wrapper, updatedTransaction: transaction)

        self.mockBackend.stubbedPostReceiptResult = .success(try CustomerInfo(data: self.emptyCustomerInfoData))

        transaction.mockState = .purchased
        self.mockStoreKit1Wrapper.delegate?.storeKit1Wrapper(self.mockStoreKit1Wrapper, updatedTransaction: transaction)

        expect(self.mockBackend.invokedPostReceiptData).toEventually(equal(true))
        // we're not using completion blocks, so this isn't guaranteed to be checked after it gets set
        expect(self.mockDeviceCache.invokedSetLatestNetworkAndAdvertisingIdsSent).toEventually(beTrue())
        expect(self.mockDeviceCache.invokedSetLatestNetworkAndAdvertisingIdsSentCount) == 1
        expect(self.mockDeviceCache.invokedSetLatestNetworkAndAdvertisingIdsSentParameters) == (
            [.adServices: token], self.mockIdentityManager.currentAppUserID
        )
    }

    func testPostReceiptDoesntMarkSubscriberAttributesSyncedIfBackendNotSuccessfullySynced() {
        setupPurchases()
        let product = StoreProduct(sk1Product: MockSK1Product(mockProductIdentifier: "com.product.id1"))
        self.purchases?.purchase(product: product) { (_, _, _, _) in }
        mockSubscriberAttributesManager.stubbedUnsyncedAttributesByKeyResult = mockAttributes

        let transaction = MockTransaction()
        transaction.mockPayment = self.mockStoreKit1Wrapper.payment!

        transaction.mockState = SKPaymentTransactionState.purchasing
        self.mockStoreKit1Wrapper.delegate?.storeKit1Wrapper(self.mockStoreKit1Wrapper, updatedTransaction: transaction)

        self.mockBackend.stubbedPostReceiptResult = .failure(
            .networkError(.errorResponse(
                .init(code: .internalServerError,
                      originalCode: BackendErrorCode.internalServerError.rawValue,
                      message: "Error",
                      attributeErrors: [:]),
                .internalServerError)
            )
        )

        transaction.mockState = SKPaymentTransactionState.purchased
        self.mockStoreKit1Wrapper.delegate?.storeKit1Wrapper(self.mockStoreKit1Wrapper, updatedTransaction: transaction)

        expect(self.mockBackend.invokedPostReceiptData).to(beTrue())
        expect(self.mockSubscriberAttributesManager.invokedMarkAttributes) == false
    }

}<|MERGE_RESOLUTION|>--- conflicted
+++ resolved
@@ -204,12 +204,8 @@
             storeMessagesHelper: self.mockStoreMessagesHelper,
             diagnosticsTracker: nil,
             winBackOfferEligibilityCalculator: self.mockWinBackOfferEligibilityCalculator,
-<<<<<<< HEAD
+            eventsManager: nil,
             storeKit2ProductPurchaser: self.storeKit2ProductPurchaser,
-            paywallEventsManager: nil,
-=======
-            eventsManager: nil,
->>>>>>> 5a9e669a
             webPurchaseRedemptionHelper: self.webPurchaseRedemptionHelper)
         let trialOrIntroductoryPriceEligibilityChecker = TrialOrIntroPriceEligibilityChecker(
             systemInfo: systemInfo,
