--- conflicted
+++ resolved
@@ -239,13 +239,8 @@
                                 with: trialOrIntroductoryPriceEligibilityChecker
                               ),
                               storeMessagesHelper: self.mockStoreMessagesHelper,
-<<<<<<< HEAD
                               diagnosticsTracker: nil,
-                              virtualCurrencyManager: self.mockVirtualCurrencyManager,
-                              healthManager: healthManager)
-=======
-                              diagnosticsTracker: nil)
->>>>>>> aa2a7dc5
+                              virtualCurrencyManager: self.mockVirtualCurrencyManager)
         purchasesOrchestrator.delegate = purchases
         purchases!.delegate = purchasesDelegate
         Purchases.setDefaultInstance(purchases!)
