//
//  Copyright RevenueCat Inc. All Rights Reserved.
//
//  Licensed under the MIT License (the "License");
//  you may not use this file except in compliance with the License.
//  You may obtain a copy of the License at
//
//      https://opensource.org/licenses/MIT
//
//  BackendPostDiagnosticsTests.swift
//
//  Created by Cesar de la Vega on 10/4/24.

import Foundation
import Nimble
import XCTest

@testable import RevenueCat

@available(iOS 15.0, macOS 12.0, tvOS 15.0, watchOS 8.0, *)
class BackendPostDiagnosticsTests: BaseBackendTests {

    static let eventId1 = UUID(uuidString: "8FDEAD13-A05B-4236-84CF-36BCDD36A7BC")!
    static let eventId2 = UUID(uuidString: "4FAF3FE9-F239-4CC1-BB07-C3320BA40BCF")!

    static let appSessionId = UUID(uuidString: "FD06888D-DEA6-43C5-A36A-A1E06F2D6A42")!

    override func setUpWithError() throws {
        try super.setUpWithError()

        try AvailabilityChecks.iOS15APIAvailableOrSkipTest()
    }

    override func createClient() -> MockHTTPClient {
        super.createClient(#file)
    }

    func testPostDiagnosticsEventsWithNoEventsMakesNoRequests() {
        let error = waitUntilValue { completion in
            self.internalAPI.postDiagnosticsEvents(events: [], completion: completion)
        }

        expect(error).to(beNil())
        expect(self.httpClient.calls).to(beEmpty())
    }

    func testPostDiagnosticsEventsWithOneEvent() {
<<<<<<< HEAD
        let event = DiagnosticsEvent(id: Self.eventId1,
                                     eventType: .customerInfoVerificationResult,
                                     properties: [.verificationResultKey: AnyEncodable("FAILED")],
                                     timestamp: Self.eventTimestamp1,
                                     appSessionId: Self.appSessionId)
=======
        let event = DiagnosticsEvent(name: .customerInfoVerificationResult,
                                     properties: DiagnosticsEvent.Properties(verificationResult: "FAILED"),
                                     timestamp: Self.eventTimestamp1)
>>>>>>> 6c25d133

        let error = waitUntilValue { completion in
            self.internalAPI.postDiagnosticsEvents(events: [event], completion: completion)
        }

        expect(error).to(beNil())
    }

    func testPostDiagnosticsEventsWithMultipleEvents() {
<<<<<<< HEAD
        let event1 = DiagnosticsEvent(id: Self.eventId1,
                                      eventType: .customerInfoVerificationResult,
                                      properties: [.verificationResultKey: AnyEncodable("FAILED")],
                                      timestamp: Self.eventTimestamp1,
                                      appSessionId: Self.appSessionId)

        let event2 = DiagnosticsEvent(id: Self.eventId2,
                                      eventType: .customerInfoVerificationResult,
                                      properties: [.verificationResultKey: AnyEncodable("FAILED")],
                                      timestamp: Self.eventTimestamp2,
                                      appSessionId: Self.appSessionId)
=======
        let event1 = DiagnosticsEvent(name: .customerInfoVerificationResult,
                                      properties: DiagnosticsEvent.Properties(verificationResult: "FAILED"),
                                      timestamp: Self.eventTimestamp1)

        let event2 = DiagnosticsEvent(name: .customerInfoVerificationResult,
                                      properties: DiagnosticsEvent.Properties(verificationResult: "FAILED"),
                                      timestamp: Self.eventTimestamp2)
>>>>>>> 6c25d133

        let error = waitUntilValue { completion in
            self.internalAPI.postDiagnosticsEvents(events: [event1, event2], completion: completion)
        }

        expect(error).to(beNil())
    }

}

// MARK: -

@available(iOS 15.0, macOS 12.0, tvOS 15.0, watchOS 8.0, *)
private extension BackendPostDiagnosticsTests {

    static let eventTimestamp1: Date = .init(timeIntervalSince1970: 1694029328)
    static let eventTimestamp2: Date = .init(timeIntervalSince1970: 1694022321)

}<|MERGE_RESOLUTION|>--- conflicted
+++ resolved
@@ -45,17 +45,11 @@
     }
 
     func testPostDiagnosticsEventsWithOneEvent() {
-<<<<<<< HEAD
         let event = DiagnosticsEvent(id: Self.eventId1,
-                                     eventType: .customerInfoVerificationResult,
-                                     properties: [.verificationResultKey: AnyEncodable("FAILED")],
+                                     name: .customerInfoVerificationResult,
+                                     properties: DiagnosticsEvent.Properties(verificationResult: "FAILED"),
                                      timestamp: Self.eventTimestamp1,
                                      appSessionId: Self.appSessionId)
-=======
-        let event = DiagnosticsEvent(name: .customerInfoVerificationResult,
-                                     properties: DiagnosticsEvent.Properties(verificationResult: "FAILED"),
-                                     timestamp: Self.eventTimestamp1)
->>>>>>> 6c25d133
 
         let error = waitUntilValue { completion in
             self.internalAPI.postDiagnosticsEvents(events: [event], completion: completion)
@@ -65,27 +59,17 @@
     }
 
     func testPostDiagnosticsEventsWithMultipleEvents() {
-<<<<<<< HEAD
         let event1 = DiagnosticsEvent(id: Self.eventId1,
-                                      eventType: .customerInfoVerificationResult,
-                                      properties: [.verificationResultKey: AnyEncodable("FAILED")],
+                                      name: .customerInfoVerificationResult,
+                                      properties: DiagnosticsEvent.Properties(verificationResult: "FAILED"),
                                       timestamp: Self.eventTimestamp1,
                                       appSessionId: Self.appSessionId)
 
         let event2 = DiagnosticsEvent(id: Self.eventId2,
-                                      eventType: .customerInfoVerificationResult,
-                                      properties: [.verificationResultKey: AnyEncodable("FAILED")],
+                                      name: .customerInfoVerificationResult,
+                                      properties: DiagnosticsEvent.Properties(verificationResult: "FAILED"),
                                       timestamp: Self.eventTimestamp2,
                                       appSessionId: Self.appSessionId)
-=======
-        let event1 = DiagnosticsEvent(name: .customerInfoVerificationResult,
-                                      properties: DiagnosticsEvent.Properties(verificationResult: "FAILED"),
-                                      timestamp: Self.eventTimestamp1)
-
-        let event2 = DiagnosticsEvent(name: .customerInfoVerificationResult,
-                                      properties: DiagnosticsEvent.Properties(verificationResult: "FAILED"),
-                                      timestamp: Self.eventTimestamp2)
->>>>>>> 6c25d133
 
         let error = waitUntilValue { completion in
             self.internalAPI.postDiagnosticsEvents(events: [event1, event2], completion: completion)
