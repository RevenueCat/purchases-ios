--- conflicted
+++ resolved
@@ -5,11 +5,8 @@
     "endpoint_name" : "log_in",
     "error_code" : 1,
     "error_message" : "OK",
-<<<<<<< HEAD
     "etag_hit" : false,
-=======
     "is_retry" : true,
->>>>>>> b0292f2e
     "not_found_product_ids" : [
       "test_product_id2"
     ],
