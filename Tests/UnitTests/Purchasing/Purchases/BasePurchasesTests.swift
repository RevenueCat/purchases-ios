//
//  Copyright RevenueCat Inc. All Rights Reserved.
//
//  Licensed under the MIT License (the "License");
//  you may not use this file except in compliance with the License.
//  You may obtain a copy of the License at
//
//      https://opensource.org/licenses/MIT
//
//  BasePurchasesTests.swift
//
//  Created by Nacho Soto on 5/25/22.

import Nimble
import StoreKit
import XCTest

@testable import RevenueCat

class BasePurchasesTests: TestCase {

    private static let userDefaultsSuiteName = "TestDefaults"

    override func setUpWithError() throws {
        try super.setUpWithError()

        // Some tests rely on the level being at least `.debug`
        // Because unit tests can run in parallel, if a test needs to modify
        // this level it should be moved to `StoreKitUnitTests`, which runs serially.
        Purchases.logLevel = .verbose

        self.notificationCenter = MockNotificationCenter()
        self.purchasesDelegate = MockPurchasesDelegate()

        self.mockPaymentQueueWrapper = MockPaymentQueueWrapper()

        self.userDefaults = UserDefaults(suiteName: Self.userDefaultsSuiteName)
        self.clock = TestClock()
        self.systemInfo = MockSystemInfo(finishTransactions: true,
                                         storeKitVersion: self.storeKitVersion,
                                         clock: self.clock)
        self.storeKit1Wrapper = MockStoreKit1Wrapper(observerMode: self.systemInfo.observerMode)
        self.deviceCache = MockDeviceCache(sandboxEnvironmentDetector: self.systemInfo,
                                           userDefaults: self.userDefaults)
        self.paywallCache = .init()
        if #available(iOS 15.0, tvOS 15.0, macOS 12.0, watchOS 8.0, *) {
            self.paywallEventsManager = MockPaywallEventsManager()
        } else {
            self.paywallEventsManager = nil
        }
        self.requestFetcher = MockRequestFetcher()
        self.purchasedProductsFetcher = .init()
        if #available(iOS 15.0, tvOS 15.0, macOS 12.0, watchOS 8.0, *) {
            self.diagnosticsTracker = MockDiagnosticsTracker()
        } else {
            self.diagnosticsTracker = nil
        }

        self.mockProductsManager = MockProductsManager(diagnosticsTracker: self.diagnosticsTracker,
                                                       systemInfo: self.systemInfo,
                                                       requestTimeout: Configuration.storeKitRequestTimeoutDefault)
        self.mockOperationDispatcher = MockOperationDispatcher()
        self.mockReceiptParser = MockReceiptParser()
        self.identityManager = MockIdentityManager(mockAppUserID: Self.appUserID, mockDeviceCache: self.deviceCache)
        self.mockIntroEligibilityCalculator = MockIntroEligibilityCalculator(productsManager: self.mockProductsManager,
                                                                             receiptParser: self.mockReceiptParser)
        let platformInfo = Purchases.PlatformInfo(flavor: "iOS", version: "4.4.0")
        let systemInfoAttribution = MockSystemInfo(platformInfo: platformInfo, finishTransactions: true)
        self.receiptFetcher = MockReceiptFetcher(requestFetcher: self.requestFetcher, systemInfo: systemInfoAttribution)
        self.attributionFetcher = MockAttributionFetcher(attributionFactory: MockAttributionTypeFactory(),
                                                         systemInfo: systemInfoAttribution)
        self.mockProductEntitlementMappingFetcher = MockProductEntitlementMappingFetcher()
        self.mockPurchasedProductsFetcher = MockPurchasedProductsFetcher()
        self.mockTransactionFetcher = MockStoreKit2TransactionFetcher()

        let apiKey = "mockAPIKey"
        let httpClient = MockHTTPClient(apiKey: apiKey,
                                        systemInfo: self.systemInfo,
                                        eTagManager: MockETagManager(),
                                        diagnosticsTracker: self.diagnosticsTracker)
        let config = BackendConfiguration(httpClient: httpClient,
                                          operationDispatcher: self.mockOperationDispatcher,
                                          operationQueue: MockBackend.QueueProvider.createBackendQueue(),
                                          diagnosticsQueue: MockBackend.QueueProvider.createDiagnosticsQueue(),
                                          systemInfo: self.systemInfo,
                                          offlineCustomerInfoCreator: MockOfflineCustomerInfoCreator(),
                                          dateProvider: MockDateProvider(stubbedNow: MockBackend.referenceDate))
        self.backend = MockBackend(backendConfig: config, attributionFetcher: self.attributionFetcher)
        self.subscriberAttributesManager = MockSubscriberAttributesManager(
            backend: self.backend,
            deviceCache: self.deviceCache,
            operationDispatcher: self.mockOperationDispatcher,
            attributionFetcher: self.attributionFetcher,
            attributionDataMigrator: AttributionDataMigrator()
        )
        self.attributionPoster = AttributionPoster(deviceCache: self.deviceCache,
                                                   currentUserProvider: self.identityManager,
                                                   backend: self.backend,
                                                   attributionFetcher: self.attributionFetcher,
                                                   subscriberAttributesManager: self.subscriberAttributesManager,
                                                   systemInfo: self.systemInfo)
        self.attribution = Attribution(subscriberAttributesManager: self.subscriberAttributesManager,
                                       currentUserProvider: self.identityManager,
                                       attributionPoster: self.attributionPoster,
                                       systemInfo: self.systemInfo)
        self.mockOfflineEntitlementsManager = MockOfflineEntitlementsManager()
        self.customerInfoManager = CustomerInfoManager(offlineEntitlementsManager: self.mockOfflineEntitlementsManager,
                                                       operationDispatcher: self.mockOperationDispatcher,
                                                       deviceCache: self.deviceCache,
                                                       backend: self.backend,
                                                       transactionFetcher: self.mockTransactionFetcher,
                                                       transactionPoster: self.transactionPoster,
                                                       systemInfo: self.systemInfo)
        self.mockOfferingsManager = MockOfferingsManager(deviceCache: self.deviceCache,
                                                         operationDispatcher: self.mockOperationDispatcher,
                                                         systemInfo: self.systemInfo,
                                                         backend: self.backend,
                                                         offeringsFactory: self.offeringsFactory,
                                                         productsManager: self.mockProductsManager,
                                                         diagnosticsTracker: self.diagnosticsTracker)
        self.mockManageSubsHelper = MockManageSubscriptionsHelper(systemInfo: self.systemInfo,
                                                                  customerInfoManager: self.customerInfoManager,
                                                                  currentUserProvider: self.identityManager)
        self.mockBeginRefundRequestHelper = MockBeginRefundRequestHelper(systemInfo: self.systemInfo,
                                                                         customerInfoManager: self.customerInfoManager,
                                                                         currentUserProvider: self.identityManager)
        self.mockTransactionsManager = MockTransactionsManager(receiptParser: self.mockReceiptParser)
        self.mockStoreMessagesHelper = .init()
        self.mockWinBackOfferEligibilityCalculator = MockWinBackOfferEligibilityCalculator()
        self.mockVirtualCurrencyManager = MockVirtualCurrencyManager()
        self.webPurchaseRedemptionHelper = .init(backend: self.backend,
                                                 identityManager: self.identityManager,
                                                 customerInfoManager: self.customerInfoManager)

        self.addTeardownBlock {
            weak var purchases = self.purchases
            weak var orchestrator = self.purchasesOrchestrator
            weak var deviceCache = self.deviceCache

            Purchases.clearSingleton()
            self.clearReferences()

            // Note: this captures the boolean to avoid race conditions when Nimble tries
            // to print the instances while they're being deallocated.
            expect { purchases == nil }
                .toEventually(beTrue(), description: "Purchases has leaked")
            expect { orchestrator == nil }
                .toEventually(beTrue(), description: "PurchasesOrchestrator has leaked")
            expect { deviceCache == nil }
                .toEventually(beTrue(), description: "DeviceCache has leaked")
        }
    }

    override func tearDown() {
        self.userDefaults.removePersistentDomain(forName: Self.userDefaultsSuiteName)

        super.tearDown()
    }

    var receiptFetcher: MockReceiptFetcher!
    var requestFetcher: MockRequestFetcher!
    var mockProductsManager: MockProductsManager!
    var purchasedProductsFetcher: MockPurchasedProductsFetcher!
    var backend: MockBackend!
    var storeKit1Wrapper: MockStoreKit1Wrapper!
    var mockPaymentQueueWrapper: MockPaymentQueueWrapper!
    var notificationCenter: MockNotificationCenter!
    var userDefaults: UserDefaults! = nil
    let offeringsFactory = MockOfferingsFactory()
    var deviceCache: MockDeviceCache!
    var paywallCache: MockPaywallCacheWarming!
    private var paywallEventsManager: PaywallEventsManagerType?
    var subscriberAttributesManager: MockSubscriberAttributesManager!
    var attribution: Attribution!
    var identityManager: MockIdentityManager!
    var clock: TestClock!
    var systemInfo: MockSystemInfo!
    var mockOperationDispatcher: MockOperationDispatcher!
    var mockIntroEligibilityCalculator: MockIntroEligibilityCalculator!
    var mockReceiptParser: MockReceiptParser!
    var mockTransactionsManager: MockTransactionsManager!
    var attributionFetcher: MockAttributionFetcher!
    var attributionPoster: AttributionPoster!
    var customerInfoManager: CustomerInfoManager!
    var mockOfferingsManager: MockOfferingsManager!
    var mockOfflineEntitlementsManager: MockOfflineEntitlementsManager!
    var mockProductEntitlementMappingFetcher: MockProductEntitlementMappingFetcher!
    var mockPurchasedProductsFetcher: MockPurchasedProductsFetcher!
    var mockTransactionFetcher: MockStoreKit2TransactionFetcher!
    var purchasesOrchestrator: PurchasesOrchestrator!
    var trialOrIntroPriceEligibilityChecker: MockTrialOrIntroPriceEligibilityChecker!
    var cachingTrialOrIntroPriceEligibilityChecker: MockCachingTrialOrIntroPriceEligibilityChecker!
    var mockManageSubsHelper: MockManageSubscriptionsHelper!
    var mockBeginRefundRequestHelper: MockBeginRefundRequestHelper!
    var mockStoreMessagesHelper: MockStoreMessagesHelper!
    var mockWinBackOfferEligibilityCalculator: MockWinBackOfferEligibilityCalculator!
    var webPurchaseRedemptionHelper: WebPurchaseRedemptionHelper!
    var diagnosticsTracker: DiagnosticsTrackerType?
    var mockVirtualCurrencyManager: MockVirtualCurrencyManager!

    @available(iOS 15.0, tvOS 15.0, macOS 12.0, watchOS 8.0, *)
    var mockDiagnosticsTracker: MockDiagnosticsTracker {
        get throws {
            return try XCTUnwrap(self.diagnosticsTracker as? MockDiagnosticsTracker)
        }
    }

    // swiftlint:disable:next weak_delegate
    var purchasesDelegate: MockPurchasesDelegate!

    var purchases: Purchases!

    private var paymentQueueWrapper: EitherPaymentQueueWrapper {
        // Note: this logic must match `Purchases`.
        return self.systemInfo.storeKitVersion.isStoreKit2EnabledAndAvailable
            ? .right(self.mockPaymentQueueWrapper)
            : .left(self.storeKit1Wrapper)
    }

    private var transactionPoster: TransactionPoster {
        return .init(
            productsManager: self.mockProductsManager,
            receiptFetcher: self.receiptFetcher,
            transactionFetcher: self.mockTransactionFetcher,
            backend: self.backend,
            paymentQueueWrapper: self.paymentQueueWrapper,
            systemInfo: self.systemInfo,
            operationDispatcher: self.mockOperationDispatcher
        )
    }

    @available(iOS 15.0, tvOS 15.0, macOS 12.0, watchOS 8.0, *)
    var mockPaywallEventsManager: MockPaywallEventsManager {
        get throws {
            return try XCTUnwrap(self.paywallEventsManager as? MockPaywallEventsManager)
        }
    }

    func setupPurchases(
        automaticCollection: Bool = false,
        withDelegate: Bool = true
    ) {
        self.identityManager.mockIsAnonymous = false

        self.initializePurchasesInstance(
            appUserId: self.identityManager.currentAppUserID,
            withDelegate: withDelegate
        )
    }

    func setupAnonPurchases() {
        self.identityManager.mockIsAnonymous = true
        self.initializePurchasesInstance(appUserId: nil)
    }

    func setUpPurchasesObserverModeOn() {
        self.systemInfo = MockSystemInfo(platformInfo: nil,
                                         finishTransactions: false,
                                         storeKitVersion: self.storeKitVersion,
                                         clock: self.clock)
        self.storeKit1Wrapper = MockStoreKit1Wrapper(observerMode: true)
        self.initializePurchasesInstance(appUserId: nil)
    }

    func initializePurchasesInstance(
        appUserId: String?,
        withDelegate: Bool = true
    ) {
        self.purchasesOrchestrator = PurchasesOrchestrator(
            productsManager: self.mockProductsManager,
            paymentQueueWrapper: self.paymentQueueWrapper,
            systemInfo: self.systemInfo,
            subscriberAttributes: self.attribution,
            operationDispatcher: self.mockOperationDispatcher,
            receiptFetcher: self.receiptFetcher,
            receiptParser: self.mockReceiptParser,
            transactionFetcher: self.mockTransactionFetcher,
            customerInfoManager: self.customerInfoManager,
            backend: self.backend,
            transactionPoster: self.transactionPoster,
            currentUserProvider: self.identityManager,
            transactionsManager: self.mockTransactionsManager,
            deviceCache: self.deviceCache,
            offeringsManager: self.mockOfferingsManager,
            manageSubscriptionsHelper: self.mockManageSubsHelper,
            beginRefundRequestHelper: self.mockBeginRefundRequestHelper,
            storeMessagesHelper: self.mockStoreMessagesHelper,
            diagnosticsTracker: self.diagnosticsTracker,
            winBackOfferEligibilityCalculator: self.mockWinBackOfferEligibilityCalculator,
            paywallEventsManager: self.paywallEventsManager,
            webPurchaseRedemptionHelper: self.webPurchaseRedemptionHelper
        )
        self.trialOrIntroPriceEligibilityChecker = MockTrialOrIntroPriceEligibilityChecker(
            systemInfo: self.systemInfo,
            receiptFetcher: self.receiptFetcher,
            introEligibilityCalculator: self.mockIntroEligibilityCalculator,
            backend: self.backend,
            currentUserProvider: self.identityManager,
            operationDispatcher: self.mockOperationDispatcher,
            productsManager: self.mockProductsManager,
            diagnosticsTracker: self.diagnosticsTracker
        )
        self.cachingTrialOrIntroPriceEligibilityChecker = .init(checker: self.trialOrIntroPriceEligibilityChecker)
        let healthManager = SDKHealthManager(
            backend: self.backend,
            identityManager: self.identityManager
        )

        self.purchases = Purchases(appUserID: appUserId,
                                   requestFetcher: self.requestFetcher,
                                   receiptFetcher: self.receiptFetcher,
                                   attributionFetcher: self.attributionFetcher,
                                   attributionPoster: self.attributionPoster,
                                   backend: self.backend,
                                   paymentQueueWrapper: paymentQueueWrapper,
                                   userDefaults: self.userDefaults,
                                   notificationCenter: self.notificationCenter,
                                   systemInfo: self.systemInfo,
                                   offeringsFactory: self.offeringsFactory,
                                   deviceCache: self.deviceCache,
                                   paywallCache: self.paywallCache,
                                   identityManager: self.identityManager,
                                   subscriberAttributes: self.attribution,
                                   operationDispatcher: self.mockOperationDispatcher,
                                   customerInfoManager: self.customerInfoManager,
                                   paywallEventsManager: self.paywallEventsManager,
                                   productsManager: self.mockProductsManager,
                                   offeringsManager: self.mockOfferingsManager,
                                   offlineEntitlementsManager: self.mockOfflineEntitlementsManager,
                                   purchasesOrchestrator: self.purchasesOrchestrator,
                                   purchasedProductsFetcher: self.mockPurchasedProductsFetcher,
                                   trialOrIntroPriceEligibilityChecker: self.cachingTrialOrIntroPriceEligibilityChecker,
                                   storeMessagesHelper: self.mockStoreMessagesHelper,
                                   diagnosticsTracker: self.diagnosticsTracker,
<<<<<<< HEAD
                                   virtualCurrencyManager: self.mockVirtualCurrencyManager)
=======
                                   healthManager: healthManager)
>>>>>>> 21f226de

        self.purchasesOrchestrator.delegate = self.purchases

        if withDelegate {
            self.purchases.delegate = self.purchasesDelegate
        }

        Purchases.setDefaultInstance(self.purchases)
    }

    func makeAPurchase() {
        let product = StoreProduct(sk1Product: MockSK1Product(mockProductIdentifier: "com.product.id1"))

        guard let purchases = self.purchases else { fatalError("purchases is not initialized") }
        purchases.purchase(product: product) { _, _, _, _ in }

        let transaction = MockTransaction()
        transaction.mockPayment = self.storeKit1Wrapper.payment!
        transaction.mockState = SKPaymentTransactionState.purchased

        self.storeKit1Wrapper.delegate?.storeKit1Wrapper(self.storeKit1Wrapper, updatedTransaction: transaction)
    }

    var storeKitVersion: StoreKitVersion {
        // Even though the new default is StoreKit 2, most of the tests from this parent class
        // were written for SK1. Therefore we want to default to it being disabled.
        return .storeKit1
    }

}

extension BasePurchasesTests {

    static let appUserID = "app_user_id"

    static let emptyCustomerInfoData: [String: Any] = [
        "request_date": "2019-08-16T10:30:42Z",
        "subscriber": [
            "first_seen": "2019-07-17T00:05:54Z",
            "original_app_user_id": BasePurchasesTests.appUserID,
            "subscriptions": [:] as [String: Any],
            "other_purchases": [:] as [String: Any],
            "original_application_version": NSNull()
        ] as [String: Any]
    ]

}

extension BasePurchasesTests {

    final class MockOfferingsAPI: OfferingsAPI {

        var postedProductIdentifiers: Set<String>?

        override func getIntroEligibility(appUserID: String,
                                          receiptData: Data,
                                          productIdentifiers: Set<String>,
                                          completion: @escaping OfferingsAPI.IntroEligibilityResponseHandler) {
            self.postedProductIdentifiers = productIdentifiers

            var eligibilities = [String: IntroEligibility]()
            for productID in productIdentifiers {
                eligibilities[productID] = IntroEligibility(eligibilityStatus: .eligible)
            }

            completion(eligibilities, nil)
        }

        var failOfferings = false
        var badOfferingsResponse = false
        var gotOfferings = 0

        override func getOfferings(appUserID: String,
                                   isAppBackgrounded: Bool,
                                   completion: @escaping OfferingsAPI.OfferingsResponseHandler) {
            self.gotOfferings += 1
            if self.failOfferings {
                completion(.failure(.unexpectedBackendResponse(.getOfferUnexpectedResponse)))
                return
            }
            if self.badOfferingsResponse {
                completion(.failure(.networkError(.decoding(CodableError.invalidJSONObject(value: [:]), Data()))))
                return
            }

            completion(.success(.mockResponse))
        }

        var postOfferForSigningCalled = false
        var postOfferForSigningPaymentDiscountResponse: Result<[String: Any], BackendError> = .success([:])

        override func post(offerIdForSigning offerIdentifier: String,
                           productIdentifier: String,
                           subscriptionGroup: String?,
                           receipt: EncodedAppleReceipt,
                           appUserID: String,
                           completion: @escaping OfferingsAPI.OfferSigningResponseHandler) {
            self.postOfferForSigningCalled = true

            completion(
                self.postOfferForSigningPaymentDiscountResponse.map {
                    (
                        // swiftlint:disable:next force_cast line_length
                        $0["signature"] as! String, $0["keyIdentifier"] as! String, $0["nonce"] as! UUID, $0["timestamp"] as! Int
                    )
                }
            )
        }

    }

    final class MockBackend: Backend {

        static let referenceDate = Date(timeIntervalSinceReferenceDate: 700000000) // 2023-03-08 20:26:40

        var userID: String?
        var originalApplicationVersion: String?
        var originalPurchaseDate: Date?
        var getCustomerInfoCallCount = 0
        var overrideCustomerInfoResult: Result<CustomerInfo, BackendError> = .success(
            // swiftlint:disable:next force_try
            try! CustomerInfo(data: BasePurchasesTests.emptyCustomerInfoData)
        )

        override func getCustomerInfo(appUserID: String,
                                      isAppBackgrounded: Bool,
                                      allowComputingOffline: Bool,
                                      completion: @escaping CustomerAPI.CustomerInfoResponseHandler) {
            self.getCustomerInfoCallCount += 1
            self.userID = appUserID

            let result = self.overrideCustomerInfoResult
            DispatchQueue.main.async {
                completion(result)
            }
        }

        var healthReportRequests = [String]()
        override func healthReportRequest(appUserID: String) async throws -> HealthReport {
            healthReportRequests += [appUserID]

            return .init(
                status: .passed,
                projectId: nil,
                appId: nil,
                checks: []
            )
        }

        var overrideHealthReportAvailabilityResponse = HealthReportAvailability(reportLogs: true)
        var healthReportAvailabilityRequests = [String]()
        override func healthReportAvailabilityRequest(appUserID: String) async throws -> HealthReportAvailability {
            healthReportAvailabilityRequests.append(appUserID)

            return overrideHealthReportAvailabilityResponse
        }

        var postReceiptDataCalled = false
        var postedReceiptData: EncodedAppleReceipt?
        var postedIsRestore: Bool?
        var postedProductID: String?
        var postedPrice: Decimal?
        var postedPaymentMode: StoreProductDiscount.PaymentMode?
        var postedIntroPrice: Decimal?
        var postedCurrencyCode: String?
        var postedSubscriptionGroup: String?
        var postedDiscounts: [StoreProductDiscount]?
        var postedOfferingIdentifier: String?
        var postedObserverMode: Bool?
        var postedInitiationSource: ProductRequestData.InitiationSource?
        var postReceiptResult: Result<CustomerInfo, BackendError>?

        override func post(receipt: EncodedAppleReceipt,
                           productData: ProductRequestData?,
                           transactionData: PurchasedTransactionData,
                           observerMode: Bool,
                           appTransaction: String? = nil,
                           completion: @escaping CustomerAPI.CustomerInfoResponseHandler) {
            self.postReceiptDataCalled = true
            self.postedReceiptData = receipt
            self.postedIsRestore = transactionData.source.isRestore

            if let productData = productData {
                self.postedProductID = productData.productIdentifier
                self.postedPrice = productData.price

                self.postedPaymentMode = productData.paymentMode
                self.postedIntroPrice = productData.introPrice
                self.postedSubscriptionGroup = productData.subscriptionGroup

                self.postedCurrencyCode = productData.currencyCode
                self.postedDiscounts = productData.discounts
            }

            self.postedOfferingIdentifier = transactionData.presentedOfferingContext?.offeringIdentifier
            self.postedObserverMode = observerMode
            self.postedInitiationSource = transactionData.source.initiationSource

            completion(self.postReceiptResult ?? .failure(.missingAppUserID()))
        }

        var invokedPostAttributionData = false
        var invokedPostAttributionDataCount = 0
        var invokedPostAttributionDataParameters: (
            data: [String: Any]?,
            network: AttributionNetwork,
            appUserID: String?
        )?
        var invokedPostAttributionDataParametersList = [(data: [String: Any]?,
                                                         network: AttributionNetwork,
                                                         appUserID: String?)]()
        var stubbedPostAttributionDataCompletionResult: (BackendError?, Void)?

        override func post(attributionData: [String: Any],
                           network: AttributionNetwork,
                           appUserID: String,
                           completion: ((BackendError?) -> Void)? = nil) {
            self.invokedPostAttributionData = true
            self.invokedPostAttributionDataCount += 1
            self.invokedPostAttributionDataParameters = (attributionData, network, appUserID)
            self.invokedPostAttributionDataParametersList.append((attributionData, network, appUserID))
            if let result = stubbedPostAttributionDataCompletionResult {
                completion?(result.0)
            }
        }
    }
}

extension BasePurchasesTests.MockBackend: @unchecked Sendable {}
extension BasePurchasesTests.MockOfferingsAPI: @unchecked Sendable {}

private extension BasePurchasesTests {

    func clearReferences() {
        self.mockOperationDispatcher = nil
        self.mockPaymentQueueWrapper = nil
        self.requestFetcher = nil
        self.receiptFetcher = nil
        self.mockProductsManager = nil
        self.mockIntroEligibilityCalculator = nil
        self.mockTransactionsManager = nil
        self.backend = nil
        self.attributionFetcher = nil
        self.purchasesDelegate.makeDeferredPurchase = nil
        self.purchasesDelegate = nil
        self.storeKit1Wrapper.delegate = nil
        self.storeKit1Wrapper = nil
        self.systemInfo = nil
        self.notificationCenter = nil
        self.subscriberAttributesManager = nil
        self.trialOrIntroPriceEligibilityChecker = nil
        self.cachingTrialOrIntroPriceEligibilityChecker = nil
        self.attributionPoster = nil
        self.attribution = nil
        self.customerInfoManager = nil
        self.identityManager = nil
        self.mockOfferingsManager = nil
        self.mockOfflineEntitlementsManager = nil
        self.mockPurchasedProductsFetcher = nil
        self.mockTransactionFetcher = nil
        self.mockManageSubsHelper = nil
        self.mockBeginRefundRequestHelper = nil
        self.purchasesOrchestrator = nil
        self.deviceCache = nil
        self.paywallCache = nil
        self.paywallEventsManager = nil
        self.webPurchaseRedemptionHelper = nil
        self.purchases = nil
    }

}<|MERGE_RESOLUTION|>--- conflicted
+++ resolved
@@ -332,11 +332,8 @@
                                    trialOrIntroPriceEligibilityChecker: self.cachingTrialOrIntroPriceEligibilityChecker,
                                    storeMessagesHelper: self.mockStoreMessagesHelper,
                                    diagnosticsTracker: self.diagnosticsTracker,
-<<<<<<< HEAD
-                                   virtualCurrencyManager: self.mockVirtualCurrencyManager)
-=======
+                                   virtualCurrencyManager: self.mockVirtualCurrencyManager,
                                    healthManager: healthManager)
->>>>>>> 21f226de
 
         self.purchasesOrchestrator.delegate = self.purchases
 
