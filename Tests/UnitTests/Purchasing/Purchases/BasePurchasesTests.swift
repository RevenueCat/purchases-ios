--- conflicted
+++ resolved
@@ -128,11 +128,8 @@
         self.mockTransactionsManager = MockTransactionsManager(receiptParser: self.mockReceiptParser)
         self.mockStoreMessagesHelper = .init()
         self.mockWinBackOfferEligibilityCalculator = MockWinBackOfferEligibilityCalculator()
-<<<<<<< HEAD
+        self.mockVirtualCurrencyManager = MockVirtualCurrencyManager()
         self.storeKit2ProductPurchaser = StoreKit2ProductPurchaser(systemInfo: self.systemInfo)
-=======
-        self.mockVirtualCurrencyManager = MockVirtualCurrencyManager()
->>>>>>> 5a9e669a
         self.webPurchaseRedemptionHelper = .init(backend: self.backend,
                                                  identityManager: self.identityManager,
                                                  customerInfoManager: self.customerInfoManager)
@@ -295,12 +292,8 @@
             storeMessagesHelper: self.mockStoreMessagesHelper,
             diagnosticsTracker: self.diagnosticsTracker,
             winBackOfferEligibilityCalculator: self.mockWinBackOfferEligibilityCalculator,
-<<<<<<< HEAD
+            eventsManager: self.eventsManager,
             storeKit2ProductPurchaser: self.storeKit2ProductPurchaser,
-            paywallEventsManager: self.paywallEventsManager,
-=======
-            eventsManager: self.eventsManager,
->>>>>>> 5a9e669a
             webPurchaseRedemptionHelper: self.webPurchaseRedemptionHelper
         )
         self.trialOrIntroPriceEligibilityChecker = MockTrialOrIntroPriceEligibilityChecker(
