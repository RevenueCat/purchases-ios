--- conflicted
+++ resolved
@@ -37,11 +37,7 @@
 
     #if TEST_STORE
     func testValidateAPIKeyWithTestStoreKey() {
-<<<<<<< HEAD
-        expect(Configuration.validate(apiKey: "test_eg2t9g3098bgqqn")) == .testStore
-=======
         expect(Configuration.validateAndLog(apiKey: "test_eg2t9g3098bgqqn")) == .testStore
->>>>>>> 881cdf1f
     }
     #endif
 
