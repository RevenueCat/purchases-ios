//
//  Copyright RevenueCat Inc. All Rights Reserved.
//
//  Licensed under the MIT License (the "License");
//  you may not use this file except in compliance with the License.
//  You may obtain a copy of the License at
//
//      https://opensource.org/licenses/MIT
//
//  DiagnosticsSynchronizerTests.swift
//
//  Created by Cesar de la Vega on 11/4/24.

import Foundation
import Nimble

@testable import RevenueCat

@available(iOS 15.0, tvOS 15.0, macOS 12.0, watchOS 8.0, *)
class DiagnosticsSynchronizerTests: TestCase {

    fileprivate var api: MockInternalAPI!
    fileprivate var fileHandler: FileHandler!
    fileprivate var handler: DiagnosticsFileHandler!
    fileprivate var synchronizer: DiagnosticsSynchronizer!
    fileprivate var userDefaults: MockUserDefaults!

    override func setUpWithError() throws {
        try super.setUpWithError()

        try AvailabilityChecks.iOS15APIAvailableOrSkipTest()

        self.api = .init()
        self.fileHandler = try Self.createWithTemporaryFile()
        self.handler = .init(self.fileHandler)
        self.userDefaults = .init()
        self.synchronizer = .init(internalAPI: self.api,
                                  handler: self.handler,
                                  userDefaults: .init(userDefaults: self.userDefaults))
    }

    // MARK: - syncDiagnosticsIfNeeded

    func testSyncEmptyEvents() async throws {
        try await self.synchronizer.syncDiagnosticsIfNeeded()

        expect(self.api.invokedPostPaywallEvents) == false
    }

    func testSyncOneEvent() async throws {
        let event = await self.storeEvent()

        try await self.synchronizer.syncDiagnosticsIfNeeded()

        expect(self.api.invokedPostDiagnosticsEvents) == true
        expect(self.api.invokedPostDiagnosticsEventsParameters) == [[
            event
        ]]

        await self.verifyEmptyStore()
    }

    func testSyncMultipleEvents() async throws {
        let event1 = await self.storeEvent()
        let event2 = await self.storeEvent(timestamp: Self.eventTimestamp2)

        try await self.synchronizer.syncDiagnosticsIfNeeded()

        expect(self.api.invokedPostDiagnosticsEvents) == true
        expect(self.api.invokedPostDiagnosticsEventsParameters) == [[ event1, event2 ]]

        await self.verifyEmptyStore()
    }

    func testSyncWithUnsuccessfulError() async throws {
        let event = await self.storeEvent()
        let expectedError: NetworkError = .offlineConnection()

        self.api.stubbedPostDiagnosticsEventsCompletionResult = .networkError(expectedError)
        do {
            _ = try await self.synchronizer.syncDiagnosticsIfNeeded()
            fail("Expected error")
        } catch BackendError.networkError(expectedError) {
            // Expected
        } catch {
            throw error
        }

        expect(self.api.invokedPostDiagnosticsEvents) == true
        expect(self.api.invokedPostDiagnosticsEventsParameters) == [[ event ]]

        await self.verifyEvents([event])
    }

    func testSyncWithSuccessfullySyncedError() async throws {
        _ = await self.storeEvent()
        _ = await self.storeEvent(timestamp: Self.eventTimestamp2)

        let expectedError: NetworkError = .errorResponse(.defaultResponse, .invalidRequest)

        self.api.stubbedPostDiagnosticsEventsCompletionResult = .networkError(expectedError)
        do {
            _ = try await self.synchronizer.syncDiagnosticsIfNeeded()
            fail("Expected error")
        } catch BackendError.networkError(.errorResponse) {
            // Expected
        } catch {
            throw error
        }

        expect(self.api.invokedPostDiagnosticsEvents) == true

        await self.verifyEmptyStore()
    }

    func testCannotSyncMultipleTimesInParallel() async throws {
        // The way this test is written does not work in iOS 15.
        // The second Task does not start until the first one is done.
        try AvailabilityChecks.iOS16APIAvailableOrSkipTest()

        _ = await self.storeEvent()
        _ = await self.storeEvent(timestamp: Self.eventTimestamp2)

        let syncer = self.synchronizer!
        async let sync1: () = await syncer.syncDiagnosticsIfNeeded()
        async let sync2: () = await syncer.syncDiagnosticsIfNeeded()

        let (result1: (), result2: ()) = try await (sync1, sync2)

        expect(self.api.invokedPostDiagnosticsEvents) == true

        self.logger.verifyMessageWasLogged(Strings.diagnostics.event_sync_already_in_progress,
                                           level: .debug,
                                           expectedCount: 1)
    }

    func testClearsDiagnosticsFileAndRetriesIfMaxRetriesReached() async throws {
        _ = await self.storeEvent()

        let cacheKey = "com.revenuecat.diagnostics.number_sync_retries"

        let expectedError: NetworkError = .errorResponse(.defaultResponse, .invalidRequest)

        self.api.stubbedPostDiagnosticsEventsCompletionResult = .networkError(expectedError)

        self.userDefaults.mockValues = [cacheKey: 3]

        do {
            try await self.synchronizer.syncDiagnosticsIfNeeded()

            fail("Should have errored")
        } catch {
            await self.verifyEmptyStore()
            expect(self.userDefaults.removeObjectForKeyCalledValues) == [cacheKey]
        }
    }

    func testMultipleErrorsEventuallyClearDiagnosticsFileAndRetriesIfMaxRetriesReached() async throws {
        let event = await self.storeEvent()

        let cacheKey = "com.revenuecat.diagnostics.number_sync_retries"

        let expectedError: NetworkError = .offlineConnection()

        self.api.stubbedPostDiagnosticsEventsCompletionResult = .networkError(expectedError)

        try? await self.synchronizer.syncDiagnosticsIfNeeded()
        try? await self.synchronizer.syncDiagnosticsIfNeeded()
        try? await self.synchronizer.syncDiagnosticsIfNeeded()
        await self.verifyEvents([event])

        expect(self.userDefaults.mockValues[cacheKey] as? Int) == 3

        try? await self.synchronizer.syncDiagnosticsIfNeeded()

        await self.verifyEmptyStore()
        expect(self.userDefaults.removeObjectForKeyCalledValues) == [cacheKey]
    }

    func testSyncMultipleEventsWithInvalidEvent() async throws {
        let event1 = await self.storeEvent()
        await fileHandler.append(line: "Invalid entry line")
        let event2 = await self.storeEvent(timestamp: Self.eventTimestamp2)

        try await self.synchronizer.syncDiagnosticsIfNeeded()

        expect(self.api.invokedPostDiagnosticsEvents) == true
        expect(self.api.invokedPostDiagnosticsEventsParameters) == [[ event1, event2 ]]

        await self.verifyEmptyStore()
    }

}

@available(iOS 15.0, macOS 12.0, tvOS 15.0, watchOS 8.0, *)
private extension DiagnosticsSynchronizerTests {

    func storeEvent(timestamp: Date = eventTimestamp1) async -> DiagnosticsEvent {
<<<<<<< HEAD
        let event = DiagnosticsEvent(eventType: .httpRequestPerformed,
                                     properties: [.verificationResultKey: AnyEncodable("FAILED")],
                                     timestamp: timestamp,
                                     appSessionId: UUID())
=======
        let event = DiagnosticsEvent(name: .httpRequestPerformed,
                                     properties: DiagnosticsEvent.Properties(verificationResult: "FAILED"),
                                     timestamp: timestamp)
>>>>>>> 6c25d133
        await self.handler.appendEvent(diagnosticsEvent: event)

        return event
    }

    static let eventTimestamp1: Date = .init(timeIntervalSince1970: 1694029328)
    static let eventTimestamp2: Date = .init(timeIntervalSince1970: 1694022321)

    static func temporaryFileURL() -> URL {
        return FileManager.default
            .temporaryDirectory
            .appendingPathComponent("file_handler_tests", isDirectory: true)
            .appendingPathComponent(UUID().uuidString, isDirectory: false)
            .appendingPathExtension("jsonl")
    }

    static func createWithTemporaryFile() throws -> FileHandler {
        return try FileHandler(Self.temporaryFileURL())
    }

    func verifyEmptyStore(file: StaticString = #file, line: UInt = #line) async {
        let events = await self.handler.getEntries()
        expect(file: file, line: line, events).to(beEmpty())
    }

    func verifyEvents(
        _ expected: [DiagnosticsEvent],
        file: StaticString = #file,
        line: UInt = #line
    ) async {
        let events = await self.handler.getEntries()
        expect(file: file, line: line, events) == expected
    }
}<|MERGE_RESOLUTION|>--- conflicted
+++ resolved
@@ -196,16 +196,10 @@
 private extension DiagnosticsSynchronizerTests {
 
     func storeEvent(timestamp: Date = eventTimestamp1) async -> DiagnosticsEvent {
-<<<<<<< HEAD
-        let event = DiagnosticsEvent(eventType: .httpRequestPerformed,
-                                     properties: [.verificationResultKey: AnyEncodable("FAILED")],
+        let event = DiagnosticsEvent(name: .httpRequestPerformed,
+                                     properties: DiagnosticsEvent.Properties(verificationResult: "FAILED"),
                                      timestamp: timestamp,
                                      appSessionId: UUID())
-=======
-        let event = DiagnosticsEvent(name: .httpRequestPerformed,
-                                     properties: DiagnosticsEvent.Properties(verificationResult: "FAILED"),
-                                     timestamp: timestamp)
->>>>>>> 6c25d133
         await self.handler.appendEvent(diagnosticsEvent: event)
 
         return event
