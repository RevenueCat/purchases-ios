--- conflicted
+++ resolved
@@ -40,16 +40,10 @@
     // MARK: - append
 
     func testAppendEventWithProperties() async throws {
-<<<<<<< HEAD
-        let content = DiagnosticsEvent(eventType: .customerInfoVerificationResult,
-                                       properties: [.verificationResultKey: AnyEncodable("FAILED")],
+        let content = DiagnosticsEvent(name: .customerInfoVerificationResult,
+                                       properties: DiagnosticsEvent.Properties(verificationResult: "FAILED"),
                                        timestamp: Date(),
                                        appSessionId: UUID())
-=======
-        let content = DiagnosticsEvent(name: .customerInfoVerificationResult,
-                                       properties: DiagnosticsEvent.Properties(verificationResult: "FAILED"),
-                                       timestamp: Date())
->>>>>>> 6c25d133
 
         var entries = await self.handler.getEntries()
         expect(entries.count).to(equal(0))
@@ -88,25 +82,15 @@
         await self.fileHandler.append(line: Self.line1)
         await self.fileHandler.append(line: Self.line2)
 
-<<<<<<< HEAD
-        let content1 = DiagnosticsEvent(eventType: .customerInfoVerificationResult,
-                                        properties: [.verificationResultKey: AnyEncodable("FAILED")],
+        let content1 = DiagnosticsEvent(name: .customerInfoVerificationResult,
+                                        properties: DiagnosticsEvent.Properties(verificationResult: "FAILED"),
                                         timestamp: Date(millisecondsSince1970: 1712235359000),
                                         appSessionId: UUID())
 
-        let content2 = DiagnosticsEvent(eventType: .customerInfoVerificationResult,
-                                        properties: [.verificationResultKey: AnyEncodable("FAILED")],
+        let content2 = DiagnosticsEvent(name: .customerInfoVerificationResult,
+                                        properties: DiagnosticsEvent.Properties(verificationResult: "FAILED"),
                                         timestamp: Date(millisecondsSince1970: 1712238959000),
                                         appSessionId: UUID())
-=======
-        let content1 = DiagnosticsEvent(name: .customerInfoVerificationResult,
-                                        properties: DiagnosticsEvent.Properties(verificationResult: "FAILED"),
-                                        timestamp: Date(millisecondsSince1970: 1712235359000))
-
-        let content2 = DiagnosticsEvent(name: .customerInfoVerificationResult,
-                                        properties: DiagnosticsEvent.Properties(verificationResult: "FAILED"),
-                                        timestamp: Date(millisecondsSince1970: 1712238959000))
->>>>>>> 6c25d133
 
         let entries = await self.handler.getEntries()
         expect(entries[0]).to(equal(content1))
@@ -176,25 +160,15 @@
         await self.fileHandler.append(line: Self.line1)
         await self.fileHandler.append(line: Self.line2)
 
-<<<<<<< HEAD
-        let content1 = DiagnosticsEvent(eventType: .customerInfoVerificationResult,
-                                        properties: [.verificationResultKey: AnyEncodable("FAILED")],
+        let content1 = DiagnosticsEvent(name: .customerInfoVerificationResult,
+                                        properties: DiagnosticsEvent.Properties(verificationResult: "FAILED"),
                                         timestamp: Date(millisecondsSince1970: 1712235359000),
                                         appSessionId: UUID())
 
-        let content2 = DiagnosticsEvent(eventType: .customerInfoVerificationResult,
-                                        properties: [.verificationResultKey: AnyEncodable("FAILED")],
+        let content2 = DiagnosticsEvent(name: .customerInfoVerificationResult,
+                                        properties: DiagnosticsEvent.Properties(verificationResult: "FAILED"),
                                         timestamp: Date(millisecondsSince1970: 1712238959000),
                                         appSessionId: UUID())
-=======
-        let content1 = DiagnosticsEvent(name: .customerInfoVerificationResult,
-                                        properties: DiagnosticsEvent.Properties(verificationResult: "FAILED"),
-                                        timestamp: Date(millisecondsSince1970: 1712235359000))
-
-        let content2 = DiagnosticsEvent(name: .customerInfoVerificationResult,
-                                        properties: DiagnosticsEvent.Properties(verificationResult: "FAILED"),
-                                        timestamp: Date(millisecondsSince1970: 1712238959000))
->>>>>>> 6c25d133
 
         let entries = await self.handler.getEntries()
         expect(entries[0]).to(beNil())
@@ -213,37 +187,23 @@
 
     static let line1 = """
     {
-<<<<<<< HEAD
       "id": "8FDEAD13-A05B-4236-84CF-36BCDD36A7BC",
-      "properties": ["verificationResultKey", "FAILED"],
-      "timestamp": "2024-04-04T12:55:59Z",
-      "event_type": "customerInfoVerificationResult",
-      "version": 1,
-      "app_session_id": "4FAF3FE9-F239-4CC1-BB07-C3320BA40BCF"
-=======
       "properties": {"verification_result": "FAILED"},
       "timestamp": "2024-04-04T12:55:59Z",
       "name": "customer_info_verification_result",
-      "version": 1
->>>>>>> 6c25d133
+      "version": 1,
+      "app_session_id": "4FAF3FE9-F239-4CC1-BB07-C3320BA40BCF"
     }
     """.trimmingWhitespacesAndNewLines
 
     static let line2 = """
     {
-<<<<<<< HEAD
       "id": "FD06888D-DEA6-43C5-A36A-A1E06F2D6A42",
-      "properties": ["verificationResultKey", "FAILED"],
-      "timestamp": "2024-04-04T13:55:59Z",
-      "event_type": "customerInfoVerificationResult",
-      "version": 1,
-      "app_session_id": "4FAF3FE9-F239-4CC1-BB07-C3320BA40BCF"
-=======
       "properties": {"verification_result": "FAILED"},
       "timestamp": "2024-04-04T13:55:59Z",
       "name": "customer_info_verification_result",
-      "version": 1
->>>>>>> 6c25d133
+      "version": 1,
+      "app_session_id": "4FAF3FE9-F239-4CC1-BB07-C3320BA40BCF"
     }
     """.trimmingWhitespacesAndNewLines
 
@@ -260,16 +220,10 @@
     }
 
     static func sampleEvent() -> DiagnosticsEvent {
-<<<<<<< HEAD
-        return DiagnosticsEvent(eventType: .httpRequestPerformed,
-                                properties: [.verificationResultKey: AnyEncodable("FAILED")],
+        return DiagnosticsEvent(name: .httpRequestPerformed,
+                                properties: DiagnosticsEvent.Properties(verificationResult: "FAILED"),
                                 timestamp: Date(),
                                 appSessionId: UUID())
-=======
-        return DiagnosticsEvent(name: .httpRequestPerformed,
-                                properties: DiagnosticsEvent.Properties(verificationResult: "FAILED"),
-                                timestamp: Date())
->>>>>>> 6c25d133
     }
 
 }
