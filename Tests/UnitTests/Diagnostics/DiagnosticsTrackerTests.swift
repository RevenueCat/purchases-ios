//
//  Copyright RevenueCat Inc. All Rights Reserved.
//
//  Licensed under the MIT License (the "License");
//  you may not use this file except in compliance with the License.
//  You may obtain a copy of the License at
//
//      https://opensource.org/licenses/MIT
//
//  DiagnosticsTrackerTests.swift
//
//  Created by Cesar de la Vega on 11/4/24.

import Foundation
import Nimble

@testable import RevenueCat

@available(iOS 15.0, tvOS 15.0, macOS 12.0, watchOS 8.0, *)
class DiagnosticsTrackerTests: TestCase {

    fileprivate var fileHandler: FileHandler!
    fileprivate var handler: DiagnosticsFileHandler!
    fileprivate var tracker: DiagnosticsTracker!
    fileprivate var diagnosticsDispatcher: MockOperationDispatcher!
    fileprivate var dateProvider: MockDateProvider!

    override func setUpWithError() throws {
        try super.setUpWithError()

        try AvailabilityChecks.iOS15APIAvailableOrSkipTest()

        self.fileHandler = try Self.createWithTemporaryFile()
        self.handler = .init(self.fileHandler)
        self.diagnosticsDispatcher = MockOperationDispatcher()
        self.dateProvider = .init(stubbedNow: Self.eventTimestamp1, subsequentNows: Self.eventTimestamp2)
        self.tracker = .init(diagnosticsFileHandler: self.handler,
                             diagnosticsDispatcher: self.diagnosticsDispatcher,
                             dateProvider: self.dateProvider)
    }

    override func tearDown() async throws {
        self.handler = nil

        try await super.tearDown()
    }

    // MARK: - trackEvent

    func testTrackEvent() async {
        let appSessionId = SystemInfo.appSessionID
        let event = DiagnosticsEvent(name: .httpRequestPerformed,
                                     properties: DiagnosticsEvent.Properties(verificationResult: "FAILED"),
                                     timestamp: Self.eventTimestamp1,
                                     appSessionId: appSessionId)

        self.tracker.track(event)

        let entries = await self.handler.getEntries()
        expect(entries) == [
            .init(id: event.id,
                  name: .httpRequestPerformed,
                  properties: DiagnosticsEvent.Properties(verificationResult: "FAILED"),
                  timestamp: Self.eventTimestamp1,
                  appSessionId: appSessionId)
        ]
    }

    func testTrackMultipleEvents() async {
        let appSessionId = SystemInfo.appSessionID
        let event1 = DiagnosticsEvent(name: .httpRequestPerformed,
                                      properties: DiagnosticsEvent.Properties(verificationResult: "FAILED"),
                                      timestamp: Self.eventTimestamp1,
                                      appSessionId: appSessionId)
        let event2 = DiagnosticsEvent(name: .customerInfoVerificationResult,
                                      properties: DiagnosticsEvent.Properties(verificationResult: "FAILED"),
                                      timestamp: Self.eventTimestamp2,
                                      appSessionId: appSessionId)

        self.tracker.track(event1)
        self.tracker.track(event2)

        let entries = await self.handler.getEntries()
        Self.expectEventArrayWithoutId(entries, [
            .init(id: event1.id,
                  name: .httpRequestPerformed,
                  properties: DiagnosticsEvent.Properties(verificationResult: "FAILED"),
                  timestamp: Self.eventTimestamp1,
                  appSessionId: appSessionId),
            .init(id: event1.id,
                  name: .customerInfoVerificationResult,
                  properties: DiagnosticsEvent.Properties(verificationResult: "FAILED"),
                  timestamp: Self.eventTimestamp2,
                  appSessionId: appSessionId)
        ])
    }

    // MARK: - customer info verification

    func testDoesNotTrackWhenVerificationIsNotRequested() async {
        let customerInfo: CustomerInfo = .emptyInfo.copy(with: .notRequested)

        self.tracker.trackCustomerInfoVerificationResultIfNeeded(customerInfo)

        let entries = await self.handler.getEntries()
        expect(entries.count) == 0
    }

    func testTracksCustomerInfoVerificationFailed() async {
        let customerInfo: CustomerInfo = .emptyInfo.copy(with: .failed)

        self.tracker.trackCustomerInfoVerificationResultIfNeeded(customerInfo)

        let entries = await self.handler.getEntries()
        expect(entries.count) == 1
        Self.expectEventArrayWithoutId(entries, [
            .init(name: .customerInfoVerificationResult,
                  properties: DiagnosticsEvent.Properties(verificationResult: "FAILED"),
                  timestamp: Self.eventTimestamp1,
                  appSessionId: SystemInfo.appSessionID)
        ])
    }

    // MARK: - http request performed

    func testTracksHttpRequestPerformedWithExpectedParameters() async {
        self.tracker.trackHttpRequestPerformed(endpointName: "mock_endpoint",
                                               responseTime: 50,
                                               wasSuccessful: true,
                                               responseCode: 200,
                                               backendErrorCode: 7121,
                                               resultOrigin: .cache,
                                               verificationResult: .verified,
                                               isRetry: false)
        let entries = await self.handler.getEntries()
        Self.expectEventArrayWithoutId(entries, [
            .init(name: .httpRequestPerformed,
                  properties: DiagnosticsEvent.Properties(
                    verificationResult: "VERIFIED",
                    endpointName: "mock_endpoint",
                    responseTime: 50,
                    successful: true,
                    responseCode: 200,
                    backendErrorCode: 7121,
                    etagHit: true,
                    isRetry: false
                  ),
                  timestamp: Self.eventTimestamp1,
                  appSessionId: SystemInfo.appSessionID)
        ])
    }

    // MARK: - product request

    func testTracksProductRequestWithExpectedParameters() async {
        self.tracker.trackProductsRequest(wasSuccessful: false,
                                          storeKitVersion: .storeKit2,
                                          errorMessage: "test error message",
                                          errorCode: 1234,
                                          storeKitErrorDescription: "store_kit_error_type",
                                          requestedProductIds: ["test_product_id_1", "test_product_id_2"],
                                          notFoundProductIds: ["test_product_id_2"],
                                          responseTime: 50)
        let emptyErrorMessage: String? = nil
        let emptyErrorCode: Int? = nil
        let emptySkErrorDescription: String? = nil
        self.tracker.trackProductsRequest(wasSuccessful: true,
                                          storeKitVersion: .storeKit1,
                                          errorMessage: emptyErrorMessage,
                                          errorCode: emptyErrorCode,
                                          storeKitErrorDescription: emptySkErrorDescription,
                                          requestedProductIds: ["test_product_id_3", "test_product_id_4"],
                                          notFoundProductIds: [],
                                          responseTime: 20)

        let entries = await self.handler.getEntries()
        Self.expectEventArrayWithoutId(entries, [
            .init(name: .appleProductsRequest,
                  properties: DiagnosticsEvent.Properties(
                    responseTime: 50,
                    storeKitVersion: .storeKit2,
                    successful: false,
                    errorMessage: "test error message",
                    errorCode: 1234,
                    skErrorDescription: "store_kit_error_type",
                    requestedProductIds: ["test_product_id_1", "test_product_id_2"],
                    notFoundProductIds: ["test_product_id_2"]
                  ),
                  timestamp: Self.eventTimestamp1,
                  appSessionId: SystemInfo.appSessionID),
            .init(name: .appleProductsRequest,
                  properties: DiagnosticsEvent.Properties(
                    responseTime: 20,
                    storeKitVersion: .storeKit1,
                    successful: true,
                    errorMessage: emptyErrorMessage,
                    errorCode: emptyErrorCode,
                    skErrorDescription: emptySkErrorDescription,
                    requestedProductIds: ["test_product_id_3", "test_product_id_4"],
                    notFoundProductIds: []
                  ),
                  timestamp: Self.eventTimestamp2,
                  appSessionId: SystemInfo.appSessionID)
        ])
    }

    // MARK: - Purchase Attempt

    func testTracksPurchaseAttemptWithExpectedParameters() async {
        self.tracker.trackPurchaseAttempt(wasSuccessful: true,
                                          storeKitVersion: .storeKit2,
                                          errorMessage: nil,
                                          errorCode: nil,
                                          storeKitErrorDescription: nil,
                                          productId: "com.revenuecat.product1",
                                          promotionalOfferId: nil,
                                          winBackOfferApplied: false,
                                          purchaseResult: .verified,
                                          responseTime: 75)

        let emptyErrorMessage: String? = nil
        let emptyErrorCode: Int? = nil
        let emptyPromotionalOfferId: String? = nil
        let emptySkErrorDescription: String? = nil
        let entries = await self.handler.getEntries()
        Self.expectEventArrayWithoutId(entries, [
            .init(name: .applePurchaseAttempt,
                  properties: DiagnosticsEvent.Properties(
                    responseTime: 75,
                    storeKitVersion: .storeKit2,
                    successful: true,
                    errorMessage: emptyErrorMessage,
                    errorCode: emptyErrorCode,
                    skErrorDescription: emptySkErrorDescription,
                    productId: "com.revenuecat.product1",
                    promotionalOfferId: emptyPromotionalOfferId,
                    winBackOfferApplied: false,
                    purchaseResult: .verified
                  ),
                  timestamp: Self.eventTimestamp1,
                  appSessionId: SystemInfo.appSessionID)
        ])
    }

    func testTracksPurchaseAttemptWithPromotionalOffer() async {
        self.tracker.trackPurchaseAttempt(wasSuccessful: false,
                                          storeKitVersion: .storeKit1,
                                          errorMessage: "purchase failed",
                                          errorCode: 5678,
                                          storeKitErrorDescription: "payment_cancelled",
                                          productId: "com.revenuecat.premium",
                                          promotionalOfferId: "summer_discount_2023",
                                          winBackOfferApplied: true,
                                          purchaseResult: .userCancelled,
                                          responseTime: 120)

        let entries = await self.handler.getEntries()
        Self.expectEventArrayWithoutId(entries, [
            .init(name: .applePurchaseAttempt,
                  properties: DiagnosticsEvent.Properties(
                    responseTime: 120,
                    storeKitVersion: .storeKit1,
                    successful: false,
                    errorMessage: "purchase failed",
                    errorCode: 5678,
                    skErrorDescription: "payment_cancelled",
                    productId: "com.revenuecat.premium",
                    promotionalOfferId: "summer_discount_2023",
                    winBackOfferApplied: true,
                    purchaseResult: .userCancelled
                  ),
                  timestamp: Self.eventTimestamp1,
                  appSessionId: SystemInfo.appSessionID)
        ])
    }

    // MARK: - Offerings result

    func testTrackingOfferingsResult() async {
        let requestedProductIds: Set<String> = ["test-product-id-1", "test-product-id-2"]
        let notFoundProductIds: Set<String> = ["test-product-id-1"]
        self.tracker.trackOfferingsResult(requestedProductIds: requestedProductIds,
                                          notFoundProductIds: notFoundProductIds,
                                          errorMessage: nil,
                                          errorCode: nil,
                                          verificationResult: nil,
                                          cacheStatus: .notFound,
                                          responseTime: 1234)
        let entries = await self.handler.getEntries()
        Self.expectEventArrayWithoutId(entries, [
            .init(name: .getOfferingsResult,
                  properties: DiagnosticsEvent.Properties(
                    responseTime: 1234,
                    requestedProductIds: requestedProductIds,
                    notFoundProductIds: notFoundProductIds,
                    cacheStatus: .notFound
                  ),
                  timestamp: Self.eventTimestamp1,
                  appSessionId: SystemInfo.appSessionID)
        ])
    }

    // MARK: - Products result

    func testTrackingProductsResult() async {
        let requestedProductIds: Set<String> = ["test-product-id-1", "test-product-id-2"]
        let notFoundProductIds: Set<String> = ["test-product-id-1"]
        self.tracker.trackProductsResult(requestedProductIds: requestedProductIds,
                                         notFoundProductIds: notFoundProductIds,
                                         errorMessage: nil,
                                         errorCode: nil,
                                         responseTime: 1234)
        let entries = await self.handler.getEntries()
        Self.expectEventArrayWithoutId(entries, [
            .init(name: .getProductsResult,
                  properties: DiagnosticsEvent.Properties(
                    responseTime: 1234,
                    requestedProductIds: requestedProductIds,
                    notFoundProductIds: notFoundProductIds
                  ),
                  timestamp: Self.eventTimestamp1,
                  appSessionId: SystemInfo.appSessionID)
        ])
    }

    // MARK: - Get customer info

    func testTrackingGetCustomerInfoStarted() async {
        self.tracker.trackGetCustomerInfoStarted()
        let entries = await self.handler.getEntries()
        Self.expectEventArrayWithoutId(entries, [
            .init(name: .getCustomerInfoStarted,
                  properties: .empty,
                  timestamp: Self.eventTimestamp1,
                  appSessionId: SystemInfo.appSessionID)
        ])
    }

    func testTrackingGetCustomerInfoResult() async {
        self.tracker.trackGetCustomerInfoResult(cacheFetchPolicy: .cachedOrFetched,
                                                verificationResult: .verifiedOnDevice,
                                                hadUnsyncedPurchasesBefore: true,
                                                errorMessage: "an error msg",
                                                errorCode: 20,
                                                responseTime: 100.1)
        let entries = await self.handler.getEntries()
        Self.expectEventArrayWithoutId(entries, [
            .init(name: .getCustomerInfoResult,
                  properties: DiagnosticsEvent.Properties(
                    verificationResult: "VERIFIED_ON_DEVICE",
                    responseTime: 100.1,
                    errorMessage: "an error msg",
                    errorCode: 20,
                    cacheFetchPolicy: .cachedOrFetched,
                    hadUnsyncedPurchasesBefore: true
                  ),
                  timestamp: Self.eventTimestamp1,
                  appSessionId: SystemInfo.appSessionID)
        ])
    }

    // MARK: - Purchase

    func testTrackPurchaseStarted() async {
        self.tracker.trackPurchaseStarted(productId: "product_id_1",
                                          productType: .autoRenewableSubscription)
        let entries = await self.handler.getEntries()
        Self.expectEventArrayWithoutId(entries, [
            .init(name: .purchaseStarted,
                  properties: DiagnosticsEvent.Properties(
                    productId: "product_id_1",
                    productType: .autoRenewableSubscription
                  ),
                  timestamp: Self.eventTimestamp1,
                  appSessionId: SystemInfo.appSessionID)
        ])
    }

    func testTrackPurchaseResult() async {
        self.tracker.trackPurchaseResult(productId: "product_id_2",
                                         productType: .consumable,
                                         verificationResult: .verifiedOnDevice,
                                         errorMessage: "one_error",
                                         errorCode: 101,
                                         responseTime: 123.45)
        let entries = await self.handler.getEntries()
        Self.expectEventArrayWithoutId(entries, [
            .init(name: .purchaseStarted,
                  properties: DiagnosticsEvent.Properties(
                    verificationResult: "VERIFIED_ON_DEVICE",
                    responseTime: 123.45,
                    errorMessage: "one_error",
                    errorCode: 101,
                    productId: "product_id_2",
                    productType: .consumable
                  ),
                  timestamp: Self.eventTimestamp1,
                  appSessionId: SystemInfo.appSessionID)
        ])
    }

    // MARK: - Sync Purchases

    func testTrackingSyncPurchasesStarted() async {
        self.tracker.trackSyncPurchasesStarted()
        let entries = await self.handler.getEntries()
        Self.expectEventArrayWithoutId(entries, [
            .init(name: .syncPurchasesStarted,
                  properties: .empty,
                  timestamp: Self.eventTimestamp1,
                  appSessionId: SystemInfo.appSessionID)
        ])
    }

    func testTrackingSyncPurchasesResult() async {
        self.tracker.trackSyncPurchasesResult(errorMessage: "an error msg",
                                              errorCode: 20,
                                              responseTime: 100.1)
        let entries = await self.handler.getEntries()
        Self.expectEventArrayWithoutId(entries, [
            .init(name: .syncPurchasesResult,
                  properties: DiagnosticsEvent.Properties(
                    responseTime: 100.1,
                    errorMessage: "an error msg",
                    errorCode: 20
                  ),
                  timestamp: Self.eventTimestamp1,
                  appSessionId: SystemInfo.appSessionID)
        ])
    }

    // MARK: - Restore Purchases

    func testTrackingRestorePurchasesStarted() async {
        self.tracker.trackRestorePurchasesStarted()
        let entries = await self.handler.getEntries()
        Self.expectEventArrayWithoutId(entries, [
            .init(name: .restorePurchasesStarted,
                  properties: .empty,
                  timestamp: Self.eventTimestamp1,
                  appSessionId: SystemInfo.appSessionID)
        ])
    }

    func testTrackingRestorePurchasesResult() async {
        self.tracker.trackRestorePurchasesResult(errorMessage: "an error msg",
                                                 errorCode: 20,
                                                 responseTime: 100.1)
        let entries = await self.handler.getEntries()
        Self.expectEventArrayWithoutId(entries, [
            .init(name: .restorePurchasesResult,
                  properties: DiagnosticsEvent.Properties(
                    responseTime: 100.1,
                    errorMessage: "an error msg",
                    errorCode: 20
                  ),
                  timestamp: Self.eventTimestamp1,
                  appSessionId: SystemInfo.appSessionID)
        ])
    }

    // MARK: - Present Code Redemption Sheet Request

    func testTrackingApplePresentCodeRedemptionSheetRequest() async throws {
        self.tracker.trackApplePresentCodeRedemptionSheetRequest()

        let entries = await self.handler.getEntries()
        Self.expectEventArrayWithoutId(entries, [
            .init(name: .applePresentCodeRedemptionSheetRequest,
                  properties: .empty,
                  timestamp: Self.eventTimestamp1,
                  appSessionId: SystemInfo.appSessionID)
        ])
    }

    // MARK: - Transaction Queue Received

    func testTrackingAppleTransactionQueueReceived() async throws {
        self.tracker.trackAppleTransactionQueueReceived(
            productId: "test.product",
            paymentDiscountId: "discount_123",
            transactionState: "purchased",
            errorMessage: "error message"
        )

        let entries = await self.handler.getEntries()
        Self.expectEventArrayWithoutId(entries, [
            .init(name: .appleTransactionQueueReceived,
                  properties: DiagnosticsEvent.Properties(
                    errorMessage: "error message",
                    skErrorDescription: "purchased",
                    productId: "test.product",
                    promotionalOfferId: "discount_123"
                  ),
                  timestamp: Self.eventTimestamp1,
                  appSessionId: SystemInfo.appSessionID)
        ])
    }

<<<<<<< HEAD
    // MARK: - Purchase Intent Received

    func testTrackingApplePurchaseIntentReceived() async {
        self.tracker.trackPurchaseIntentReceived(productId: "product_id",
                                                 offerId: "offer_id",
                                                 offerType: "offer_type")
        let entries = await self.handler.getEntries()
        Self.expectEventArrayWithoutId(entries, [
            .init(name: .restorePurchasesResult,
                  properties: DiagnosticsEvent.Properties(
                    productId: "product_id",
                    offerId: "offer_id",
                    offerType: "offer_type"
=======
    // MARK: - Transaction Update Received

    func testTrackingAppleTransactionUpdateReceived() async throws {
        self.tracker.trackAppleTransactionUpdateReceived(transactionId: 12326654321,
                                                         environment: "production",
                                                         storefront: "storefront_id",
                                                         productId: "product_id",
                                                         purchaseDate: Date(timeIntervalSince1970: 100_000_000_000),
                                                         expirationDate: Date(timeIntervalSince1970: 101_000_000_000),
                                                         price: 9.99,
                                                         currency: "USD",
                                                         reason: "purchase")

        let entries = await self.handler.getEntries()
        Self.expectEventArrayWithoutId(entries, [
            .init(name: .appleTransactionUpdateReceived,
                  properties: DiagnosticsEvent.Properties(
                    productId: "product_id",
                    transactionId: 12326654321,
                    environment: "production",
                    storefront: "storefront_id",
                    purchaseDate: Date(timeIntervalSince1970: 100_000_000_000),
                    expirationDate: Date(timeIntervalSince1970: 101_000_000_000),
                    price: 9.99,
                    currency: "USD",
                    reason: "purchase"
>>>>>>> bfa73ed4
                  ),
                  timestamp: Self.eventTimestamp1,
                  appSessionId: SystemInfo.appSessionID)
        ])
    }

    // MARK: - empty diagnostics file when too big

    func testTrackingEventClearsDiagnosticsFileIfTooBig() async throws {
        for _ in 0...8000 {
            await self.handler.appendEvent(diagnosticsEvent: .init(name: .httpRequestPerformed,
                                                                   properties: .empty,
                                                                   timestamp: Date(),
                                                                   appSessionId: SystemInfo.appSessionID))
        }

        let entries = await self.handler.getEntries()
        expect(entries.count) == 8001

        let event = DiagnosticsEvent(name: .httpRequestPerformed,
                                     properties: DiagnosticsEvent.Properties(verificationResult: "FAILED"),
                                     timestamp: Self.eventTimestamp2,
                                     appSessionId: SystemInfo.appSessionID)

        self.tracker.track(event)

        let entries2 = await self.handler.getEntries()
        expect(entries2.count) == 2
        Self.expectEventArrayWithoutId(entries2, [
            .init(name: .maxEventsStoredLimitReached,
                  properties: .empty,
                  timestamp: Self.eventTimestamp1,
                  appSessionId: SystemInfo.appSessionID),
            .init(name: .httpRequestPerformed,
                  properties: DiagnosticsEvent.Properties(verificationResult: "FAILED"),
                  timestamp: Self.eventTimestamp2,
                  appSessionId: SystemInfo.appSessionID)
        ])
    }

    // MARK: - Diagnostics sync events

    func testTrackingEventMaxDiagnosticsSyncRetriesReached() async throws {
        // When
        self.tracker.trackMaxDiagnosticsSyncRetriesReached()

        // Then
        let entries = await self.handler.getEntries()

        Self.expectEventArrayWithoutId(entries, [
            .init(name: .maxDiagnosticsSyncRetriesReached,
                  properties: .empty,
                  timestamp: Self.eventTimestamp1,
                  appSessionId: SystemInfo.appSessionID)
        ])
    }

    func testTrackingEventClearingDiagnosticsAfterFailedSync() async throws {
        // When
        self.tracker.trackClearingDiagnosticsAfterFailedSync()

        // Then
        let entries = await self.handler.getEntries()

        Self.expectEventArrayWithoutId(entries, [
            .init(name: .clearingDiagnosticsAfterFailedSync,
                  properties: .empty,
                  timestamp: Self.eventTimestamp1,
                  appSessionId: SystemInfo.appSessionID)
        ])
    }

    func testTrackingEnteredOfflineEntitlementsMode() async throws {
        // When
        self.tracker.trackEnteredOfflineEntitlementsMode()

        // Then
        let entries = await self.handler.getEntries()

        Self.expectEventArrayWithoutId(entries, [
            .init(name: .enteredOfflineEntitlementsMode,
                  properties: .empty,
                  timestamp: Self.eventTimestamp1,
                  appSessionId: SystemInfo.appSessionID)
        ])
    }

    func testTrackingErrorEnteringOfflineEntitlementsModeWithExpectedParameters() async throws {
        // When
        self.tracker.trackErrorEnteringOfflineEntitlementsMode(reason: .oneTimePurchaseFound,
                                                               errorMessage: "custom error msg")

        // Then
        let entries = await self.handler.getEntries()

        Self.expectEventArrayWithoutId(entries, [
            .init(name: .errorEnteringOfflineEntitlementsMode,
                  properties: DiagnosticsEvent.Properties(
                    offlineEntitlementErrorReason: .oneTimePurchaseFound,
                    errorMessage: "custom error msg"
                  ),
                  timestamp: Self.eventTimestamp1,
                  appSessionId: SystemInfo.appSessionID)
        ])
    }

}

@available(iOS 15.0, macOS 12.0, tvOS 15.0, watchOS 8.0, *)
private extension DiagnosticsTrackerTests {

    static let eventTimestamp1: Date = .init(timeIntervalSince1970: 1694029328)
    static let eventTimestamp2: Date = .init(timeIntervalSince1970: 1694022321)

    static func temporaryFileURL() -> URL {
        return FileManager.default
            .temporaryDirectory
            .appendingPathComponent("file_handler_tests", isDirectory: true)
            .appendingPathComponent(UUID().uuidString, isDirectory: false)
            .appendingPathExtension("jsonl")
    }

    static func createWithTemporaryFile() throws -> FileHandler {
        return try FileHandler(Self.temporaryFileURL())
    }

    static func expectEventArrayWithoutId(_ obtained: [DiagnosticsEvent?], _ expected: [DiagnosticsEvent?]) {
        expect(obtained.count) == expected.count
        guard obtained.count == expected.count else {
            return
        }

        for (index, obtainedEvent) in obtained.enumerated() {
            let expectedEvent = expected[index]
            Self.expectEventWithoutId(obtainedEvent, expectedEvent)
        }
    }

    static func expectEventWithoutId(_ obtained: DiagnosticsEvent?, _ expected: DiagnosticsEvent?) {
        expect(obtained?.version) == expected?.version
        expect(obtained?.properties) == expected?.properties
        expect(obtained?.timestamp) == expected?.timestamp
        expect(obtained?.version) == expected?.version
        expect(obtained?.appSessionId) == expected?.appSessionId
    }
}<|MERGE_RESOLUTION|>--- conflicted
+++ resolved
@@ -497,21 +497,6 @@
         ])
     }
 
-<<<<<<< HEAD
-    // MARK: - Purchase Intent Received
-
-    func testTrackingApplePurchaseIntentReceived() async {
-        self.tracker.trackPurchaseIntentReceived(productId: "product_id",
-                                                 offerId: "offer_id",
-                                                 offerType: "offer_type")
-        let entries = await self.handler.getEntries()
-        Self.expectEventArrayWithoutId(entries, [
-            .init(name: .restorePurchasesResult,
-                  properties: DiagnosticsEvent.Properties(
-                    productId: "product_id",
-                    offerId: "offer_id",
-                    offerType: "offer_type"
-=======
     // MARK: - Transaction Update Received
 
     func testTrackingAppleTransactionUpdateReceived() async throws {
@@ -537,8 +522,25 @@
                     expirationDate: Date(timeIntervalSince1970: 101_000_000_000),
                     price: 9.99,
                     currency: "USD",
-                    reason: "purchase"
->>>>>>> bfa73ed4
+                    reason: "purchase"                  ),
+                  timestamp: Self.eventTimestamp1,
+                  appSessionId: SystemInfo.appSessionID)
+        ])
+    }
+
+    // MARK: - Purchase Intent Received
+
+    func testTrackingApplePurchaseIntentReceived() async {
+        self.tracker.trackPurchaseIntentReceived(productId: "product_id",
+                                                 offerId: "offer_id",
+                                                 offerType: "offer_type")
+        let entries = await self.handler.getEntries()
+        Self.expectEventArrayWithoutId(entries, [
+            .init(name: .restorePurchasesResult,
+                  properties: DiagnosticsEvent.Properties(
+                    productId: "product_id",
+                    offerId: "offer_id",
+                    offerType: "offer_type"
                   ),
                   timestamp: Self.eventTimestamp1,
                   appSessionId: SystemInfo.appSessionID)
