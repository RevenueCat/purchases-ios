//
//  Copyright RevenueCat Inc. All Rights Reserved.
//
//  Licensed under the MIT License (the "License");
//  you may not use this file except in compliance with the License.
//  You may obtain a copy of the License at
//
//      https://opensource.org/licenses/MIT
//
//  DiagnosticsTrackerTests.swift
//
//  Created by Cesar de la Vega on 11/4/24.

import Foundation
import Nimble

@testable import RevenueCat

@available(iOS 15.0, tvOS 15.0, macOS 12.0, watchOS 8.0, *)
class DiagnosticsTrackerTests: TestCase {

    fileprivate var fileHandler: FileHandler!
    fileprivate var handler: DiagnosticsFileHandler!
    fileprivate var tracker: DiagnosticsTracker!
    fileprivate var diagnosticsDispatcher: MockOperationDispatcher!
    fileprivate var dateProvider: MockDateProvider!

    override func setUpWithError() throws {
        try super.setUpWithError()

        try AvailabilityChecks.iOS15APIAvailableOrSkipTest()

        self.fileHandler = try Self.createWithTemporaryFile()
        self.handler = .init(self.fileHandler)
        self.diagnosticsDispatcher = MockOperationDispatcher()
        self.dateProvider = .init(stubbedNow: Self.eventTimestamp1, subsequentNows: Self.eventTimestamp2)
        self.tracker = .init(diagnosticsFileHandler: self.handler,
                             diagnosticsDispatcher: self.diagnosticsDispatcher,
                             dateProvider: self.dateProvider)
    }

    override func tearDown() async throws {
        self.handler = nil

        try await super.tearDown()
    }

    // MARK: - trackEvent

    func testTrackEvent() async {
        let appSessionId = SystemInfo.appSessionID
        let event = DiagnosticsEvent(name: .httpRequestPerformed,
                                     properties: DiagnosticsEvent.Properties(verificationResult: "FAILED"),
                                     timestamp: Self.eventTimestamp1,
                                     appSessionId: appSessionId)

        self.tracker.track(event)

        let entries = await self.handler.getEntries()
        expect(entries) == [
            .init(id: event.id,
                  name: .httpRequestPerformed,
                  properties: DiagnosticsEvent.Properties(verificationResult: "FAILED"),
                  timestamp: Self.eventTimestamp1,
                  appSessionId: appSessionId)
        ]
    }

    func testTrackMultipleEvents() async {
        let appSessionId = SystemInfo.appSessionID
        let event1 = DiagnosticsEvent(name: .httpRequestPerformed,
                                      properties: DiagnosticsEvent.Properties(verificationResult: "FAILED"),
                                      timestamp: Self.eventTimestamp1,
                                      appSessionId: appSessionId)
        let event2 = DiagnosticsEvent(name: .customerInfoVerificationResult,
                                      properties: DiagnosticsEvent.Properties(verificationResult: "FAILED"),
                                      timestamp: Self.eventTimestamp2,
                                      appSessionId: appSessionId)

        self.tracker.track(event1)
        self.tracker.track(event2)

        let entries = await self.handler.getEntries()
        Self.expectEventArrayWithoutId(entries, [
            .init(id: event1.id,
                  name: .httpRequestPerformed,
                  properties: DiagnosticsEvent.Properties(verificationResult: "FAILED"),
                  timestamp: Self.eventTimestamp1,
                  appSessionId: appSessionId),
            .init(id: event1.id,
                  name: .customerInfoVerificationResult,
                  properties: DiagnosticsEvent.Properties(verificationResult: "FAILED"),
                  timestamp: Self.eventTimestamp2,
                  appSessionId: appSessionId)
        ])
    }

    // MARK: - customer info verification

    func testDoesNotTrackWhenVerificationIsNotRequested() async {
        let customerInfo: CustomerInfo = .emptyInfo.copy(with: .notRequested)

        self.tracker.trackCustomerInfoVerificationResultIfNeeded(customerInfo)

        let entries = await self.handler.getEntries()
        expect(entries.count) == 0
    }

    func testTracksCustomerInfoVerificationFailed() async {
        let customerInfo: CustomerInfo = .emptyInfo.copy(with: .failed)

        self.tracker.trackCustomerInfoVerificationResultIfNeeded(customerInfo)

        let entries = await self.handler.getEntries()
        expect(entries.count) == 1
        Self.expectEventArrayWithoutId(entries, [
            .init(name: .customerInfoVerificationResult,
                  properties: DiagnosticsEvent.Properties(verificationResult: "FAILED"),
                  timestamp: Self.eventTimestamp1,
                  appSessionId: SystemInfo.appSessionID)
        ])
    }

    // MARK: - http request performed

    func testTracksHttpRequestPerformedWithExpectedParameters() async {
        self.tracker.trackHttpRequestPerformed(endpointName: "mock_endpoint",
                                               responseTime: 50,
                                               wasSuccessful: true,
                                               responseCode: 200,
                                               backendErrorCode: 7121,
                                               resultOrigin: .cache,
                                               verificationResult: .verified,
                                               isRetry: false)
        let entries = await self.handler.getEntries()
        Self.expectEventArrayWithoutId(entries, [
            .init(name: .httpRequestPerformed,
                  properties: DiagnosticsEvent.Properties(
                    verificationResult: "VERIFIED",
                    endpointName: "mock_endpoint",
                    responseTime: 50,
                    successful: true,
                    responseCode: 200,
                    backendErrorCode: 7121,
                    etagHit: true,
                    isRetry: false
                  ),
                  timestamp: Self.eventTimestamp1,
                  appSessionId: SystemInfo.appSessionID)
        ])
    }

    // MARK: - product request

    func testTracksProductRequestWithExpectedParameters() async {
        self.tracker.trackProductsRequest(wasSuccessful: false,
                                          storeKitVersion: .storeKit2,
                                          errorMessage: "test error message",
                                          errorCode: 1234,
                                          storeKitErrorDescription: "store_kit_error_type",
                                          requestedProductIds: ["test_product_id_1", "test_product_id_2"],
                                          notFoundProductIds: ["test_product_id_2"],
                                          responseTime: 50)
        let emptyErrorMessage: String? = nil
        let emptyErrorCode: Int? = nil
        let emptySkErrorDescription: String? = nil
        self.tracker.trackProductsRequest(wasSuccessful: true,
                                          storeKitVersion: .storeKit1,
                                          errorMessage: emptyErrorMessage,
                                          errorCode: emptyErrorCode,
                                          storeKitErrorDescription: emptySkErrorDescription,
                                          requestedProductIds: ["test_product_id_3", "test_product_id_4"],
                                          notFoundProductIds: [],
                                          responseTime: 20)

        let entries = await self.handler.getEntries()
        Self.expectEventArrayWithoutId(entries, [
            .init(name: .appleProductsRequest,
                  properties: DiagnosticsEvent.Properties(
                    responseTime: 50,
                    storeKitVersion: .storeKit2,
                    successful: false,
                    errorMessage: "test error message",
                    errorCode: 1234,
                    skErrorDescription: "store_kit_error_type",
                    requestedProductIds: ["test_product_id_1", "test_product_id_2"],
                    notFoundProductIds: ["test_product_id_2"]
                  ),
                  timestamp: Self.eventTimestamp1,
                  appSessionId: SystemInfo.appSessionID),
            .init(name: .appleProductsRequest,
                  properties: DiagnosticsEvent.Properties(
                    responseTime: 20,
                    storeKitVersion: .storeKit1,
                    successful: true,
                    errorMessage: emptyErrorMessage,
                    errorCode: emptyErrorCode,
                    skErrorDescription: emptySkErrorDescription,
                    requestedProductIds: ["test_product_id_3", "test_product_id_4"],
                    notFoundProductIds: []
                  ),
                  timestamp: Self.eventTimestamp2,
                  appSessionId: SystemInfo.appSessionID)
        ])
    }

    // MARK: - Purchase Attempt

    func testTracksPurchaseAttemptWithExpectedParameters() async {
        self.tracker.trackPurchaseAttempt(wasSuccessful: true,
                                          storeKitVersion: .storeKit2,
                                          errorMessage: nil,
                                          errorCode: nil,
                                          storeKitErrorDescription: nil,
                                          productId: "com.revenuecat.product1",
                                          promotionalOfferId: nil,
                                          winBackOfferApplied: false,
                                          purchaseResult: .verified,
                                          responseTime: 75)

        let emptyErrorMessage: String? = nil
        let emptyErrorCode: Int? = nil
        let emptyPromotionalOfferId: String? = nil
        let emptySkErrorDescription: String? = nil
        let entries = await self.handler.getEntries()
        Self.expectEventArrayWithoutId(entries, [
            .init(name: .applePurchaseAttempt,
                  properties: DiagnosticsEvent.Properties(
                    responseTime: 75,
                    storeKitVersion: .storeKit2,
                    successful: true,
                    errorMessage: emptyErrorMessage,
                    errorCode: emptyErrorCode,
                    skErrorDescription: emptySkErrorDescription,
                    productId: "com.revenuecat.product1",
                    promotionalOfferId: emptyPromotionalOfferId,
                    winBackOfferApplied: false,
                    purchaseResult: .verified
                  ),
                  timestamp: Self.eventTimestamp1,
                  appSessionId: SystemInfo.appSessionID)
        ])
    }

    func testTracksPurchaseAttemptWithPromotionalOffer() async {
        self.tracker.trackPurchaseAttempt(wasSuccessful: false,
                                          storeKitVersion: .storeKit1,
                                          errorMessage: "purchase failed",
                                          errorCode: 5678,
                                          storeKitErrorDescription: "payment_cancelled",
                                          productId: "com.revenuecat.premium",
                                          promotionalOfferId: "summer_discount_2023",
                                          winBackOfferApplied: true,
                                          purchaseResult: .userCancelled,
                                          responseTime: 120)

        let entries = await self.handler.getEntries()
        Self.expectEventArrayWithoutId(entries, [
            .init(name: .applePurchaseAttempt,
                  properties: DiagnosticsEvent.Properties(
                    responseTime: 120,
                    storeKitVersion: .storeKit1,
                    successful: false,
                    errorMessage: "purchase failed",
                    errorCode: 5678,
                    skErrorDescription: "payment_cancelled",
                    productId: "com.revenuecat.premium",
                    promotionalOfferId: "summer_discount_2023",
                    winBackOfferApplied: true,
                    purchaseResult: .userCancelled
                  ),
                  timestamp: Self.eventTimestamp1,
                  appSessionId: SystemInfo.appSessionID)
        ])
    }

    // MARK: - Offerings result

    func testTrackingOfferingsResult() async {
        let requestedProductIds: Set<String> = ["test-product-id-1", "test-product-id-2"]
        let notFoundProductIds: Set<String> = ["test-product-id-1"]
        self.tracker.trackOfferingsResult(requestedProductIds: requestedProductIds,
                                          notFoundProductIds: notFoundProductIds,
                                          errorMessage: nil,
                                          errorCode: nil,
                                          verificationResult: nil,
                                          cacheStatus: .notFound,
                                          responseTime: 1234)
        let entries = await self.handler.getEntries()
        Self.expectEventArrayWithoutId(entries, [
            .init(name: .getOfferingsResult,
                  properties: DiagnosticsEvent.Properties(
                    responseTime: 1234,
                    requestedProductIds: requestedProductIds,
                    notFoundProductIds: notFoundProductIds,
                    cacheStatus: .notFound
                  ),
                  timestamp: Self.eventTimestamp1,
                  appSessionId: SystemInfo.appSessionID)
        ])
    }

    // MARK: - Products result

    func testTrackingProductsResult() async {
        let requestedProductIds: Set<String> = ["test-product-id-1", "test-product-id-2"]
        let notFoundProductIds: Set<String> = ["test-product-id-1"]
        self.tracker.trackProductsResult(requestedProductIds: requestedProductIds,
                                         notFoundProductIds: notFoundProductIds,
                                         errorMessage: nil,
                                         errorCode: nil,
                                         responseTime: 1234)
        let entries = await self.handler.getEntries()
        Self.expectEventArrayWithoutId(entries, [
            .init(name: .getProductsResult,
                  properties: DiagnosticsEvent.Properties(
                    responseTime: 1234,
                    requestedProductIds: requestedProductIds,
                    notFoundProductIds: notFoundProductIds
                  ),
                  timestamp: Self.eventTimestamp1,
                  appSessionId: SystemInfo.appSessionID)
        ])
    }

    // MARK: - Get customer info

    func testTrackingGetCustomerInfoStarted() async {
        self.tracker.trackGetCustomerInfoStarted()
        let entries = await self.handler.getEntries()
        Self.expectEventArrayWithoutId(entries, [
            .init(name: .getCustomerInfoStarted,
                  properties: .empty,
                  timestamp: Self.eventTimestamp1,
                  appSessionId: SystemInfo.appSessionID)
        ])
    }

    func testTrackingGetCustomerInfoResult() async {
        self.tracker.trackGetCustomerInfoResult(cacheFetchPolicy: .cachedOrFetched,
                                                verificationResult: .verifiedOnDevice,
                                                hadUnsyncedPurchasesBefore: true,
                                                errorMessage: "an error msg",
                                                errorCode: 20,
                                                responseTime: 100.1)
        let entries = await self.handler.getEntries()
        Self.expectEventArrayWithoutId(entries, [
            .init(name: .getCustomerInfoResult,
                  properties: DiagnosticsEvent.Properties(
                    verificationResult: "VERIFIED_ON_DEVICE",
                    responseTime: 100.1,
                    errorMessage: "an error msg",
                    errorCode: 20,
                    cacheFetchPolicy: .cachedOrFetched,
                    hadUnsyncedPurchasesBefore: true
                  ),
                  timestamp: Self.eventTimestamp1,
                  appSessionId: SystemInfo.appSessionID)
        ])
    }

    // MARK: - Purchase

    func testTrackPurchaseStarted() async {
        self.tracker.trackPurchaseStarted(productId: "product_id_1",
                                          productType: .autoRenewableSubscription)
        let entries = await self.handler.getEntries()
        Self.expectEventArrayWithoutId(entries, [
            .init(name: .purchaseStarted,
                  properties: DiagnosticsEvent.Properties(
                    productId: "product_id_1",
                    productType: .autoRenewableSubscription
                  ),
                  timestamp: Self.eventTimestamp1,
                  appSessionId: SystemInfo.appSessionID)
        ])
    }

    func testTrackPurchaseResult() async {
        self.tracker.trackPurchaseResult(productId: "product_id_2",
                                         productType: .consumable,
                                         verificationResult: .verifiedOnDevice,
                                         errorMessage: "one_error",
                                         errorCode: 101,
                                         responseTime: 123.45)
        let entries = await self.handler.getEntries()
        Self.expectEventArrayWithoutId(entries, [
            .init(name: .purchaseStarted,
                  properties: DiagnosticsEvent.Properties(
                    verificationResult: "VERIFIED_ON_DEVICE",
                    responseTime: 123.45,
                    errorMessage: "one_error",
                    errorCode: 101,
                    productId: "product_id_2",
                    productType: .consumable
                  ),
                  timestamp: Self.eventTimestamp1,
                  appSessionId: SystemInfo.appSessionID)
        ])
    }

    // MARK: - Sync Purchases

    func testTrackingSyncPurchasesStarted() async {
        self.tracker.trackSyncPurchasesStarted()
        let entries = await self.handler.getEntries()
        Self.expectEventArrayWithoutId(entries, [
            .init(name: .syncPurchasesStarted,
                  properties: .empty,
                  timestamp: Self.eventTimestamp1,
                  appSessionId: SystemInfo.appSessionID)
        ])
    }

    func testTrackingSyncPurchasesResult() async {
        self.tracker.trackSyncPurchasesResult(errorMessage: "an error msg",
                                              errorCode: 20,
                                              responseTime: 100.1)
        let entries = await self.handler.getEntries()
        Self.expectEventArrayWithoutId(entries, [
            .init(name: .syncPurchasesResult,
                  properties: DiagnosticsEvent.Properties(
                    responseTime: 100.1,
                    errorMessage: "an error msg",
                    errorCode: 20
                  ),
                  timestamp: Self.eventTimestamp1,
                  appSessionId: SystemInfo.appSessionID)
        ])
    }

    // MARK: - Restore Purchases

    func testTrackingRestorePurchasesStarted() async {
        self.tracker.trackRestorePurchasesStarted()
        let entries = await self.handler.getEntries()
        Self.expectEventArrayWithoutId(entries, [
            .init(name: .restorePurchasesStarted,
                  properties: .empty,
                  timestamp: Self.eventTimestamp1,
                  appSessionId: SystemInfo.appSessionID)
        ])
    }

    func testTrackingRestorePurchasesResult() async {
        self.tracker.trackRestorePurchasesResult(errorMessage: "an error msg",
                                                 errorCode: 20,
                                                 responseTime: 100.1)
        let entries = await self.handler.getEntries()
        Self.expectEventArrayWithoutId(entries, [
            .init(name: .restorePurchasesResult,
                  properties: DiagnosticsEvent.Properties(
                    responseTime: 100.1,
                    errorMessage: "an error msg",
                    errorCode: 20
                  ),
                  timestamp: Self.eventTimestamp1,
                  appSessionId: SystemInfo.appSessionID)
        ])
    }

<<<<<<< HEAD
    // MARK: - Purchase Intent Received

    func testTrackingApplePurchaseIntentReceived() async {
        self.tracker.trackPurchaseIntentReceived(productId: "product_id",
                                                 offerId: "offer_id",
                                                 offerType: "offer_type")
        let entries = await self.handler.getEntries()
        Self.expectEventArrayWithoutId(entries, [
            .init(name: .restorePurchasesResult,
                  properties: DiagnosticsEvent.Properties(
                    productId: "product_id",
                    offerId: "offer_id",
                    offerType: "offer_type"
=======
    // MARK: - Present Code Redemption Sheet Request

    func testTrackingApplePresentCodeRedemptionSheetRequest() async throws {
        self.tracker.trackApplePresentCodeRedemptionSheetRequest()

        let entries = await self.handler.getEntries()
        Self.expectEventArrayWithoutId(entries, [
            .init(name: .applePresentCodeRedemptionSheetRequest,
                  properties: .empty,
                  timestamp: Self.eventTimestamp1,
                  appSessionId: SystemInfo.appSessionID)
        ])
    }

    // MARK: - Transaction Queue Received

    func testTrackingAppleTransactionQueueReceived() async throws {
        self.tracker.trackAppleTransactionQueueReceived(
            productId: "test.product",
            paymentDiscountId: "discount_123",
            transactionState: "purchased",
            errorMessage: "error message"
        )

        let entries = await self.handler.getEntries()
        Self.expectEventArrayWithoutId(entries, [
            .init(name: .appleTransactionQueueReceived,
                  properties: DiagnosticsEvent.Properties(
                    errorMessage: "error message",
                    skErrorDescription: "purchased",
                    productId: "test.product",
                    promotionalOfferId: "discount_123"
>>>>>>> 4b9287ae
                  ),
                  timestamp: Self.eventTimestamp1,
                  appSessionId: SystemInfo.appSessionID)
        ])
    }

    // MARK: - empty diagnostics file when too big

    func testTrackingEventClearsDiagnosticsFileIfTooBig() async throws {
        for _ in 0...8000 {
            await self.handler.appendEvent(diagnosticsEvent: .init(name: .httpRequestPerformed,
                                                                   properties: .empty,
                                                                   timestamp: Date(),
                                                                   appSessionId: SystemInfo.appSessionID))
        }

        let entries = await self.handler.getEntries()
        expect(entries.count) == 8001

        let event = DiagnosticsEvent(name: .httpRequestPerformed,
                                     properties: DiagnosticsEvent.Properties(verificationResult: "FAILED"),
                                     timestamp: Self.eventTimestamp2,
                                     appSessionId: SystemInfo.appSessionID)

        self.tracker.track(event)

        let entries2 = await self.handler.getEntries()
        expect(entries2.count) == 2
        Self.expectEventArrayWithoutId(entries2, [
            .init(name: .maxEventsStoredLimitReached,
                  properties: .empty,
                  timestamp: Self.eventTimestamp1,
                  appSessionId: SystemInfo.appSessionID),
            .init(name: .httpRequestPerformed,
                  properties: DiagnosticsEvent.Properties(verificationResult: "FAILED"),
                  timestamp: Self.eventTimestamp2,
                  appSessionId: SystemInfo.appSessionID)
        ])
    }

    // MARK: - Diagnostics sync events

    func testTrackingEventMaxDiagnosticsSyncRetriesReached() async throws {
        // When
        self.tracker.trackMaxDiagnosticsSyncRetriesReached()

        // Then
        let entries = await self.handler.getEntries()

        Self.expectEventArrayWithoutId(entries, [
            .init(name: .maxDiagnosticsSyncRetriesReached,
                  properties: .empty,
                  timestamp: Self.eventTimestamp1,
                  appSessionId: SystemInfo.appSessionID)
        ])
    }

    func testTrackingEventClearingDiagnosticsAfterFailedSync() async throws {
        // When
        self.tracker.trackClearingDiagnosticsAfterFailedSync()

        // Then
        let entries = await self.handler.getEntries()

        Self.expectEventArrayWithoutId(entries, [
            .init(name: .clearingDiagnosticsAfterFailedSync,
                  properties: .empty,
                  timestamp: Self.eventTimestamp1,
                  appSessionId: SystemInfo.appSessionID)
        ])
    }

    func testTrackingEnteredOfflineEntitlementsMode() async throws {
        // When
        self.tracker.trackEnteredOfflineEntitlementsMode()

        // Then
        let entries = await self.handler.getEntries()

        Self.expectEventArrayWithoutId(entries, [
            .init(name: .enteredOfflineEntitlementsMode,
                  properties: .empty,
                  timestamp: Self.eventTimestamp1,
                  appSessionId: SystemInfo.appSessionID)
        ])
    }

    func testTrackingErrorEnteringOfflineEntitlementsModeWithExpectedParameters() async throws {
        // When
        self.tracker.trackErrorEnteringOfflineEntitlementsMode(reason: .oneTimePurchaseFound,
                                                               errorMessage: "custom error msg")

        // Then
        let entries = await self.handler.getEntries()

        Self.expectEventArrayWithoutId(entries, [
            .init(name: .errorEnteringOfflineEntitlementsMode,
                  properties: DiagnosticsEvent.Properties(
                    offlineEntitlementErrorReason: .oneTimePurchaseFound,
                    errorMessage: "custom error msg"
                  ),
                  timestamp: Self.eventTimestamp1,
                  appSessionId: SystemInfo.appSessionID)
        ])
    }

}

@available(iOS 15.0, macOS 12.0, tvOS 15.0, watchOS 8.0, *)
private extension DiagnosticsTrackerTests {

    static let eventTimestamp1: Date = .init(timeIntervalSince1970: 1694029328)
    static let eventTimestamp2: Date = .init(timeIntervalSince1970: 1694022321)

    static func temporaryFileURL() -> URL {
        return FileManager.default
            .temporaryDirectory
            .appendingPathComponent("file_handler_tests", isDirectory: true)
            .appendingPathComponent(UUID().uuidString, isDirectory: false)
            .appendingPathExtension("jsonl")
    }

    static func createWithTemporaryFile() throws -> FileHandler {
        return try FileHandler(Self.temporaryFileURL())
    }

    static func expectEventArrayWithoutId(_ obtained: [DiagnosticsEvent?], _ expected: [DiagnosticsEvent?]) {
        expect(obtained.count) == expected.count
        guard obtained.count == expected.count else {
            return
        }

        for (index, obtainedEvent) in obtained.enumerated() {
            let expectedEvent = expected[index]
            Self.expectEventWithoutId(obtainedEvent, expectedEvent)
        }
    }

    static func expectEventWithoutId(_ obtained: DiagnosticsEvent?, _ expected: DiagnosticsEvent?) {
        expect(obtained?.version) == expected?.version
        expect(obtained?.properties) == expected?.properties
        expect(obtained?.timestamp) == expected?.timestamp
        expect(obtained?.version) == expected?.version
        expect(obtained?.appSessionId) == expected?.appSessionId
    }
}<|MERGE_RESOLUTION|>--- conflicted
+++ resolved
@@ -459,21 +459,6 @@
         ])
     }
 
-<<<<<<< HEAD
-    // MARK: - Purchase Intent Received
-
-    func testTrackingApplePurchaseIntentReceived() async {
-        self.tracker.trackPurchaseIntentReceived(productId: "product_id",
-                                                 offerId: "offer_id",
-                                                 offerType: "offer_type")
-        let entries = await self.handler.getEntries()
-        Self.expectEventArrayWithoutId(entries, [
-            .init(name: .restorePurchasesResult,
-                  properties: DiagnosticsEvent.Properties(
-                    productId: "product_id",
-                    offerId: "offer_id",
-                    offerType: "offer_type"
-=======
     // MARK: - Present Code Redemption Sheet Request
 
     func testTrackingApplePresentCodeRedemptionSheetRequest() async throws {
@@ -506,7 +491,25 @@
                     skErrorDescription: "purchased",
                     productId: "test.product",
                     promotionalOfferId: "discount_123"
->>>>>>> 4b9287ae
+                  ),
+                  timestamp: Self.eventTimestamp1,
+                  appSessionId: SystemInfo.appSessionID)
+        ])
+    }
+
+    // MARK: - Purchase Intent Received
+
+    func testTrackingApplePurchaseIntentReceived() async {
+        self.tracker.trackPurchaseIntentReceived(productId: "product_id",
+                                                 offerId: "offer_id",
+                                                 offerType: "offer_type")
+        let entries = await self.handler.getEntries()
+        Self.expectEventArrayWithoutId(entries, [
+            .init(name: .restorePurchasesResult,
+                  properties: DiagnosticsEvent.Properties(
+                    productId: "product_id",
+                    offerId: "offer_id",
+                    offerType: "offer_type"
                   ),
                   timestamp: Self.eventTimestamp1,
                   appSessionId: SystemInfo.appSessionID)
