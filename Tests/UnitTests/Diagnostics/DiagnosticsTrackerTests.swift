//
//  Copyright RevenueCat Inc. All Rights Reserved.
//
//  Licensed under the MIT License (the "License");
//  you may not use this file except in compliance with the License.
//  You may obtain a copy of the License at
//
//      https://opensource.org/licenses/MIT
//
//  DiagnosticsTrackerTests.swift
//
//  Created by Cesar de la Vega on 11/4/24.

import Foundation
import Nimble

@testable import RevenueCat

@available(iOS 15.0, tvOS 15.0, macOS 12.0, watchOS 8.0, *)
class DiagnosticsTrackerTests: TestCase {

    fileprivate var fileHandler: FileHandler!
    fileprivate var handler: DiagnosticsFileHandler!
    fileprivate var tracker: DiagnosticsTracker!
    fileprivate var diagnosticsDispatcher: MockOperationDispatcher!
    fileprivate var dateProvider: MockDateProvider!

    override func setUpWithError() throws {
        try super.setUpWithError()

        try AvailabilityChecks.iOS15APIAvailableOrSkipTest()

        self.fileHandler = try Self.createWithTemporaryFile()
        self.handler = .init(self.fileHandler)
        self.diagnosticsDispatcher = MockOperationDispatcher()
        self.dateProvider = .init(stubbedNow: Self.eventTimestamp1, subsequentNows: Self.eventTimestamp2)
        self.tracker = .init(diagnosticsFileHandler: self.handler,
                             diagnosticsDispatcher: self.diagnosticsDispatcher,
                             dateProvider: self.dateProvider)
    }

    override func tearDown() async throws {
        self.handler = nil

        try await super.tearDown()
    }

    // MARK: - trackEvent

    func testTrackEvent() async {
<<<<<<< HEAD
        let appSessionId = SystemInfo.appSessionID
        let event = DiagnosticsEvent(eventType: .httpRequestPerformed,
                                     properties: [.verificationResultKey: AnyEncodable("FAILED")],
                                     timestamp: Self.eventTimestamp1,
                                     appSessionId: appSessionId)
=======
        let event = DiagnosticsEvent(name: .httpRequestPerformed,
                                     properties: DiagnosticsEvent.Properties(verificationResult: "FAILED"),
                                     timestamp: Self.eventTimestamp1)
>>>>>>> 6c25d133

        self.tracker.track(event)

        let entries = await self.handler.getEntries()
        expect(entries) == [
<<<<<<< HEAD
            .init(id: event.id,
                  eventType: .httpRequestPerformed,
                  properties: [.verificationResultKey: AnyEncodable("FAILED")],
                  timestamp: Self.eventTimestamp1,
                  appSessionId: appSessionId)
=======
            .init(name: .httpRequestPerformed,
                  properties: DiagnosticsEvent.Properties(verificationResult: "FAILED"),
                  timestamp: Self.eventTimestamp1)
>>>>>>> 6c25d133
        ]
    }

    func testTrackMultipleEvents() async {
<<<<<<< HEAD
        let appSessionId = SystemInfo.appSessionID
        let event1 = DiagnosticsEvent(eventType: .httpRequestPerformed,
                                      properties: [.verificationResultKey: AnyEncodable("FAILED")],
                                      timestamp: Self.eventTimestamp1,
                                      appSessionId: appSessionId)
        let event2 = DiagnosticsEvent(eventType: .customerInfoVerificationResult,
                                      properties: [.verificationResultKey: AnyEncodable("FAILED")],
                                      timestamp: Self.eventTimestamp2,
                                      appSessionId: appSessionId)
=======
        let event1 = DiagnosticsEvent(name: .httpRequestPerformed,
                                      properties: DiagnosticsEvent.Properties(verificationResult: "FAILED"),
                                      timestamp: Self.eventTimestamp1)
        let event2 = DiagnosticsEvent(name: .customerInfoVerificationResult,
                                      properties: DiagnosticsEvent.Properties(verificationResult: "FAILED"),
                                      timestamp: Self.eventTimestamp2)
>>>>>>> 6c25d133

        self.tracker.track(event1)
        self.tracker.track(event2)

        let entries = await self.handler.getEntries()
        expect(entries) == [
<<<<<<< HEAD
            .init(id: event1.id,
                  eventType: .httpRequestPerformed,
                  properties: [.verificationResultKey: AnyEncodable("FAILED")],
                  timestamp: Self.eventTimestamp1,
                  appSessionId: appSessionId),
            .init(id: event1.id,
                  eventType: .customerInfoVerificationResult,
                  properties: [.verificationResultKey: AnyEncodable("FAILED")],
                  timestamp: Self.eventTimestamp2,
                  appSessionId: appSessionId)
=======
            .init(name: .httpRequestPerformed,
                  properties: DiagnosticsEvent.Properties(verificationResult: "FAILED"),
                  timestamp: Self.eventTimestamp1),
            .init(name: .customerInfoVerificationResult,
                  properties: DiagnosticsEvent.Properties(verificationResult: "FAILED"),
                  timestamp: Self.eventTimestamp2)
>>>>>>> 6c25d133
        ]
    }

    // MARK: - customer info verification

    func testDoesNotTrackWhenVerificationIsNotRequested() async {
        let customerInfo: CustomerInfo = .emptyInfo.copy(with: .notRequested)

        self.tracker.trackCustomerInfoVerificationResultIfNeeded(customerInfo)

        let entries = await self.handler.getEntries()
        expect(entries.count) == 0
    }

    func testTracksCustomerInfoVerificationFailed() async {
        let customerInfo: CustomerInfo = .emptyInfo.copy(with: .failed)

        self.tracker.trackCustomerInfoVerificationResultIfNeeded(customerInfo)

        let entries = await self.handler.getEntries()
<<<<<<< HEAD
        expect(entries.count) == 1
        expect(entries.first) == .init(eventType: .customerInfoVerificationResult,
                                       properties: [.verificationResultKey: AnyEncodable("FAILED")],
                                       timestamp: Self.eventTimestamp1,
                                       appSessionId: SystemInfo.appSessionID)
=======
        expect(entries) == [
            .init(name: .customerInfoVerificationResult,
                  properties: DiagnosticsEvent.Properties(verificationResult: "FAILED"),
                  timestamp: Self.eventTimestamp1)
        ]
>>>>>>> 6c25d133
    }

    // MARK: - http request performed

    func testTracksHttpRequestPerformedWithExpectedParameters() async {
        self.tracker.trackHttpRequestPerformed(endpointName: "mock_endpoint",
                                               responseTime: 50,
                                               wasSuccessful: true,
                                               responseCode: 200,
                                               backendErrorCode: 7121,
                                               resultOrigin: .cache,
                                               verificationResult: .verified)
        let entries = await self.handler.getEntries()
        expect(entries) == [
<<<<<<< HEAD
            .init(eventType: .httpRequestPerformed,
                  properties: [
                    .endpointNameKey: AnyEncodable("mock_endpoint"),
                    .responseTimeMillisKey: AnyEncodable(50000),
                    .successfulKey: AnyEncodable(true),
                    .responseCodeKey: AnyEncodable(200),
                    .backendErrorCodeKey: AnyEncodable(7121),
                    .eTagHitKey: AnyEncodable(true),
                    .verificationResultKey: AnyEncodable("VERIFIED")],
                  timestamp: Self.eventTimestamp1,
                  appSessionId: SystemInfo.appSessionID)
=======
            .init(name: .httpRequestPerformed,
                  properties: DiagnosticsEvent.Properties(
                    verificationResult: "VERIFIED",
                    endpointName: "mock_endpoint",
                    responseTime: 50,
                    successful: true,
                    responseCode: 200,
                    backendErrorCode: 7121,
                    eTagHit: true
                  ),
                  timestamp: Self.eventTimestamp1)
>>>>>>> 6c25d133
        ]
    }

    // MARK: - product request

    func testTracksProductRequestWithExpectedParameters() async {
        self.tracker.trackProductsRequest(wasSuccessful: false,
                                          storeKitVersion: .storeKit2,
                                          errorMessage: "test error message",
                                          errorCode: 1234,
                                          storeKitErrorDescription: "store_kit_error_type",
                                          requestedProductIds: ["test_product_id_1", "test_product_id_2"],
                                          notFoundProductIds: ["test_product_id_2"],
                                          responseTime: 50)
        let emptyErrorMessage: String? = nil
        let emptyErrorCode: Int? = nil
        let emptySkErrorDescription: String? = nil
        self.tracker.trackProductsRequest(wasSuccessful: true,
                                          storeKitVersion: .storeKit1,
                                          errorMessage: emptyErrorMessage,
                                          errorCode: emptyErrorCode,
                                          storeKitErrorDescription: emptySkErrorDescription,
                                          requestedProductIds: ["test_product_id_3", "test_product_id_4"],
                                          notFoundProductIds: [],
                                          responseTime: 20)

        let entries = await self.handler.getEntries()
        expect(entries) == [
<<<<<<< HEAD
            .init(eventType: .appleProductsRequest,
                  properties: [
                    .responseTimeMillisKey: AnyEncodable(50000),
                    .storeKitVersion: AnyEncodable("store_kit_2"),
                    .successfulKey: AnyEncodable(false),
                    .errorMessageKey: AnyEncodable("test error message"),
                    .skErrorDescriptionKey: AnyEncodable("store_kit_error_type"),
                    .requestedProductIdsKey: AnyEncodable(["test_product_id_1", "test_product_id_2"]),
                    .notFoundProductIdsKey: AnyEncodable(["test_product_id_2"]),
                    .errorCodeKey: AnyEncodable(1234)],
                  timestamp: Self.eventTimestamp1,
                  appSessionId: SystemInfo.appSessionID),
            .init(eventType: .appleProductsRequest,
                  properties: [
                    .responseTimeMillisKey: AnyEncodable(20000),
                    .storeKitVersion: AnyEncodable("store_kit_1"),
                    .successfulKey: AnyEncodable(true),
                    .errorMessageKey: AnyEncodable(emptyErrorMessage),
                    .skErrorDescriptionKey: AnyEncodable(emptySkErrorDescription),
                    .requestedProductIdsKey: AnyEncodable(["test_product_id_3", "test_product_id_4"]),
                    .notFoundProductIdsKey: AnyEncodable([]),
                    .errorCodeKey: AnyEncodable(emptyErrorCode)],
                  timestamp: Self.eventTimestamp2,
                  appSessionId: SystemInfo.appSessionID)
=======
            .init(name: .appleProductsRequest,
                  properties: DiagnosticsEvent.Properties(
                    responseTime: 50,
                    storeKitVersion: .storeKit2,
                    successful: false,
                    errorMessage: "test error message",
                    errorCode: 1234,
                    skErrorDescription: "store_kit_error_type",
                    requestedProductIds: ["test_product_id_1", "test_product_id_2"],
                    notFoundProductIds: ["test_product_id_2"]
                  ),
                  timestamp: Self.eventTimestamp1),
            .init(name: .appleProductsRequest,
                  properties: DiagnosticsEvent.Properties(
                    responseTime: 20,
                    storeKitVersion: .storeKit1,
                    successful: true,
                    errorMessage: emptyErrorMessage,
                    errorCode: emptyErrorCode,
                    skErrorDescription: emptySkErrorDescription,
                    requestedProductIds: ["test_product_id_3", "test_product_id_4"],
                    notFoundProductIds: []
                  ),
                  timestamp: Self.eventTimestamp2)
>>>>>>> 6c25d133
        ]
    }

    // MARK: - Purchase Request

    func testTracksPurchaseRequestWithExpectedParameters() async {
        self.tracker.trackPurchaseRequest(wasSuccessful: true,
                                          storeKitVersion: .storeKit2,
                                          errorMessage: nil,
                                          errorCode: nil,
                                          storeKitErrorDescription: nil,
                                          productId: "com.revenuecat.product1",
                                          promotionalOfferId: nil,
                                          winBackOfferApplied: false,
                                          purchaseResult: .verified,
                                          responseTime: 75)

        let emptyErrorMessage: String? = nil
        let emptyErrorCode: Int? = nil
        let emptyPromotionalOfferId: String? = nil
        let emptySkErrorDescription: String? = nil
        let entries = await self.handler.getEntries()
        expect(entries) == [
<<<<<<< HEAD
            .init(eventType: .applePurchaseAttempt,
                  properties: [
                    .responseTimeMillisKey: AnyEncodable(75000),
                    .storeKitVersion: AnyEncodable("store_kit_2"),
                    .successfulKey: AnyEncodable(true),
                    .errorMessageKey: AnyEncodable(emptyErrorMessage),
                    .skErrorDescriptionKey: AnyEncodable(emptySkErrorDescription),
                    .productIdKey: AnyEncodable("com.revenuecat.product1"),
                    .promotionalOfferIdKey: AnyEncodable(emptyPromotionalOfferId),
                    .winBackOfferAppliedKey: AnyEncodable(false),
                    .purchaseResultKey: AnyEncodable("verified"),
                    .errorCodeKey: AnyEncodable(emptyErrorCode)],
                  timestamp: Self.eventTimestamp1,
                  appSessionId: SystemInfo.appSessionID)
=======
            .init(name: .applePurchaseAttempt,
                  properties: DiagnosticsEvent.Properties(
                    responseTime: 75,
                    storeKitVersion: .storeKit2,
                    successful: true,
                    errorMessage: emptyErrorMessage,
                    errorCode: emptyErrorCode,
                    skErrorDescription: emptySkErrorDescription,
                    productId: "com.revenuecat.product1",
                    promotionalOfferId: emptyPromotionalOfferId,
                    winBackOfferApplied: false,
                    purchaseResult: .verified
                  ),
                  timestamp: Self.eventTimestamp1)
>>>>>>> 6c25d133
        ]
    }

    func testTracksPurchaseRequestWithPromotionalOffer() async {
        self.tracker.trackPurchaseRequest(wasSuccessful: false,
                                          storeKitVersion: .storeKit1,
                                          errorMessage: "purchase failed",
                                          errorCode: 5678,
                                          storeKitErrorDescription: "payment_cancelled",
                                          productId: "com.revenuecat.premium",
                                          promotionalOfferId: "summer_discount_2023",
                                          winBackOfferApplied: true,
                                          purchaseResult: .userCancelled,
                                          responseTime: 120)

        let entries = await self.handler.getEntries()
        expect(entries) == [
<<<<<<< HEAD
            .init(eventType: .applePurchaseAttempt,
                  properties: [
                    .responseTimeMillisKey: AnyEncodable(120000),
                    .storeKitVersion: AnyEncodable("store_kit_1"),
                    .successfulKey: AnyEncodable(false),
                    .errorMessageKey: AnyEncodable("purchase failed"),
                    .skErrorDescriptionKey: AnyEncodable("payment_cancelled"),
                    .productIdKey: AnyEncodable("com.revenuecat.premium"),
                    .promotionalOfferIdKey: AnyEncodable("summer_discount_2023"),
                    .winBackOfferAppliedKey: AnyEncodable(true),
                    .purchaseResultKey: AnyEncodable("user_cancelled"),
                    .errorCodeKey: AnyEncodable(5678)],
                  timestamp: Self.eventTimestamp1,
                  appSessionId: SystemInfo.appSessionID)
=======
            .init(name: .applePurchaseAttempt,
                  properties: DiagnosticsEvent.Properties(
                    responseTime: 120,
                    storeKitVersion: .storeKit1,
                    successful: false,
                    errorMessage: "purchase failed",
                    errorCode: 5678,
                    skErrorDescription: "payment_cancelled",
                    productId: "com.revenuecat.premium",
                    promotionalOfferId: "summer_discount_2023",
                    winBackOfferApplied: true,
                    purchaseResult: .userCancelled
                  ),
                  timestamp: Self.eventTimestamp1)
>>>>>>> 6c25d133
        ]
    }

    // MARK: - empty diagnostics file when too big

    func testTrackingEventClearsDiagnosticsFileIfTooBig() async throws {
        for _ in 0...8000 {
<<<<<<< HEAD
            await self.handler.appendEvent(diagnosticsEvent: .init(eventType: .httpRequestPerformed,
                                                                   properties: [:],
                                                                   timestamp: Date(),
                                                                   appSessionId: SystemInfo.appSessionID))
=======
            await self.handler.appendEvent(diagnosticsEvent: .init(name: .httpRequestPerformed,
                                                                   properties: .empty,
                                                                   timestamp: Date()))
>>>>>>> 6c25d133
        }

        let entries = await self.handler.getEntries()
        expect(entries.count) == 8001

<<<<<<< HEAD
        let event = DiagnosticsEvent(eventType: .httpRequestPerformed,
                                     properties: [.verificationResultKey: AnyEncodable("FAILED")],
                                     timestamp: Self.eventTimestamp2,
                                     appSessionId: SystemInfo.appSessionID)
=======
        let event = DiagnosticsEvent(name: .httpRequestPerformed,
                                     properties: DiagnosticsEvent.Properties(verificationResult: "FAILED"),
                                     timestamp: Self.eventTimestamp2)
>>>>>>> 6c25d133

        self.tracker.track(event)

        let entries2 = await self.handler.getEntries()
        expect(entries2.count) == 2
        expect(entries2) == [
<<<<<<< HEAD
            .init(eventType: .maxEventsStoredLimitReached,
                  properties: [:],
                  timestamp: Self.eventTimestamp1,
                  appSessionId: SystemInfo.appSessionID),
            .init(eventType: .httpRequestPerformed,
                  properties: [.verificationResultKey: AnyEncodable("FAILED")],
                  timestamp: Self.eventTimestamp2,
                  appSessionId: SystemInfo.appSessionID)
=======
            .init(name: .maxEventsStoredLimitReached,
                  properties: .empty,
                  timestamp: Self.eventTimestamp1),
            .init(name: .httpRequestPerformed,
                  properties: DiagnosticsEvent.Properties(verificationResult: "FAILED"),
                  timestamp: Self.eventTimestamp2)
>>>>>>> 6c25d133
        ]
    }

}

@available(iOS 15.0, macOS 12.0, tvOS 15.0, watchOS 8.0, *)
private extension DiagnosticsTrackerTests {

    static let eventTimestamp1: Date = .init(timeIntervalSince1970: 1694029328)
    static let eventTimestamp2: Date = .init(timeIntervalSince1970: 1694022321)

    static func temporaryFileURL() -> URL {
        return FileManager.default
            .temporaryDirectory
            .appendingPathComponent("file_handler_tests", isDirectory: true)
            .appendingPathComponent(UUID().uuidString, isDirectory: false)
            .appendingPathExtension("jsonl")
    }

    static func createWithTemporaryFile() throws -> FileHandler {
        return try FileHandler(Self.temporaryFileURL())
    }
}<|MERGE_RESOLUTION|>--- conflicted
+++ resolved
@@ -48,80 +48,50 @@
     // MARK: - trackEvent
 
     func testTrackEvent() async {
-<<<<<<< HEAD
         let appSessionId = SystemInfo.appSessionID
-        let event = DiagnosticsEvent(eventType: .httpRequestPerformed,
-                                     properties: [.verificationResultKey: AnyEncodable("FAILED")],
+        let event = DiagnosticsEvent(name: .httpRequestPerformed,
+                                     properties: DiagnosticsEvent.Properties(verificationResult: "FAILED"),
                                      timestamp: Self.eventTimestamp1,
                                      appSessionId: appSessionId)
-=======
-        let event = DiagnosticsEvent(name: .httpRequestPerformed,
-                                     properties: DiagnosticsEvent.Properties(verificationResult: "FAILED"),
-                                     timestamp: Self.eventTimestamp1)
->>>>>>> 6c25d133
 
         self.tracker.track(event)
 
         let entries = await self.handler.getEntries()
         expect(entries) == [
-<<<<<<< HEAD
             .init(id: event.id,
-                  eventType: .httpRequestPerformed,
-                  properties: [.verificationResultKey: AnyEncodable("FAILED")],
+                  name: .httpRequestPerformed,
+                  properties: DiagnosticsEvent.Properties(verificationResult: "FAILED"),
                   timestamp: Self.eventTimestamp1,
                   appSessionId: appSessionId)
-=======
-            .init(name: .httpRequestPerformed,
-                  properties: DiagnosticsEvent.Properties(verificationResult: "FAILED"),
-                  timestamp: Self.eventTimestamp1)
->>>>>>> 6c25d133
         ]
     }
 
     func testTrackMultipleEvents() async {
-<<<<<<< HEAD
         let appSessionId = SystemInfo.appSessionID
-        let event1 = DiagnosticsEvent(eventType: .httpRequestPerformed,
-                                      properties: [.verificationResultKey: AnyEncodable("FAILED")],
+        let event1 = DiagnosticsEvent(name: .httpRequestPerformed,
+                                      properties: DiagnosticsEvent.Properties(verificationResult: "FAILED"),
                                       timestamp: Self.eventTimestamp1,
                                       appSessionId: appSessionId)
-        let event2 = DiagnosticsEvent(eventType: .customerInfoVerificationResult,
-                                      properties: [.verificationResultKey: AnyEncodable("FAILED")],
+        let event2 = DiagnosticsEvent(name: .customerInfoVerificationResult,
+                                      properties: DiagnosticsEvent.Properties(verificationResult: "FAILED"),
                                       timestamp: Self.eventTimestamp2,
                                       appSessionId: appSessionId)
-=======
-        let event1 = DiagnosticsEvent(name: .httpRequestPerformed,
-                                      properties: DiagnosticsEvent.Properties(verificationResult: "FAILED"),
-                                      timestamp: Self.eventTimestamp1)
-        let event2 = DiagnosticsEvent(name: .customerInfoVerificationResult,
-                                      properties: DiagnosticsEvent.Properties(verificationResult: "FAILED"),
-                                      timestamp: Self.eventTimestamp2)
->>>>>>> 6c25d133
 
         self.tracker.track(event1)
         self.tracker.track(event2)
 
         let entries = await self.handler.getEntries()
         expect(entries) == [
-<<<<<<< HEAD
             .init(id: event1.id,
-                  eventType: .httpRequestPerformed,
-                  properties: [.verificationResultKey: AnyEncodable("FAILED")],
+                  name: .httpRequestPerformed,
+                  properties: DiagnosticsEvent.Properties(verificationResult: "FAILED"),
                   timestamp: Self.eventTimestamp1,
                   appSessionId: appSessionId),
             .init(id: event1.id,
-                  eventType: .customerInfoVerificationResult,
-                  properties: [.verificationResultKey: AnyEncodable("FAILED")],
+                  name: .customerInfoVerificationResult,
+                  properties: DiagnosticsEvent.Properties(verificationResult: "FAILED"),
                   timestamp: Self.eventTimestamp2,
                   appSessionId: appSessionId)
-=======
-            .init(name: .httpRequestPerformed,
-                  properties: DiagnosticsEvent.Properties(verificationResult: "FAILED"),
-                  timestamp: Self.eventTimestamp1),
-            .init(name: .customerInfoVerificationResult,
-                  properties: DiagnosticsEvent.Properties(verificationResult: "FAILED"),
-                  timestamp: Self.eventTimestamp2)
->>>>>>> 6c25d133
         ]
     }
 
@@ -142,19 +112,11 @@
         self.tracker.trackCustomerInfoVerificationResultIfNeeded(customerInfo)
 
         let entries = await self.handler.getEntries()
-<<<<<<< HEAD
         expect(entries.count) == 1
-        expect(entries.first) == .init(eventType: .customerInfoVerificationResult,
-                                       properties: [.verificationResultKey: AnyEncodable("FAILED")],
+        expect(entries.first) == .init(name: .customerInfoVerificationResult,
+                                       properties: DiagnosticsEvent.Properties(verificationResult: "FAILED"),
                                        timestamp: Self.eventTimestamp1,
                                        appSessionId: SystemInfo.appSessionID)
-=======
-        expect(entries) == [
-            .init(name: .customerInfoVerificationResult,
-                  properties: DiagnosticsEvent.Properties(verificationResult: "FAILED"),
-                  timestamp: Self.eventTimestamp1)
-        ]
->>>>>>> 6c25d133
     }
 
     // MARK: - http request performed
@@ -169,19 +131,6 @@
                                                verificationResult: .verified)
         let entries = await self.handler.getEntries()
         expect(entries) == [
-<<<<<<< HEAD
-            .init(eventType: .httpRequestPerformed,
-                  properties: [
-                    .endpointNameKey: AnyEncodable("mock_endpoint"),
-                    .responseTimeMillisKey: AnyEncodable(50000),
-                    .successfulKey: AnyEncodable(true),
-                    .responseCodeKey: AnyEncodable(200),
-                    .backendErrorCodeKey: AnyEncodable(7121),
-                    .eTagHitKey: AnyEncodable(true),
-                    .verificationResultKey: AnyEncodable("VERIFIED")],
-                  timestamp: Self.eventTimestamp1,
-                  appSessionId: SystemInfo.appSessionID)
-=======
             .init(name: .httpRequestPerformed,
                   properties: DiagnosticsEvent.Properties(
                     verificationResult: "VERIFIED",
@@ -192,8 +141,8 @@
                     backendErrorCode: 7121,
                     eTagHit: true
                   ),
-                  timestamp: Self.eventTimestamp1)
->>>>>>> 6c25d133
+                  timestamp: Self.eventTimestamp1,
+                  appSessionId: SystemInfo.appSessionID)
         ]
     }
 
@@ -222,32 +171,6 @@
 
         let entries = await self.handler.getEntries()
         expect(entries) == [
-<<<<<<< HEAD
-            .init(eventType: .appleProductsRequest,
-                  properties: [
-                    .responseTimeMillisKey: AnyEncodable(50000),
-                    .storeKitVersion: AnyEncodable("store_kit_2"),
-                    .successfulKey: AnyEncodable(false),
-                    .errorMessageKey: AnyEncodable("test error message"),
-                    .skErrorDescriptionKey: AnyEncodable("store_kit_error_type"),
-                    .requestedProductIdsKey: AnyEncodable(["test_product_id_1", "test_product_id_2"]),
-                    .notFoundProductIdsKey: AnyEncodable(["test_product_id_2"]),
-                    .errorCodeKey: AnyEncodable(1234)],
-                  timestamp: Self.eventTimestamp1,
-                  appSessionId: SystemInfo.appSessionID),
-            .init(eventType: .appleProductsRequest,
-                  properties: [
-                    .responseTimeMillisKey: AnyEncodable(20000),
-                    .storeKitVersion: AnyEncodable("store_kit_1"),
-                    .successfulKey: AnyEncodable(true),
-                    .errorMessageKey: AnyEncodable(emptyErrorMessage),
-                    .skErrorDescriptionKey: AnyEncodable(emptySkErrorDescription),
-                    .requestedProductIdsKey: AnyEncodable(["test_product_id_3", "test_product_id_4"]),
-                    .notFoundProductIdsKey: AnyEncodable([]),
-                    .errorCodeKey: AnyEncodable(emptyErrorCode)],
-                  timestamp: Self.eventTimestamp2,
-                  appSessionId: SystemInfo.appSessionID)
-=======
             .init(name: .appleProductsRequest,
                   properties: DiagnosticsEvent.Properties(
                     responseTime: 50,
@@ -259,7 +182,8 @@
                     requestedProductIds: ["test_product_id_1", "test_product_id_2"],
                     notFoundProductIds: ["test_product_id_2"]
                   ),
-                  timestamp: Self.eventTimestamp1),
+                  timestamp: Self.eventTimestamp1,
+                  appSessionId: SystemInfo.appSessionID),
             .init(name: .appleProductsRequest,
                   properties: DiagnosticsEvent.Properties(
                     responseTime: 20,
@@ -271,8 +195,8 @@
                     requestedProductIds: ["test_product_id_3", "test_product_id_4"],
                     notFoundProductIds: []
                   ),
-                  timestamp: Self.eventTimestamp2)
->>>>>>> 6c25d133
+                  timestamp: Self.eventTimestamp2,
+                  appSessionId: SystemInfo.appSessionID)
         ]
     }
 
@@ -296,22 +220,6 @@
         let emptySkErrorDescription: String? = nil
         let entries = await self.handler.getEntries()
         expect(entries) == [
-<<<<<<< HEAD
-            .init(eventType: .applePurchaseAttempt,
-                  properties: [
-                    .responseTimeMillisKey: AnyEncodable(75000),
-                    .storeKitVersion: AnyEncodable("store_kit_2"),
-                    .successfulKey: AnyEncodable(true),
-                    .errorMessageKey: AnyEncodable(emptyErrorMessage),
-                    .skErrorDescriptionKey: AnyEncodable(emptySkErrorDescription),
-                    .productIdKey: AnyEncodable("com.revenuecat.product1"),
-                    .promotionalOfferIdKey: AnyEncodable(emptyPromotionalOfferId),
-                    .winBackOfferAppliedKey: AnyEncodable(false),
-                    .purchaseResultKey: AnyEncodable("verified"),
-                    .errorCodeKey: AnyEncodable(emptyErrorCode)],
-                  timestamp: Self.eventTimestamp1,
-                  appSessionId: SystemInfo.appSessionID)
-=======
             .init(name: .applePurchaseAttempt,
                   properties: DiagnosticsEvent.Properties(
                     responseTime: 75,
@@ -325,8 +233,8 @@
                     winBackOfferApplied: false,
                     purchaseResult: .verified
                   ),
-                  timestamp: Self.eventTimestamp1)
->>>>>>> 6c25d133
+                  timestamp: Self.eventTimestamp1,
+                  appSessionId: SystemInfo.appSessionID)
         ]
     }
 
@@ -344,22 +252,6 @@
 
         let entries = await self.handler.getEntries()
         expect(entries) == [
-<<<<<<< HEAD
-            .init(eventType: .applePurchaseAttempt,
-                  properties: [
-                    .responseTimeMillisKey: AnyEncodable(120000),
-                    .storeKitVersion: AnyEncodable("store_kit_1"),
-                    .successfulKey: AnyEncodable(false),
-                    .errorMessageKey: AnyEncodable("purchase failed"),
-                    .skErrorDescriptionKey: AnyEncodable("payment_cancelled"),
-                    .productIdKey: AnyEncodable("com.revenuecat.premium"),
-                    .promotionalOfferIdKey: AnyEncodable("summer_discount_2023"),
-                    .winBackOfferAppliedKey: AnyEncodable(true),
-                    .purchaseResultKey: AnyEncodable("user_cancelled"),
-                    .errorCodeKey: AnyEncodable(5678)],
-                  timestamp: Self.eventTimestamp1,
-                  appSessionId: SystemInfo.appSessionID)
-=======
             .init(name: .applePurchaseAttempt,
                   properties: DiagnosticsEvent.Properties(
                     responseTime: 120,
@@ -373,8 +265,8 @@
                     winBackOfferApplied: true,
                     purchaseResult: .userCancelled
                   ),
-                  timestamp: Self.eventTimestamp1)
->>>>>>> 6c25d133
+                  timestamp: Self.eventTimestamp1,
+                  appSessionId: SystemInfo.appSessionID)
         ]
     }
 
@@ -382,54 +274,33 @@
 
     func testTrackingEventClearsDiagnosticsFileIfTooBig() async throws {
         for _ in 0...8000 {
-<<<<<<< HEAD
-            await self.handler.appendEvent(diagnosticsEvent: .init(eventType: .httpRequestPerformed,
-                                                                   properties: [:],
+            await self.handler.appendEvent(diagnosticsEvent: .init(name: .httpRequestPerformed,
+                                                                   properties: .empty,
                                                                    timestamp: Date(),
                                                                    appSessionId: SystemInfo.appSessionID))
-=======
-            await self.handler.appendEvent(diagnosticsEvent: .init(name: .httpRequestPerformed,
-                                                                   properties: .empty,
-                                                                   timestamp: Date()))
->>>>>>> 6c25d133
         }
 
         let entries = await self.handler.getEntries()
         expect(entries.count) == 8001
 
-<<<<<<< HEAD
-        let event = DiagnosticsEvent(eventType: .httpRequestPerformed,
-                                     properties: [.verificationResultKey: AnyEncodable("FAILED")],
+        let event = DiagnosticsEvent(name: .httpRequestPerformed,
+                                     properties: DiagnosticsEvent.Properties(verificationResult: "FAILED"),
                                      timestamp: Self.eventTimestamp2,
                                      appSessionId: SystemInfo.appSessionID)
-=======
-        let event = DiagnosticsEvent(name: .httpRequestPerformed,
-                                     properties: DiagnosticsEvent.Properties(verificationResult: "FAILED"),
-                                     timestamp: Self.eventTimestamp2)
->>>>>>> 6c25d133
 
         self.tracker.track(event)
 
         let entries2 = await self.handler.getEntries()
         expect(entries2.count) == 2
         expect(entries2) == [
-<<<<<<< HEAD
-            .init(eventType: .maxEventsStoredLimitReached,
-                  properties: [:],
-                  timestamp: Self.eventTimestamp1,
-                  appSessionId: SystemInfo.appSessionID),
-            .init(eventType: .httpRequestPerformed,
-                  properties: [.verificationResultKey: AnyEncodable("FAILED")],
-                  timestamp: Self.eventTimestamp2,
-                  appSessionId: SystemInfo.appSessionID)
-=======
             .init(name: .maxEventsStoredLimitReached,
                   properties: .empty,
-                  timestamp: Self.eventTimestamp1),
+                  timestamp: Self.eventTimestamp1,
+                  appSessionId: SystemInfo.appSessionID),
             .init(name: .httpRequestPerformed,
                   properties: DiagnosticsEvent.Properties(verificationResult: "FAILED"),
-                  timestamp: Self.eventTimestamp2)
->>>>>>> 6c25d133
+                  timestamp: Self.eventTimestamp2,
+                  appSessionId: SystemInfo.appSessionID)
         ]
     }
 
