--- conflicted
+++ resolved
@@ -129,12 +129,8 @@
                     successful: true,
                     responseCode: 200,
                     backendErrorCode: 7121,
-<<<<<<< HEAD
                     eTagHit: true,
                     isRetry: false
-=======
-                    eTagHit: true
->>>>>>> 9533c597
                   ),
                   timestamp: Self.eventTimestamp1)
         ]
@@ -180,11 +176,7 @@
             .init(name: .appleProductsRequest,
                   properties: DiagnosticsEvent.Properties(
                     responseTime: 20,
-<<<<<<< HEAD
-                    storeKitVersion: .storeKit2,
-=======
                     storeKitVersion: .storeKit1,
->>>>>>> 9533c597
                     successful: true,
                     errorMessage: emptyErrorMessage,
                     errorCode: emptyErrorCode,
