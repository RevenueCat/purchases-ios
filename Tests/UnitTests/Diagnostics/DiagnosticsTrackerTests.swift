//
//  Copyright RevenueCat Inc. All Rights Reserved.
//
//  Licensed under the MIT License (the "License");
//  you may not use this file except in compliance with the License.
//  You may obtain a copy of the License at
//
//      https://opensource.org/licenses/MIT
//
//  DiagnosticsTrackerTests.swift
//
//  Created by Cesar de la Vega on 11/4/24.

import Foundation
import Nimble

@testable import RevenueCat

@available(iOS 15.0, tvOS 15.0, macOS 12.0, watchOS 8.0, *)
class DiagnosticsTrackerTests: TestCase {

    fileprivate var fileHandler: FileHandler!
    fileprivate var handler: DiagnosticsFileHandler!
    fileprivate var tracker: DiagnosticsTracker!
    fileprivate var diagnosticsDispatcher: MockOperationDispatcher!
    fileprivate var dateProvider: MockDateProvider!

    override func setUpWithError() throws {
        try super.setUpWithError()

        try AvailabilityChecks.iOS15APIAvailableOrSkipTest()

        self.fileHandler = try Self.createWithTemporaryFile()
        self.handler = .init(self.fileHandler)
        self.diagnosticsDispatcher = MockOperationDispatcher()
        self.dateProvider = .init(stubbedNow: Self.eventTimestamp1, subsequentNows: Self.eventTimestamp2)
        self.tracker = .init(diagnosticsFileHandler: self.handler,
                             diagnosticsDispatcher: self.diagnosticsDispatcher,
                             dateProvider: self.dateProvider)
    }

    override func tearDown() async throws {
        self.handler = nil

        try await super.tearDown()
    }

    // MARK: - trackEvent

    func testTrackEvent() async {
        let event = DiagnosticsEvent(name: .httpRequestPerformed,
                                     properties: DiagnosticsEvent.Properties(verificationResult: "FAILED"),
                                     timestamp: Self.eventTimestamp1)

        self.tracker.track(event)

        let entries = await self.handler.getEntries()
        expect(entries) == [
            .init(name: .httpRequestPerformed,
                  properties: DiagnosticsEvent.Properties(verificationResult: "FAILED"),
                  timestamp: Self.eventTimestamp1)
        ]
    }

    func testTrackMultipleEvents() async {
        let event1 = DiagnosticsEvent(name: .httpRequestPerformed,
                                      properties: DiagnosticsEvent.Properties(verificationResult: "FAILED"),
                                      timestamp: Self.eventTimestamp1)
        let event2 = DiagnosticsEvent(name: .customerInfoVerificationResult,
                                      properties: DiagnosticsEvent.Properties(verificationResult: "FAILED"),
                                      timestamp: Self.eventTimestamp2)

        self.tracker.track(event1)
        self.tracker.track(event2)

        let entries = await self.handler.getEntries()
        expect(entries) == [
            .init(name: .httpRequestPerformed,
                  properties: DiagnosticsEvent.Properties(verificationResult: "FAILED"),
                  timestamp: Self.eventTimestamp1),
            .init(name: .customerInfoVerificationResult,
                  properties: DiagnosticsEvent.Properties(verificationResult: "FAILED"),
                  timestamp: Self.eventTimestamp2)
        ]
    }

    // MARK: - customer info verification

    func testDoesNotTrackWhenVerificationIsNotRequested() async {
        let customerInfo: CustomerInfo = .emptyInfo.copy(with: .notRequested)

        self.tracker.trackCustomerInfoVerificationResultIfNeeded(customerInfo)

        let entries = await self.handler.getEntries()
        expect(entries.count) == 0
    }

    func testTracksCustomerInfoVerificationFailed() async {
        let customerInfo: CustomerInfo = .emptyInfo.copy(with: .failed)

        self.tracker.trackCustomerInfoVerificationResultIfNeeded(customerInfo)

        let entries = await self.handler.getEntries()
        expect(entries) == [
            .init(name: .customerInfoVerificationResult,
                  properties: DiagnosticsEvent.Properties(verificationResult: "FAILED"),
                  timestamp: Self.eventTimestamp1)
        ]
    }

    // MARK: - http request performed

    func testTracksHttpRequestPerformedWithExpectedParameters() async {
        self.tracker.trackHttpRequestPerformed(endpointName: "mock_endpoint",
                                               responseTime: 50,
                                               wasSuccessful: true,
                                               responseCode: 200,
                                               backendErrorCode: 7121,
                                               resultOrigin: .cache,
                                               verificationResult: .verified,
                                               isRetry: false)
        let entries = await self.handler.getEntries()
        expect(entries) == [
            .init(name: .httpRequestPerformed,
                  properties: DiagnosticsEvent.Properties(
                    verificationResult: "VERIFIED",
                    endpointName: "mock_endpoint",
                    responseTime: 50,
                    successful: true,
                    responseCode: 200,
                    backendErrorCode: 7121,
<<<<<<< HEAD
                    etagHit: true
=======
                    eTagHit: true,
                    isRetry: false
>>>>>>> b0292f2e
                  ),
                  timestamp: Self.eventTimestamp1)
        ]
    }

    // MARK: - product request

    func testTracksProductRequestWithExpectedParameters() async {
        self.tracker.trackProductsRequest(wasSuccessful: false,
                                          storeKitVersion: .storeKit2,
                                          errorMessage: "test error message",
                                          errorCode: 1234,
                                          storeKitErrorDescription: "store_kit_error_type",
                                          requestedProductIds: ["test_product_id_1", "test_product_id_2"],
                                          notFoundProductIds: ["test_product_id_2"],
                                          responseTime: 50)
        let emptyErrorMessage: String? = nil
        let emptyErrorCode: Int? = nil
        let emptySkErrorDescription: String? = nil
        self.tracker.trackProductsRequest(wasSuccessful: true,
                                          storeKitVersion: .storeKit1,
                                          errorMessage: emptyErrorMessage,
                                          errorCode: emptyErrorCode,
                                          storeKitErrorDescription: emptySkErrorDescription,
                                          requestedProductIds: ["test_product_id_3", "test_product_id_4"],
                                          notFoundProductIds: [],
                                          responseTime: 20)

        let entries = await self.handler.getEntries()
        expect(entries) == [
            .init(name: .appleProductsRequest,
                  properties: DiagnosticsEvent.Properties(
                    responseTime: 50,
                    storeKitVersion: .storeKit2,
                    successful: false,
                    errorMessage: "test error message",
                    errorCode: 1234,
                    skErrorDescription: "store_kit_error_type",
                    requestedProductIds: ["test_product_id_1", "test_product_id_2"],
                    notFoundProductIds: ["test_product_id_2"]
                  ),
                  timestamp: Self.eventTimestamp1),
            .init(name: .appleProductsRequest,
                  properties: DiagnosticsEvent.Properties(
                    responseTime: 20,
                    storeKitVersion: .storeKit1,
                    successful: true,
                    errorMessage: emptyErrorMessage,
                    errorCode: emptyErrorCode,
                    skErrorDescription: emptySkErrorDescription,
                    requestedProductIds: ["test_product_id_3", "test_product_id_4"],
                    notFoundProductIds: []
                  ),
                  timestamp: Self.eventTimestamp2)
        ]
    }

    // MARK: - Purchase Request

    func testTracksPurchaseRequestWithExpectedParameters() async {
        self.tracker.trackPurchaseRequest(wasSuccessful: true,
                                          storeKitVersion: .storeKit2,
                                          errorMessage: nil,
                                          errorCode: nil,
                                          storeKitErrorDescription: nil,
                                          productId: "com.revenuecat.product1",
                                          promotionalOfferId: nil,
                                          winBackOfferApplied: false,
                                          purchaseResult: .verified,
                                          responseTime: 75)

        let emptyErrorMessage: String? = nil
        let emptyErrorCode: Int? = nil
        let emptyPromotionalOfferId: String? = nil
        let emptySkErrorDescription: String? = nil
        let entries = await self.handler.getEntries()
        expect(entries) == [
            .init(name: .applePurchaseAttempt,
                  properties: DiagnosticsEvent.Properties(
                    responseTime: 75,
                    storeKitVersion: .storeKit2,
                    successful: true,
                    errorMessage: emptyErrorMessage,
                    errorCode: emptyErrorCode,
                    skErrorDescription: emptySkErrorDescription,
                    productId: "com.revenuecat.product1",
                    promotionalOfferId: emptyPromotionalOfferId,
                    winBackOfferApplied: false,
                    purchaseResult: .verified
                  ),
                  timestamp: Self.eventTimestamp1)
        ]
    }

    func testTracksPurchaseRequestWithPromotionalOffer() async {
        self.tracker.trackPurchaseRequest(wasSuccessful: false,
                                          storeKitVersion: .storeKit1,
                                          errorMessage: "purchase failed",
                                          errorCode: 5678,
                                          storeKitErrorDescription: "payment_cancelled",
                                          productId: "com.revenuecat.premium",
                                          promotionalOfferId: "summer_discount_2023",
                                          winBackOfferApplied: true,
                                          purchaseResult: .userCancelled,
                                          responseTime: 120)

        let entries = await self.handler.getEntries()
        expect(entries) == [
            .init(name: .applePurchaseAttempt,
                  properties: DiagnosticsEvent.Properties(
                    responseTime: 120,
                    storeKitVersion: .storeKit1,
                    successful: false,
                    errorMessage: "purchase failed",
                    errorCode: 5678,
                    skErrorDescription: "payment_cancelled",
                    productId: "com.revenuecat.premium",
                    promotionalOfferId: "summer_discount_2023",
                    winBackOfferApplied: true,
                    purchaseResult: .userCancelled
                  ),
                  timestamp: Self.eventTimestamp1)
        ]
    }

    // MARK: - empty diagnostics file when too big

    func testTrackingEventClearsDiagnosticsFileIfTooBig() async throws {
        for _ in 0...8000 {
            await self.handler.appendEvent(diagnosticsEvent: .init(name: .httpRequestPerformed,
                                                                   properties: .empty,
                                                                   timestamp: Date()))
        }

        let entries = await self.handler.getEntries()
        expect(entries.count) == 8001

        let event = DiagnosticsEvent(name: .httpRequestPerformed,
                                     properties: DiagnosticsEvent.Properties(verificationResult: "FAILED"),
                                     timestamp: Self.eventTimestamp2)

        self.tracker.track(event)

        let entries2 = await self.handler.getEntries()
        expect(entries2.count) == 2
        expect(entries2) == [
            .init(name: .maxEventsStoredLimitReached,
                  properties: .empty,
                  timestamp: Self.eventTimestamp1),
            .init(name: .httpRequestPerformed,
                  properties: DiagnosticsEvent.Properties(verificationResult: "FAILED"),
                  timestamp: Self.eventTimestamp2)
        ]
    }

}

@available(iOS 15.0, macOS 12.0, tvOS 15.0, watchOS 8.0, *)
private extension DiagnosticsTrackerTests {

    static let eventTimestamp1: Date = .init(timeIntervalSince1970: 1694029328)
    static let eventTimestamp2: Date = .init(timeIntervalSince1970: 1694022321)

    static func temporaryFileURL() -> URL {
        return FileManager.default
            .temporaryDirectory
            .appendingPathComponent("file_handler_tests", isDirectory: true)
            .appendingPathComponent(UUID().uuidString, isDirectory: false)
            .appendingPathExtension("jsonl")
    }

    static func createWithTemporaryFile() throws -> FileHandler {
        return try FileHandler(Self.temporaryFileURL())
    }
}<|MERGE_RESOLUTION|>--- conflicted
+++ resolved
@@ -129,12 +129,8 @@
                     successful: true,
                     responseCode: 200,
                     backendErrorCode: 7121,
-<<<<<<< HEAD
-                    etagHit: true
-=======
-                    eTagHit: true,
+                    etagHit: true,
                     isRetry: false
->>>>>>> b0292f2e
                   ),
                   timestamp: Self.eventTimestamp1)
         ]
