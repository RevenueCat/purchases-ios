--- conflicted
+++ resolved
@@ -37,11 +37,7 @@
         // and iOS 15 tests with Xcode 14
         #if swift(>=5.9)
             if #available(iOS 17.0, macOS 14.0, tvOS 17.0, watchOS 10.0, *) {
-<<<<<<< HEAD
-                // Fixed in iOS 16 on Xcode 15
-=======
                 // Fixed in iOS 17 on Xcode 15
->>>>>>> 26eed6c8
                 expect(Locale(identifier: "").rc_languageCode).to(beNil())
             } else {
                 // Broken in iOS 16 on Xcode 15
@@ -62,11 +58,7 @@
         // and iOS 15 tests with Xcode 14
         #if swift(>=5.9)
             if #available(iOS 17.0, macOS 14.0, tvOS 17.0, watchOS 10.0, *) {
-<<<<<<< HEAD
-                // Fixed in iOS 16 on Xcode 15
-=======
                 // Fixed in iOS 17 on Xcode 15
->>>>>>> 26eed6c8
                 expect(Locale(identifier: "").removingRegion).to(beNil())
             } else {
                 // Broken in iOS 16 on Xcode 15
