--- conflicted
+++ resolved
@@ -131,11 +131,8 @@
                     email: "support@example.com",
                     shouldWarnCustomerToUpdate: false,
                     displayPurchaseHistoryLink: true,
-<<<<<<< HEAD
-                    displayVirtualCurrencies: true
-=======
+                    displayVirtualCurrencies: true,
                     shouldWarnCustomersAboutMultipleSubscriptions: false
->>>>>>> 6e993e0f
                 )
             ),
             lastPublishedAppVersion: "1.2.3",
