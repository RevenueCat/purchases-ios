--- conflicted
+++ resolved
@@ -33,9 +33,6 @@
     let isActive: Bool = subscription.isActive
     let willRenew: Bool = subscription.willRenew
     let displayName: String? = subscription.displayName
-<<<<<<< HEAD
+    let managementURL: URL? = subscription.managementURL
     let price: ProductPaidPrice? = subscription.price
-=======
-    let managementURL: URL? = subscription.managementURL
->>>>>>> 39597a5c
 }