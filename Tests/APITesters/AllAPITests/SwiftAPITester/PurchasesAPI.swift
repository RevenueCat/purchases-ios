//
//  Copyright RevenueCat Inc. All Rights Reserved.
//
//  Licensed under the MIT License (the "License");
//  you may not use this file except in compliance with the License.
//  You may obtain a copy of the License at
//
//      https://opensource.org/licenses/MIT
//
//  PurchasesAPI.swift
//
//  Created by Madeline Beyl on 8/25/21.

import Foundation
import RevenueCat
import StoreKit

func checkPurchasesAPI() {
    let purch = checkConfigure()!

    // initializers
    let purchasesAreCompletedBy: PurchasesAreCompletedBy = purch.purchasesAreCompletedBy
    let delegate: PurchasesDelegate? = purch.delegate
    let appUserID: String = purch.appUserID
    let isAnonymous: Bool = purch.isAnonymous
    let storeFrontCountryCode = purch.storeFrontCountryCode

    print(purchasesAreCompletedBy, delegate!, appUserID, isAnonymous)

    checkStaticMethods()
    checkIdentity(purchases: purch)
    checkPurchasesPurchasingAPI(purchases: purch)
    checkPurchasesSupportAPI(purchases: purch)

    let _: Attribution = purch.attribution

    _ = Task<Void, Never> {
        await checkAsyncMethods(purchases: purch)
    }

    checkNonAsyncMethods(purch)
}

var periodType: PeriodType!
var oType: PurchaseOwnershipType!
var logLevel: LogLevel!
var storeMessageType: StoreMessageType!
func checkPurchasesEnums() {
    switch periodType! {
    case .normal,
         .intro,
         .trial:
        print(periodType!)
    @unknown default:
        fatalError()
    }

    switch oType! {
    case .purchased,
         .familyShared,
         .unknown:
        print(oType!)
    @unknown default:
        fatalError()
    }

    switch logLevel! {
    case .verbose,
         .debug,
         .info,
         .warn,
         .error:
        print(logLevel!)
    @unknown default:
        fatalError()
    }

    switch storeMessageType! {
    case .billingIssue,
         .priceIncreaseConsent,
         .generic,
         .winBackOffer:
        print(storeMessageType!)
    @unknown default:
        fatalError()
    }
}

private func checkStaticMethods() {
    let url: URL = URL(string: "https://example.com")!
    let logHandler: (LogLevel, String) -> Void = { _, _ in }
    Purchases.logHandler = logHandler

    let canI: Bool = Purchases.canMakePayments()
    let version = Purchases.frameworkVersion
    let logLevel: LogLevel = Purchases.logLevel
    let proxyUrl: URL? = Purchases.proxyURL
    let forceUniversalAppStore: Bool = Purchases.forceUniversalAppStore
    let simulatesAskToBuyInSandbox: Bool = Purchases.simulatesAskToBuyInSandbox
    let sharedPurchases: Purchases = Purchases.shared
    let isPurchasesConfigured: Bool = Purchases.isConfigured

    print(canI, version, logLevel, proxyUrl!, forceUniversalAppStore, simulatesAskToBuyInSandbox,
          sharedPurchases, isPurchasesConfigured)
}

private func checkExtensions() {
    let url: URL = URL(string: "https://example.com")!

    let webPurchaseRedemption: WebPurchaseRedemption? = url.asWebPurchaseRedemption

    print(webPurchaseRedemption!)
}

private func checkTypealiases(
    transaction: StoreTransaction?,
    customerInfo: CustomerInfo,
    userCancelled: Bool
) {
    let purchaseResultData: PurchaseResultData = (transaction: transaction,
                                                  customerInfo: customerInfo,
                                                  userCancelled: userCancelled)

    // swiftlint:disable:next line_length redundant_void_return
    let purchaseCompletedBlock: PurchaseCompletedBlock = { (_: StoreTransaction?, _: CustomerInfo?, _: Error?, _: Bool) -> Void in }

    let startPurchaseBlock: StartPurchaseBlock = { (_: PurchaseCompletedBlock) in }

    print(purchaseResultData,
          purchaseCompletedBlock,
          startPurchaseBlock)
}

private func checkPurchasesPurchasingAPI(purchases: Purchases) {
    purchases.getCustomerInfo { (_: CustomerInfo?, _: Error?) in }
    purchases.getCustomerInfo(fetchPolicy: .default) { (_: CustomerInfo?, _: Error?) in }
    let _: CustomerInfo? = purchases.cachedCustomerInfo

    purchases.getOfferings { (_: Offerings?, _: Error?) in }
    let _: Offerings? = purchases.cachedOfferings

    purchases.syncAttributesAndOfferingsIfNeeded { (_: Offerings?, _: Error?) in }

    purchases.getProducts([String]()) { (_: [StoreProduct]) in }

    let storeProduct: StoreProduct! = nil
    let discount: StoreProductDiscount! = nil
    let pack: Package! = nil
    let offer: PromotionalOffer! = nil
    let winBackOffer: WinBackOffer! = nil

    purchases.purchase(product: storeProduct) { (_: StoreTransaction?, _: CustomerInfo?, _: Error?, _: Bool) in }
    purchases.purchase(package: pack) { (_: StoreTransaction?, _: CustomerInfo?, _: Error?, _: Bool) in }
    purchases.restorePurchases { (_: CustomerInfo?, _: Error?) in }
    purchases.syncPurchases { (_: CustomerInfo?, _: Error?) in }

    purchases.checkTrialOrIntroDiscountEligibility(product: storeProduct) { (_: IntroEligibilityStatus) in }
    purchases.checkTrialOrIntroDiscountEligibility(productIdentifiers: [String]()) { (_: [String: IntroEligibility]) in
    }

    purchases.getPromotionalOffer(
        forProductDiscount: discount,
        product: storeProduct
    ) { (_: PromotionalOffer?, _: Error?) in }
    purchases.purchase(product: storeProduct,
                       promotionalOffer: offer) { (_: StoreTransaction?, _: CustomerInfo?, _: Error?, _: Bool) in }
    purchases.purchase(package: pack,
                       promotionalOffer: offer) { (_: StoreTransaction?, _: CustomerInfo?, _: Error?, _: Bool) in }

    #if !ENABLE_CUSTOM_ENTITLEMENT_COMPUTATION
    var packageParamsBuilder = PurchaseParams.Builder(package: pack)
        .with(promotionalOffer: offer)

    #if ENABLE_TRANSACTION_METADATA
    packageParamsBuilder = packageParamsBuilder.with(metadata: ["foo":"bar"])
    #endif

    if #available(iOS 18.0, macOS 15.0, tvOS 18.0, watchOS 11.0, visionOS 2.0, *) {
        packageParamsBuilder = packageParamsBuilder.with(winBackOffer: winBackOffer)
    }
    let packageParams = packageParamsBuilder.build()

    var productParamsBuilder = PurchaseParams.Builder(product: storeProduct)
        .with(promotionalOffer: offer)

    #if ENABLE_TRANSACTION_METADATA
    productParamsBuilder = productParamsBuilder.with(metadata: ["foo":"bar"])
    #endif

    if #available(iOS 18.0, macOS 15.0, tvOS 18.0, watchOS 11.0, visionOS 2.0, *) {
        productParamsBuilder = packageParamsBuilder.with(winBackOffer: winBackOffer)
    }
    let productParams = productParamsBuilder.build()

    purchases.purchase(packageParams) { (_: StoreTransaction?, _: CustomerInfo?, _: Error?, _: Bool) in }
    purchases.purchase(productParams) { (_: StoreTransaction?, _: CustomerInfo?, _: Error?, _: Bool) in }
    #endif

    purchases.invalidateCustomerInfoCache()

#if os(iOS) || VISION_OS
    if #available(iOS 14.0, *) {
        purchases.presentCodeRedemptionSheet()
    }
#endif

    // PurchasesDelegate
    let customerInfo: CustomerInfo? = nil
    purchases.delegate?.purchases?(purchases, receivedUpdated: customerInfo!)

    let purchaseBlock = { (_: @MainActor @Sendable (StoreTransaction?, CustomerInfo?, PublicError?, Bool) -> Void) in }
    purchases.delegate?.purchases?(purchases, readyForPromotedProduct: storeProduct, purchase: purchaseBlock)
}

private func checkIdentity(purchases: Purchases) {
    purchases.logOut { (_: CustomerInfo?, _: Error?) in }
}

private func checkPurchasesSupportAPI(purchases: Purchases) {
    #if os(iOS) || VISION_OS
    if #available(iOS 13.0, macOS 10.15, *) {
        purchases.showManageSubscriptions { _ in }
    }
    #endif
    #if os(iOS) || targetEnvironment(macCatalyst) || VISION_OS
    if #available(iOS 13.4, macCatalyst 13.4, *) {
        _ = purchases.showPriceConsentIfNeeded
        _ = purchases.delegate?.shouldShowPriceConsent
    }
    #endif
    #if os(iOS) || targetEnvironment(macCatalyst) || VISION_OS
    if #available(iOS 16.0, *) {
        Task {
            await purchases.showStoreMessages()
            await purchases.showStoreMessages(for: [StoreMessageType.billingIssue])
        }
    }
    #endif
}

@available(*, deprecated) // Ignore deprecation warnings
private func checkPurchasesSubscriberAttributesAPI(purchases: Purchases) {
    purchases.setAttributes([String: String]())
    purchases.setEmail("")
    purchases.setPhoneNumber("")
    purchases.setDisplayName("")
    purchases.setPushToken("".data(using: String.Encoding.utf8)!)
    purchases.setPushToken(nil)
    purchases.setPushTokenString("")
    purchases.setPushTokenString(nil)
    purchases.setAdjustID("")
    purchases.setAppsflyerID("")
    purchases.setFBAnonymousID("")
    purchases.setMparticleID("")
    purchases.setOnesignalID("")
    purchases.setCleverTapID("")
    purchases.setMixpanelDistinctID("")
    purchases.setFirebaseAppInstanceID("")
    purchases.setMediaSource("")
    purchases.setCampaign("")
    purchases.setAdGroup("")
    purchases.setAd("")
    purchases.setKeyword("")
    purchases.setCreative("")
    purchases.collectDeviceIdentifiers()
}

private func checkAsyncMethods(purchases: Purchases) async {
    let pack: Package! = nil
    let stp: StoreProduct! = nil
    let discount: StoreProductDiscount! = nil
    let offer: PromotionalOffer! = nil
    let webPurchaseRedemption: WebPurchaseRedemption! = nil

    do {
        let _: IntroEligibilityStatus = await purchases.checkTrialOrIntroDiscountEligibility(product: stp)
        let _: [String: IntroEligibility] = await purchases.checkTrialOrIntroDiscountEligibility(
            productIdentifiers: [String]()
        )
        let _: [Package: IntroEligibility] = await purchases.checkTrialOrIntroDiscountEligibility(
            packages: [Package]()
        )
        let _: PromotionalOffer = try await purchases.promotionalOffer(
            forProductDiscount: discount,
            product: stp
        )
        let _: CustomerInfo = try await purchases.logOut()
        let _: Offerings = try await purchases.offerings()

        let _: Offerings? = try await purchases.syncAttributesAndOfferingsIfNeeded()

        let storeProducts : [StoreProduct] = await purchases.products([])
        let _: (StoreTransaction?, CustomerInfo, Bool) = try await purchases.purchase(package: pack)
        let _: (StoreTransaction?, CustomerInfo, Bool) = try await purchases.purchase(package: pack,
                                                                                      promotionalOffer: offer)
        let _: (StoreTransaction?, CustomerInfo, Bool) = try await purchases.purchase(product: stp)
        let _: (StoreTransaction?, CustomerInfo, Bool) = try await purchases.purchase(product: stp,
                                                                                      promotionalOffer: offer)

        var params = PurchaseParams.Builder(package: pack).with(promotionalOffer: offer)

        #if ENABLE_TRANSACTION_METADATA
        params = params.with(metadata: ["foo":"bar"])
        #endif

        let _: (StoreTransaction?, CustomerInfo, Bool) = try await purchases.purchase(params.build())

        let _: CustomerInfo = try await purchases.customerInfo()
        let _: CustomerInfo = try await purchases.customerInfo(fetchPolicy: .default)
        let _: CustomerInfo = try await purchases.restorePurchases()
        let _: CustomerInfo = try await purchases.syncPurchases()

        if #available(iOS 15.0, macOS 12.0, tvOS 15.0, watchOS 8.0, *) {
            let result = try await StoreKit.Product.products(for: [""]).first!.purchase()
            let _: StoreTransaction? = try await purchases.recordPurchase(result)
        }

        #if !ENABLE_CUSTOM_ENTITLEMENT_COMPUTATION
        if #available(iOS 18.0, macOS 15.0, tvOS 18.0, watchOS 11.0, visionOS 2.0, *) {
            let winBackOffers: [WinBackOffer] = try await purchases.eligibleWinBackOffers(forProduct: storeProducts.first!)
        }
        #endif

        for try await _: CustomerInfo in purchases.customerInfoStream {}

        #if os(iOS) || VISION_OS
        try await purchases.showManageSubscriptions()

        if #available(iOS 15.0, *) {
            let _: RefundRequestStatus = try await purchases.beginRefundRequest(forProduct: "")
            let _: RefundRequestStatus = try await purchases.beginRefundRequest(forEntitlement: "")
            let _: RefundRequestStatus = try await purchases.beginRefundRequestForActiveEntitlement()
        }

        let _: [PromotionalOffer] = await purchases.eligiblePromotionalOffers(forProduct: stp)
        #endif

        let webPurchaseRedemptionResult: WebPurchaseRedemptionResult = await purchases.redeemWebPurchase(
            webPurchaseRedemption
        )
    } catch {}
}

func checkWebPurchaseRedemptionResult(result: WebPurchaseRedemptionResult) -> Bool {
    switch result {
    case let .success(customerInfo):
        let _: CustomerInfo = customerInfo
        return true
    case let .error(error):
        let _: PublicError = error
        return true
    case .invalidToken:
        return true
    case .alreadyRedeemed:
        return true
    case let .expired(obfuscatedEmail):
        let _: String = obfuscatedEmail
        return true
    }
}

func checkNonAsyncMethods(_ purchases: Purchases) {
    let webPurchaseRedemption: WebPurchaseRedemption! = nil
    let redemptionCompletion: ((CustomerInfo?, PublicError?) -> Void)! = nil

    #if os(iOS) || VISION_OS
    if #available(iOS 15.0, *) {
        purchases.beginRefundRequest(forProduct: "") { (_: Result<RefundRequestStatus, PublicError>) in }
        purchases.beginRefundRequest(forEntitlement: "") { (_: Result<RefundRequestStatus, PublicError>) in }
        purchases.beginRefundRequestForActiveEntitlement { (_: Result<RefundRequestStatus, PublicError>) in }
    }
    #endif
    #if os(iOS) || targetEnvironment(macCatalyst) || VISION_OS
    if #available(iOS 16.0, *) {
        purchases.showStoreMessages { }
        purchases.showStoreMessages(for: [StoreMessageType.generic]) { }
    }
    #endif
<<<<<<< HEAD
    purchases.redeemWebPurchase(webPurchaseRedemption: webPurchaseRedemption, completion: redemptionCompletion)
=======

    #if !ENABLE_CUSTOM_ENTITLEMENT_COMPUTATION
    if #available(iOS 18.0, macOS 15.0, tvOS 18.0, watchOS 11.0, visionOS 2.0, *) {
        purchases.getProducts([""]) { (products: [StoreProduct]) in
            purchases.eligibleWinBackOffers(
                forProduct: products.first!
            ) { (winBackOffers: [WinBackOffer]?, error: Error?) in }
        }
    }
    #endif
>>>>>>> 4a0156e1
}

private func checkConfigure() -> Purchases! {
    Purchases.configure(with: Configuration.Builder(withAPIKey: ""))
    Purchases.configure(with: Configuration.Builder(withAPIKey: "").build())
    Purchases.configure(with: Configuration.Builder(withAPIKey: "")
        .with(purchasesAreCompletedBy: .myApp, storeKitVersion: .default)
        .build())
    Purchases.configure(with: Configuration.Builder(withAPIKey: "")
        .with(showStoreMessagesAutomatically: false)
        .build())

    Purchases.configure(withAPIKey: "")
    Purchases.configure(withAPIKey: "", appUserID: nil)
    Purchases.configure(withAPIKey: "", appUserID: nil, purchasesAreCompletedBy: .myApp, storeKitVersion: .default)

    return nil
}

private func checkPaywallsAPI(_ purchases: Purchases, _ event: PaywallEvent) async {
    if #available(iOS 15.0, tvOS 15.0, macOS 12.0, watchOS 8.0, *) {
        await purchases.track(paywallEvent: event)
    }
}

@available(*, deprecated) // Ignore deprecation warnings
private func checkAsyncDeprecatedMethods(_ purchases: Purchases, _ stp: StoreProduct) async throws {
    let _: [PromotionalOffer] = await purchases.getEligiblePromotionalOffers(forProduct: stp)

    let _: [String: IntroEligibility] = await purchases.checkTrialOrIntroDiscountEligibility([String]())
    let _: PromotionalOffer = try await purchases.getPromotionalOffer(
        forProductDiscount: discount,
        product: stp
    )
    let _: (CustomerInfo, Bool) = try await purchases.logIn("")
}

@available(*, deprecated) // Ignore deprecation warnings
private func checkDeprecatedMethods(_ purchases: Purchases) {
    let _: Bool = Purchases.debugLogsEnabled

    Purchases.addAttributionData([String: Any](), from: AttributionNetwork.adjust, forNetworkUserId: "")
    Purchases.addAttributionData([String: Any](), from: AttributionNetwork.adjust, forNetworkUserId: nil)
    purchases.finishTransactions = true

    purchases.checkTrialOrIntroDiscountEligibility([String]()) { (_: [String: IntroEligibility]) in }

    purchases.logIn("") { (_: CustomerInfo?, _: Bool, _: Error?) in }

    Purchases.configure(withAPIKey: "", appUserID: "")

    let _: Bool = purchases.finishTransactions

}<|MERGE_RESOLUTION|>--- conflicted
+++ resolved
@@ -376,9 +376,8 @@
         purchases.showStoreMessages(for: [StoreMessageType.generic]) { }
     }
     #endif
-<<<<<<< HEAD
+
     purchases.redeemWebPurchase(webPurchaseRedemption: webPurchaseRedemption, completion: redemptionCompletion)
-=======
 
     #if !ENABLE_CUSTOM_ENTITLEMENT_COMPUTATION
     if #available(iOS 18.0, macOS 15.0, tvOS 18.0, watchOS 11.0, visionOS 2.0, *) {
@@ -389,7 +388,6 @@
         }
     }
     #endif
->>>>>>> 4a0156e1
 }
 
 private func checkConfigure() -> Purchases! {
