--- conflicted
+++ resolved
@@ -42,13 +42,9 @@
 
     let _: String = customerInfo.id
 
-<<<<<<< HEAD
-    let subs: [String: SubscriptionInfo] = customerInfo.subscriptions
-=======
     let subs: [String: SubscriptionInfo] = customerInfo.subscriptionsByProductIdentifier
 
     let subsp: [ProductIdentifier: SubscriptionInfo] = customerInfo.subscriptionsByProductIdentifier
->>>>>>> 12e084c2
 
     print(customerInfo!, entitlementInfo, asubs, appis, led!, nst, oav!, opd!, rDate!, fSeen,
           oaud!, murl!, edfpi!, pdfpi!, exdf!, pdfe!, desc, rawData, subs)
