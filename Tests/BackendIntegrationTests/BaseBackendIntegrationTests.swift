--- conflicted
+++ resolved
@@ -243,13 +243,6 @@
     var disableHeaderSignatureVerification: Bool { return false }
     var testReceiptIdentifier: String? { return self.testUUID.uuidString }
 
-<<<<<<< HEAD
-    final func serverDown() { self.forceServerErrorStrategy = .allServersDown }
-    final func noServerErrors() { self.forceServerErrorStrategy = nil }
-
-    final func noNetwork() {
-        self.forceServerErrorStrategy = .noNetwork
-=======
     final func serverDown() {
         self.forceServerErrorStrategy = .allServersDown
     }
@@ -260,7 +253,6 @@
 
     final func allServersUp() {
         self.forceServerErrorStrategy = nil
->>>>>>> eaee0c35
     }
 
 }