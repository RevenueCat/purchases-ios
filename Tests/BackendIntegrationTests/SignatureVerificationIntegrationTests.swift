--- conflicted
+++ resolved
@@ -159,11 +159,7 @@
         self.serverDown()
         try await self.purchaseMonthlyOffering(allowOfflineEntitlements: true)
 
-<<<<<<< HEAD
-        self.noServerErrors()
-=======
         self.allServersUp()
->>>>>>> eaee0c35
         self.invalidSignature = true
 
         let customerInfo = try await self.purchases.customerInfo(fetchPolicy: .fetchCurrent)
